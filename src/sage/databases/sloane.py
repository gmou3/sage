--- conflicted
+++ resolved
@@ -191,11 +191,7 @@
           The URL of the names.gz encyclopedia file.  If you do not want to
           download this file, set names_url=None.
 
-<<<<<<< HEAD
-        - ``overwrite`` -- boolean (default: False) If the encyclopedia is
-=======
         - ``overwrite`` -- boolean (default: ``False``) If the encyclopedia is
->>>>>>> 038f6f1f
           already installed and overwrite=True, download and install the latest
           version over the installed one.
         """
@@ -236,11 +232,7 @@
         - ``names_file`` -- string.  The name of the names.gz OEIS file, or
           None if the user does not want it installed.
 
-<<<<<<< HEAD
-        - ``overwrite`` -- boolean (default: False) If the encyclopedia is
-=======
         - ``overwrite`` -- boolean (default: ``False``) If the encyclopedia is
->>>>>>> 038f6f1f
           already installed and overwrite=True, install 'filename' over the
           old encyclopedia.
         """
