--- conflicted
+++ resolved
@@ -316,11 +316,7 @@
 
     -  ``label`` (string) -- a valid Cremona elliptic curve label
 
-<<<<<<< HEAD
-    - ``numerical_class_code`` (boolean, default False) -- if ``True``,
-=======
     - ``numerical_class_code`` (boolean, default: ``False``) -- if ``True``,
->>>>>>> 038f6f1f
        convert the isogeny class label from a letter code in base 26
        to an integer;  this is useful for sorting
 
@@ -426,11 +422,7 @@
 
     -  ``label`` -- str
 
-<<<<<<< HEAD
-    - ``numerical_class_code`` (boolean, default False) -- if ``True``,
-=======
     - ``numerical_class_code`` (boolean, default: ``False``) -- if ``True``,
->>>>>>> 038f6f1f
        convert the isogeny class label from a letter code in base 26
        to an integer;  this is useful for sorting
 
