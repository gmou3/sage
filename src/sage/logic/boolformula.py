r"""
Boolean Formulas

Formulas consist of the operators ``&``, ``|``, ``~``, ``^``, ``->``, ``<->``,
corresponding to ``and``, ``or``, ``not``, ``xor``, ``if...then``, ``if and
only if``.  Operators can be applied to variables that consist of a leading
letter and trailing underscores and alphanumerics.  Parentheses may be used
to explicitly show order of operation.

EXAMPLES:

Create boolean formulas and combine them with
:meth:`~sage.logic.boolformula.BooleanFormula.ifthen()` method::

    sage: import sage.logic.propcalc as propcalc
    sage: f = propcalc.formula("a&((b|c)^a->c)<->b")
    sage: g = propcalc.formula("boolean<->algebra")
    sage: (f&~g).ifthen(f)
    ((a&((b|c)^a->c)<->b)&(~(boolean<->algebra)))->(a&((b|c)^a->c)<->b)

We can create a truth table from a formula::

    sage: f.truthtable()
    a      b      c      value
    False  False  False  True
    False  False  True   True
    False  True   False  False
    False  True   True   False
    True   False  False  True
    True   False  True   False
    True   True   False  True
    True   True   True   True
    sage: f.truthtable(end=3)
    a      b      c      value
    False  False  False  True
    False  False  True   True
    False  True   False  False
    sage: f.truthtable(start=4)
    a      b      c      value
    True   False  False  True
    True   False  True   False
    True   True   False  True
    True   True   True   True
    sage: propcalc.formula("a").truthtable()
    a      value
    False  False
    True   True

Now we can evaluate the formula for a given set of inputs::

    sage: f.evaluate({'a':True, 'b':False, 'c':True})
    False
    sage: f.evaluate({'a':False, 'b':False, 'c':True})
    True

And we can convert a boolean formula to conjunctive normal form::

    sage: f.convert_cnf_table()
    sage: f
    (a|~b|c)&(a|~b|~c)&(~a|b|~c)
    sage: f.convert_cnf_recur()
    sage: f
    (a|~b|c)&(a|~b|~c)&(~a|b|~c)

Or determine if an expression is satisfiable, a contradiction, or a tautology::

    sage: f = propcalc.formula("a|b")
    sage: f.is_satisfiable()
    True
    sage: f = f & ~f
    sage: f.is_satisfiable()
    False
    sage: f.is_contradiction()
    True
    sage: f = f | ~f
    sage: f.is_tautology()
    True

The equality operator compares semantic equivalence::

    sage: f = propcalc.formula("(a|b)&c")
    sage: g = propcalc.formula("c&(b|a)")
    sage: f == g
    True
    sage: g = propcalc.formula("a|b&c")
    sage: f == g
    False

It is an error to create a formula with bad syntax::

    sage: propcalc.formula("")
    Traceback (most recent call last):
    ...
    SyntaxError: malformed statement
    sage: propcalc.formula("a&b~(c|(d)")
    Traceback (most recent call last):
    ...
    SyntaxError: malformed statement
    sage: propcalc.formula("a&&b")
    Traceback (most recent call last):
    ...
    SyntaxError: malformed statement
    sage: propcalc.formula("a&b a")
    Traceback (most recent call last):
    ...
    SyntaxError: malformed statement

It is also an error to not abide by the naming conventions::

    sage: propcalc.formula("~a&9b")
    Traceback (most recent call last):
    ...
    NameError: invalid variable name 9b: identifiers must begin with a letter and contain only alphanumerics and underscores

AUTHORS:

- Chris Gorecki (2006): initial version

- Paul Scurek (2013-08-03): added polish_notation, full_tree,
  updated docstring formatting

- Paul Scurek (2013-08-08): added
  :meth:`~sage.logic.boolformula.BooleanFormula.implies()`

"""
from __future__ import absolute_import, division
# *****************************************************************************
#       Copyright (C) 2006 William Stein <wstein.gmail.com>
#       Copyright (C) 2006 Chris Gorecki <chris.k.gorecki@gmail.com>
#       Copyright (C) 2013 Paul Scurek <scurek86@gmail.com>
#
#  Distributed under the terms of the GNU General Public License (GPL)
#  as published by the Free Software Foundation; either version 2 of
#  the License, or (at your option) any later version.
#                  https://www.gnu.org/licenses/
# *****************************************************************************

from . import booleval
from . import logictable
from . import logicparser
# import boolopt
from sage.misc.flatten import flatten

latex_operators = [('&', '\\wedge '),
                   ('|', '\\vee '),
                   ('~', '\\neg '),
                   ('^', '\\oplus '),
                   ('<->', '\\leftrightarrow '),
                   ('->', '\\rightarrow ')]


class BooleanFormula(object):
    """
    Boolean formulas.

    INPUT:

    - ``self`` -- calling object

    - ``exp`` -- a string; this contains the boolean expression
      to be manipulated

    - ``tree`` -- a list; this contains the parse tree of the expression.

    - ``vo`` -- a list; this contains the variables in the expression, in the
      order that they appear; each variable only occurs once in the list
    """
    __expression = ""
    __tree = []
    __vars_order = []

    def __init__(self, exp, tree, vo):
        r"""
        Initialize the data fields.

        EXAMPLES:

        This example illustrates the creation of a statement::

            sage: import sage.logic.propcalc as propcalc
            sage: s = propcalc.formula("a&b|~(c|a)")
            sage: s
            a&b|~(c|a)
        """
        self.__expression = exp.replace(' ', '')
        self.__tree = tree
        self.__vars_order = vo

    def __repr__(self):
        r"""
        Return a string representation of this statement.

        OUTPUT:

        A string representation of calling statement

        EXAMPLES::

            sage: import sage.logic.propcalc as propcalc
            sage: propcalc.formula("man->monkey&human")
            man->monkey&human
        """
        return self.__expression

    def _latex_(self):
        r"""
        Return a LaTeX representation of this statement.

        OUTPUT:

        A string containing the latex code for the statement

        EXAMPLES::

            sage: import sage.logic.propcalc as propcalc
            sage: s = propcalc.formula("man->monkey&human")
            sage: latex(s)
            man\rightarrow monkey\wedge human

            sage: f = propcalc.formula("a & ((~b | c) ^ a -> c) <-> ~b")
            sage: latex(f)
            a\wedge ((\neg b\vee c)\oplus a\rightarrow c)\leftrightarrow \neg b
        """
        latex_expression = self.__expression
        for old, new in latex_operators:
            latex_expression = latex_expression.replace(old, new)
        return latex_expression

    def polish_notation(self):
        r"""
        Convert the calling boolean formula into polish notation.

        OUTPUT:

        A string representation of the formula in polish notation.

        EXAMPLES:

        This example illustrates converting a formula to polish notation::

            sage: import sage.logic.propcalc as propcalc
            sage: f = propcalc.formula("~~a|(c->b)")
            sage: f.polish_notation()
            '|~~a->cb'

            sage: g = propcalc.formula("(a|~b)->c")
            sage: g.polish_notation()
            '->|a~bc'

        AUTHORS:

        - Paul Scurek (2013-08-03)
        """
        return ''.join(flatten(logicparser.polish_parse(repr(self))))

    def tree(self):
        r"""
        Return the parse tree of this boolean expression.

        OUTPUT:

        The parse tree as a nested list

        EXAMPLES:

        This example illustrates how to find the parse tree of a boolean
        formula::

            sage: import sage.logic.propcalc as propcalc
            sage: s = propcalc.formula("man -> monkey & human")
            sage: s.tree()
            ['->', 'man', ['&', 'monkey', 'human']]

        ::

            sage: f = propcalc.formula("a & ((~b | c) ^ a -> c) <-> ~b")
            sage: f.tree()
            ['<->',
             ['&', 'a', ['->', ['^', ['|', ['~', 'b', None], 'c'], 'a'], 'c']],
             ['~', 'b', None]]

        .. NOTE::

            This function is used by other functions in the logic module
            that perform semantic operations on a boolean formula.
        """
        return self.__tree

    def full_tree(self):
        r"""
        Return a full syntax parse tree of the calling formula.

        OUTPUT:

        The full syntax parse tree as a nested list

        EXAMPLES:

        This example shows how to find the full syntax parse tree
        of a formula::

            sage: import sage.logic.propcalc as propcalc
            sage: s = propcalc.formula("a->(b&c)")
            sage: s.full_tree()
            ['->', 'a', ['&', 'b', 'c']]

            sage: t = propcalc.formula("a & ((~b | c) ^ a -> c) <-> ~b")
            sage: t.full_tree()
            ['<->', ['&', 'a', ['->', ['^', ['|', ['~', 'b'], 'c'], 'a'], 'c']], ['~', 'b']]

            sage: f = propcalc.formula("~~(a&~b)")
            sage: f.full_tree()
            ['~', ['~', ['&', 'a', ['~', 'b']]]]

        .. NOTE::

            This function is used by other functions in the logic module
            that perform syntactic operations on a boolean formula.

        AUTHORS:

        - Paul Scurek (2013-08-03)
        """
        return logicparser.polish_parse(repr(self))

    def __or__(self, other):
        r"""
        Overload the ``|`` operator to 'or' two statements together.

        INPUT:

        - ``other`` -- a boolean formula; this is the statement
          on the right side of the operator

        OUTPUT:

        A boolean formula of the form ``self | other``.

        EXAMPLES:

        This example illustrates combining two formulas with ``|``::

            sage: import sage.logic.propcalc as propcalc
            sage: s = propcalc.formula("a&b")
            sage: f = propcalc.formula("c^d")
            sage: s | f
            (a&b)|(c^d)
        """
        return self.add_statement(other, '|')

    def __and__(self, other):
        r"""
        Overload the ``&`` operator to 'and' two statements together.

        INPUT:

        - ``other`` -- a boolean formula; this is the formula on
          the right side of the operator

        OUTPUT:

        A boolean formula of the form ``self & other``.

        EXAMPLES:

        This example shows how to combine two formulas with ``&``::

            sage: import sage.logic.propcalc as propcalc
            sage: s = propcalc.formula("a&b")
            sage: f = propcalc.formula("c^d")
            sage: s & f
            (a&b)&(c^d)
        """
        return self.add_statement(other, '&')

    def __xor__(self, other):
        r"""
        Overload the ``^`` operator to 'xor' two statements together.

        INPUT:

        - ``other`` -- a boolean formula; this is the formula on
          the right side of the operator

        OUTPUT:

        A boolean formula of the form ``self ^ other``.

        EXAMPLES:

        This example illustrates how to combine two formulas with ``^``::

            sage: import sage.logic.propcalc as propcalc
            sage: s = propcalc.formula("a&b")
            sage: f = propcalc.formula("c^d")
            sage: s ^ f
            (a&b)^(c^d)
        """
        return self.add_statement(other, '^')

    def __pow__(self, other):
        r"""
        Overload the ``^`` operator to 'xor' two statements together.

        INPUT:

        - ``other`` -- a boolean formula; this is the formula on
          the right side of the operator

        OUTPUT:

        A boolean formula of the form ``self ^ other``.

        EXAMPLES:

        This example shows how to combine two formulas with ``^``::

            sage: import sage.logic.propcalc as propcalc
            sage: s = propcalc.formula("a&b")
            sage: f = propcalc.formula("c^d")
            sage: s ^ f
            (a&b)^(c^d)

        .. TODO::

            This function seems to be identical to ``__xor__``.
            Thus, this function should be replaced with ``__xor__`` everywhere
            that it appears in the logic module. Then it can be deleted
            altogether.
        """
        return self.add_statement(other, '^')

    def __invert__(self):
        r"""
        Overload the ``~`` operator to 'not' a statement.

        OUTPUT:

        A boolean formula of the form ``~self``.

        EXAMPLES:

        This example shows how to negate a boolean formula::

            sage: import sage.logic.propcalc as propcalc
            sage: s = propcalc.formula("a&b")
            sage: ~s
            ~(a&b)
        """
        exp = '~(' + self.__expression + ')'
        parse_tree, vars_order = logicparser.parse(exp)
        return BooleanFormula(exp, parse_tree, vars_order)

    def ifthen(self, other):
        r"""
        Combine two formulas with the ``->`` operator.

        INPUT:

        - ``other`` -- a boolean formula; this is the formula
          on the right side of the operator

        OUTPUT:

        A boolean formula of the form ``self -> other``.

        EXAMPLES:

        This example illustrates how to combine two formulas with '->'::

            sage: import sage.logic.propcalc as propcalc
            sage: s = propcalc.formula("a&b")
            sage: f = propcalc.formula("c^d")
            sage: s.ifthen(f)
            (a&b)->(c^d)
        """
        return self.add_statement(other, '->')

    def iff(self, other):
        r"""
        Combine two formulas with the ``<->`` operator.

        INPUT:

        - ``other`` -- a boolean formula; this is the formula
          on the right side of the operator

        OUTPUT:

        A boolean formula of the form ``self <-> other``.

        EXAMPLES:

        This example illustrates how to combine two formulas with '<->'::

            sage: import sage.logic.propcalc as propcalc
            sage: s = propcalc.formula("a&b")
            sage: f = propcalc.formula("c^d")
            sage: s.iff(f)
            (a&b)<->(c^d)
        """
        return self.add_statement(other, '<->')

    def __eq__(self, other):
        r"""
        Overload the ``==`` operator to determine logical equivalence.

        INPUT:

        - ``other`` -- a boolean formula; this is the formula
          on the right side of the comparator

        OUTPUT:

        A boolean value to be determined as follows:

        - ``True`` if ``self`` and ``other`` are logically equivalent

        - ``False`` if ``self`` and ``other`` are not logically equivalent

        EXAMPLES:

        This example shows how to determine logical equivalence::

            sage: import sage.logic.propcalc as propcalc
            sage: f = propcalc.formula("(a|b)&c")
            sage: g = propcalc.formula("c&(b|a)")
            sage: f == g
            True

        ::

            sage: g = propcalc.formula("a|b&c")
            sage: f == g
            False
        """
        return self.equivalent(other)

    def truthtable(self, start=0, end=-1):
        r"""
        Return a truth table for the calling formula.

        INPUT:

        - ``start`` -- (default: 0) an integer; this is the first
          row of the truth table to be created

        - ``end`` -- (default: -1) an integer; this is the last
          row of the truth table to be created

        OUTPUT:

        The truth table as a 2-D array

        EXAMPLES:

        This example illustrates the creation of a truth table::

            sage: import sage.logic.propcalc as propcalc
            sage: s = propcalc.formula("a&b|~(c|a)")
            sage: s.truthtable()
            a      b      c      value
            False  False  False  True
            False  False  True   False
            False  True   False  True
            False  True   True   False
            True   False  False  False
            True   False  True   False
            True   True   False  True
            True   True   True   True

        We can now create a truthtable of rows 1 to 4, inclusive::

            sage: s.truthtable(1, 5)
            a      b      c      value
            False  False  True   False
            False  True   False  True
            False  True   True   False
            True   False  False  False

        .. NOTE::

            Each row of the table corresponds to a binary number, with
            each variable associated to a column of the number, and taking on
            a true value if that column has a value of 1.  Please see the
            logictable module for details.  The function returns a table that
            start inclusive and end exclusive so ``truthtable(0, 2)`` will
            include row 0, but not row 2.

            When sent with no start or end parameters, this is an
            exponential time function requiring `O(2^n)` time, where
            `n` is the number of variables in the expression.
        """
        max = 2 ** len(self.__vars_order)
        if end < 0:
            end = max
        if end > max:
            end = max
        if start < 0:
            start = 0
        if start > max:
            start = max
        keys, table = [], []
        vars = {}
        for var in self.__vars_order:
            vars[var] = False
            keys.insert(0, var)
        keys = list(keys)
        for i in range(start, end):
            j = 0
            row = []
            for key in keys:
                bit = self.get_bit(i, j)
                vars[key] = bit
                j += 1
                row.insert(0, bit)
            row.append(booleval.eval_formula(self.__tree, vars))
            table.append(row)
        keys.reverse()
        table = logictable.Truthtable(table, keys)
        return table

    def evaluate(self, var_values):
        r"""
        Evaluate a formula for the given input values.

        INPUT:

        - ``var_values`` -- a dictionary; this contains the
          pairs of variables and their boolean values.

        OUTPUT:

        The result of the evaluation as a boolean.

        EXAMPLES:

        This example illustrates the evaluation of a boolean formula::

            sage: import sage.logic.propcalc as propcalc
            sage: f = propcalc.formula("a&b|c")
            sage: f.evaluate({'a':False, 'b':False, 'c':True})
            True
            sage: f.evaluate({'a':True, 'b':False, 'c':False})
            False
        """
        return booleval.eval_formula(self.__tree, var_values)

    def is_satisfiable(self):
        r"""
        Determine if the formula is ``True`` for some assignment of values.

        OUTPUT:

        A boolean value to be determined as follows:

        - ``True`` if there is an assignment of values that makes the
          formula ``True``.

        - ``False`` if the formula cannot be made ``True`` by any assignment
          of values.

        EXAMPLES:

        This example illustrates how to check a formula for satisfiability::

            sage: import sage.logic.propcalc as propcalc
            sage: f = propcalc.formula("a|b")
            sage: f.is_satisfiable()
            True

            sage: g = f & (~f)
            sage: g.is_satisfiable()
            False
        """
        table = self.truthtable().get_table_list()
        for row in table[1:]:
            if row[-1] is True:
                return True
        return False

    def is_tautology(self):
        r"""
        Determine if the formula is always ``True``.

        OUTPUT:

        A boolean value to be determined as follows:

        - ``True`` if the formula is a tautology.

        - ``False`` if the formula is not a tautology.

        EXAMPLES:

        This example illustrates how to check if a formula is a tautology::

            sage: import sage.logic.propcalc as propcalc
            sage: f = propcalc.formula("a|~a")
            sage: f.is_tautology()
            True

            sage: f = propcalc.formula("a&~a")
            sage: f.is_tautology()
            False

            sage: f = propcalc.formula("a&b")
            sage: f.is_tautology()
            False
        """
        return not (~self).is_satisfiable()

    def is_contradiction(self):
        r"""
        Determine if the formula is always ``False``.

        OUTPUT:

        A boolean value to be determined as follows:

        - ``True`` if the formula is a contradiction.

        - ``False`` if the formula is not a contradiction.

        EXAMPLES:

        This example illustrates how to check if a formula is a contradiction.

        ::

            sage: import sage.logic.propcalc as propcalc
            sage: f = propcalc.formula("a&~a")
            sage: f.is_contradiction()
            True

            sage: f = propcalc.formula("a|~a")
            sage: f.is_contradiction()
            False

            sage: f = propcalc.formula("a|b")
            sage: f.is_contradiction()
            False
        """
        return not self.is_satisfiable()

    def is_consequence(self, *hypotheses):
        r"""
        Determine if ``self`` (the desired conclusion) is a logical consequence of the
        hypotheses. The function call ``is_consequence(conclusion, *hypotheses)`` is a
        synonym for ``conclusion.is_consequence(*hypotheses)``.

        INPUT:

        - ``*hypotheses`` -- instances of :class:`BooleanFormula`

        - ``self`` -- instance of :class:`BooleanFormula` (the desired conclusion)

        OUTPUT:

        A boolean value to be determined as follows:

        - ``True`` - if ``self`` (the desired conclusion) is a logical consequence
          of the set of hypotheses

        - ``False`` - if ``self`` (the desired conclusion) is not a logical consequence
          of the set of hypotheses

        EXAMPLES::

            sage: from sage.logic.propcalc import formula
            sage: formula("a | b").is_consequence(formula("b"))
            True
            sage: formula("a & b").is_consequence(formula("b"))
            False
            sage: formula("b").is_consequence(formula("a"), formula("a -> b"))
            True
            sage: formula("b -> a").is_consequence(formula("a -> b"))
            False
            sage: formula("~b -> ~a").is_consequence(formula("a -> b"))
            True

        ::

            sage: f, g, h = propcalc.get_formulas("a & ~b", "c -> b", "c | e")
            sage: propcalc.formula("a & e").is_consequence(f, g, h)
            True
            sage: i = propcalc.formula("a & ~e")
            sage: i.is_consequence(f, g, h)
            False
            sage: from sage.logic.boolformula import is_consequence
            sage: is_consequence(i, f, g, h)
            False
            sage: is_consequence(propcalc.formula("((p <-> q) & r) -> ~c"), f, g, h)
            True

        Only a tautology is a logical consequence of an empty set of formulas::

            sage: propcalc.formula("a | ~a").is_consequence()
            True
            sage: propcalc.formula("a | b").is_consequence()
            False

        TESTS:

        Arguments must be instances of :class:`BooleanFormula` (not strings, for example)::

            sage: propcalc.formula("a | b").is_consequence("a | b")
            Traceback (most recent call last):
            ...
            TypeError: is_consequence only takes instances of BooleanFormula() class as input

        AUTHORS:

        - Paul Scurek (2013-08-12)
        """
        # make sure every argument is an instance of :class:`BooleanFormula`
        for formula in (self,) + hypotheses:
            if not isinstance(formula, BooleanFormula):
                raise TypeError("is_consequence only takes instances of BooleanFormula() class as input")

        if not(hypotheses):
            # if there are no hypotheses, then we just want to know whether self is a tautology
            return self.is_tautology()
        else:
            # conjoin all of the hypotheses into a single Boolean formula
            conjunction = hypotheses[0]
            for hypothesis in hypotheses[1:]:
                conjunction = conjunction & hypothesis

            return conjunction.implies(self)

    def implies(self, other):
        r"""
        Determine if calling formula implies other formula.

        INPUT:

        - ``self`` -- calling object

        - ``other`` -- instance of :class:`BooleanFormula`

        OUTPUT:

        A boolean value to be determined as follows:

        - ``True`` - if ``self`` implies ``other``

        - ``False`` - if ``self does not imply ``other``

        EXAMPLES:

        This example illustrates determining if one formula implies another::

            sage: import sage.logic.propcalc as propcalc
            sage: f = propcalc.formula("a<->b")
            sage: g = propcalc.formula("b->a")
            sage: f.implies(g)
            True

        ::

            sage: h = propcalc.formula("a->(a|~b)")
            sage: i = propcalc.formula("a")
            sage: h.implies(i)
            False

        AUTHORS:

        - Paul Scurek (2013-08-08)
        """
        # input validation
        if not isinstance(other, BooleanFormula):
            raise TypeError("implies() takes an instance of the BooleanFormula() class as input")

        conditional = self.ifthen(other)
        return (conditional).is_tautology()

    def equivalent(self, other):
        r"""
        Determine if two formulas are semantically equivalent.

        INPUT:

        - ``self`` -- calling object

        - ``other`` -- instance of BooleanFormula class.

        OUTPUT:

        A boolean value to be determined as follows:

        True - if the two formulas are logically equivalent

        False - if the two formulas are not logically equivalent

        EXAMPLES:

        This example shows how to check for logical equivalence::

            sage: import sage.logic.propcalc as propcalc
            sage: f = propcalc.formula("(a|b)&c")
            sage: g = propcalc.formula("c&(a|b)")
            sage: f.equivalent(g)
            True

            sage: g = propcalc.formula("a|b&c")
            sage: f.equivalent(g)
            False
        """
        return self.iff(other).is_tautology()

    def convert_cnf_table(self):
        r"""
        Convert boolean formula to conjunctive normal form.

        OUTPUT:

        An instance of :class:`BooleanFormula` in conjunctive normal form.

        EXAMPLES:

        This example illustrates how to convert a formula to cnf::

            sage: import sage.logic.propcalc as propcalc
            sage: s = propcalc.formula("a ^ b <-> c")
            sage: s.convert_cnf()
            sage: s
            (a|b|~c)&(a|~b|c)&(~a|b|c)&(~a|~b|~c)

        We now show that :meth:`convert_cnf` and :meth:`convert_cnf_table`
        are aliases::

            sage: t = propcalc.formula("a ^ b <-> c")
            sage: t.convert_cnf_table(); t
            (a|b|~c)&(a|~b|c)&(~a|b|c)&(~a|~b|~c)
            sage: t == s
            True

        .. NOTE::

            This method creates the cnf parse tree by examining the logic
            table of the formula.  Creating the table requires `O(2^n)` time
            where `n` is the number of variables in the formula.
        """
        str = ''
        t = self.truthtable()
        table = t.get_table_list()
        vars = table[0]
        for row in table[1:]:
            if row[-1] is False:
                str += '('
                for i in range(len(row) - 1):
                    if row[i] is True:
                        str += '~'
                    str += vars[i]
                    str += '|'
                str = str[:-1] + ')&'
        self.__expression = str[:-1]
        # in case of tautology
        if len(self.__expression) == 0:
            self.__expression = '(' + self.__vars_order[0] + '|~' + self.__vars_order[0] + ')'
        self.__tree, self.__vars_order = logicparser.parse(self.__expression)

    convert_cnf = convert_cnf_table

    def convert_cnf_recur(self):
        r"""
        Convert boolean formula to conjunctive normal form.

        OUTPUT:

        An instance of :class:`BooleanFormula` in conjunctive normal form.

        EXAMPLES:

        This example hows how to convert a formula to conjunctive normal form::

            sage: import sage.logic.propcalc as propcalc
            sage: s = propcalc.formula("a^b<->c")
            sage: s.convert_cnf_recur()
            sage: s
            (~a|a|c)&(~b|a|c)&(~a|b|c)&(~b|b|c)&(~c|a|b)&(~c|~a|~b)

        .. NOTE::

            This function works by applying a set of rules that are
            guaranteed to convert the formula.  Worst case the converted
            expression has an `O(2^n)` increase in size (and time as well), but
            if the formula is already in CNF (or close to) it is only `O(n)`.

            This function can require an exponential blow up in space from the
            original expression.  This in turn can require large amounts of
            time. Unless a formula is already in (or close to) being in cnf
            :meth:`convert_cnf()` is typically preferred, but results can vary.
        """
        self.__tree = logicparser.apply_func(self.__tree, self.reduce_op)
        self.__tree = logicparser.apply_func(self.__tree, self.dist_not)
        self.__tree = logicparser.apply_func(self.__tree, self.dist_ors)
        self.convert_expression()

    def satformat(self):
        r"""
        Return the satformat representation of a boolean formula.

        OUTPUT:

        The satformat of the formula as a string.

        EXAMPLES:

        This example illustrates how to find the satformat of a formula::

            sage: import sage.logic.propcalc as propcalc
            sage: f = propcalc.formula("a&((b|c)^a->c)<->b")
            sage: f.convert_cnf()
            sage: f
            (a|~b|c)&(a|~b|~c)&(~a|b|~c)
            sage: f.satformat()
            'p cnf 3 0\n1 -2 3 0 1 -2 -3 \n0 -1 2 -3'

        .. NOTE::

            See www.cs.ubc.ca/~hoos/SATLIB/Benchmarks/SAT/satformat.ps for a
            description of satformat.

            If the instance of boolean formula has not been converted to
            CNF form by a call to :meth:`convert_cnf()` or
            :meth:`convert_cnf_recur()`, then :meth:`satformat()` will call
            :meth:`convert_cnf()`. Please see the notes for
            :meth:`convert_cnf()` and :meth:`convert_cnf_recur()` for
            performance issues.
        """
        self.convert_cnf_table()
        s = ''
        vars_num = {}
        i = 0
        clauses = 0
        for e in self.__vars_order:
            vars_num[e] = str(i + 1)
            i += 1
        i = 0
        w = 1
        while i < len(self.__expression):
            c = self.__expression[i]
            if c == ')':
                clauses += 1
            if c in '()|':
                i += 1
                continue
            if c == '~':
                s += '-'
            elif c == '&':
                s += '0 '
            else:
                varname = ''
                if self.__expression[i] not in '|) ':
                    varname += self.__expression[i]
                    i += 1
                s += vars_num[varname] + ' '
            if len(s) >= (w * 15) and s[-1] != '-':
                s += '\n'
                w += 1
            i += 1
        s = 'p cnf ' + str(len(self.__vars_order)) + ' ' + str(clauses) + '\n' + s
        return s[:-1]

#    def simplify(self):
#        r"""
#        This function uses the propcalc package to simplify an expression to
#        its minimal form.
#
#        INPUT:
#             self -- the calling object.
#
#        OUTPUT:
#            A simplified expression.
#
#        EXAMPLES::

#            sage: import sage.logic.propcalc as propcalc
#            sage: f = propcalc.formula("a&((b|c)^a->c)<->b")
#            sage: f.truthtable()
#            a      b      c      value
#            False  False  False  True
#            False  False  True   True
#            False  True   False  False
#            False  True   True   False
#            True   False  False  True
#            True   False  True   False
#            True   True   False  True
#            True   True   True   True
#            sage: f.simplify()
#            (~a&~b)|(a&~b&~c)|(a&b)
#            sage: f.truthtable()
#            a      b      c      value
#            False  False  False  True
#            False  False  True   True
#            False  True   False  False
#            False  True   True   False
#            True   False  False  True
#            True   False  True   False
#            True   True   False  True
#            True   True   True   True
#
#        .. NOTE::
#
#            If the instance of boolean formula has not been converted to
#            cnf form by a call to convert_cnf() or convert_cnf_recur()
#            satformat() will call convert_cnf().  Please see the notes for
#            convert_cnf() and convert_cnf_recur() for performance issues.
#        """
#        exp = ''
#        self.__tree = logicparser.apply_func(self.__tree, self.reduce_op)
#        plf = logicparser.apply_func(self.__tree, self.convert_opt)
#        wff = boolopt.PLFtoWFF()(plf) # convert to positive-normal form
#        wtd = boolopt.WFFtoDNF()
#        dnf = wtd(wff)
#        dnf = wtd.clean(dnf)
#        if dnf == [] or dnf == [[]]:
#            exp = self.__vars_order[0] + '&~' + self.__vars_order[0] + ' '
#        opt = boolopt.optimize(dnf)
#        if exp == '' and (opt == [] or opt == [[]]):
#            exp = self.__vars_order[0] + '|~' + self.__vars_order[0] + ' '
#        if exp == '':
#            for con in opt:
#                s = '('
#                for prop in con:
#                    if prop[0] == 'notprop':
#                       s += '~'
#                    s += prop[1] + '&'
#                exp += s[:-1] + ')|'
#        self.__expression = exp[:-1]
#        self.__tree, self.__vars_order = logicparser.parse(self.__expression)
#        return BooleanFormula(self.__expression, self.__tree, self.__vars_order)

    def convert_opt(self, tree):
        r"""
        Convert a parse tree to the tuple form used by :meth:`bool_opt()`.

        INPUT:

        - ``tree`` -- a list; this is a branch of a
          parse tree and can only contain the '&', '|'
          and '~' operators along with variables

        OUTPUT:

        A 3-tuple.

        EXAMPLES:

        This example illustrates the conversion of a formula into its
        corresponding tuple::

            sage: import sage.logic.propcalc as propcalc, sage.logic.logicparser as logicparser
            sage: s = propcalc.formula("a&(b|~c)")
            sage: tree = ['&', 'a', ['|', 'b', ['~', 'c', None]]]
            sage: logicparser.apply_func(tree, s.convert_opt)
            ('and', ('prop', 'a'), ('or', ('prop', 'b'), ('not', ('prop', 'c'))))

        .. NOTE::

            This function only works on one branch of the parse tree. To
            apply the function to every branch of a parse tree, pass the
            function as an argument in
            :func:`~sage.logic.logicparser.apply_func()` in
            :mod:`~sage.logic.logicparser`.
        """
        if not isinstance(tree[1], tuple) and not (tree[1] is None):
            lval = ('prop', tree[1])
        else:
            lval = tree[1]
        if not isinstance(tree[2], tuple) and not(tree[2] is None):
            rval = ('prop', tree[2])
        else:
            rval = tree[2]
        if tree[0] == '~':
            return ('not', lval)
        if tree[0] == '&':
            op = 'and'
        if tree[0] == '|':
            op = 'or'
        return (op, lval, rval)

    def add_statement(self, other, op):
        r"""
        Combine two formulas with the given operator.

        INPUT:

        - ``other`` -- instance of :class:`BooleanFormula`; this
          is the formula on the right of the operator

        - ``op`` -- a string; this is the operator used to
          combine the two formulas

        OUTPUT:

        The result as an instance of :class:`BooleanFormula`.

        EXAMPLES:

        This example shows how to create a new formula from two others::

            sage: import sage.logic.propcalc as propcalc
            sage: s = propcalc.formula("a&b")
            sage: f = propcalc.formula("c^d")
            sage: s.add_statement(f, '|')
            (a&b)|(c^d)

            sage: s.add_statement(f, '->')
            (a&b)->(c^d)
        """
        exp = '(' + self.__expression + ')' + op + '(' + other.__expression + ')'
        parse_tree, vars_order = logicparser.parse(exp)
        return BooleanFormula(exp, parse_tree, vars_order)

    def get_bit(self, x, c):
        r"""
        Determine if bit ``c`` of the number ``x`` is 1.

        INPUT:

        - ``x`` -- an integer; this is the number from
          which to take the bit

        - ``c`` -- an integer; this is the but number to
          be taken, where 0 is the low order bit

        OUTPUT:

        A boolean to be determined as follows:

        - ``True`` if bit ``c`` of ``x`` is 1.

        - ``False`` if bit c of x is not 1.

        EXAMPLES:

        This example illustrates the use of :meth:`get_bit`::

            sage: import sage.logic.propcalc as propcalc
            sage: s = propcalc.formula("a&b")
            sage: s.get_bit(2, 1)
            True
            sage: s.get_bit(8, 0)
            False

        It is not an error to have a bit out of range::

            sage: s.get_bit(64, 7)
            False

        Nor is it an error to use a negative number::

            sage: s.get_bit(-1, 3)
            False
            sage: s.get_bit(64, -1)
            True
            sage: s.get_bit(64, -2)
            False

        .. NOTE::

            The 0 bit is the low order bit.  Errors should be handled
            gracefully by a return of ``False``, and negative numbers ``x``
            always return ``False`` while a negative ``c`` will index from the
            high order bit.
        """
        bits = []
        while x > 0:
            b = bool(x % 2)
            x = x // 2
            bits.append(b)
        if c > len(bits) - 1:
            return False
        else:
            return bits[c]

    def reduce_op(self, tree):
        r"""
        Convert if-and-only-if, if-then, and xor operations to operations
        only involving and/or operations.

        INPUT:

        - ``tree`` -- a list; this represents a branch
          of a parse tree

        OUTPUT:

        A new list with no '^', '->', or '<->' as first element of list.

        EXAMPLES:

        This example illustrates the use of :meth:`reduce_op` with
        :func:`apply_func`::

            sage: import sage.logic.propcalc as propcalc, sage.logic.logicparser as logicparser
            sage: s = propcalc.formula("a->b^c")
            sage: tree = ['->', 'a', ['^', 'b', 'c']]
            sage: logicparser.apply_func(tree, s.reduce_op)
            ['|', ['~', 'a', None], ['&', ['|', 'b', 'c'], ['~', ['&', 'b', 'c'], None]]]

        .. NOTE::

            This function only operates on a single branch of a parse tree.
            To apply the function to an entire parse tree, pass the function
            as an argument to :func:`~sage.logic.logicparser.apply_func()`
            in :mod:`~sage.logic.logicparser`.
        """
        if tree[0] == '<->':
            # parse tree for (~tree[1]|tree[2])&(~tree[2]|tree[1])
            new_tree = ['&', ['|', ['~', tree[1], None], tree[2]],
                       ['|', ['~', tree[2], None], tree[1]]]
        elif tree[0] == '^':
            # parse tree for (tree[1]|tree[2])&~(tree[1]&tree[2])
            new_tree = ['&', ['|', tree[1], tree[2]],
                       ['~', ['&', tree[1], tree[2]], None]]
        elif tree[0] == '->':
            # parse tree for ~tree[1]|tree[2]
            new_tree = ['|', ['~', tree[1], None], tree[2]]
        else:
            new_tree = tree
        return new_tree

    def dist_not(self, tree):
        r"""
        Distribute '~' operators over '&' and '|' operators.

        INPUT:

        - ``tree`` a list; this represents a branch
          of a parse tree

        OUTPUT:

        A new list.

        EXAMPLES:

        This example illustrates the distribution of '~' over '&'::

            sage: import sage.logic.propcalc as propcalc, sage.logic.logicparser as logicparser
            sage: s = propcalc.formula("~(a&b)")
            sage: tree = ['~', ['&', 'a', 'b'], None]
            sage: logicparser.apply_func(tree, s.dist_not) #long time
            ['|', ['~', 'a', None], ['~', 'b', None]]

        .. NOTE::

            This function only operates on a single branch of a parse tree.
            To apply the function to an entire parse tree, pass the function
            as an argument to :func:`~sage.logic.logicparser.apply_func()`
            in :mod:`~sage.logic.logicparser`.
        """
        if tree[0] == '~' and isinstance(tree[1], list):
            op = tree[1][0]
            if op != '~':
                if op == '&':
                    op = '|'
                else:
                    op = '&'
                new_tree = [op, ['~', tree[1][1], None], ['~', tree[1][2], None]]
                return logicparser.apply_func(new_tree, self.dist_not)
            else:
                # cancel double negative
                return tree[1][1]
        else:
            return tree

    def dist_ors(self, tree):
        r"""
        Distribute '|' over '&'.

        INPUT:

        - ``tree`` -- a list; this represents a branch of
          a parse tree

        OUTPUT:

        A new list.

        EXAMPLES:

        This example illustrates the distribution of '|' over '&'::

            sage: import sage.logic.propcalc as propcalc, sage.logic.logicparser as logicparser
            sage: s = propcalc.formula("(a&b)|(a&c)")
            sage: tree = ['|', ['&', 'a', 'b'], ['&', 'a', 'c']]
            sage: logicparser.apply_func(tree, s.dist_ors) #long time
            ['&', ['&', ['|', 'a', 'a'], ['|', 'b', 'a']], ['&', ['|', 'a', 'c'], ['|', 'b', 'c']]]

        .. NOTE::

            This function only operates on a single branch of a parse tree.
            To apply the function to an entire parse tree, pass the function
            as an argument to :func:`~sage.logic.logicparser.apply_func()`
            in :mod:`~sage.logic.logicparser`.
        """
        if tree[0] == '|' and isinstance(tree[2], list) and tree[2][0] == '&':
            new_tree = ['&', ['|', tree[1], tree[2][1]],
                        ['|', tree[1], tree[2][2]]]
            return logicparser.apply_func(new_tree, self.dist_ors)
        if tree[0] == '|' and isinstance(tree[1], list) and tree[1][0] == '&':
            new_tree = ['&', ['|', tree[1][1], tree[2]],
                        ['|', tree[1][2], tree[2]]]
            return logicparser.apply_func(new_tree, self.dist_ors)
        return tree

    def to_infix(self, tree):
        r"""
        Convert a parse tree from prefix to infix form.

        INPUT:

        - ``tree`` -- a list; this represents a branch
          of a parse tree

        OUTPUT:

        A new list.

        EXAMPLES:

        This example shows how to convert a parse tree from prefix to
        infix form::

            sage: import sage.logic.propcalc as propcalc, sage.logic.logicparser as logicparser
            sage: s = propcalc.formula("(a&b)|(a&c)")
            sage: tree = ['|', ['&', 'a', 'b'], ['&', 'a', 'c']]
            sage: logicparser.apply_func(tree, s.to_infix)
            [['a', '&', 'b'], '|', ['a', '&', 'c']]

        .. NOTE::

            This function only operates on a single branch of a parse tree.
            To apply the function to an entire parse tree, pass the function
            as an argument to :func:`~sage.logic.logicparser.apply_func()`
            in :mod:`~sage.logic.logicparser`.
        """
        if tree[0] != '~':
            return [tree[1], tree[0], tree[2]]
        return tree

    def convert_expression(self):
        r"""
        Convert the string representation of a formula to conjunctive
        normal form.

        EXAMPLES::

            sage: import sage.logic.propcalc as propcalc
            sage: s = propcalc.formula("a^b<->c")
            sage: s.convert_expression(); s
            a^b<->c
        """
        ttree = self.__tree[:]
        ttree = logicparser.apply_func(ttree, self.to_infix)
        self.__expression = ''
        str_tree = str(ttree)
        open_flag = False
        i = 0
        for c in str_tree:
            if i < len(str_tree) - 1:
                op = self.get_next_op(str_tree[i:])
            if op == '|' and not open_flag:
                self.__expression += '('
                open_flag = True
            if i < len(str_tree) - 2 and str_tree[i + 1] == '&' and open_flag:
                open_flag = False
                self.__expression += ')'
            if str_tree[i:i + 4] == 'None':
                i += 4
            if i < len(str_tree) and str_tree[i] not in ' \',[]':
                self.__expression += str_tree[i]
            i += 1
        if open_flag is True:
            self.__expression += ')'

    def get_next_op(self, str):
        r"""
        Return the next operator in a string.

        INPUT:

        - ``str`` -- a string; this contains a logical
          expression

        OUTPUT:

        The next operator as a string.

        EXAMPLES:

        This example illustrates how to find the next operator in a formula::

            sage: import sage.logic.propcalc as propcalc
            sage: s = propcalc.formula("f&p")
            sage: s.get_next_op("abra|cadabra")
            '|'

        .. NOTE::

            The parameter ``str`` is not necessarily the string
            representation of the calling object.
        """
        i = 0
        while i < len(str) - 1 and str[i] != '&' and str[i] != '|':
            i += 1
        return str[i]

    def __len__(self):
        r"""
        Return the length of a Boolean formula.

        OUTPUT:

        The length of the Boolean formula. This is the number of operators plus
        the number of variables (counting multiplicity). Parentheses are ignored.

        EXAMPLES::

            sage: import sage.logic.propcalc as propcalc
            sage: s = propcalc.formula("a")
            sage: len(s)
            1
            sage: s = propcalc.formula("(a)")
            sage: len(s)
            1
            sage: s = propcalc.formula("~a")
            sage: len(s)
            2
            sage: s = propcalc.formula("a -> b")
            sage: len(s)
            3
            sage: s = propcalc.formula("alpha -> beta")
            sage: len(s)
            3
            sage: s = propcalc.formula("a -> a")
            sage: len(s)
            3
            sage: s = propcalc.formula("~(a -> b)")
            sage: len(s)
            4
            sage: s = propcalc.formula("((a&b)|(a&c))->~d")
            sage: len(s)
            10

        TESTS::

            sage: s = propcalc.formula("(((alpha) -> ((beta))))")
            sage: len(s)
            3
        """
<<<<<<< HEAD
        return len(flatten(self.full_tree()))
=======
        return len(flatten(self.full_tree()))

# allow is_consequence to be called as a function (not only as a method of BooleanFormula)
is_consequence = BooleanFormula.is_consequence
>>>>>>> 7dc3dcde
<|MERGE_RESOLUTION|>--- conflicted
+++ resolved
@@ -1554,11 +1554,7 @@
             sage: len(s)
             3
         """
-<<<<<<< HEAD
         return len(flatten(self.full_tree()))
-=======
-        return len(flatten(self.full_tree()))
 
 # allow is_consequence to be called as a function (not only as a method of BooleanFormula)
-is_consequence = BooleanFormula.is_consequence
->>>>>>> 7dc3dcde
+is_consequence = BooleanFormula.is_consequence