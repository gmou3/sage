--- conflicted
+++ resolved
@@ -41,15 +41,10 @@
 from sage.arith.srange import xsrange
 from sage.modular.dirichlet import DirichletGroup
 from sage.misc.superseded import deprecated_function_alias
-<<<<<<< HEAD
-from sage.rings.arith import lcm, divisors, moebius
-from sage.structure.element import get_coercion_model
-from sage.misc.cachefunc import cached_method
-=======
 from sage.arith.all import lcm, divisors, moebius, sigma, factor
 from sage.structure.element import get_coercion_model, ModuleElement
-
->>>>>>> 0a80508c
+from sage.misc.cachefunc import cached_method
+
 
 def is_ModularFormElement(x):
     """
@@ -2647,9 +2642,5 @@
             [[60, 2], [60, 3], [60, 2], [60, 5], [60, 2], [60, 2], [60, 2], [60, 3], [60, 2], [60, 2], [60, 2]]
         """
         if self.__chi.is_trivial() and self.__psi.is_trivial() and self.weight() == 2:
-<<<<<<< HEAD
-            return rings.factor(self.__t)[0][0]
-=======
             return factor(self.__t)[0][0]
->>>>>>> 0a80508c
         return self.L()*self.M()