--- conflicted
+++ resolved
@@ -22,10 +22,6 @@
                                     hecke_operator_on_basis)
 from numerical import NumericalEigenforms as numerical_eigenforms
 
-<<<<<<< HEAD
-from element import is_ModularFormElement
-=======
 from element import is_ModularFormElement
 
-#from find_generators import ModularFormsRing, span_of_series, modform_generators
->>>>>>> ddf89e26
+#from find_generators import ModularFormsRing, span_of_series, modform_generators