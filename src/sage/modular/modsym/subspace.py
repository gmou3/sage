# sage.doctest: needs sage.libs.flint
"""
Subspace of ambient spaces of modular symbols
"""
# ****************************************************************************
#       Sage: Open Source Mathematical Software
#
#       Copyright (C) 2005 William Stein <wstein@gmail.com>
#
#  Distributed under the terms of the GNU General Public License (GPL)
#
#    This code is distributed in the hope that it will be useful,
#    but WITHOUT ANY WARRANTY; without even the implied warranty of
#    MERCHANTABILITY or FITNESS FOR A PARTICULAR PURPOSE.  See the GNU
#    General Public License for more details.
#
#  The full text of the GPL is available at:
#
#                  https://www.gnu.org/licenses/
# ****************************************************************************

import sage.modular.hecke.all as hecke
import sage.structure.factorization
import sage.modular.modsym.space


class ModularSymbolsSubspace(sage.modular.modsym.space.ModularSymbolsSpace, hecke.HeckeSubmodule):
    """
    Subspace of ambient space of modular symbols
    """
    ################################
    # Special Methods
    ################################
    def __init__(self, ambient_hecke_module, submodule,
                 dual_free_module=None, check=False):
        """
        INPUT:


        -  ``ambient_hecke_module`` -- the ambient space of
           modular symbols in which we're constructing a submodule

        -  ``submodule`` -- the underlying free module of the
           submodule

        -  ``dual_free_module`` -- underlying free module of
           the dual of the submodule (optional)

<<<<<<< HEAD
        -  ``check`` -- (default: False) whether to check that
=======
        -  ``check`` -- (default: ``False``) whether to check that
>>>>>>> 038f6f1f
           the submodule is invariant under all Hecke operators T_p.


        EXAMPLES::

            sage: M = ModularSymbols(15,4) ; S = M.cuspidal_submodule() # indirect doctest
            sage: S
            Modular Symbols subspace of dimension 8 of Modular Symbols space of dimension 12
            for Gamma_0(15) of weight 4 with sign 0 over Rational Field
            sage: S == loads(dumps(S))
            True
            sage: M = ModularSymbols(1,24)
            sage: A = M.ambient_hecke_module()
            sage: B = A.submodule([ x.element() for x in M.cuspidal_submodule().gens() ])
            sage: S = sage.modular.modsym.subspace.ModularSymbolsSubspace(A, B.free_module())
            sage: S
            Modular Symbols subspace of dimension 4 of Modular Symbols space of dimension 5
            for Gamma_0(1) of weight 24 with sign 0 over Rational Field
            sage: S == loads(dumps(S))
            True
        """
        self.__ambient_hecke_module = ambient_hecke_module
        A = ambient_hecke_module
        sage.modular.modsym.space.ModularSymbolsSpace.__init__(self, A.group(),
                                                               A.weight(),
                                    A.character(), A.sign(), A.base_ring())
        hecke.HeckeSubmodule.__init__(self, A, submodule, dual_free_module=dual_free_module, check=check)

    def _repr_(self):
        """
        Return the string representation of self.

        EXAMPLES::

            sage: ModularSymbols(24,4).cuspidal_subspace()._repr_()
            'Modular Symbols subspace of dimension 16 of Modular Symbols space of dimension 24 for Gamma_0(24) of weight 4 with sign 0 over Rational Field'
        """
        return "Modular Symbols subspace of dimension %s of %s" % (
            self.rank(), self.ambient_module())

    ################################
    # Public functions
    ################################
    def boundary_map(self):
        """
        The boundary map to the corresponding space of boundary modular
        symbols. (This is the restriction of the map on the ambient
        space.)

        EXAMPLES::

            sage: M = ModularSymbols(1, 24, sign=1) ; M
            Modular Symbols space of dimension 3 for Gamma_0(1) of weight 24
             with sign 1 over Rational Field
            sage: M.basis()
            ([X^18*Y^4,(0,0)], [X^20*Y^2,(0,0)], [X^22,(0,0)])
            sage: M.cuspidal_submodule().basis()
            ([X^18*Y^4,(0,0)], [X^20*Y^2,(0,0)])
            sage: M.eisenstein_submodule().basis()
            ([X^18*Y^4,(0,0)] + 166747/324330*[X^20*Y^2,(0,0)] + 236364091/6742820700*[X^22,(0,0)],)
            sage: M.boundary_map()
            Hecke module morphism boundary map defined by the matrix
            [ 0]
            [ 0]
            [-1]
            Domain: Modular Symbols space of dimension 3 for Gamma_0(1) of weight ...
            Codomain: Space of Boundary Modular Symbols for Modular Group SL(2,Z) ...
            sage: M.cuspidal_subspace().boundary_map()
            Hecke module morphism defined by the matrix
            [0]
            [0]
            Domain: Modular Symbols subspace of dimension 2 of Modular Symbols space ...
            Codomain: Space of Boundary Modular Symbols for Modular Group SL(2,Z) ...
            sage: M.eisenstein_submodule().boundary_map()
            Hecke module morphism defined by the matrix
            [-236364091/6742820700]
            Domain: Modular Symbols subspace of dimension 1 of Modular Symbols space ...
            Codomain: Space of Boundary Modular Symbols for Modular Group SL(2,Z) ...
        """
        try:
            return self.__boundary_map
        except AttributeError:
            # restrict from ambient space
            b = self.ambient_hecke_module().boundary_map()
            self.__boundary_map = b.restrict_domain(self)
            return self.__boundary_map

    def cuspidal_submodule(self):
        """
        Return the cuspidal subspace of this subspace of modular symbols.

        EXAMPLES::

            sage: S = ModularSymbols(42,4).cuspidal_submodule() ; S
            Modular Symbols subspace of dimension 40 of Modular Symbols space of dimension 48
            for Gamma_0(42) of weight 4 with sign 0 over Rational Field
            sage: S.is_cuspidal()
            True
            sage: S.cuspidal_submodule()
            Modular Symbols subspace of dimension 40 of Modular Symbols space of dimension 48
            for Gamma_0(42) of weight 4 with sign 0 over Rational Field

        The cuspidal submodule of the cuspidal submodule is just itself::

            sage: S.cuspidal_submodule() is S
            True
            sage: S.cuspidal_submodule() == S
            True

        An example where we abuse the _set_is_cuspidal function::

            sage: M = ModularSymbols(389)
            sage: S = M.eisenstein_submodule()
            sage: S._set_is_cuspidal(True)
            sage: S.cuspidal_submodule()
            Modular Symbols subspace of dimension 1 of Modular Symbols space of dimension 65
            for Gamma_0(389) of weight 2 with sign 0 over Rational Field
        """
        try:
            return self.__cuspidal_submodule
        except AttributeError:
            try:
                if self.__is_cuspidal:
                    return self
            except AttributeError:
                pass
            S = self.ambient_hecke_module().cuspidal_submodule()
            self.__cuspidal_submodule = S.intersection(self)
            return self.__cuspidal_submodule

    def dual_star_involution_matrix(self):
        """
        Return the matrix of the dual star involution.

        This involution is induced by
        complex conjugation on the linear dual of modular symbols.

        EXAMPLES::

            sage: S = ModularSymbols(6,4) ; S.dual_star_involution_matrix()
            [ 1  0  0  0  0  0]
            [ 0  1  0  0  0  0]
            [ 0 -2  1  2  0  0]
            [ 0  2  0 -1  0  0]
            [ 0 -2  0  2  1  0]
            [ 0  2  0 -2  0  1]
            sage: S.star_involution().matrix().transpose() == S.dual_star_involution_matrix()
            True
        """
        try:
            return self.__dual_star_involution
        except AttributeError:
            pass
        S = self.ambient_hecke_module().dual_star_involution_matrix()
        A = S.restrict(self.dual_free_module())
        self.__dual_star_involution = A
        return self.__dual_star_involution

    def eisenstein_subspace(self):
        """
        Return the Eisenstein subspace of this space of modular symbols.

        EXAMPLES::

            sage: ModularSymbols(24,4).eisenstein_subspace()
            Modular Symbols subspace of dimension 8 of Modular Symbols space of dimension 24
            for Gamma_0(24) of weight 4 with sign 0 over Rational Field
            sage: ModularSymbols(20,2).cuspidal_subspace().eisenstein_subspace()
            Modular Symbols subspace of dimension 0 of Modular Symbols space of dimension 7
            for Gamma_0(20) of weight 2 with sign 0 over Rational Field
        """
        try:
            return self.__eisenstein_subspace
        except AttributeError:
            S = self.ambient_hecke_module().eisenstein_subspace()
            self.__eisenstein_subspace = S.intersection(self)
            return self.__eisenstein_subspace

    def factorization(self):
        """
        Return a list of pairs `(S,e)` where `S` is simple
        spaces of modular symbols and self is isomorphic to the direct sum
        of the `S^e` as a module over the *anemic* Hecke algebra
        adjoin the star involution.

        The cuspidal `S` are all simple, but the Eisenstein factors
        need not be simple.

        The factors are sorted by dimension - don't depend on much more for
        now.

        ASSUMPTION: self is a module over the anemic Hecke algebra.

        EXAMPLES: Note that if the sign is 1 then the cuspidal factors
        occur twice, one with each star eigenvalue.

        ::

            sage: M = ModularSymbols(11)
            sage: D = M.factorization(); D
            (Modular Symbols subspace of dimension 1 of Modular Symbols space of dimension 3
               for Gamma_0(11) of weight 2 with sign 0 over Rational Field) *
            (Modular Symbols subspace of dimension 1 of Modular Symbols space of dimension 3
               for Gamma_0(11) of weight 2 with sign 0 over Rational Field) *
            (Modular Symbols subspace of dimension 1 of Modular Symbols space of dimension 3
               for Gamma_0(11) of weight 2 with sign 0 over Rational Field)
            sage: [A.T(2).matrix() for A, _ in D]
            [[-2], [3], [-2]]
            sage: [A.star_eigenvalues() for A, _ in D]
            [[-1], [1], [1]]

        In this example there is one old factor squared.

        ::

            sage: M = ModularSymbols(22,sign=1)
            sage: S = M.cuspidal_submodule()
            sage: S.factorization()
            (Modular Symbols subspace of dimension 1 of Modular Symbols space of dimension 2
               for Gamma_0(11) of weight 2 with sign 1 over Rational Field)^2

        ::

            sage: M = ModularSymbols(Gamma0(22), 2, sign=1)
            sage: M1 = M.decomposition()[1]
            sage: M1.factorization()
            Modular Symbols subspace of dimension 3 of Modular Symbols space of dimension 5
              for Gamma_0(22) of weight 2 with sign 1 over Rational Field
        """
        try:
            return self._factorization
        except AttributeError:
            pass
        try:
            if self._is_simple:
                return [(self, 1)]
        except AttributeError:
            pass
        if self.is_new() and self.is_cuspidal():
            D = []
            N = self.decomposition()
            if self.sign() == 0:
                for A in N:
                    if A.is_cuspidal():
                        V = A.plus_submodule()
                        V._is_simple = True
                        D.append((V, 1))
                        V = A.minus_submodule()
                        V._is_simple = True
                        D.append((V, 1))
                    else:
                        A._is_simple = True
                        D.append((A, 1))
            else:
                for A in N:
                    A._is_simple = True
                    D.append((A, 1))
        else:
            # Compute factorization of the ambient space, then compute multiplicity
            # of each factor in this space.
            D = []
            for S in self.ambient_hecke_module().simple_factors():
                n = self.multiplicity(S, check_simple=False)
                if n > 0:
                    D.append((S, n))
        # endif

        # check that dimensions add up
        r = self.dimension()
        s = sum([A.rank() * mult for A, mult in D])
        if r != s:
            raise NotImplementedError("modular symbols factorization not fully implemented yet "
                                      "--  self has dimension %s, but sum of dimensions of factors is %s" % (r, s))
        self._factorization = sage.structure.factorization.Factorization(D, cr=True)
        return self._factorization

    def is_cuspidal(self) -> bool:
        """
        Return True if self is cuspidal.

        EXAMPLES::

            sage: ModularSymbols(42,4).cuspidal_submodule().is_cuspidal()
            True
            sage: ModularSymbols(12,6).eisenstein_submodule().is_cuspidal()
            False
        """
        try:
            return self.__is_cuspidal
        except AttributeError:
            C = self.ambient_hecke_module().cuspidal_submodule()
            self.__is_cuspidal = self.is_submodule(C)
            return self.__is_cuspidal

    def _set_is_cuspidal(self, t):
        """
        Used internally to declare that a given submodule is cuspidal.

        EXAMPLES: We abuse this command::

            sage: M = ModularSymbols(389)
            sage: S = M.eisenstein_submodule()
            sage: S._set_is_cuspidal(True)
            sage: S.is_cuspidal()
            True
        """
        self.__is_cuspidal = t

    def is_eisenstein(self):
        """
        Return True if self is an Eisenstein subspace.

        EXAMPLES::

            sage: ModularSymbols(22,6).cuspidal_submodule().is_eisenstein()
            False
            sage: ModularSymbols(22,6).eisenstein_submodule().is_eisenstein()
            True
        """
        try:
            return self.__is_eisenstien
        except AttributeError:
            C = self.ambient_hecke_module().eisenstein_subspace()
            self.__is_eisenstein = self.is_submodule(C)
            return self.__is_eisenstein

    def _compute_sign_subspace(self, sign, compute_dual=True):
        """
        Return the subspace of ``self`` that is fixed under the star
        involution.

        INPUT:

        -  ``sign`` -- int (either -1 or +1)

<<<<<<< HEAD
        -  ``compute_dual`` -- bool (default: True) also
=======
        -  ``compute_dual`` -- bool (default: ``True``) also
>>>>>>> 038f6f1f
           compute dual subspace. This are useful for many algorithms.

        OUTPUT: subspace of modular symbols

        EXAMPLES::

            sage: S = ModularSymbols(100,2).cuspidal_submodule() ; S
            Modular Symbols subspace of dimension 14 of Modular Symbols space of dimension 31 for Gamma_0(100) of weight 2 with sign 0 over Rational Field
            sage: S._compute_sign_subspace(1)
            Modular Symbols subspace of dimension 7 of Modular Symbols space of dimension 31 for Gamma_0(100) of weight 2 with sign 0 over Rational Field
            sage: S._compute_sign_subspace(-1)
            Modular Symbols subspace of dimension 7 of Modular Symbols space of dimension 31 for Gamma_0(100) of weight 2 with sign 0 over Rational Field
            sage: S._compute_sign_subspace(-1).sign()
            -1
        """
        S = self.star_involution().matrix() - sign
        V = S.kernel()
        if compute_dual:
            Sdual = self.dual_star_involution_matrix() - sign
            Vdual = Sdual.kernel()
        else:
            Vdual = None
        res = self.submodule_from_nonembedded_module(V, Vdual)
        res._set_sign(sign)
        return res

    def star_involution(self):
        """
        Return the star involution on self, which is induced by complex
        conjugation on modular symbols.

        EXAMPLES::

            sage: M = ModularSymbols(1,24)
            sage: M.star_involution()
            Hecke module morphism Star involution on Modular Symbols space of dimension 5
            for Gamma_0(1) of weight 24 with sign 0 over Rational Field defined by the matrix
            [ 1  0  0  0  0]
            [ 0 -1  0  0  0]
            [ 0  0  1  0  0]
            [ 0  0  0 -1  0]
            [ 0  0  0  0  1]
            Domain: Modular Symbols space of dimension 5 for Gamma_0(1) of weight ...
            Codomain: Modular Symbols space of dimension 5 for Gamma_0(1) of weight ...
            sage: M.cuspidal_subspace().star_involution()
            Hecke module morphism defined by the matrix
            [ 1  0  0  0]
            [ 0 -1  0  0]
            [ 0  0  1  0]
            [ 0  0  0 -1]
            Domain: Modular Symbols subspace of dimension 4 of Modular Symbols space ...
            Codomain: Modular Symbols subspace of dimension 4 of Modular Symbols space ...
            sage: M.plus_submodule().star_involution()
            Hecke module morphism defined by the matrix
            [1 0 0]
            [0 1 0]
            [0 0 1]
            Domain: Modular Symbols subspace of dimension 3 of Modular Symbols space ...
            Codomain: Modular Symbols subspace of dimension 3 of Modular Symbols space ...
            sage: M.minus_submodule().star_involution()
            Hecke module morphism defined by the matrix
            [-1  0]
            [ 0 -1]
            Domain: Modular Symbols subspace of dimension 2 of Modular Symbols space ...
            Codomain: Modular Symbols subspace of dimension 2 of Modular Symbols space ...
        """
        try:
            return self.__star_involution
        except AttributeError:
            pass
        S = self.ambient_hecke_module().star_involution()
        self.__star_involution = S.restrict(self)
        return self.__star_involution<|MERGE_RESOLUTION|>--- conflicted
+++ resolved
@@ -46,11 +46,7 @@
         -  ``dual_free_module`` -- underlying free module of
            the dual of the submodule (optional)
 
-<<<<<<< HEAD
-        -  ``check`` -- (default: False) whether to check that
-=======
         -  ``check`` -- (default: ``False``) whether to check that
->>>>>>> 038f6f1f
            the submodule is invariant under all Hecke operators T_p.
 
 
@@ -386,11 +382,7 @@
 
         -  ``sign`` -- int (either -1 or +1)
 
-<<<<<<< HEAD
-        -  ``compute_dual`` -- bool (default: True) also
-=======
         -  ``compute_dual`` -- bool (default: ``True``) also
->>>>>>> 038f6f1f
            compute dual subspace. This are useful for many algorithms.
 
         OUTPUT: subspace of modular symbols
