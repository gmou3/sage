--- conflicted
+++ resolved
@@ -688,11 +688,7 @@
 
         - ``v2`` -- 2x2 integer matrix
 
-<<<<<<< HEAD
-        - ``normalized`` -- boolean (default: False), whether the
-=======
         - ``normalized`` -- boolean (default: ``False``), whether the
->>>>>>> 038f6f1f
           vertices are normalized.
 
         OUTPUT:
@@ -1017,11 +1013,7 @@
 
         - ``v2`` -- 2x2 integer matrix representing a vertex
 
-<<<<<<< HEAD
-        - ``normalized`` -- boolean (default: True)
-=======
         - ``normalized`` -- boolean (default: ``True``)
->>>>>>> 038f6f1f
 
         OUTPUT:
 
@@ -1403,11 +1395,7 @@
     - ``character`` -- a Dirichlet character (Default: None) of modulus
       `pN^-N^+`.
 
-<<<<<<< HEAD
-    - ``use_magma`` -- boolean (default: False). If True, uses Magma
-=======
     - ``use_magma`` -- boolean (default: ``False``). If True, uses Magma
->>>>>>> 038f6f1f
       for quaternion arithmetic.
 
     - ``magma_session`` -- (default: None). If specified, the Magma session
@@ -2541,11 +2529,7 @@
         - ``g`` a row vector of size `4` whose entries represent a
           quaternion in our basis.
 
-<<<<<<< HEAD
-        - ``exact`` boolean (default: False) If True, tries to embed
-=======
         - ``exact`` boolean (default: ``False``) If True, tries to embed
->>>>>>> 038f6f1f
           ``g`` into a matrix algebra over a number field. If False,
           the target is the matrix algebra over `\QQ_p`.
 
