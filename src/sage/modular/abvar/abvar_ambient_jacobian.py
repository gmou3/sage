"""
Ambient Jacobian abelian variety

TESTS::

    sage: loads(dumps(J0(37))) == J0(37)
    True
    sage: loads(dumps(J1(13))) == J1(13)
    True
"""

import weakref
from sage.structure.sequence import Sequence

from .abvar import (ModularAbelianVariety_modsym_abstract,
                    simple_factorization_of_modsym_space, modsym_lattices,
                    ModularAbelianVariety_modsym)
from sage.rings.rational_field import QQ

from sage.modular.modsym.modsym import ModularSymbols
from sage.modular.modform.constructor import Newforms
from sage.modular.arithgroup.all import Gamma0_class, Gamma1_class
from . import morphism


_cache = {}


def ModAbVar_ambient_jacobian(group):
    """
    Return the ambient Jacobian attached to a given congruence
    subgroup.

    The result is cached using a weakref. This function is called
    internally by modular abelian variety constructors.

    INPUT:


    -  ``group`` -- a congruence subgroup.


    OUTPUT: a modular abelian variety attached

    EXAMPLES::

        sage: import sage.modular.abvar.abvar_ambient_jacobian as abvar_ambient_jacobian
        sage: A = abvar_ambient_jacobian.ModAbVar_ambient_jacobian(Gamma0(11))
        sage: A
        Abelian variety J0(11) of dimension 1
        sage: B = abvar_ambient_jacobian.ModAbVar_ambient_jacobian(Gamma0(11))
        sage: A is B
        True

    You can get access to and/or clear the cache as follows::

        sage: abvar_ambient_jacobian._cache = {}
        sage: B = abvar_ambient_jacobian.ModAbVar_ambient_jacobian(Gamma0(11))
        sage: A is B
        False
    """
    try:
        X = _cache[group]()
        if X is not None:
            return X
    except KeyError:
        pass
    X = ModAbVar_ambient_jacobian_class(group)
    _cache[group] = weakref.ref(X)
    return X


class ModAbVar_ambient_jacobian_class(ModularAbelianVariety_modsym_abstract):
    """
    An ambient Jacobian modular abelian variety attached to a
    congruence subgroup.
    """
    def __init__(self, group):
        """
        Create an ambient Jacobian modular abelian variety.

        EXAMPLES::

            sage: A = J0(37); A
            Abelian variety J0(37) of dimension 2
            sage: type(A)
            <class 'sage.modular.abvar.abvar_ambient_jacobian.ModAbVar_ambient_jacobian_class_with_category'>
            sage: A.group()
            Congruence Subgroup Gamma0(37)
        """
        ModularAbelianVariety_modsym_abstract.__init__(self, (group,), QQ)
        self.__group = group
        self._is_hecke_stable = True

    def _modular_symbols(self):
        """
        Return the modular symbols space associated to this ambient
        Jacobian.

        OUTPUT: modular symbols space

        EXAMPLES::

            sage: M = J0(33)._modular_symbols(); M
            Modular Symbols subspace of dimension 6 of Modular Symbols space of dimension 9 for Gamma_0(33) of weight 2 with sign 0 over Rational Field
            sage: J0(33)._modular_symbols() is M
            True
        """
        try:
            return self.__modsym
        except AttributeError:
            self.__modsym = ModularSymbols(self.__group, weight=2).cuspidal_submodule()
            return self.__modsym

    def _repr_(self):
        """
        Return string representation of this Jacobian modular abelian
        variety.

        EXAMPLES::

            sage: A = J0(11); A
            Abelian variety J0(11) of dimension 1
            sage: A._repr_()
            'Abelian variety J0(11) of dimension 1'
            sage: A.rename("J_0(11)")
            sage: A
            J_0(11)

        We now clear the cache to get rid of our renamed
        `J_0(11)`.

        ::

            sage: import sage.modular.abvar.abvar_ambient_jacobian as abvar_ambient_jacobian
            sage: abvar_ambient_jacobian._cache = {}
        """
        return 'Abelian variety %s of dimension %s%s' % (self._ambient_repr(),
                                                         self.dimension(),
                                    '' if self.base_field() == QQ else ' over %s' % self.base_field())

    def _latex_(self):
        """
        Return Latex representation of ``self``.

        EXAMPLES::

            sage: latex(J0(37))
            J_0(37)
            sage: J1(13)._latex_()
            'J_1(13)'
            sage: latex(JH(389,[16]))
            J_H(389,[16])
        """
        return self._ambient_latex_repr()

    def ambient_variety(self):
        """
        Return the ambient modular abelian variety that contains self.
        Since self is a Jacobian modular abelian variety, this is just
        self.

        OUTPUT: abelian variety

        EXAMPLES::

            sage: A = J0(17)
            sage: A.ambient_variety()
            Abelian variety J0(17) of dimension 1
            sage: A is A.ambient_variety()
            True
        """
        return self

    def group(self):
        """
        Return the group that this Jacobian modular abelian variety is
        attached to.

        EXAMPLES::

            sage: J1(37).group()
            Congruence Subgroup Gamma1(37)
            sage: J0(5077).group()
            Congruence Subgroup Gamma0(5077)
            sage: J = GammaH(11,[3]).modular_abelian_variety(); J
            Abelian variety JH(11,[3]) of dimension 1
            sage: J.group()
            Congruence Subgroup Gamma_H(11) with H generated by [3]
        """
        return self.__group

    def groups(self):
        """
        Return the tuple of congruence subgroups attached to this ambient
        Jacobian. This is always a tuple of length 1.

        OUTPUT: tuple

        EXAMPLES::

            sage: J0(37).groups()
            (Congruence Subgroup Gamma0(37),)
        """
        return (self.__group,)

    def _calculate_endomorphism_generators(self):
        """
        Calculate generators for the endomorphism ring of self.

        EXAMPLES::

            sage: J0(11)._calculate_endomorphism_generators()
            [Abelian variety endomorphism of Abelian variety J0(11) of dimension 1]
            sage: ls = J0(46)._calculate_endomorphism_generators() ; ls
            [Abelian variety endomorphism of Abelian variety J0(46) of dimension 5,
             Abelian variety endomorphism of Abelian variety J0(46) of dimension 5,
             Abelian variety endomorphism of Abelian variety J0(46) of dimension 5,
             Abelian variety endomorphism of Abelian variety J0(46) of dimension 5,
             Abelian variety endomorphism of Abelian variety J0(46) of dimension 5]
            sage: len(ls) == J0(46).dimension()
            True
        """
        D = self.decomposition()
        phi = self._isogeny_to_product_of_simples()
        psi = phi.complementary_isogeny()

        m1 = phi.matrix()
        m2 = psi.matrix()

        H = self.Hom(self)
        M = H.matrix_space()

        ls = []
        ind = 0
        for d in D:
            to_newform = d._isogeny_to_newform_abelian_variety()
            n1 = to_newform.matrix()
            n2 = to_newform.complementary_isogeny().matrix()
            f_gens = to_newform.codomain()._calculate_endomorphism_generators()
            small_space = to_newform.parent().matrix_space()
            f_gens = [small_space(x.list()) for x in f_gens]
            for m in f_gens:
                mat = H.matrix_space()(0)
                mat.set_block(ind, ind, n1 * m * n2)
                ls.append((m1 * mat * m2).list())
            ind += 2 * d.dimension()

        return [H(morphism.Morphism(H, M(x))) for x in ls]

    def degeneracy_map(self, level, t=1, check=True):
        """
        Return the t-th degeneracy map from self to J(level). Here t must
        be a divisor of either level/self.level() or self.level()/level.

        INPUT:


        -  ``level`` -- integer (multiple or divisor of level of
           self)

        -  ``t`` -- divisor of quotient of level of self and
           level

<<<<<<< HEAD
        -  ``check`` -- bool (default: True); if True do some
=======
        -  ``check`` -- bool (default: ``True``); if True do some
>>>>>>> 038f6f1f
           checks on the input


        OUTPUT: a morphism

        EXAMPLES::

            sage: J0(11).degeneracy_map(33)
            Degeneracy map from Abelian variety J0(11) of dimension 1 to Abelian variety J0(33) of dimension 3 defined by [1]
            sage: J0(11).degeneracy_map(33).matrix()
            [ 0 -3  2  1 -2  0]
            [ 1 -2  0  1  0 -1]
            sage: J0(11).degeneracy_map(33,3).matrix()
            [-1  0  0  0  1 -2]
            [-1 -1  1 -1  1  0]
            sage: J0(33).degeneracy_map(11,1).matrix()
            [ 0  1]
            [ 0 -1]
            [ 1 -1]
            [ 0  1]
            [-1  1]
            [ 0  0]
            sage: J0(11).degeneracy_map(33,1).matrix() * J0(33).degeneracy_map(11,1).matrix()
            [4 0]
            [0 4]
        """
        if check:
            if (level % self.level()) and (self.level() % level):
                raise ValueError("level must be divisible by level of self")
            if (max(level, self.level()) // min(self.level(), level)) % t:
                raise ValueError("t must divide the quotient of the two levels")

        Mself = self.modular_symbols()
        Jdest = (type(Mself.group()))(level).modular_abelian_variety()
        Mdest = Jdest.modular_symbols()

        symbol_map = Mself.degeneracy_map(level, t).restrict_codomain(Mdest)
        H = self.Hom(Jdest)

        return H(morphism.DegeneracyMap(H, symbol_map.matrix(), [t]))

    def dimension(self):
        """
        Return the dimension of this modular abelian variety.

        EXAMPLES::

            sage: J0(2007).dimension()
            221
            sage: J1(13).dimension()
            2
            sage: J1(997).dimension()
            40920
            sage: J0(389).dimension()
            32
            sage: JH(389,[4]).dimension()
            64
            sage: J1(389).dimension()
            6112
        """
        try:
            return self._dimension
        except AttributeError:
            d = self.group().genus()
            self._dimension = d
            return d

    def decomposition(self, simple=True, bound=None):
        """
        Decompose this ambient Jacobian as a product of abelian
        subvarieties, up to isogeny.

        EXAMPLES::

            sage: J0(33).decomposition(simple=False)
            [
            Abelian subvariety of dimension 2 of J0(33),
            Abelian subvariety of dimension 1 of J0(33)
            ]
            sage: J0(33).decomposition(simple=False)[1].is_simple()
            True
            sage: J0(33).decomposition(simple=False)[0].is_simple()
            False
            sage: J0(33).decomposition(simple=False)
            [
            Abelian subvariety of dimension 2 of J0(33),
            Simple abelian subvariety 33a(None,33) of dimension 1 of J0(33)
            ]
            sage: J0(33).decomposition(simple=True)
            [
            Simple abelian subvariety 11a(1,33) of dimension 1 of J0(33),
            Simple abelian subvariety 11a(3,33) of dimension 1 of J0(33),
            Simple abelian subvariety 33a(1,33) of dimension 1 of J0(33)
            ]
        """
        try:
            return self.__decomposition[simple]
        except KeyError:
            pass
        except AttributeError:
            self.__decomposition = {}

        M = self.modular_symbols().ambient_module()
        level = M.level()
        group = M.group()
        factors = simple_factorization_of_modsym_space(M, simple=simple)
        factors = modsym_lattices(M, factors)

        D = []
        is_simple = True if simple else None
        for newform_level, isogeny_number, number, modsym, lattice in factors:
            A = ModularAbelianVariety_modsym(modsym, lattice=lattice,
                               newform_level=(newform_level, group),
                                             is_simple=is_simple,
                                             isogeny_number=isogeny_number,
                                             number=(number, level),
                                             check=False)
            D.append(A)

            # This line below could be safely deleted.  It basically creates a circular
            # reference so that say J0(389)[0] + J0(389)[1] doesn't do two separate
            # decompositions.  Memory will be freed though, at least if you do
            # import gc; gc.collect().
            A._ambient = self

        D.sort()
        D = Sequence(D, immutable=True, cr=True, universe=self.category())
        self.__decomposition[simple] = D
        return D

    def newform_decomposition(self, names=None):
        """
        Return the newforms of the simple subvarieties in the decomposition of
        self as a product of simple subvarieties, up to isogeny.

        OUTPUT:

        - an array of newforms

        EXAMPLES::

            sage: J0(81).newform_decomposition('a')
            [q - 2*q^4 + O(q^6), q - 2*q^4 + O(q^6), q + a0*q^2 + q^4 - a0*q^5 + O(q^6)]

            sage: J1(19).newform_decomposition('a')
            [q - 2*q^3 - 2*q^4 + 3*q^5 + O(q^6),
             q + a1*q^2 + (-1/9*a1^5 - 1/3*a1^4 - 1/3*a1^3 + 1/3*a1^2 - a1 - 1)*q^3 + (4/9*a1^5 + 2*a1^4 + 14/3*a1^3 + 17/3*a1^2 + 6*a1 + 2)*q^4 + (-2/3*a1^5 - 11/3*a1^4 - 10*a1^3 - 14*a1^2 - 15*a1 - 9)*q^5 + O(q^6)]
        """
        if self.dimension() == 0:
            return []
        G = self.group()
        if not (isinstance(G, Gamma0_class) or isinstance(G, Gamma1_class)):
            return [S.newform(names=names) for S in self.decomposition()]
        Gtype = G.parent()
        N = G.level()
        preans = [Newforms(Gtype(d), names=names) * len((N // d).divisors())
                  for d in N.divisors()]
        return [newform for l in preans for newform in l]<|MERGE_RESOLUTION|>--- conflicted
+++ resolved
@@ -262,11 +262,7 @@
         -  ``t`` -- divisor of quotient of level of self and
            level
 
-<<<<<<< HEAD
-        -  ``check`` -- bool (default: True); if True do some
-=======
         -  ``check`` -- bool (default: ``True``); if True do some
->>>>>>> 038f6f1f
            checks on the input
 
 
