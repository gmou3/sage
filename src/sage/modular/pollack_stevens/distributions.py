# sage.doctest: needs sage.rings.padics
r"""
Spaces of distributions for Pollack-Stevens modular symbols

The Pollack-Stevens version of modular symbols take values on a
`\Sigma_0(N)`-module which can be either a symmetric power of the standard
representation of GL2, or a finite approximation module to the module of
overconvergent distributions.

EXAMPLES::

    sage: from sage.modular.pollack_stevens.distributions import Symk
    sage: S = Symk(6); S
    Sym^6 Q^2
    sage: v = S(list(range(7))); v
    (0, 1, 2, 3, 4, 5, 6)
    sage: v.act_right([1,2,3,4])
    (18432, 27136, 39936, 58752, 86400, 127008, 186624)

    sage: S = Symk(4,Zp(5)); S
    Sym^4 Z_5^2
    sage: S([1,2,3,4,5])
    (1 + O(5^20), 2 + O(5^20), 3 + O(5^20), 4 + O(5^20), 5 + O(5^21))

::

    sage: from sage.modular.pollack_stevens.distributions import OverconvergentDistributions
    sage: D = OverconvergentDistributions(3, 11, 5); D
    Space of 11-adic distributions with k=3 action and precision cap 5
    sage: D([1,2,3,4,5])
    (1 + O(11^5), 2 + O(11^4), 3 + O(11^3), 4 + O(11^2), 5 + O(11))

"""
# *************************************************************************
#       Copyright (C) 2012 Robert Pollack <rpollack@math.bu.edu>
#
#  Distributed under the terms of the GNU General Public License (GPL)
#  as published by the Free Software Foundation; either version 2 of
#  the License, or (at your option) any later version.
#                  https://www.gnu.org/licenses/
# *************************************************************************

from sage.categories.fields import Fields
from sage.categories.modules import Modules
from sage.misc.cachefunc import cached_method
from sage.misc.lazy_import import lazy_import
from sage.modules.module import Module
from sage.rings.integer_ring import ZZ
from sage.rings.rational_field import QQ
from sage.rings.ring import Ring
from sage.structure.factory import UniqueFactory
from sage.structure.parent import Parent
from .sigma0 import _default_adjuster

lazy_import('sage.modular.pollack_stevens.dist', 'get_dist_classes')
lazy_import('sage.rings.padics.factory', ['ZpCA', 'QpCR'])
lazy_import('sage.rings.padics.padic_generic', 'pAdicGeneric')


class OverconvergentDistributions_factory(UniqueFactory):
    """
    Create a space of distributions.

    INPUT:

    - ``k`` -- nonnegative integer
    - ``p`` -- prime number or None
    - ``prec_cap`` -- positive integer or None
    - ``base`` -- ring or None
    - ``character`` -- a Dirichlet character or None
    - ``adjuster`` -- None or callable that turns 2 x 2 matrices into a 4-tuple
    - ``act_on_left`` -- bool (default: ``False``)
    - ``dettwist`` -- integer or None (interpreted as 0)
    - ``act_padic`` -- whether monoid should allow `p`-adic coefficients
    - ``implementation`` -- string (default: None).
      Either None (for automatic), 'long', or 'vector'

    EXAMPLES::

        sage: D = OverconvergentDistributions(3, 11, 20)
        sage: D
        Space of 11-adic distributions with k=3 action and precision cap 20
        sage: v = D([1,0,0,0,0])
        sage: v.act_right([2,1,0,1])
        (8 + O(11^5), 4 + O(11^4), 2 + O(11^3), 1 + O(11^2), 6 + O(11))

    ::

        sage: D = OverconvergentDistributions(3, 11, 20, dettwist=1)
        sage: v = D([1,0,0,0,0])
        sage: v.act_right([2,1,0,1])
        (5 + 11 + O(11^5), 8 + O(11^4), 4 + O(11^3), 2 + O(11^2), 1 + O(11))
    """
    def create_key(self, k, p=None, prec_cap=None, base=None, character=None,
                   adjuster=None, act_on_left=False, dettwist=None,
                   act_padic=False, implementation=None):
        """
        EXAMPLES::

            sage: from sage.modular.pollack_stevens.distributions import OverconvergentDistributions
            sage: OverconvergentDistributions(20, 3, 10)              # indirect doctest
            Space of 3-adic distributions with k=20 action and precision cap 10
            sage: TestSuite(OverconvergentDistributions).run()
        """
        k = ZZ(k)

        if p is None:
            try:
                p = base.prime()
            except AttributeError:
                raise ValueError("You must specify a prime")
        else:
            p = ZZ(p)

        if base is None:
            if prec_cap is None:
                base = ZpCA(p)
            else:
                base = ZpCA(p, prec_cap)

        if prec_cap is None:
            try:
                prec_cap = base.precision_cap()
            except AttributeError:
                raise ValueError("You must specify a base or precision cap")

        if adjuster is None:
            adjuster = _default_adjuster()

        if dettwist is not None:
            dettwist = ZZ(dettwist)
            if dettwist == 0:
                dettwist = None

        return (k, p, prec_cap, base, character, adjuster, act_on_left,
                dettwist, act_padic, implementation)

    def create_object(self, version, key):
        """
        EXAMPLES::

            sage: from sage.modular.pollack_stevens.distributions import OverconvergentDistributions, Symk
            sage: OverconvergentDistributions(0, 7, 5)              # indirect doctest
            Space of 7-adic distributions with k=0 action and precision cap 5
        """
        return OverconvergentDistributions_class(*key)


class Symk_factory(UniqueFactory):
    r"""
    Create the space of polynomial distributions of degree `k`
    (stored as a sequence of `k + 1` moments).

    INPUT:

    - ``k`` -- (integer): the degree (degree `k` corresponds to weight `k + 2` modular forms)
    - ``base`` -- (ring, default None): the base ring (None is interpreted as `\QQ`)
    - ``character`` -- (Dirichlet character or None, default None) the character
    - ``adjuster`` -- (None or a callable that turns
      `2 \times 2` matrices into a 4-tuple, default None)
<<<<<<< HEAD
    - ``act_on_left`` -- (boolean, default False) whether to have the group acting
=======
    - ``act_on_left`` -- (boolean, default: ``False``) whether to have the group acting
>>>>>>> 038f6f1f
      on the left rather than the right.
    - ``dettwist`` (integer or None) -- power of determinant to twist by

    EXAMPLES::

        sage: D = Symk(4)
        sage: loads(dumps(D)) is D
        True
        sage: loads(dumps(D)) == D
        True
        sage: from sage.modular.pollack_stevens.distributions import Symk
        sage: Symk(5)
        Sym^5 Q^2
        sage: Symk(5, RR)
        Sym^5 (Real Field with 53 bits of precision)^2
        sage: Symk(5, oo.parent()) # don't do this
        Sym^5 (The Infinity Ring)^2
        sage: Symk(5, act_on_left = True)
        Sym^5 Q^2

    The ``dettwist`` attribute::

        sage: V = Symk(6)
        sage: v = V([1,0,0,0,0,0,0])
        sage: v.act_right([2,1,0,1])
        (64, 32, 16, 8, 4, 2, 1)
        sage: V = Symk(6, dettwist=-1)
        sage: v = V([1,0,0,0,0,0,0])
        sage: v.act_right([2,1,0,1])
        (32, 16, 8, 4, 2, 1, 1/2)
    """
    def create_key(self, k, base=None, character=None, adjuster=None,
                   act_on_left=False, dettwist=None, act_padic=False,
                   implementation=None):
        r"""
        Sanitize input.

        EXAMPLES::

            sage: from sage.modular.pollack_stevens.distributions import Symk
            sage: Symk(6) # indirect doctest
            Sym^6 Q^2

            sage: V = Symk(6, Qp(7))
            sage: TestSuite(V).run()
        """
        k = ZZ(k)
        if adjuster is None:
            adjuster = _default_adjuster()
        if base is None:
            base = QQ
        return (k, base, character, adjuster, act_on_left, dettwist,
                act_padic, implementation)

    def create_object(self, version, key):
        r"""
        EXAMPLES::

            sage: from sage.modular.pollack_stevens.distributions import Symk
            sage: Symk(6) # indirect doctest
            Sym^6 Q^2
        """
        return Symk_class(*key)


OverconvergentDistributions = OverconvergentDistributions_factory('OverconvergentDistributions')
Symk = Symk_factory('Symk')


class OverconvergentDistributions_abstract(Module):
    """
    Parent object for distributions. Not to be used directly, see derived
    classes :class:`Symk_class` and :class:`OverconvergentDistributions_class`.

    INPUT:

    - ``k``           -- integer; `k` is the usual modular forms weight minus 2
    - ``p``           -- None or prime
    - ``prec_cap``    -- None or positive integer
    - ``base``        -- None or the base ring over which to construct the distributions
    - ``character``   -- None or Dirichlet character
    - ``adjuster``    -- None or a way to specify the action among different conventions
    - ``act_on_left`` -- bool (default: ``False``)
    - ``dettwist``    -- None or integer (twist by determinant). Ignored for Symk spaces
    - ``act_padic``   -- bool (default: ``False``) If true, will allow
      action by `p`-adic matrices.
    - ``implementation`` -- string (default: None) Either automatic (if None),
      'vector' or 'long'.

    EXAMPLES::

        sage: from sage.modular.pollack_stevens.distributions import OverconvergentDistributions
        sage: OverconvergentDistributions(2, 17, 100)
        Space of 17-adic distributions with k=2 action and precision cap 100

        sage: D = OverconvergentDistributions(2, 3, 5); D
        Space of 3-adic distributions with k=2 action and precision cap 5
        sage: type(D)
        <class 'sage.modular.pollack_stevens.distributions.OverconvergentDistributions_class_with_category'>
    """
    def __init__(self, k, p=None, prec_cap=None, base=None, character=None,
                 adjuster=None, act_on_left=False, dettwist=None,
                 act_padic=False, implementation=None):
        """
        See ``OverconvergentDistributions_abstract`` for full documentation.

        EXAMPLES::

            sage: from sage.modular.pollack_stevens.distributions import OverconvergentDistributions
            sage: D = OverconvergentDistributions(2, 3, 5); D
            Space of 3-adic distributions with k=2 action and precision cap 5
            sage: type(D)
            <class 'sage.modular.pollack_stevens.distributions.OverconvergentDistributions_class_with_category'>

        `p` must be a prime, but `p=6` below, which is not prime::

            sage: OverconvergentDistributions(k=0, p=6, prec_cap=10)
            Traceback (most recent call last):
            ...
            ValueError: p must be prime
        """
        if not isinstance(base, Ring):
            raise TypeError("base must be a ring")
        # from sage.rings.padics.pow_computer import PowComputer
        # should eventually be the PowComputer on ZpCA once that uses longs.
        Dist, WeightKAction = get_dist_classes(p, prec_cap, base,
                                               self.is_symk(), implementation)
        self.Element = Dist
        # if Dist is Dist_long:
        #     self.prime_pow = PowComputer(p, prec_cap, prec_cap, prec_cap)
        Parent.__init__(self, base, category=Modules(base))
        self._k = k
        self._p = p
        self._prec_cap = prec_cap
        self._character = character
        self._adjuster = adjuster
        self._dettwist = dettwist

        if self.is_symk() or character is not None:
            self._act = WeightKAction(self, character, adjuster, act_on_left,
                                      dettwist, padic=act_padic)
        else:
            self._act = WeightKAction(self, character, adjuster, act_on_left,
                                      dettwist, padic=True)

        self._populate_coercion_lists_(action_list=[self._act])

    def _element_constructor_(self, val, **kwargs):
        """
        Construct a distribution from data in ``val``

        EXAMPLES::

            sage: V = Symk(6)
            sage: v = V([1,2,3,4,5,6,7]); v
            (1, 2, 3, 4, 5, 6, 7)
        """
        ordp = kwargs.get('ord', 0)
        check = kwargs.get('check', True)
        normalize = kwargs.get('normalize', True)
        return self.Element(val, self, ordp, check, normalize)

    def _coerce_map_from_(self, other):
        """
        Determine if ``self`` has a coerce map from other.

        EXAMPLES::

            sage: V = Symk(4)
            sage: W = V.base_extend(QQ[i])
            sage: W.has_coerce_map_from(V) # indirect doctest
            True

        Test some coercions::

            sage: v = V.an_element()
            sage: w = W.an_element()
            sage: v + w
            (0, 2, 4, 6, 8)
            sage: v == w
            True
        """
        return (isinstance(other, OverconvergentDistributions_abstract)
                and other._k == self._k
                and self._character == other._character
                and self.base_ring().has_coerce_map_from(other.base_ring())
                and (self.is_symk() or not other.is_symk()))

    def acting_matrix(self, g, M):
        r"""
        Return the matrix for the action of `g` on ``self``, truncated to
        the first `M` moments.

        EXAMPLES::

            sage: V = Symk(3)
            sage: from sage.modular.pollack_stevens.sigma0 import Sigma0
            sage: V.acting_matrix(Sigma0(1)([3,4,0,1]), 4)
            [27 36 48 64]
            [ 0  9 24 48]
            [ 0  0  3 12]
            [ 0  0  0  1]

            sage: from sage.modular.btquotients.pautomorphicform import _btquot_adjuster
            sage: V = Symk(3, adjuster = _btquot_adjuster())
            sage: from sage.modular.pollack_stevens.sigma0 import Sigma0
            sage: V.acting_matrix(Sigma0(1)([3,4,0,1]), 4)
            [  1   4  16  64]
            [  0   3  24 144]
            [  0   0   9 108]
            [  0   0   0  27]
        """
        return self._act.acting_matrix(g, M)

    def prime(self):
        """
        Return prime `p` such that this is a space of `p`-adic distributions.

        In case this space is Symk of a non-padic field, we return 0.

        OUTPUT:

        - a prime or 0

        EXAMPLES::

            sage: from sage.modular.pollack_stevens.distributions import OverconvergentDistributions, Symk
            sage: D = OverconvergentDistributions(0, 7); D
            Space of 7-adic distributions with k=0 action and precision cap 20
            sage: D.prime()
            7
            sage: D = Symk(4, base=GF(7)); D
            Sym^4 (Finite Field of size 7)^2
            sage: D.prime()
            0

        But Symk of a `p`-adic field does work::

            sage: D = Symk(4, base=Qp(7)); D
            Sym^4 Q_7^2
            sage: D.prime()
            7
            sage: D.is_symk()
            True
        """
        return self._p

    def weight(self):
        """
        Return the weight of this distribution space.

        The standard caveat applies, namely that the weight of `Sym^k`
        is defined to be `k`, not `k+2`.

        OUTPUT:

        nonnegative integer

        EXAMPLES::

            sage: from sage.modular.pollack_stevens.distributions import OverconvergentDistributions, Symk
            sage: D = OverconvergentDistributions(0, 7); D
            Space of 7-adic distributions with k=0 action and precision cap 20
            sage: D.weight()
            0
            sage: OverconvergentDistributions(389, 7).weight()
            389
        """
        return self._k

    def precision_cap(self):
        """
        Return the precision cap on distributions.

        EXAMPLES::

            sage: from sage.modular.pollack_stevens.distributions import OverconvergentDistributions, Symk
            sage: D = OverconvergentDistributions(0, 7, 10); D
            Space of 7-adic distributions with k=0 action and precision cap 10
            sage: D.precision_cap()
            10
            sage: D = Symk(389, base=QQ); D
            Sym^389 Q^2
            sage: D.precision_cap()
            390
        """
        return self._prec_cap

    def lift(self, p=None, M=None, new_base_ring=None):
        """
        Return distribution space that contains lifts with given ``p``,
        precision cap ``M``, and base ring ``new_base_ring``.

        INPUT:

        - ``p`` -- prime or None
        - ``M`` -- nonnegative integer or None
        - ``new_base_ring`` -- ring or None

        EXAMPLES::

            sage: from sage.modular.pollack_stevens.distributions import OverconvergentDistributions, Symk
            sage: D = Symk(0, Qp(7)); D
            Sym^0 Q_7^2
            sage: D.lift(M=20)
            Space of 7-adic distributions with k=0 action and precision cap 20
            sage: D.lift(p=7, M=10)
            Space of 7-adic distributions with k=0 action and precision cap 10
            sage: D.lift(p=7, M=10, new_base_ring=QpCR(7,15)).base_ring()
            7-adic Field with capped relative precision 15
        """
        if self._character is not None:
            if self._character.base_ring() != QQ:
                # need to change coefficient ring for character
                raise NotImplementedError
        if M is None:
            M = self._prec_cap + 1

        # sanitize new_base_ring. Don't want it to end up being QQ!
        if new_base_ring is None:
            new_base_ring = self.base_ring()
        try:
            pp = new_base_ring.prime()
        except AttributeError:
            pp = None

        if p is None and pp is None:
            raise ValueError("You must specify a prime")
        elif pp is None:
            new_base_ring = QpCR(p, M)
        elif p is None:
            p = pp
        elif p != pp:
            raise ValueError("Inconsistent primes")
        return OverconvergentDistributions(k=self._k, p=p, prec_cap=M, base=new_base_ring, character=self._character, adjuster=self._adjuster, act_on_left=self._act.is_left())

    @cached_method
    def approx_module(self, M=None):
        """
        Return the `M`-th approximation module, or if `M` is not specified,
        return the largest approximation module.

        INPUT:

        - ``M`` -- None or nonnegative integer that is at most the precision cap

        EXAMPLES::

            sage: from sage.modular.pollack_stevens.distributions import OverconvergentDistributions
            sage: D = OverconvergentDistributions(0, 5, 10)
            sage: D.approx_module()
            Ambient free module of rank 10 over the principal ideal domain 5-adic Ring with capped absolute precision 10
            sage: D.approx_module(1)
            Ambient free module of rank 1 over the principal ideal domain 5-adic Ring with capped absolute precision 10
            sage: D.approx_module(0)
            Ambient free module of rank 0 over the principal ideal domain 5-adic Ring with capped absolute precision 10

        Note that ``M`` must be at most the precision cap, and must be nonnegative::

            sage: D.approx_module(11)
            Traceback (most recent call last):
            ...
            ValueError: M (=11) must be less than or equal to the precision cap (=10)
            sage: D.approx_module(-1)
            Traceback (most recent call last):
            ...
            ValueError: rank (=-1) must be nonnegative
        """

        # print("Calling approx_module with self = ",self," and M = ",M)
        if M is None:
            M = self._prec_cap
        elif M > self._prec_cap:
            raise ValueError("M (=%s) must be less than or equal to the precision cap (=%s)" % (M, self._prec_cap))
        elif M < self._prec_cap and self.is_symk():
            raise ValueError("Sym^k objects do not support approximation "
                             "modules")
        return self.base_ring() ** M

    def random_element(self, M=None, **args):
        """
        Return a random element of the `M`-th approximation module with
        non-negative valuation.

        INPUT:

        - ``M`` -- None or a nonnegative integer

        EXAMPLES::

            sage: from sage.modular.pollack_stevens.distributions import OverconvergentDistributions
            sage: D = OverconvergentDistributions(0, 5, 10)
            sage: D.random_element()
            (..., ..., ..., ..., ..., ..., ..., ..., ..., ...)
            sage: D.random_element(0)
            ()
            sage: D.random_element(5)
            (..., ..., ..., ..., ...)
            sage: D.random_element(-1)
            Traceback (most recent call last):
            ...
            ValueError: rank (=-1) must be nonnegative
            sage: D.random_element(11)
            Traceback (most recent call last):
            ...
            ValueError: M (=11) must be less than or equal to the precision cap (=10)
        """
        if M is None:
            M = self.precision_cap()
        R = self.base_ring()
        return self((R ** M).random_element(**args))
    #        return self(self.approx_module(M).random_element())

    def clear_cache(self):
        """
        Clear some caches that are created only for speed purposes.

        EXAMPLES::

            sage: from sage.modular.pollack_stevens.distributions import OverconvergentDistributions, Symk
            sage: D = OverconvergentDistributions(0, 7, 10)
            sage: D.clear_cache()
        """
        self.approx_module.clear_cache()
        self._act.clear_cache()

    @cached_method
    def basis(self, M=None):
        """
        Return a basis for this space of distributions.

        INPUT:

        - ``M`` -- (Default: None) If not None, specifies the ``M``-th approximation module,
          in case that this makes sense.

        EXAMPLES::

            sage: from sage.modular.pollack_stevens.distributions import OverconvergentDistributions, Symk
            sage: D = OverconvergentDistributions(0, 7, 4); D
            Space of 7-adic distributions with k=0 action and precision cap 4
            sage: D.basis()
            [(1 + O(7^4), O(7^3), O(7^2), O(7)),
             (O(7^4), 1 + O(7^3), O(7^2), O(7)),
             (O(7^4), O(7^3), 1 + O(7^2), O(7)),
             (O(7^4), O(7^3), O(7^2), 1 + O(7))]
            sage: D.basis(2)
            [(1 + O(7^2), O(7)), (O(7^2), 1 + O(7))]
            sage: D = Symk(3, base=QQ); D
            Sym^3 Q^2
            sage: D.basis()
            [(1, 0, 0, 0), (0, 1, 0, 0), (0, 0, 1, 0), (0, 0, 0, 1)]
            sage: D.basis(2)
            Traceback (most recent call last):
            ...
            ValueError: Sym^k objects do not support approximation modules
        """
        V = self.approx_module(M)
        return [self(v) for v in V.basis()]

    def _an_element_(self):
        """
        Return a typical element of self.

        EXAMPLES::

            sage: from sage.modular.pollack_stevens.distributions import OverconvergentDistributions
            sage: D = OverconvergentDistributions(0, 7, 4); D
            Space of 7-adic distributions with k=0 action and precision cap 4
            sage: D.an_element() # indirect doctest
            (2 + O(7^2), 1 + O(7))
        """
        if self._prec_cap > 1:
            return self([2, 1])
        else:
            return self([1])


class Symk_class(OverconvergentDistributions_abstract):

    def __init__(self, k, base, character, adjuster, act_on_left, dettwist,
                 act_padic, implementation):
        r"""
        EXAMPLES::

            sage: D = sage.modular.pollack_stevens.distributions.Symk(4); D
            Sym^4 Q^2
            sage: TestSuite(D).run() # indirect doctest
        """
        if hasattr(base, 'prime'):
            p = base.prime()
        else:
            p = ZZ(0)
        OverconvergentDistributions_abstract.__init__(self, k, p, k + 1, base, character,
                                        adjuster, act_on_left, dettwist,
                                        act_padic, implementation)

    def _an_element_(self):
        r"""
        Return a representative element of ``self``.

        EXAMPLES::

            sage: from sage.modular.pollack_stevens.distributions import Symk
            sage: D = Symk(3, base=QQ); D
            Sym^3 Q^2
            sage: D.an_element()                  # indirect doctest
            (0, 1, 2, 3)
        """
        return self(list(range(self.weight() + 1)))

    def _repr_(self):
        """
        EXAMPLES::

            sage: Symk(6)
            Sym^6 Q^2
            sage: Symk(6,dettwist=3)
            Sym^6 Q^2 * det^3
            sage: Symk(6,character=DirichletGroup(7,QQ).0)
            Sym^6 Q^2 twisted by Dirichlet character modulo 7 of conductor 7 mapping 3 |--> -1
            sage: Symk(6,character=DirichletGroup(7,QQ).0,dettwist=3)
            Sym^6 Q^2 * det^3 twisted by Dirichlet character modulo 7 of conductor 7 mapping 3 |--> -1

        """
        if self.base_ring() is QQ:
            V = 'Q^2'
        elif self.base_ring() is ZZ:
            V = 'Z^2'
        elif isinstance(self.base_ring(), pAdicGeneric) and self.base_ring().degree() == 1:
            if self.base_ring() in Fields():
                V = 'Q_%s^2' % self._p
            else:
                V = 'Z_%s^2' % self._p
        else:
            V = '(%s)^2' % self.base_ring()
        s = "Sym^%s %s" % (self._k, V)
        if self._dettwist is not None and self._dettwist != 0:
            s += " * det^%s" % self._dettwist
        if self._character is not None:
            s += " twisted by %s" % self._character
        return s

    def is_symk(self):
        """
        Whether or not this distributions space is `Sym^k(R)` for some ring `R`.

        EXAMPLES::

            sage: from sage.modular.pollack_stevens.distributions import OverconvergentDistributions, Symk
            sage: D = OverconvergentDistributions(4, 17, 10); D
            Space of 17-adic distributions with k=4 action and precision cap 10
            sage: D.is_symk()
            False
            sage: D = Symk(4); D
            Sym^4 Q^2
            sage: D.is_symk()
            True
            sage: D = Symk(4, base=GF(7)); D
            Sym^4 (Finite Field of size 7)^2
            sage: D.is_symk()
            True
        """
        return True

    def change_ring(self, new_base_ring):
        """
        Return a Symk with the same `k` but a different base ring.

        EXAMPLES::

            sage: from sage.modular.pollack_stevens.distributions import OverconvergentDistributions, Symk
            sage: D = OverconvergentDistributions(0, 7, 4); D
            Space of 7-adic distributions with k=0 action and precision cap 4
            sage: D.base_ring()
            7-adic Ring with capped absolute precision 4
            sage: D2 = D.change_ring(QpCR(7)); D2
            Space of 7-adic distributions with k=0 action and precision cap 4
            sage: D2.base_ring()
            7-adic Field with capped relative precision 20
        """
        return Symk(k=self._k, base=new_base_ring, character=self._character, adjuster=self._adjuster, act_on_left=self._act.is_left())

    def base_extend(self, new_base_ring):
        r"""
        Extend scalars to a new base ring.

        EXAMPLES::

            sage: Symk(3).base_extend(Qp(3))
            Sym^3 Q_3^2
        """
        if not new_base_ring.has_coerce_map_from(self.base_ring()):
            raise ValueError("New base ring (%s) does not have a coercion from %s" % (new_base_ring, self.base_ring()))
        return self.change_ring(new_base_ring)


class OverconvergentDistributions_class(OverconvergentDistributions_abstract):
    r"""
    The class of overconvergent distributions

    This class represents the module of finite approximation modules, which are finite-dimensional
    spaces with a `\Sigma_0(N)` action which approximate the module of overconvergent distributions.
    There is a specialization map to the finite-dimensional Symk module as well.

    EXAMPLES::

        sage: from sage.modular.pollack_stevens.distributions import OverconvergentDistributions
        sage: D = OverconvergentDistributions(0, 5, 10)
        sage: TestSuite(D).run()
    """

    def _repr_(self):
        """
        EXAMPLES::

            sage: from sage.modular.pollack_stevens.distributions import OverconvergentDistributions, Symk
            sage: OverconvergentDistributions(0, 5, 10)._repr_()
            'Space of 5-adic distributions with k=0 action and precision cap 10'
            sage: OverconvergentDistributions(0, 5, 10)
            Space of 5-adic distributions with k=0 action and precision cap 10

        Examples with twists::

            sage: OverconvergentDistributions(0,3,4)
            Space of 3-adic distributions with k=0 action and precision cap 4
            sage: OverconvergentDistributions(0,3,4,dettwist=-1)
            Space of 3-adic distributions with k=0 action and precision cap 4 twistted by det^-1
            sage: OverconvergentDistributions(0,3,4,character=DirichletGroup(3).0)
            Space of 3-adic distributions with k=0 action and precision cap 4 twistted by (Dirichlet character modulo 3 of conductor 3 mapping 2 |--> -1)
            sage: OverconvergentDistributions(0,3,4,character=DirichletGroup(3).0,dettwist=-1)
            Space of 3-adic distributions with k=0 action and precision cap 4 twistted by det^-1 * (Dirichlet character modulo 3 of conductor 3 mapping 2 |--> -1)
        """
        s = "Space of %s-adic distributions with k=%s action and precision cap %s" % (self._p, self._k, self._prec_cap)
        twiststuff = []
        if self._dettwist is not None:
            twiststuff.append("det^%s" % self._dettwist)
        if self._character is not None:
            twiststuff.append("(%s)" % self._character)
        if twiststuff:
            s += " twistted by " + " * ".join(twiststuff)
        return s

    def is_symk(self):
        """
        Whether or not this distributions space is `Sym^k(R)` for some ring `R`.

        EXAMPLES::

            sage: from sage.modular.pollack_stevens.distributions import OverconvergentDistributions, Symk
            sage: D = OverconvergentDistributions(4, 17, 10); D
            Space of 17-adic distributions with k=4 action and precision cap 10
            sage: D.is_symk()
            False
            sage: D = Symk(4); D
            Sym^4 Q^2
            sage: D.is_symk()
            True
            sage: D = Symk(4, base=GF(7)); D
            Sym^4 (Finite Field of size 7)^2
            sage: D.is_symk()
            True
        """
        return False

    def change_ring(self, new_base_ring):
        """
        Return space of distributions like this one, but with the base ring changed.

        INPUT: a ring over which the distribution can be coerced.

        EXAMPLES::

            sage: from sage.modular.pollack_stevens.distributions import OverconvergentDistributions, Symk
            sage: D = OverconvergentDistributions(0, 7, 4); D
            Space of 7-adic distributions with k=0 action and precision cap 4
            sage: D.base_ring()
            7-adic Ring with capped absolute precision 4
            sage: D2 = D.change_ring(QpCR(7)); D2
            Space of 7-adic distributions with k=0 action and precision cap 4
            sage: D2.base_ring()
            7-adic Field with capped relative precision 20
        """
        return OverconvergentDistributions(k=self._k, p=self._p, prec_cap=self._prec_cap, base=new_base_ring, character=self._character, adjuster=self._adjuster, act_on_left=self._act.is_left())

    def specialize(self, new_base_ring=None):
        """
        Return distribution space got by specializing to `Sym^k`, over
        the ``new_base_ring``.  If ``new_base_ring`` is not given, use current
        ``base_ring``.

        EXAMPLES::

            sage: from sage.modular.pollack_stevens.distributions import OverconvergentDistributions, Symk
            sage: D = OverconvergentDistributions(0, 7, 4); D
            Space of 7-adic distributions with k=0 action and precision cap 4
            sage: D.is_symk()
            False
            sage: D2 = D.specialize(); D2
            Sym^0 Z_7^2
            sage: D2.is_symk()
            True
            sage: D2 = D.specialize(QQ); D2
            Sym^0 Q^2
        """
        if self._character is not None:
            raise NotImplementedError
        if new_base_ring is None:
            new_base_ring = self.base_ring()
        return Symk(k=self._k, base=new_base_ring, adjuster=self._adjuster, act_on_left=self._act.is_left())<|MERGE_RESOLUTION|>--- conflicted
+++ resolved
@@ -158,11 +158,7 @@
     - ``character`` -- (Dirichlet character or None, default None) the character
     - ``adjuster`` -- (None or a callable that turns
       `2 \times 2` matrices into a 4-tuple, default None)
-<<<<<<< HEAD
-    - ``act_on_left`` -- (boolean, default False) whether to have the group acting
-=======
     - ``act_on_left`` -- (boolean, default: ``False``) whether to have the group acting
->>>>>>> 038f6f1f
       on the left rather than the right.
     - ``dettwist`` (integer or None) -- power of determinant to twist by
 
