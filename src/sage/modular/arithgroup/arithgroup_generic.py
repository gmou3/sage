# sage.doctest: needs sage.libs.pari
r"""
Arithmetic subgroups, finite index subgroups of `\SL_2(\ZZ)`
"""
################################################################################
#
#       Copyright (C) 2009, The Sage Group -- http://www.sagemath.org/
#
#  Distributed under the terms of the GNU General Public License (GPL)
#
#  The full text of the GPL is available at:
#
#                  https://www.gnu.org/licenses/
#
################################################################################

from sage.groups.group import Group
from sage.categories.groups import Groups
from sage.rings.integer_ring import ZZ
from sage.arith.functions import lcm
from sage.misc.cachefunc import cached_method
from copy import copy  # for making copies of lists of cusps
from sage.modular.modsym.p1list import lift_to_sl2z
from sage.modular.cusps import Cusp

from sage.misc.lazy_import import lazy_import
lazy_import('sage.modular.arithgroup.congroup_sl2z', 'SL2Z')
from sage.structure.element import parent

from .arithgroup_element import ArithmeticSubgroupElement, M2Z as Mat2Z


def is_ArithmeticSubgroup(x) -> bool:
    r"""
    Return ``True`` if ``x`` is of type :class:`ArithmeticSubgroup`.

    EXAMPLES::

        sage: from sage.modular.arithgroup.all import is_ArithmeticSubgroup
        sage: is_ArithmeticSubgroup(GL(2, GF(7)))
        doctest:warning...
        DeprecationWarning: The function is_ArithmeticSubgroup is deprecated; use 'isinstance(..., ArithmeticSubgroup)' instead.
        See https://github.com/sagemath/sage/issues/38035 for details.
        False
        sage: is_ArithmeticSubgroup(Gamma0(4))
        True
    """
    from sage.misc.superseded import deprecation
    deprecation(38035, "The function is_ArithmeticSubgroup is deprecated; use 'isinstance(..., ArithmeticSubgroup)' instead.")
    return isinstance(x, ArithmeticSubgroup)


class ArithmeticSubgroup(Group):
    r"""
    Base class for arithmetic subgroups of `\SL_2(\ZZ)`. Not
    intended to be used directly, but still includes quite a few
    general-purpose routines which compute data about an arithmetic subgroup
    assuming that it has a working element testing routine.
    """

    Element = ArithmeticSubgroupElement

    def __init__(self):
        r"""
        Standard init routine.

        EXAMPLES::

            sage: G = Gamma1(7)
            sage: G.category() # indirect doctest
            Category of infinite groups
        """
        Group.__init__(self, category=Groups().Infinite())

    def _repr_(self) -> str:
        r"""
        Return the string representation of self.

        NOTE: This function should be overridden by all subclasses.

        EXAMPLES::

            sage: sage.modular.arithgroup.arithgroup_generic.ArithmeticSubgroup()._repr_()
            'Generic arithmetic subgroup of SL2Z'
        """
        return "Generic arithmetic subgroup of SL2Z"

    def _repr_option(self, key):
        """
        Metadata about the :meth:`_repr_` output.

        See :meth:`sage.structure.parent._repr_option` for details.

        EXAMPLES::

            sage: Gamma1(7)._repr_option('element_ascii_art')
            True
        """
        if key == 'element_ascii_art':
            return True
        return super()._repr_option(key)

    def __reduce__(self):
        r"""
        Used for pickling self.

        NOTE: This function should be overridden by all subclasses.

        EXAMPLES::

            sage: sage.modular.arithgroup.arithgroup_generic.ArithmeticSubgroup().__reduce__()
            Traceback (most recent call last):
            ...
            NotImplementedError: all subclasses must define a __reduce__ method
        """
        raise NotImplementedError("all subclasses must define a __reduce__ method")

    def _element_constructor_(self, x, check=True):
        r"""
        Create an element of this congruence subgroup from x.

        If the optional flag check is True (default), check whether
        x actually gives an element of self.

        EXAMPLES::

            sage: G = Gamma(5)
            sage: G([1, 0, -10, 1]) # indirect doctest
            [ 1   0]
            [-10  1]
            sage: G(matrix(ZZ, 2, [26, 5, 5, 1]))
            [26  5]
            [ 5  1]
            sage: G([1, 1, 6, 7])
            Traceback (most recent call last):
            ...
            TypeError: matrix [1 1]
            [6 7] is not an element of Congruence Subgroup Gamma(5)
        """
        # Do not override this function! Derived classes should override
        # _contains_sl2.
        x = SL2Z(x, check)
        if not check or x in self:
            return x
        raise TypeError("matrix %s is not an element of %s" % (x, self))

    def __contains__(self, x):
        r"""
        Test if x is an element of this group. This checks that x defines (is?) a 2x2 integer matrix of determinant 1, and
        then hands over to the routine _contains_sl2, which derived classes should implement.

        EXAMPLES::

            sage: [1,2] in SL2Z # indirect doctest
            False
            sage: [1,2,0,1] in SL2Z # indirect doctest
            True
            sage: SL2Z([1,2,0,1]) in Gamma(3) # indirect doctest
            False
            sage: -1 in SL2Z
            True
            sage: 2 in SL2Z
            False
        """
        # Do not override this function! Derived classes should override
        # _contains_sl2.
        if isinstance(x, list) and len(x) == 4:
            if not (x[0] in ZZ and x[1] in ZZ and x[2] in ZZ and x[3] in ZZ):
                return False
            a,b,c,d = map(ZZ, x)
            if a*d - b*c != 1:
                return False
            return self._contains_sl2(a,b,c,d)
        else:
            if parent(x) is not SL2Z:
                try:
                    y = SL2Z(x)
                except TypeError:
                    return False
                x = y
            return self._contains_sl2(x.a(),x.b(),x.c(),x.d())

    def _contains_sl2(self, a,b,c,d):
        r"""
        Test whether the matrix [a,b;c,d], which may be assumed to have
        determinant 1, is an element of self. This must be overridden by all
        subclasses.

        EXAMPLES::

            sage: G = sage.modular.arithgroup.arithgroup_generic.ArithmeticSubgroup()
            sage: 1 in G
            Traceback (most recent call last):
            ...
            NotImplementedError: Please implement _contains_sl2 for <class 'sage.modular.arithgroup.arithgroup_generic.ArithmeticSubgroup_with_category'>
        """
        raise NotImplementedError("Please implement _contains_sl2 for %s" % self.__class__)

    def __hash__(self):
        r"""
        Return a hash of self.

        EXAMPLES::

            sage: h = hash(Gamma0(11))
            sage: h = hash(Gamma1(11))

        TESTS:

        We test that :issue:`18743` is fixed::

            sage: G1 = GammaH(37,[4]); G1
            Congruence Subgroup Gamma_H(37) with H generated by [4]
            sage: G2 = GammaH(37,[4,16]); G2
            Congruence Subgroup Gamma_H(37) with H generated by [4, 7]
            sage: G1 == G2
            True
            sage: hash(G1) == hash(G2)
            True
            sage: set([G1,G2])
            {Congruence Subgroup Gamma_H(37) with H generated by [4]}
        """
        return hash((self.level(), self.index()))

    def matrix_space(self):
        """
        Return the parent space of the matrices, which is always
        ``MatrixSpace(ZZ, 2)``.

        EXAMPLES::

            sage: Gamma(3).matrix_space()
            Full MatrixSpace of 2 by 2 dense matrices over Integer Ring
        """
        return Mat2Z

    def is_parent_of(self, x):
        r"""
        Check whether this group is a valid parent for the element x. Required
        by Sage's testing framework.

        EXAMPLES::

            sage: Gamma(3).is_parent_of(ZZ(1))
            False
            sage: Gamma(3).is_parent_of([1,0,0,1])
            False
            sage: Gamma(3).is_parent_of(SL2Z([1,1,0,1]))
            False
            sage: Gamma(3).is_parent_of(SL2Z(1))
            True
        """
        return (parent(x) == SL2Z and x in self)

    def coset_reps(self, G=None):
        r"""
        Return right coset representatives for self \\ G, where G is another
        arithmetic subgroup that contains self.  If G = None, default to G =
        SL2Z.

        For generic arithmetic subgroups G this is carried out by Todd-Coxeter
        enumeration; here G is treated as a black box, implementing nothing but
        membership testing.

        EXAMPLES::

            sage: sage.modular.arithgroup.arithgroup_generic.ArithmeticSubgroup().coset_reps()
            Traceback (most recent call last):
            ...
            NotImplementedError: Please implement _contains_sl2 for <class 'sage.modular.arithgroup.arithgroup_generic.ArithmeticSubgroup_with_category'>
            sage: sage.modular.arithgroup.arithgroup_generic.ArithmeticSubgroup.coset_reps(Gamma0(3))
            [
            [1 0]  [ 0 -1]  [ 0 -1]  [ 0 -1]
            [0 1], [ 1  0], [ 1  1], [ 1  2]
            ]
        """
        return self.todd_coxeter(G)[0]

    @cached_method
    def todd_coxeter(self, G=None, on_right=True):
        r"""
        Compute coset representatives for self \\ G and action of standard
        generators on them via Todd-Coxeter enumeration.

        If ``G`` is ``None``, default to ``SL2Z``. The method also computes
        generators of the subgroup at same time.

        INPUT:

        - ``G`` -- intermediate subgroup (currently not implemented if different
          from SL(2,Z))

<<<<<<< HEAD
        - ``on_right`` -- boolean (default: True); if True return right coset
=======
        - ``on_right`` -- boolean (default: ``True``); if True return right coset
>>>>>>> 038f6f1f
          enumeration, if False return left one.

        This is *extremely* slow in general.

        OUTPUT:

        - a list of coset representatives

        - a list of generators for the group

        - ``l`` -- list of integers that correspond to the action of the
          standard parabolic element [[1,1],[0,1]] of `SL(2,\ZZ)` on the cosets
          of self.

        - ``s`` -- list of integers that correspond to the action of the standard
          element of order `2` [[0,-1],[1,0]] on the cosets of self.

        EXAMPLES::

            sage: L = SL2Z([1,1,0,1])
            sage: S = SL2Z([0,-1,1,0])

            sage: G = Gamma(2)
            sage: reps, gens, l, s = G.todd_coxeter()
            sage: len(reps) == G.index()
            True
            sage: all(reps[i] * L * ~reps[l[i]] in G for i in range(6))
            True
            sage: all(reps[i] * S * ~reps[s[i]] in G for i in range(6))
            True

            sage: G = Gamma0(7)
            sage: reps, gens, l, s = G.todd_coxeter()
            sage: len(reps) == G.index()
            True
            sage: all(reps[i] * L * ~reps[l[i]] in G for i in range(8))
            True
            sage: all(reps[i] * S * ~reps[s[i]] in G for i in range(8))
            True

            sage: G = Gamma1(3)
            sage: reps, gens, l, s = G.todd_coxeter(on_right=False)
            sage: len(reps) == G.index()
            True
            sage: all(~reps[l[i]] * L * reps[i] in G for i in range(8))
            True
            sage: all(~reps[s[i]] * S * reps[i] in G for i in range(8))
            True

            sage: G = Gamma0(5)
            sage: reps, gens, l, s = G.todd_coxeter(on_right=False)
            sage: len(reps) == G.index()
            True
            sage: all(~reps[l[i]] * L * reps[i] in G for i in range(6))
            True
            sage: all(~reps[s[i]] * S * reps[i] in G for i in range(6))
            True
        """
        if G is None:
            G = SL2Z
        if G != SL2Z:
            raise NotImplementedError("Don't know how to compute coset reps for subgroups yet")

        id = SL2Z([1,0,0,1])
        l = SL2Z([1,1,0,1])
        s = SL2Z([0,-1,1,0])

        reps = [id]       # coset representatives
        reps_inv = {id:0} # coset representatives index

        l_wait_back = [id] # rep with no incoming s_edge
        s_wait_back = [id] # rep with no incoming l_edge
        l_wait = [id]      # rep with no outgoing l_edge
        s_wait = [id]      # rep with no outgoing s_edge

        l_edges = [None]    # edges for l
        s_edges = [None]    # edges for s

        gens = []

        while l_wait or s_wait:
            if l_wait:
                x = l_wait.pop(0)
                y = x
                not_end = True
                while not_end:
                    if on_right:
                        y = y*l
                    else:
                        y = l*y
                    for i in range(len(l_wait_back)):
                        v = l_wait_back[i]
                        if on_right:
                            yy = y*~v
                        else:
                            yy = ~v*y
                        if yy in self:
                            l_edges[reps_inv[x]] = reps_inv[v]
                            del l_wait_back[i]
                            if yy != id:
                                gens.append(self(yy))
                            not_end = False
                            break
                    else:
                        reps_inv[y] = len(reps)
                        l_edges[reps_inv[x]] = len(reps)
                        reps.append(y)
                        l_edges.append(None)
                        s_edges.append(None)
                        s_wait_back.append(y)
                        s_wait.append(y)
                    x = y

            if s_wait:
                x = s_wait.pop(0)
                y = x
                not_end = True
                while not_end:
                    if on_right:
                        y = y*s
                    else:
                        y = s*y
                    for i in range(len(s_wait_back)):
                        v = s_wait_back[i]
                        if on_right:
                            yy = y*~v
                        else:
                            yy = ~v*y
                        if yy in self:
                            s_edges[reps_inv[x]] = reps_inv[v]
                            del s_wait_back[i]
                            if yy != id:
                                gens.append(self(yy))
                            not_end = False
                            break
                    else:
                        reps_inv[y] = len(reps)
                        s_edges[reps_inv[x]] = len(reps)
                        reps.append(y)
                        l_edges.append(None)
                        s_edges.append(None)
                        l_wait_back.append(y)
                        l_wait.append(y)
                    x = y

        return reps, gens, l_edges, s_edges

    def nu2(self):
        r"""
        Return the number of orbits of elliptic points of order 2 for this
        arithmetic subgroup.

        EXAMPLES::

            sage: sage.modular.arithgroup.arithgroup_generic.ArithmeticSubgroup().nu2()
            Traceback (most recent call last):
            ...
            NotImplementedError: Please implement _contains_sl2 for <class 'sage.modular.arithgroup.arithgroup_generic.ArithmeticSubgroup_with_category'>
            sage: sage.modular.arithgroup.arithgroup_generic.ArithmeticSubgroup.nu2(Gamma0(1105)) == 8
            True
        """

        # Subgroups not containing -1 have no elliptic points of order 2.

        if not self.is_even():
            return 0

        # Cheap trick: if self is a subgroup of something with no elliptic points,
        # then self has no elliptic points either.

        from .all import Gamma0, CongruenceSubgroupBase
        if isinstance(self, CongruenceSubgroupBase):
            if self.is_subgroup(Gamma0(self.level())) and Gamma0(self.level()).nu2() == 0:
                return 0

        # Otherwise, the number of elliptic points is the number of g in self \
        # SL2Z such that the stabiliser of g * i in self is not trivial. (Note
        # that the points g*i for g in the coset reps are not distinct, but it
        # still works, since the failure of these points to be distinct happens
        # precisely when the preimages are not elliptic.)

        count = 0
        for g in self.coset_reps():
            if g * SL2Z([0,1,-1,0]) * (~g) in self:
                count += 1
        return count

    def nu3(self):
        r"""
        Return the number of orbits of elliptic points of order 3 for this
        arithmetic subgroup.

        EXAMPLES::

            sage: sage.modular.arithgroup.arithgroup_generic.ArithmeticSubgroup().nu3()
            Traceback (most recent call last):
            ...
            NotImplementedError: Please implement _contains_sl2 for <class 'sage.modular.arithgroup.arithgroup_generic.ArithmeticSubgroup_with_category'>
            sage: sage.modular.arithgroup.arithgroup_generic.ArithmeticSubgroup.nu3(Gamma0(1729)) == 8
            True

        We test that a bug in handling of subgroups not containing -1 is fixed::

            sage: sage.modular.arithgroup.arithgroup_generic.ArithmeticSubgroup.nu3(GammaH(7, [2]))
            2
        """

        # Cheap trick: if self is a subgroup of something with no elliptic points,
        # then self has no elliptic points either.

        from .all import Gamma0, CongruenceSubgroupBase
        if isinstance(self, CongruenceSubgroupBase):
            if self.is_subgroup(Gamma0(self.level())) and Gamma0(self.level()).nu3() == 0:
                return 0

        count = 0
        for g in self.coset_reps():
            if g * SL2Z([0,1,-1,-1]) * (~g) in self:
                count += 1

        if self.is_even():
            return count
        else:
            return count // 2

    def is_abelian(self):
        r"""
        Return True if this arithmetic subgroup is abelian.

        Since arithmetic subgroups are always nonabelian, this always
        returns False.

        EXAMPLES::

            sage: SL2Z.is_abelian()
            False
            sage: Gamma0(3).is_abelian()
            False
            sage: Gamma1(12).is_abelian()
            False
            sage: GammaH(4, [3]).is_abelian()
            False
        """
        return False

    def is_finite(self):
        r"""
        Return True if this arithmetic subgroup is finite.

        Since arithmetic subgroups are always infinite, this always
        returns False.

        EXAMPLES::

            sage: SL2Z.is_finite()
            False
            sage: Gamma0(3).is_finite()
            False
            sage: Gamma1(12).is_finite()
            False
            sage: GammaH(4, [3]).is_finite()
            False
        """
        return False

    def is_subgroup(self, right):
        r"""
        Return True if self is a subgroup of right, and False otherwise. For
        generic arithmetic subgroups this is done by the absurdly slow
        algorithm of checking all of the generators of self to see if they are
        in right.

        EXAMPLES::

            sage: sage.modular.arithgroup.arithgroup_generic.ArithmeticSubgroup().is_subgroup(SL2Z)
            Traceback (most recent call last):
            ...
            NotImplementedError: Please implement _contains_sl2 for <class 'sage.modular.arithgroup.arithgroup_generic.ArithmeticSubgroup_with_category'>
            sage: sage.modular.arithgroup.arithgroup_generic.ArithmeticSubgroup.is_subgroup(Gamma1(18), Gamma0(6))
            True
        """
        # ridiculously slow generic algorithm

        w = self.gens()
        for g in w:
            if g not in right:
                return False
        return True

    def is_normal(self):
        r"""
        Return True precisely if this subgroup is a normal subgroup of SL2Z.

        EXAMPLES::

            sage: Gamma(3).is_normal()
            True
            sage: Gamma1(3).is_normal()
            False
        """
        for x in self.gens():
            for y in SL2Z.gens():
                if y*SL2Z(x)*(~y) not in self:
                    return False
        return True

    def is_odd(self):
        r"""
        Return True precisely if this subgroup does not contain the
        matrix -1.

        EXAMPLES::

            sage: SL2Z.is_odd()
            False
            sage: Gamma0(20).is_odd()
            False
            sage: Gamma1(5).is_odd()
            True
            sage: GammaH(11, [3]).is_odd()
            True
        """
        return not self.is_even()

    def is_even(self):
        r"""
        Return True precisely if this subgroup contains the matrix -1.

        EXAMPLES::

            sage: SL2Z.is_even()
            True
            sage: Gamma0(20).is_even()
            True
            sage: Gamma1(5).is_even()
            False
            sage: GammaH(11, [3]).is_even()
            False
        """
        return [-1, 0, 0, -1] in self

    def to_even_subgroup(self):
        r"""
        Return the smallest even subgroup of `SL(2, \ZZ)` containing self.

        EXAMPLES::

            sage: sage.modular.arithgroup.arithgroup_generic.ArithmeticSubgroup().to_even_subgroup()
            Traceback (most recent call last):
            ...
            NotImplementedError: Please implement _contains_sl2 for <class 'sage.modular.arithgroup.arithgroup_generic.ArithmeticSubgroup_with_category'>
        """
        if self.is_even():
            return self
        else:
            raise NotImplementedError

    def order(self):
        r"""
        Return the number of elements in this arithmetic subgroup.

        Since arithmetic subgroups are always infinite, this always returns
        infinity.

        EXAMPLES::

            sage: SL2Z.order()
            +Infinity
            sage: Gamma0(5).order()
            +Infinity
            sage: Gamma1(2).order()
            +Infinity
            sage: GammaH(12, [5]).order()
            +Infinity
        """
        from sage.rings.infinity import infinity
        return infinity

    def reduce_cusp(self, c):
        r"""
        Given a cusp `c \in \mathbb{P}^1(\QQ)`, return the unique reduced cusp
        equivalent to c under the action of self, where a reduced cusp is an
        element `\tfrac{r}{s}` with r,s coprime non-negative integers, s as
        small as possible, and r as small as possible for that s.

        NOTE: This function should be overridden by all subclasses.

        EXAMPLES::

            sage: sage.modular.arithgroup.arithgroup_generic.ArithmeticSubgroup().reduce_cusp(1/4)
            Traceback (most recent call last):
            ...
            NotImplementedError
        """
        raise NotImplementedError

    def cusps(self, algorithm='default'):
        r"""
        Return a sorted list of inequivalent cusps for ``self``, i.e. a set of
        representatives for the orbits of self on `\mathbb{P}^1(\QQ)`.

        These should be returned in a reduced form where this makes sense.

        INPUT:

        - ``algorithm`` -- which algorithm to use to compute the cusps of ``self``.
          ``'default'`` finds representatives for a known complete set of
          cusps. ``'modsym'`` computes the boundary map on the space of weight
          two modular symbols associated to ``self``, which finds the cusps for
          ``self`` in the process.

        EXAMPLES::

            sage: Gamma0(36).cusps()
            [0, 1/18, 1/12, 1/9, 1/6, 1/4, 1/3, 5/12, 1/2, 2/3, 5/6, Infinity]
            sage: Gamma0(36).cusps(algorithm='modsym') == Gamma0(36).cusps()            # needs sage.libs.flint
            True
            sage: GammaH(36, [19,29]).cusps() == Gamma0(36).cusps()
            True
            sage: Gamma0(1).cusps()
            [Infinity]
        """
        try:
            return copy(self._cusp_list[algorithm])
        except (AttributeError, KeyError):
            self._cusp_list = {}

        from .congroup_sl2z import SL2Z_class
        if algorithm == 'default':
            if isinstance(self, SL2Z_class):
                s = [Cusp(1, 0)]
            else:
                s = self._find_cusps()
        elif algorithm == 'modsym':
            s = sorted(self.reduce_cusp(c)
                       for c in self.modular_symbols().cusps())
        else:
            raise ValueError("unknown algorithm: %s" % algorithm)

        self._cusp_list[algorithm] = s
        return copy(s)

    def _find_cusps(self):
        r"""
        Calculate a list of inequivalent cusps.

        EXAMPLES::

            sage: sage.modular.arithgroup.congroup_generic.CongruenceSubgroup(5)._find_cusps()
            Traceback (most recent call last):
            ...
            NotImplementedError

        NOTE: There is a generic algorithm implemented at the top level that
        uses the coset representatives of self. This is *very slow* and for all
        the standard congruence subgroups there is a quicker way of doing it,
        so this should usually be overridden in subclasses; but it doesn't have
        to be.
        """
        i = Cusp([1, 0])
        L = [i]
        for a in self.coset_reps():
            ai = i.apply([a.a(), a.b(), a.c(), a.d()])
            new = 1
            for v in L:
                if self.are_equivalent(ai, v):
                    new = 0
                    break
            if new == 1:
                L.append(ai)
        return L

    def are_equivalent(self, x, y, trans=False):
        r"""
        Test whether or not cusps x and y are equivalent modulo self.

        If self has a reduce_cusp() method, use that; otherwise do a
        slow explicit test.

        If trans = False, returns True or False. If trans = True, then return
        either False or an element of self mapping x onto y.

        EXAMPLES::

            sage: Gamma0(7).are_equivalent(Cusp(1/3), Cusp(0), trans=True)
            [  3  -1]
            [-14   5]
            sage: Gamma0(7).are_equivalent(Cusp(1/3), Cusp(1/7))
            False
        """
        x = Cusp(x)
        y = Cusp(y)
        if not trans:
            try:
                xr = self.reduce_cusp(x)
                yr = self.reduce_cusp(y)
                if xr != yr:
                    return False
                if xr == yr:
                    return True
            except NotImplementedError:
                pass

        vx = lift_to_sl2z(x.numerator(),x.denominator(), 0)
        dx = SL2Z([vx[2], -vx[0], vx[3], -vx[1]])
        vy = lift_to_sl2z(y.numerator(),y.denominator(), 0)
        dy = SL2Z([vy[2], -vy[0], vy[3], -vy[1]])

        for i in range(self.index()):
            # Note that the width of any cusp is bounded above by the index of self.
            # If self is congruence, then the level of self is a much better bound, but
            # this method is written to work with non-congruence subgroups as well,
            if dy * SL2Z([1,i,0,1])*(~dx) in self:
                if trans:
                    return dy * SL2Z([1,i,0,1]) * ~dx
                else:
                    return True
            elif (self.is_odd() and dy * SL2Z([-1,-i,0,-1]) * ~dx in self):
                if trans:
                    return dy * SL2Z([-1,-i,0,-1]) * ~dx
                else:
                    return True
        return False

    def cusp_data(self, c):
        r"""
        Return a triple (g, w, t) where g is an element of self generating the
        stabiliser of the given cusp, w is the width of the cusp, and t is 1 if
        the cusp is regular and -1 if not.

        EXAMPLES::

            sage: Gamma1(4).cusp_data(Cusps(1/2))
            (
            [ 1 -1]
            [ 4 -3], 1, -1
            )
        """
        c = Cusp(c)

        # first find an element of SL2Z sending infinity to the given cusp
        w = lift_to_sl2z(c.denominator(), c.numerator(), 0)
        g = SL2Z([w[3], w[1], w[2],w[0]])

        for d in range(1,1+self.index()):
            if g * SL2Z([1,d,0,1]) * (~g) in self:
                return (g * SL2Z([1,d,0,1]) * (~g), d, 1)
            elif g * SL2Z([-1,-d,0,-1]) * (~g) in self:
                return (g * SL2Z([-1,-d,0,-1]) * (~g), d, -1)
        raise ArithmeticError("Can't get here!")

    def is_regular_cusp(self, c):
        r"""
        Return True if the orbit of the given cusp is a regular cusp for self,
        otherwise False. This is automatically true if -1 is in self.

        EXAMPLES::

            sage: Gamma1(4).is_regular_cusp(Cusps(1/2))
            False
            sage: Gamma1(4).is_regular_cusp(Cusps(oo))
            True
        """
        if self.is_even():
            return True
        return (self.cusp_data(c)[2] == 1)

    def cusp_width(self, c):
        r"""
        Return the width of the orbit of cusps represented by c.

        EXAMPLES::

            sage: Gamma0(11).cusp_width(Cusps(oo))
            1
            sage: Gamma0(11).cusp_width(0)
            11
            sage: [Gamma0(100).cusp_width(c) for c in Gamma0(100).cusps()]
            [100, 1, 4, 1, 1, 1, 4, 25, 1, 1, 4, 1, 25, 4, 1, 4, 1, 1]
        """
        return self.cusp_data(c)[1]

    def index(self):
        r"""
        Return the index of self in the full modular group.

        EXAMPLES::

            sage: Gamma0(17).index()
            18
            sage: sage.modular.arithgroup.congroup_generic.CongruenceSubgroup(5).index()
            Traceback (most recent call last):
            ...
            NotImplementedError
        """

        return len(list(self.coset_reps()))

    def generalised_level(self):
        r"""
        Return the generalised level of ``self``, i.e., the least common multiple of
        the widths of all cusps.

        If ``self`` is *even*, Wohlfart's theorem tells us that this is equal to
        the (conventional) level of ``self`` when ``self`` is a congruence subgroup.
        This can fail if ``self`` is odd, but the actual level is at most twice the
        generalised level. See the paper by Kiming, Schuett and Verrill for
        more examples.

        EXAMPLES::

            sage: Gamma0(18).generalised_level()
            18
            sage: from sage.modular.arithgroup.arithgroup_perm import HsuExample18      # needs sage.groups
            sage: HsuExample18().generalised_level()                                    # needs sage.groups
            24

        In the following example, the actual level is twice the generalised
        level. This is the group `G_2` from Example 17 of K-S-V.

        ::

            sage: G = CongruenceSubgroup(8, [ [1,1,0,1], [3,-1,4,-1] ])
            sage: G.level()
            8
            sage: G.generalised_level()
            4
        """
        return lcm([self.cusp_width(c) for c in self.cusps()])

    def projective_index(self):
        r"""
        Return the index of the image of self in `\PSL_2(\ZZ)`. This is equal
        to the index of self if self contains -1, and half of this otherwise.

        This is equal to the degree of the natural map from the modular curve
        of self to the `j`-line.

        EXAMPLES::

            sage: Gamma0(5).projective_index()
            6
            sage: Gamma1(5).projective_index()
            12
        """

        if self.is_even():
            return self.index()
        else:
            return self.index() // 2

    def is_congruence(self):
        r"""
        Return True if self is a congruence subgroup.

        EXAMPLES::

            sage: Gamma0(5).is_congruence()
            True
            sage: sage.modular.arithgroup.arithgroup_generic.ArithmeticSubgroup().is_congruence()
            Traceback (most recent call last):
            ...
            NotImplementedError
        """

        raise NotImplementedError

    def genus(self):
        r"""
        Return the genus of the modular curve of ``self``.

        EXAMPLES::

            sage: Gamma1(5).genus()
            0
            sage: Gamma1(31).genus()
            26
            sage: from sage.modular.dims import dimension_cusp_forms
            sage: Gamma1(157).genus() == dimension_cusp_forms(Gamma1(157), 2)
            True
            sage: GammaH(7, [2]).genus()
            0
            sage: [Gamma0(n).genus() for n in [1..23]]
            [0, 0, 0, 0, 0, 0, 0, 0, 0, 0, 1, 0, 0, 1, 1, 0, 1, 0, 1, 1, 1, 2, 2]
            sage: [n for n in [1..200] if Gamma0(n).genus() == 1]
            [11, 14, 15, 17, 19, 20, 21, 24, 27, 32, 36, 49]
        """
        return ZZ(1 + (self.projective_index()) / ZZ(12) - (self.nu2())/ZZ(4) - (self.nu3())/ZZ(3) - self.ncusps()/ZZ(2))

    def farey_symbol(self):
        r"""
        Return the Farey symbol associated to this subgroup. See the
        :mod:`~sage.modular.arithgroup.farey_symbol` module for more
        information.

        EXAMPLES::

            sage: Gamma1(4).farey_symbol()
            FareySymbol(Congruence Subgroup Gamma1(4))
        """
        from .farey_symbol import Farey
        return Farey(self)

    @cached_method
    def generators(self, algorithm="farey"):
        r"""
        Return a list of generators for this congruence subgroup. The result is cached.

        INPUT:

        - ``algorithm`` (string): either ``farey`` or ``todd-coxeter``.

        If ``algorithm`` is set to ``"farey"``, then the generators will be
        calculated using Farey symbols, which will always return a *minimal*
        generating set. See :mod:`~sage.modular.arithgroup.farey_symbol` for
        more information.

        If ``algorithm`` is set to ``"todd-coxeter"``, a simpler algorithm
        based on Todd-Coxeter enumeration will be used. This is *exceedingly*
        slow for general subgroups, and the list of generators will be far from
        minimal (indeed it may contain repetitions).

        EXAMPLES::

            sage: Gamma(2).generators()
            [
            [1 2]  [ 3 -2]  [-1  0]
            [0 1], [ 2 -1], [ 0 -1]
            ]
            sage: Gamma(2).generators(algorithm="todd-coxeter")
            [
            [1 2]  [-1  0]  [ 1  0]  [-1  0]  [-1  2]  [-1  0]  [1 0]
            [0 1], [ 0 -1], [-2  1], [ 0 -1], [-2  3], [ 2 -1], [2 1]
            ]
        """
        if algorithm == "farey":
            return self.farey_symbol().generators()
        elif algorithm == "todd-coxeter":
            return self.todd_coxeter()[1]
        else:
            raise ValueError("Unknown algorithm '%s' (should be either 'farey' or 'todd-coxeter')" % algorithm)

    def gens(self, *args, **kwds) -> tuple:
        r"""
        Return a tuple of generators for this congruence subgroup.

        The generators need not be minimal. For arguments, see :meth:`~generators`.

        EXAMPLES::

            sage: SL2Z.gens()
            (
            [ 0 -1]  [1 1]
            [ 1  0], [0 1]
            )
        """
        return tuple(self.generators(*args, **kwds))

    def gen(self, i):
        r"""
        Return the i-th generator of self, i.e. the i-th element of the
        tuple self.gens().

        EXAMPLES::

            sage: SL2Z.gen(1)
            [1 1]
            [0 1]
        """
        return self.generators()[i]

    def ngens(self):
        r"""
        Return the size of the minimal generating set of self returned by
        :meth:`generators`.

        EXAMPLES::

            sage: Gamma0(22).ngens()
            8
            sage: Gamma1(14).ngens()
            13
            sage: GammaH(11, [3]).ngens()
            3
            sage: SL2Z.ngens()
            2
        """
        return len(self.generators())

    def ncusps(self):
        r"""
        Return the number of cusps of this arithmetic subgroup. This is
        provided as a separate function since for dimension formulae in even
        weight all we need to know is the number of cusps, and this can be
        calculated very quickly, while enumerating all cusps is much slower.

        EXAMPLES::

            sage: sage.modular.arithgroup.arithgroup_generic.ArithmeticSubgroup.ncusps(Gamma0(7))
            2
        """

        return ZZ(len(self.cusps()))

    def nregcusps(self):
        r"""
        Return the number of cusps of self that are "regular", i.e. their
        stabiliser has a generator with both eigenvalues +1 rather than -1. If
        the group contains -1, every cusp is clearly regular.

        EXAMPLES::

            sage: sage.modular.arithgroup.arithgroup_generic.ArithmeticSubgroup.nregcusps(Gamma1(4))
            2
        """
        return self.ncusps() - self.nirregcusps()

    def nirregcusps(self):
        r"""
        Return the number of cusps of self that are "irregular", i.e. their
        stabiliser can only be generated by elements with both eigenvalues -1
        rather than +1. If the group contains -1, every cusp is clearly
        regular.

        EXAMPLES::

            sage: sage.modular.arithgroup.arithgroup_generic.ArithmeticSubgroup.nirregcusps(Gamma1(4))
            1
        """
        if self.is_even():
            return 0
        else:
            return ZZ(len([c for c in self.cusps() if not self.is_regular_cusp(c)]))

    def dimension_modular_forms(self, k=2):
        r"""
        Return the dimension of the space of weight k modular forms for this
        group. This is given by a standard formula in terms of k and various
        invariants of the group; see Diamond + Shurman, "A First Course in
        Modular Forms", section 3.5 and 3.6. If k is not given, defaults to k =
        2.

        For dimensions of spaces of modular forms with character for Gamma1, use
        the dimension_modular_forms method of the Gamma1 class, or the standalone
        function dimension_modular_forms().

        For weight 1 modular forms this generic implementation only works in
        cases where one can prove solely via Riemann-Roch theory that there
        aren't any cusp forms (i.e. when the number of regular cusps is
        strictly greater than the degree of the canonical divisor). Otherwise a
        NotImplementedError is raised.

        EXAMPLES::

            sage: Gamma1(31).dimension_modular_forms(2)
            55
            sage: Gamma1(3).dimension_modular_forms(1)
            1
            sage: Gamma1(4).dimension_modular_forms(1) # irregular cusp
            1
            sage: Gamma(13).dimension_modular_forms(1)
            Traceback (most recent call last):
            ...
            NotImplementedError: Computation of dimensions of weight 1 cusp forms spaces not implemented in general
        """
        return self.dimension_cusp_forms(k) + self.dimension_eis(k)

    def dimension_cusp_forms(self, k=2):
        r"""
        Return the dimension of the space of weight k cusp forms for this
        group. For `k \ge 2`, this is given by a standard formula in terms of k
        and various invariants of the group; see Diamond + Shurman, "A First
        Course in Modular Forms", section 3.5 and 3.6. If k is not given,
        default to k = 2.

        For dimensions of spaces of cusp forms with character for Gamma1, use
        the dimension_cusp_forms method of the Gamma1 class, or the standalone
        function dimension_cusp_forms().

        For weight 1 cusp forms this generic implementation only works in cases
        where one can prove solely via Riemann-Roch theory that there aren't
        any cusp forms (i.e. when the number of regular cusps is strictly
        greater than the degree of the canonical divisor). Otherwise a
        NotImplementedError is raised.

        EXAMPLES::

            sage: Gamma1(31).dimension_cusp_forms(2)
            26
            sage: Gamma(5).dimension_cusp_forms(1)
            0
            sage: Gamma1(4).dimension_cusp_forms(1) # irregular cusp
            0
            sage: Gamma(13).dimension_cusp_forms(1)
            Traceback (most recent call last):
            ...
            NotImplementedError: Computation of dimensions of weight 1 cusp forms spaces not implemented in general
        """
        k = ZZ(k)
        if k <= 0:
            return ZZ(0)

        if not (k % 2):
            # k even

            if k == 2:
                return self.genus()

            else:
                return (k-1) * (self.genus() - 1) + (k // ZZ(4))*self.nu2() + (k // ZZ(3))*self.nu3() + (k // ZZ(2) - 1)*self.ncusps()

        else:
            # k odd

            if self.is_even():
                return ZZ(0)

            else:
                e_reg = self.nregcusps()
                e_irr = self.nirregcusps()

                if k > 1:
                    return (k-1)*(self.genus()-1) + (k // ZZ(3)) * self.nu3() + (k-2)/ZZ(2) * e_reg + (k-1)/ZZ(2) * e_irr
                else:
                    if e_reg > 2*self.genus() - 2:
                        return ZZ(0)
                    else:
                        raise NotImplementedError("Computation of dimensions of weight 1 cusp forms spaces not implemented in general")

    def dimension_eis(self, k=2):
        r"""
        Return the dimension of the space of weight k Eisenstein series for
        this group, which is a subspace of the space of modular forms
        complementary to the space of cusp forms.

        INPUT:

        - ``k`` -- an integer (default 2).

        EXAMPLES::

            sage: GammaH(33,[2]).dimension_eis()
            7
            sage: GammaH(33,[2]).dimension_eis(3)
            0
            sage: GammaH(33, [2,5]).dimension_eis(2)
            3
            sage: GammaH(33, [4]).dimension_eis(1)
            4
        """
        if k < 0:
            return ZZ(0)
        if k == 0:
            return ZZ(1)

        if not (k % 2): # k even
            if k > 2:
                return self.ncusps()
            else: # k = 2
                return self.ncusps() - 1

        else: # k odd
            if self.is_even():
                return 0
            if k > 1:
                return self.nregcusps()
            else: # k = 1
                return ZZ(self.nregcusps() / ZZ(2))

    def as_permutation_group(self):
        r"""
        Return ``self`` as an arithmetic subgroup defined in terms of the
        permutation action of `SL(2,\ZZ)` on its right cosets.

        This method uses Todd-Coxeter enumeration (via the method
        :meth:`~todd_coxeter`) which can be extremely slow for arithmetic
        subgroups with relatively large index in `SL(2,\ZZ)`.

        EXAMPLES::

            sage: # needs sage.groups
            sage: G = Gamma(3)
            sage: P = G.as_permutation_group(); P
            Arithmetic subgroup of index 24
            sage: G.ncusps() == P.ncusps()
            True
            sage: G.nu2() == P.nu2()
            True
            sage: G.nu3() == P.nu3()
            True
            sage: G.an_element() in P
            True
            sage: P.an_element() in G
            True
        """
        _,_,l_edges,s2_edges = self.todd_coxeter()
        n = len(l_edges)
        s3_edges = [None] * n
        r_edges = [None] * n
        for i in range(n):
            ii = s2_edges[l_edges[i]]
            s3_edges[ii] = i
            r_edges[ii] = s2_edges[i]
        if self.is_even():
            from sage.modular.arithgroup.arithgroup_perm import EvenArithmeticSubgroup_Permutation
            g = EvenArithmeticSubgroup_Permutation(S2=s2_edges,S3=s3_edges,L=l_edges,R=r_edges)
        else:
            from sage.modular.arithgroup.arithgroup_perm import OddArithmeticSubgroup_Permutation
            g = OddArithmeticSubgroup_Permutation(S2=s2_edges,S3=s3_edges,L=l_edges,R=r_edges)
        g.relabel()
        return g

    def sturm_bound(self, weight=2):
        r"""
        Returns the Sturm bound for modular forms of the given weight and level
        this subgroup.

        INPUT:

        -  ``weight`` -- an integer `\geq 2` (default: 2)

        EXAMPLES::

            sage: Gamma0(11).sturm_bound(2)
            2
            sage: Gamma0(389).sturm_bound(2)
            65
            sage: Gamma0(1).sturm_bound(12)
            1
            sage: Gamma0(100).sturm_bound(2)
            30
            sage: Gamma0(1).sturm_bound(36)
            3
            sage: Gamma0(11).sturm_bound()
            2
            sage: Gamma0(13).sturm_bound()
            3
            sage: Gamma0(16).sturm_bound()
            4
            sage: GammaH(16,[13]).sturm_bound()
            8
            sage: GammaH(16,[15]).sturm_bound()
            16
            sage: Gamma1(16).sturm_bound()
            32
            sage: Gamma1(13).sturm_bound()
            28
            sage: Gamma1(13).sturm_bound(5)
            70

        FURTHER DETAILS: This function returns a positive integer
        `n` such that the Hecke operators
        `T_1,\ldots, T_n` acting on *cusp forms* generate the
        Hecke algebra as a `\ZZ`-module when the character
        is trivial or quadratic. Otherwise, `T_1,\ldots,T_n`
        generate the Hecke algebra at least as a
        `\ZZ[\varepsilon]`-module, where
        `\ZZ[\varepsilon]` is the ring generated by the
        values of the Dirichlet character `\varepsilon`.
        Alternatively, this is a bound such that if two cusp forms
        associated to this space of modular symbols are congruent modulo
        `(\lambda, q^n)`, then they are congruent modulo
        `\lambda`.

        REFERENCES:

        - See the Agashe-Stein appendix to Lario and Schoof,
          *Some computations with Hecke rings and deformation rings*,
          Experimental Math., 11 (2002), no. 2, 303-311.

        - This result originated in the paper Sturm,
          *On the congruence of modular forms*,
          Springer LNM 1240, 275-280, 1987.

        REMARK: Kevin Buzzard pointed out to me (William Stein) in Fall
        2002 that the above bound is fine for `\Gamma_1(N)` with
        character, as one sees by taking a power of `f`. More
        precisely, if `f \cong 0 \pmod{p}` for first
        `s` coefficients, then `f^r \cong 0 \pmod{p}` for
        first `sr` coefficients. Since the weight of `f^r`
        is `r\cdot k(f)`, it follows that if
        `s \geq b`, where `b` is the Sturm bound for
        `\Gamma_0(N)` at weight `k(f)`, then `f^r`
        has valuation large enough to be forced to be `0` at
        `r*k(f)` by Sturm bound (which is valid if we choose
        `r` correctly). Thus `f \cong 0 \pmod{p}`.
        Conclusion: For `\Gamma_1(N)` with fixed character, the
        Sturm bound is *exactly* the same as for `\Gamma_0(N)`.

        A key point is that we are finding
        `\ZZ[\varepsilon]` generators for the Hecke algebra
        here, not `\ZZ`-generators. So if one wants
        generators for the Hecke algebra over `\ZZ`, this
        bound must be suitably modified (and I'm not sure what the
        modification is).

        AUTHORS:

        - William Stein
        """
        return ZZ((self.index() * weight / ZZ(12)).ceil())<|MERGE_RESOLUTION|>--- conflicted
+++ resolved
@@ -290,11 +290,7 @@
         - ``G`` -- intermediate subgroup (currently not implemented if different
           from SL(2,Z))
 
-<<<<<<< HEAD
-        - ``on_right`` -- boolean (default: True); if True return right coset
-=======
         - ``on_right`` -- boolean (default: ``True``); if True return right coset
->>>>>>> 038f6f1f
           enumeration, if False return left one.
 
         This is *extremely* slow in general.
