--- conflicted
+++ resolved
@@ -1153,11 +1153,7 @@
           homology in every degree in which the chain complex is
           possibly nonzero.
 
-<<<<<<< HEAD
-        - ``base_ring`` -- a commutative ring (default: is the
-=======
         - ``base_ring`` -- a commutative ring (default: the
->>>>>>> 038f6f1f
           base ring for the chain complex); must be either the
           integers `\ZZ` or a field
 
@@ -1402,11 +1398,7 @@
           degree, or if an element of the grading group, then return
           the Betti number in that degree
 
-<<<<<<< HEAD
-        - ``base_ring`` -- a commutative ring (default: is the
-=======
         - ``base_ring`` -- a commutative ring (default: the
->>>>>>> 038f6f1f
           base ring for the chain complex); compute homology with
           these coefficients -- must be either the integers or a
           field
