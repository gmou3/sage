# sage_setup: distribution = sagemath-categories
r"""
Disjoint-set data structure

The main entry point is :func:`DisjointSet` which chooses the appropriate
type to return. For more on the data structure, see :func:`DisjointSet`.

This module defines a class for mutable partitioning of a set, which
cannot be used as a key of a dictionary, vertex of a graph etc. For
immutable partitioning see :class:`SetPartition`.

AUTHORS:

- Sébastien Labbé (2008) - Initial version.
- Sébastien Labbé (2009-11-24) - Pickling support
- Sébastien Labbé (2010-01) - Inclusion into sage (:issue:`6775`).

EXAMPLES:

Disjoint set of integers from ``0`` to ``n - 1``::

    sage: s = DisjointSet(6)
    sage: s
    {{0}, {1}, {2}, {3}, {4}, {5}}
    sage: s.join(2, 4)
    sage: s.join(1, 3)
    sage: s.join(5, 1)
    sage: s
    {{0}, {1, 3, 5}, {2, 4}}
    sage: s.find(3)
    1
    sage: s.find(5)
    1
    sage: list(map(s.find, range(6)))
    [0, 1, 2, 1, 2, 1]

Disjoint set of hashables objects::

    sage: d = DisjointSet('abcde')
    sage: d
    {{'a'}, {'b'}, {'c'}, {'d'}, {'e'}}
    sage: d.join('a','b')
    sage: d.join('b','c')
    sage: d.join('c','d')
    sage: d
    {{'a', 'b', 'c', 'd'}, {'e'}}
    sage: d.find('c')
    'a'
"""

# ****************************************************************************
#       Copyright (C) 2009 Sébastien Labbé <slabqc at gmail.com>
#
# This program is free software: you can redistribute it and/or modify
# it under the terms of the GNU General Public License as published by
# the Free Software Foundation, either version 2 of the License, or
# (at your option) any later version.
#                  https://www.gnu.org/licenses/
# ****************************************************************************

from sage.rings.integer import Integer
from sage.structure.sage_object cimport SageObject
from cpython.object cimport PyObject_RichCompare
from sage.groups.perm_gps.partn_ref.data_structures cimport *

cpdef DisjointSet(arg):
    r"""
    Constructs a disjoint set where each element of ``arg`` is in its
    own set. If ``arg`` is an integer, then the disjoint set returned is
    made of the integers from ``0`` to ``arg - 1``.

    A disjoint-set data structure (sometimes called union-find data structure)
    is a data structure that keeps track of a partitioning of a set into a
    number of separate, nonoverlapping sets. It performs two operations:

    - :meth:`~sage.sets.disjoint_set.DisjointSet_of_hashables.find` --
      Determine which set a particular element is in.

    - :meth:`~sage.sets.disjoint_set.DisjointSet_of_hashables.join` --
      Combine or merge two sets into a single set.

    REFERENCES:

    - :wikipedia:`Disjoint-set_data_structure`

    INPUT:

    - ``arg`` -- non negative integer or an iterable of hashable objects.

    EXAMPLES:

    From a non-negative integer::

        sage: DisjointSet(5)
        {{0}, {1}, {2}, {3}, {4}}

    From an iterable::

        sage: DisjointSet('abcde')
        {{'a'}, {'b'}, {'c'}, {'d'}, {'e'}}
        sage: DisjointSet(range(6))
        {{0}, {1}, {2}, {3}, {4}, {5}}
        sage: DisjointSet(['yi',45,'cheval'])
        {{'cheval'}, {'yi'}, {45}}

    TESTS::

        sage: DisjointSet(0)
        {}
        sage: DisjointSet('')
        {}
        sage: DisjointSet([])
        {}

    The argument must be a non negative integer::

        sage: DisjointSet(-1)
        Traceback (most recent call last):
        ...
        ValueError: arg (=-1) must be a non negative integer

    or an iterable::

        sage: DisjointSet(4.3)                                                          # needs sage.rings.real_mpfr
        Traceback (most recent call last):
        ...
        TypeError: 'sage.rings.real_mpfr.RealLiteral' object is not iterable

    Moreover, the iterable must consist of hashable::

        sage: DisjointSet([{}, {}])
        Traceback (most recent call last):
        ...
        TypeError: unhashable type: 'dict'
    """
    if isinstance(arg, (Integer, int)):
        if arg < 0:
            raise ValueError('arg (=%s) must be a non negative integer' % arg)
        return DisjointSet_of_integers(arg)
    else:
        return DisjointSet_of_hashables(arg)

cdef class DisjointSet_class(SageObject):
    r"""
    Common class and methods for :class:`DisjointSet_of_integers` and
    :class:`DisjointSet_of_hashables`.
    """
    def _repr_(self):
        r"""
        Return ``self`` as a unique str.

        EXAMPLES::

            sage: e = DisjointSet(5)
            sage: e.join(2,4); e._repr_()
            '{{0}, {1}, {2, 4}, {3}}'
            sage: e = DisjointSet(5)
            sage: e.join(4,2); e._repr_()
            '{{0}, {1}, {2, 4}, {3}}'

        ::

            sage: e = DisjointSet(range(5))
            sage: e.join(2,4); e._repr_()
            '{{0}, {1}, {2, 4}, {3}}'
            sage: e = DisjointSet(range(5))
            sage: e.join(4,2); e._repr_()
            '{{0}, {1}, {2, 4}, {3}}'
        """
        res = []
        for l in (<dict?>self.root_to_elements_dict()).itervalues():
            l.sort()
            res.append('{%s}' % ', '.join(repr(u) for u in l))
        res.sort()
        return '{%s}' % ', '.join(res)

    def __iter__(self):
        """
        Iterate over elements of the set.

        EXAMPLES::

            sage: d = DisjointSet(4)
            sage: d.join(2,0)
            sage: sorted(d)
            [[0, 2], [1], [3]]

            sage: d = DisjointSet('abc')
            sage: sorted(d)
            [['a'], ['b'], ['c']]
        """
        return iter((<dict?>self.root_to_elements_dict()).itervalues())

    def __richcmp__(self, other, int op):
        r"""
        Compare the disjoint sets ``self`` and ``other``.

        EXAMPLES::

            sage: d = DisjointSet(5)
            sage: d == d
            True

        ::

            sage: e = DisjointSet(5)
            sage: e == d
            True

        ::

            sage: d.join(0,3)
            sage: d.join(3,4)
            sage: e.join(4,0)
            sage: e.join(3,0)
            sage: e == d
            True

        ::

            sage: DisjointSet(3) == DisjointSet(5)
            False
            sage: DisjointSet(3) == 4
            False

        ::

            sage: d = DisjointSet('abcde')
            sage: e = DisjointSet('abcde')
            sage: d.join('a','b')
            sage: d.join('b','c')
            sage: e.join('c','a')
            sage: e == d
            False
            sage: e.join('a','b')
            sage: e == d
            True
        """
        from sage.sets.set import Set
        s = Set(map(Set, self.root_to_elements_dict().values()))
        try:
            t = Set(map(Set, other.root_to_elements_dict().values()))
        except AttributeError:
            return NotImplemented
        return PyObject_RichCompare(s, t, op)

    cpdef cardinality(self):
        r"""
        Return the number of elements in ``self``, *not* the number of subsets.

        EXAMPLES::

            sage: d = DisjointSet(5)
            sage: d.cardinality()
            5
            sage: d.join(2, 4)
            sage: d.cardinality()
            5
            sage: d = DisjointSet(range(5))
            sage: d.cardinality()
            5
            sage: d.join(2, 4)
            sage: d.cardinality()
            5
        """
        return self._nodes.degree

    cpdef number_of_subsets(self):
        r"""
        Return the number of subsets in ``self``.

        EXAMPLES::

            sage: d = DisjointSet(5)
            sage: d.number_of_subsets()
            5
            sage: d.join(2, 4)
            sage: d.number_of_subsets()
            4
            sage: d = DisjointSet(range(5))
            sage: d.number_of_subsets()
            5
            sage: d.join(2, 4)
            sage: d.number_of_subsets()
            4
        """
        return self._nodes.num_cells

cdef class DisjointSet_of_integers(DisjointSet_class):
    r"""
    Disjoint set of integers from ``0`` to ``n-1``.

    EXAMPLES::

        sage: d = DisjointSet(5)
        sage: d
        {{0}, {1}, {2}, {3}, {4}}
        sage: d.join(2,4)
        sage: d.join(0,2)
        sage: d
        {{0, 2, 4}, {1}, {3}}
        sage: d.find(2)
        2

    TESTS::

        sage: a = DisjointSet(5)
        sage: a == loads(dumps(a))
        True

    ::

        sage: a.join(3,4)
        sage: a == loads(dumps(a))
        True
    """
    def __init__(self, n):
        r"""
        Construction of the DisjointSet where each element (integers from ``0``
        to ``n-1``) is in its own set.

        INPUT:

        - ``n`` -- Non negative integer

        EXAMPLES::

            sage: DisjointSet(6)
            {{0}, {1}, {2}, {3}, {4}, {5}}
            sage: DisjointSet(1)
            {{0}}
            sage: DisjointSet(0)
            {}
        """
        self._nodes = OP_new(n)

    def __dealloc__(self):
        r"""
        Deallocates self, i.e. the self._nodes

        EXAMPLES::

            sage: d = DisjointSet(5)
            sage: del d
        """
        OP_dealloc(self._nodes)

    def __reduce__(self):
        r"""
        Return a tuple of three elements:

        - The function :func:`DisjointSet`
        - Arguments for the function :func:`DisjointSet`
        - The actual state of ``self``.

        EXAMPLES::

            sage: d = DisjointSet(5)
            sage: d.__reduce__()
            (<built-in function DisjointSet>, (5,), [0, 1, 2, 3, 4])

        ::

            sage: d.join(2,4)
            sage: d.join(1,3)
            sage: d.__reduce__()
            (<built-in function DisjointSet>, (5,), [0, 1, 2, 1, 2])
        """
        return DisjointSet, (self._nodes.degree,), self.__getstate__()

    def __getstate__(self):
        r"""
        Return a list of the parent of each node from ``0`` to ``n-1``.

        EXAMPLES::

            sage: d = DisjointSet(5)
            sage: d.__getstate__()
            [0, 1, 2, 3, 4]
            sage: d.join(2,3)
            sage: d.__getstate__()
            [0, 1, 2, 2, 4]
            sage: d.join(3,0)
            sage: d.__getstate__()
            [2, 1, 2, 2, 4]

        Other parents are obtained when the operations are done is a
        distinct order::

            sage: d = DisjointSet(5)
            sage: d.join(0,3)
            sage: d.__getstate__()
            [0, 1, 2, 0, 4]
            sage: d.join(2,0)
            sage: d.__getstate__()
            [0, 1, 0, 0, 4]
        """
<<<<<<< HEAD
        cdef list l = []
=======
        cdef Py_ssize_t card = self.cardinality()
        cdef list l = [None] * card
>>>>>>> 5592d828
        cdef int i
        for i in range(card):
            l[i] = self._nodes.parent[i]
        return l

    def __setstate__(self, l):
        r"""
        Merge the nodes ``i`` and ``l[i]`` (using join) for ``i`` in
        ``range(len(l))``.

        INPUT:

        - ``l`` -- list of nodes

        EXAMPLES::

            sage: d = DisjointSet(5)
            sage: d.__setstate__([0,1,2,3,4])
            sage: d
            {{0}, {1}, {2}, {3}, {4}}

        ::

            sage: d = DisjointSet(5)
            sage: d.__setstate__([1,2,3,4,0])
            sage: d
            {{0, 1, 2, 3, 4}}

        ::

            sage: d = DisjointSet(5)
            sage: d.__setstate__([1,1,1])
            sage: d
            {{0, 1, 2}, {3}, {4}}

        ::

            sage: d = DisjointSet(5)
            sage: d.__setstate__([3,3,3])
            sage: d
            {{0, 1, 2, 3}, {4}}
        """
        for i, parent in enumerate(l):
            self.join(parent, i)

    cpdef find(self, int i):
        r"""
        Return the representative of the set that ``i`` currently belongs to.

        INPUT:

        - ``i`` -- element in ``self`` (no input checking)

        EXAMPLES::

            sage: e = DisjointSet(5)
<<<<<<< HEAD
            sage: e.union(4,2); e
=======
            sage: e.join(4,2); e
>>>>>>> 5592d828
            {{0}, {1}, {2, 4}, {3}}
            sage: e.find(2)
            4
            sage: e.find(4)
            4
<<<<<<< HEAD
            sage: e.union(1,3); e
=======
            sage: e.join(1,3); e
>>>>>>> 5592d828
            {{0}, {1, 3}, {2, 4}}
            sage: e.find(1)
            1
            sage: e.find(3)
            1
<<<<<<< HEAD
            sage: e.union(3,2); e
=======
            sage: e.join(3,2); e
>>>>>>> 5592d828
            {{0}, {1, 2, 3, 4}}
            sage: [e.find(i) for i in range(5)]
            [0, 1, 1, 1, 1]
            sage: e.find(5)  # no input checking
            0
        """
        return OP_find(self._nodes, i)

<<<<<<< HEAD
    cpdef _find(self, int i):
        r"""
        Return the representative of the set that ``i`` currently belongs to.

        INPUT:

        - ``i`` -- element in ``self`` (no input checking)

        EXAMPLES::

            sage: e = DisjointSet(5)
            sage: e._union(4,2); e
            {{0}, {1}, {2, 4}, {3}}
            sage: e._find(2)
            4
            sage: e._find(4)
            4
            sage: e._union(1,3); e
            {{0}, {1, 3}, {2, 4}}
            sage: e._find(1)
            1
            sage: e._find(3)
            1
            sage: e._union(3,2); e
            {{0}, {1, 2, 3, 4}}
            sage: [e.find(i) for i in range(5)]
            [0, 1, 1, 1, 1]
            sage: e._find(5)  # no input checking
            0
        """
        return OP_find(self._nodes, i)

    def union(self, int i, int j):
=======
    cpdef join(self, int i, int j):
>>>>>>> 5592d828
        r"""
        Combine the set of ``i`` and the set of ``j`` into one.

        All elements in those two sets will share the same representative
        that can be gotten using find.

        INPUT:

        - ``i`` -- element in ``self``
        - ``j`` -- element in ``self``

        EXAMPLES::

            sage: d = DisjointSet(5); d
            {{0}, {1}, {2}, {3}, {4}}
<<<<<<< HEAD
            sage: d.union(0,1); d
            {{0, 1}, {2}, {3}, {4}}
            sage: d.union(2,4); d
            {{0, 1}, {2, 4}, {3}}
            sage: d.union(1,4); d
=======
            sage: d.join(0,1); d
            {{0, 1}, {2}, {3}, {4}}
            sage: d.join(2,4); d
            {{0, 1}, {2, 4}, {3}}
            sage: d.join(1,4); d
            {{0, 1, 2, 4}, {3}}
            sage: d.join(1,5); d  # no input checking
>>>>>>> 5592d828
            {{0, 1, 2, 4}, {3}}
        """
        OP_join(self._nodes, i, j)

<<<<<<< HEAD
    cpdef _union(self, int i, int j):
        r"""
        Combine the set of ``i`` and the set of ``j`` into one.

        All elements in those two sets will share the same representative
        that can be gotten using find.

        INPUT:

        - ``i`` -- element in ``self`` (no input checking)
        - ``j`` -- element in ``self`` (no input checking)

        EXAMPLES::

            sage: d = DisjointSet(5); d
            {{0}, {1}, {2}, {3}, {4}}
            sage: d._union(0,1); d
            {{0, 1}, {2}, {3}, {4}}
            sage: d._union(2,4); d
            {{0, 1}, {2, 4}, {3}}
            sage: d._union(1,4); d
            {{0, 1, 2, 4}, {3}}
            sage: d._union(1,5); d
            {{0, 1, 2, 4}, {3}}
        """
        OP_join(self._nodes, i, j)

    def root_to_elements_dict(self):
=======
    cpdef root_to_elements_dict(self):
>>>>>>> 5592d828
        r"""
        Return the dictionary where the keys are the roots of ``self`` and the
        values are the elements in the same set as the root.

        EXAMPLES::

            sage: d = DisjointSet(5)
            sage: sorted(d.root_to_elements_dict().items())
            [(0, [0]), (1, [1]), (2, [2]), (3, [3]), (4, [4])]
            sage: d.join(2,3)
            sage: sorted(d.root_to_elements_dict().items())
            [(0, [0]), (1, [1]), (2, [2, 3]), (4, [4])]
            sage: d.join(3,0)
            sage: sorted(d.root_to_elements_dict().items())
            [(1, [1]), (2, [0, 2, 3]), (4, [4])]
            sage: d
            {{0, 2, 3}, {1}, {4}}
        """
        cdef dict s = {}
<<<<<<< HEAD
        cdef int i
=======
        cdef int i, o
>>>>>>> 5592d828
        for i in range(self.cardinality()):
            o = self.find(i)
            if o not in s:
                s[o] = []
            s[o].append(i)
        return s

    cpdef element_to_root_dict(self):
        r"""
        Return the dictionary where the keys are the elements of ``self`` and
        the values are their representative inside a list.

        EXAMPLES::

            sage: d = DisjointSet(5)
            sage: d.join(2,3)
            sage: d.join(4,1)
            sage: e = d.element_to_root_dict(); e
            {0: 0, 1: 4, 2: 2, 3: 2, 4: 4}
            sage: WordMorphism(e)                                                       # needs sage.combinat
            WordMorphism: 0->0, 1->4, 2->2, 3->2, 4->4
        """
        cdef dict d = {}
        cdef int i
        for i in range(self.cardinality()):
            d[i] = self.find(i)
        return d

    cpdef to_digraph(self):
        r"""
        Return the current digraph of ``self`` where `(a,b)` is an oriented
        edge if `b` is the parent of `a`.

        EXAMPLES::

            sage: d = DisjointSet(5)
            sage: d.join(2,3)
            sage: d.join(4,1)
            sage: d.join(3,4)
            sage: d
            {{0}, {1, 2, 3, 4}}
            sage: g = d.to_digraph(); g                                                 # needs sage.graphs
            Looped digraph on 5 vertices
            sage: g.edges(sort=True)                                                    # needs sage.graphs
            [(0, 0, None), (1, 2, None), (2, 2, None), (3, 2, None), (4, 2, None)]

        The result depends on the ordering of the join::

            sage: d = DisjointSet(5)
            sage: d.join(1,2)
            sage: d.join(1,3)
            sage: d.join(1,4)
            sage: d
            {{0}, {1, 2, 3, 4}}
            sage: d.to_digraph().edges(sort=True)                                       # needs sage.graphs
            [(0, 0, None), (1, 1, None), (2, 1, None), (3, 1, None), (4, 1, None)]
        """
        cdef dict d = {i: [self._nodes.parent[i]] for i in range(self.cardinality())}
        from sage.graphs.digraph import DiGraph
        return DiGraph(d)

cdef class DisjointSet_of_hashables(DisjointSet_class):
    r"""
    Disjoint set of hashables.

    EXAMPLES::

        sage: d = DisjointSet('abcde'); d
        {{'a'}, {'b'}, {'c'}, {'d'}, {'e'}}
<<<<<<< HEAD
        sage: d.union('a', 'c'); d
=======
        sage: d.join('a', 'c'); d
>>>>>>> 5592d828
        {{'a', 'c'}, {'b'}, {'d'}, {'e'}}
        sage: d.find('a')
        'a'

    TESTS::

        sage: a = DisjointSet('abcdef')
        sage: a == loads(dumps(a))
        True

    ::

        sage: a.join('a','c')
        sage: a == loads(dumps(a))
        True
    """
    def __init__(self, iterable):
        r"""
        Construction of the trivial disjoint set where each element is in its
        own set.

        INPUT:

        - ``iterable`` -- An iterable of hashable objects.

        EXAMPLES::

            sage: DisjointSet('abcde')
            {{'a'}, {'b'}, {'c'}, {'d'}, {'e'}}
            sage: DisjointSet(range(6))
            {{0}, {1}, {2}, {3}, {4}, {5}}
            sage: DisjointSet(['yi',45,'cheval'])
            {{'cheval'}, {'yi'}, {45}}
            sage: DisjointSet(set([0, 1, 2, 3, 4]))
            {{0}, {1}, {2}, {3}, {4}}
        """
        self._int_to_el = []
        self._el_to_int = {}
        for i, e in enumerate(iterable):
            self._int_to_el.append(e)
            self._el_to_int[e] = i
        self._d = DisjointSet_of_integers(len(self._int_to_el))
        self._nodes = self._d._nodes

    def __reduce__(self):
        r"""
        Return a tuple of three elements:

        - The function :func:`DisjointSet`
        - Arguments for the function :func:`DisjointSet`
        - The actual state of ``self``.

        EXAMPLES::

            sage: DisjointSet(range(5))
            {{0}, {1}, {2}, {3}, {4}}
            sage: d = _
            sage: d.__reduce__()
            (<built-in function DisjointSet>,
             ([0, 1, 2, 3, 4],),
             [(0, 0), (1, 1), (2, 2), (3, 3), (4, 4)])

         ::

            sage: d.join(2,4)
            sage: d.join(1,3)
            sage: d.__reduce__()
            (<built-in function DisjointSet>,
             ([0, 1, 2, 3, 4],),
             [(0, 0), (1, 1), (2, 2), (3, 1), (4, 2)])
        """
        return DisjointSet, (self._int_to_el,), self.__getstate__()

    def __getstate__(self):
        r"""
        Return a list of pairs (``n``, parent of ``n``) for each node ``n``.

        EXAMPLES::

            sage: d = DisjointSet('abcde')
            sage: d.__getstate__()
            [('a', 'a'), ('b', 'b'), ('c', 'c'), ('d', 'd'), ('e', 'e')]
            sage: d.join('c','d')
            sage: d.__getstate__()
            [('a', 'a'), ('b', 'b'), ('c', 'c'), ('d', 'c'), ('e', 'e')]
            sage: d.join('d','a')
            sage: d.__getstate__()
            [('a', 'c'), ('b', 'b'), ('c', 'c'), ('d', 'c'), ('e', 'e')]

        Other parents are obtained when the operations are done is a
        different order::

            sage: d = DisjointSet('abcde')
            sage: d.join('d','c')
            sage: d.__getstate__()
            [('a', 'a'), ('b', 'b'), ('c', 'd'), ('d', 'd'), ('e', 'e')]
        """
        gs = self._d.__getstate__()
        l = []
        cdef int i
        for i in range(self.cardinality()):
            l.append(self._int_to_el[gs[i]])
        return list(zip(self._int_to_el, l))

    def __setstate__(self, l):
        r"""
        Merge the nodes ``a`` and ``b`` for each pair of nodes
        ``(a,b)`` in ``l``.

        INPUT:

        - ``l`` -- list of pair of nodes

        EXAMPLES::

            sage: d = DisjointSet('abcde')
            sage: d.__setstate__([('a','a'),('b','b'),('c','c')])
            sage: d
            {{'a'}, {'b'}, {'c'}, {'d'}, {'e'}}

        ::

            sage: d = DisjointSet('abcde')
            sage: d.__setstate__([('a','b'),('b','c'),('c','d'),('d','e')])
            sage: d
            {{'a', 'b', 'c', 'd', 'e'}}
        """
        for a, b in l:
            self.join(a, b)

    cpdef find(self, e):
        r"""
        Return the representative of the set that ``e`` currently belongs to.

        INPUT:

        - ``e`` -- element in ``self`` (no input checking)

        EXAMPLES::

            sage: e = DisjointSet(range(5))
<<<<<<< HEAD
            sage: e.union(4,2); e
=======
            sage: e.join(4,2); e
>>>>>>> 5592d828
            {{0}, {1}, {2, 4}, {3}}
            sage: e.find(2)
            4
            sage: e.find(4)
            4
<<<<<<< HEAD
            sage: e.union(1,3); e
=======
            sage: e.join(1,3); e
>>>>>>> 5592d828
            {{0}, {1, 3}, {2, 4}}
            sage: e.find(1)
            1
            sage: e.find(3)
            1
<<<<<<< HEAD
            sage: e.union(3,2); e
=======
            sage: e.join(3,2); e
>>>>>>> 5592d828
            {{0}, {1, 2, 3, 4}}
            sage: [e.find(i) for i in range(5)]
            [0, 1, 1, 1, 1]
            sage: e.find(5)
            Traceback (most recent call last):
            ...
            KeyError: 5
        """
<<<<<<< HEAD
        cdef int i = self._el_to_int[e]
        cdef int r = self._d.find(i)
        return self._int_to_el[r]

    cpdef _find(self, e):
        r"""
        Return the representative of the set that ``e`` currently belongs to.

        INPUT:

        - ``e`` -- element in ``self`` (no input checking)

        EXAMPLES::

            sage: e = DisjointSet(range(5))
            sage: e._union(4,2); e
            {{0}, {1}, {2, 4}, {3}}
            sage: e._find(2)
            4
            sage: e._find(4)
            4
            sage: e._union(1,3); e
            {{0}, {1, 3}, {2, 4}}
            sage: e._find(1)
            1
            sage: e._find(3)
            1
            sage: e._union(3,2); e
            {{0}, {1, 2, 3, 4}}
            sage: [e._find(i) for i in range(5)]
            [0, 1, 1, 1, 1]
            sage: e._find(5)
            Traceback (most recent call last):
            ...
            KeyError: 5
        """
        cdef int i = self._el_to_int[e]
        cdef int r = self._d._find(i)
=======
        cdef int i = <int> self._el_to_int[e]
        cdef int r = <int> self._d.find(i)
>>>>>>> 5592d828
        return self._int_to_el[r]

    cpdef join(self, e, f):
        r"""
        Combine the set of ``e`` and the set of ``f`` into one.

        All elements in those two sets will share the same representative
        that can be gotten using find.

        INPUT:

        - ``e`` -- element in ``self`` (no input checking)
        - ``f`` -- element in ``self`` (no input checking)

        EXAMPLES::

            sage: e = DisjointSet('abcde'); e
            {{'a'}, {'b'}, {'c'}, {'d'}, {'e'}}
<<<<<<< HEAD
            sage: e.union('a','b'); e
            {{'a', 'b'}, {'c'}, {'d'}, {'e'}}
            sage: e.union('c','e'); e
            {{'a', 'b'}, {'c', 'e'}, {'d'}}
            sage: e.union('b','e'); e
            {{'a', 'b', 'c', 'e'}, {'d'}}
        """
        cdef int i = self._el_to_int[e]
        cdef int j = self._el_to_int[f]
        self._d.union(i, j)

    cpdef _union(self, e, f):
        r"""
        Combine the set of ``e`` and the set of ``f`` into one.

        All elements in those two sets will share the same representative
        that can be gotten using find.

        INPUT:

        - ``e`` -- element in ``self`` (no input checking)
        - ``f`` -- element in ``self`` (no input checking)

        EXAMPLES::

            sage: e = DisjointSet('abcde'); e
            {{'a'}, {'b'}, {'c'}, {'d'}, {'e'}}
            sage: e._union('a','b'); e
            {{'a', 'b'}, {'c'}, {'d'}, {'e'}}
            sage: e._union('c','e'); e
            {{'a', 'b'}, {'c', 'e'}, {'d'}}
            sage: e._union('b','e'); e
            {{'a', 'b', 'c', 'e'}, {'d'}}
        """
        cdef int i = self._el_to_int[e]
        cdef int j = self._el_to_int[f]
        self._d._union(i, j)

    def root_to_elements_dict(self):
=======
            sage: e.join('a','b'); e
            {{'a', 'b'}, {'c'}, {'d'}, {'e'}}
            sage: e.join('c','e'); e
            {{'a', 'b'}, {'c', 'e'}, {'d'}}
            sage: e.join('b','e'); e
            {{'a', 'b', 'c', 'e'}, {'d'}}
        """
        cdef int i = <int> self._el_to_int[e]
        cdef int j = <int> self._el_to_int[f]
        self._d.join(i, j)

    cpdef root_to_elements_dict(self):
>>>>>>> 5592d828
        r"""
        Return the dictionary where the keys are the roots of ``self`` and the
        values are the elements in the same set.

        EXAMPLES::

            sage: d = DisjointSet(range(5))
            sage: d.join(2,3)
            sage: d.join(4,1)
            sage: e = d.root_to_elements_dict()
            sage: sorted(e.items())
            [(0, [0]), (2, [2, 3]), (4, [1, 4])]
        """
        cdef dict s = {}
        for e in self._int_to_el:
            r = self.find(e)
            if r not in s:
                s[r] = []
            s[r].append(e)
        return s

    cpdef element_to_root_dict(self):
        r"""
        Return the dictionary where the keys are the elements of ``self`` and
        the values are their representative inside a list.

        EXAMPLES::

            sage: d = DisjointSet(range(5))
            sage: d.join(2,3)
            sage: d.join(4,1)
            sage: e = d.element_to_root_dict()
            sage: sorted(e.items())
            [(0, 0), (1, 4), (2, 2), (3, 2), (4, 4)]
            sage: WordMorphism(e)                                                       # needs sage.combinat
            WordMorphism: 0->0, 1->4, 2->2, 3->2, 4->4
        """
        cdef dict d = {}
        for a in self._int_to_el:
            d[a] = self.find(a)
        return d

    cpdef to_digraph(self):
        r"""
        Return the current digraph of ``self`` where `(a,b)` is an oriented
        edge if `b` is the parent of `a`.

        EXAMPLES::

            sage: d = DisjointSet(range(5))
            sage: d.join(2,3)
            sage: d.join(4,1)
            sage: d.join(3,4)
            sage: d
            {{0}, {1, 2, 3, 4}}
            sage: g = d.to_digraph(); g                                                 # needs sage.graphs
            Looped digraph on 5 vertices
            sage: g.edges(sort=True)                                                    # needs sage.graphs
            [(0, 0, None), (1, 2, None), (2, 2, None), (3, 2, None), (4, 2, None)]

        The result depends on the ordering of the join::

            sage: d = DisjointSet(range(5))
            sage: d.join(1,2)
            sage: d.join(1,3)
            sage: d.join(1,4)
            sage: d
            {{0}, {1, 2, 3, 4}}
            sage: d.to_digraph().edges(sort=True)                                       # needs sage.graphs
            [(0, 0, None), (1, 1, None), (2, 1, None), (3, 1, None), (4, 1, None)]
        """
        cdef dict d = {}
        cdef int i
        for i in range(self.cardinality()):
            e = self._int_to_el[i]
            p = self._int_to_el[self._nodes.parent[i]]
            d[e] = [p]
        from sage.graphs.digraph import DiGraph
        return DiGraph(d)<|MERGE_RESOLUTION|>--- conflicted
+++ resolved
@@ -395,12 +395,8 @@
             sage: d.__getstate__()
             [0, 1, 0, 0, 4]
         """
-<<<<<<< HEAD
-        cdef list l = []
-=======
         cdef Py_ssize_t card = self.cardinality()
         cdef list l = [None] * card
->>>>>>> 5592d828
         cdef int i
         for i in range(card):
             l[i] = self._nodes.parent[i]
@@ -457,31 +453,19 @@
         EXAMPLES::
 
             sage: e = DisjointSet(5)
-<<<<<<< HEAD
-            sage: e.union(4,2); e
-=======
             sage: e.join(4,2); e
->>>>>>> 5592d828
             {{0}, {1}, {2, 4}, {3}}
             sage: e.find(2)
             4
             sage: e.find(4)
             4
-<<<<<<< HEAD
-            sage: e.union(1,3); e
-=======
             sage: e.join(1,3); e
->>>>>>> 5592d828
             {{0}, {1, 3}, {2, 4}}
             sage: e.find(1)
             1
             sage: e.find(3)
             1
-<<<<<<< HEAD
-            sage: e.union(3,2); e
-=======
             sage: e.join(3,2); e
->>>>>>> 5592d828
             {{0}, {1, 2, 3, 4}}
             sage: [e.find(i) for i in range(5)]
             [0, 1, 1, 1, 1]
@@ -490,43 +474,7 @@
         """
         return OP_find(self._nodes, i)
 
-<<<<<<< HEAD
-    cpdef _find(self, int i):
-        r"""
-        Return the representative of the set that ``i`` currently belongs to.
-
-        INPUT:
-
-        - ``i`` -- element in ``self`` (no input checking)
-
-        EXAMPLES::
-
-            sage: e = DisjointSet(5)
-            sage: e._union(4,2); e
-            {{0}, {1}, {2, 4}, {3}}
-            sage: e._find(2)
-            4
-            sage: e._find(4)
-            4
-            sage: e._union(1,3); e
-            {{0}, {1, 3}, {2, 4}}
-            sage: e._find(1)
-            1
-            sage: e._find(3)
-            1
-            sage: e._union(3,2); e
-            {{0}, {1, 2, 3, 4}}
-            sage: [e.find(i) for i in range(5)]
-            [0, 1, 1, 1, 1]
-            sage: e._find(5)  # no input checking
-            0
-        """
-        return OP_find(self._nodes, i)
-
-    def union(self, int i, int j):
-=======
     cpdef join(self, int i, int j):
->>>>>>> 5592d828
         r"""
         Combine the set of ``i`` and the set of ``j`` into one.
 
@@ -542,13 +490,6 @@
 
             sage: d = DisjointSet(5); d
             {{0}, {1}, {2}, {3}, {4}}
-<<<<<<< HEAD
-            sage: d.union(0,1); d
-            {{0, 1}, {2}, {3}, {4}}
-            sage: d.union(2,4); d
-            {{0, 1}, {2, 4}, {3}}
-            sage: d.union(1,4); d
-=======
             sage: d.join(0,1); d
             {{0, 1}, {2}, {3}, {4}}
             sage: d.join(2,4); d
@@ -556,43 +497,11 @@
             sage: d.join(1,4); d
             {{0, 1, 2, 4}, {3}}
             sage: d.join(1,5); d  # no input checking
->>>>>>> 5592d828
             {{0, 1, 2, 4}, {3}}
         """
         OP_join(self._nodes, i, j)
 
-<<<<<<< HEAD
-    cpdef _union(self, int i, int j):
-        r"""
-        Combine the set of ``i`` and the set of ``j`` into one.
-
-        All elements in those two sets will share the same representative
-        that can be gotten using find.
-
-        INPUT:
-
-        - ``i`` -- element in ``self`` (no input checking)
-        - ``j`` -- element in ``self`` (no input checking)
-
-        EXAMPLES::
-
-            sage: d = DisjointSet(5); d
-            {{0}, {1}, {2}, {3}, {4}}
-            sage: d._union(0,1); d
-            {{0, 1}, {2}, {3}, {4}}
-            sage: d._union(2,4); d
-            {{0, 1}, {2, 4}, {3}}
-            sage: d._union(1,4); d
-            {{0, 1, 2, 4}, {3}}
-            sage: d._union(1,5); d
-            {{0, 1, 2, 4}, {3}}
-        """
-        OP_join(self._nodes, i, j)
-
-    def root_to_elements_dict(self):
-=======
     cpdef root_to_elements_dict(self):
->>>>>>> 5592d828
         r"""
         Return the dictionary where the keys are the roots of ``self`` and the
         values are the elements in the same set as the root.
@@ -612,11 +521,7 @@
             {{0, 2, 3}, {1}, {4}}
         """
         cdef dict s = {}
-<<<<<<< HEAD
-        cdef int i
-=======
         cdef int i, o
->>>>>>> 5592d828
         for i in range(self.cardinality()):
             o = self.find(i)
             if o not in s:
@@ -686,11 +591,7 @@
 
         sage: d = DisjointSet('abcde'); d
         {{'a'}, {'b'}, {'c'}, {'d'}, {'e'}}
-<<<<<<< HEAD
-        sage: d.union('a', 'c'); d
-=======
         sage: d.join('a', 'c'); d
->>>>>>> 5592d828
         {{'a', 'c'}, {'b'}, {'d'}, {'e'}}
         sage: d.find('a')
         'a'
@@ -832,31 +733,19 @@
         EXAMPLES::
 
             sage: e = DisjointSet(range(5))
-<<<<<<< HEAD
-            sage: e.union(4,2); e
-=======
             sage: e.join(4,2); e
->>>>>>> 5592d828
             {{0}, {1}, {2, 4}, {3}}
             sage: e.find(2)
             4
             sage: e.find(4)
             4
-<<<<<<< HEAD
-            sage: e.union(1,3); e
-=======
             sage: e.join(1,3); e
->>>>>>> 5592d828
             {{0}, {1, 3}, {2, 4}}
             sage: e.find(1)
             1
             sage: e.find(3)
             1
-<<<<<<< HEAD
-            sage: e.union(3,2); e
-=======
             sage: e.join(3,2); e
->>>>>>> 5592d828
             {{0}, {1, 2, 3, 4}}
             sage: [e.find(i) for i in range(5)]
             [0, 1, 1, 1, 1]
@@ -865,49 +754,8 @@
             ...
             KeyError: 5
         """
-<<<<<<< HEAD
-        cdef int i = self._el_to_int[e]
-        cdef int r = self._d.find(i)
-        return self._int_to_el[r]
-
-    cpdef _find(self, e):
-        r"""
-        Return the representative of the set that ``e`` currently belongs to.
-
-        INPUT:
-
-        - ``e`` -- element in ``self`` (no input checking)
-
-        EXAMPLES::
-
-            sage: e = DisjointSet(range(5))
-            sage: e._union(4,2); e
-            {{0}, {1}, {2, 4}, {3}}
-            sage: e._find(2)
-            4
-            sage: e._find(4)
-            4
-            sage: e._union(1,3); e
-            {{0}, {1, 3}, {2, 4}}
-            sage: e._find(1)
-            1
-            sage: e._find(3)
-            1
-            sage: e._union(3,2); e
-            {{0}, {1, 2, 3, 4}}
-            sage: [e._find(i) for i in range(5)]
-            [0, 1, 1, 1, 1]
-            sage: e._find(5)
-            Traceback (most recent call last):
-            ...
-            KeyError: 5
-        """
-        cdef int i = self._el_to_int[e]
-        cdef int r = self._d._find(i)
-=======
         cdef int i = <int> self._el_to_int[e]
         cdef int r = <int> self._d.find(i)
->>>>>>> 5592d828
         return self._int_to_el[r]
 
     cpdef join(self, e, f):
@@ -926,47 +774,6 @@
 
             sage: e = DisjointSet('abcde'); e
             {{'a'}, {'b'}, {'c'}, {'d'}, {'e'}}
-<<<<<<< HEAD
-            sage: e.union('a','b'); e
-            {{'a', 'b'}, {'c'}, {'d'}, {'e'}}
-            sage: e.union('c','e'); e
-            {{'a', 'b'}, {'c', 'e'}, {'d'}}
-            sage: e.union('b','e'); e
-            {{'a', 'b', 'c', 'e'}, {'d'}}
-        """
-        cdef int i = self._el_to_int[e]
-        cdef int j = self._el_to_int[f]
-        self._d.union(i, j)
-
-    cpdef _union(self, e, f):
-        r"""
-        Combine the set of ``e`` and the set of ``f`` into one.
-
-        All elements in those two sets will share the same representative
-        that can be gotten using find.
-
-        INPUT:
-
-        - ``e`` -- element in ``self`` (no input checking)
-        - ``f`` -- element in ``self`` (no input checking)
-
-        EXAMPLES::
-
-            sage: e = DisjointSet('abcde'); e
-            {{'a'}, {'b'}, {'c'}, {'d'}, {'e'}}
-            sage: e._union('a','b'); e
-            {{'a', 'b'}, {'c'}, {'d'}, {'e'}}
-            sage: e._union('c','e'); e
-            {{'a', 'b'}, {'c', 'e'}, {'d'}}
-            sage: e._union('b','e'); e
-            {{'a', 'b', 'c', 'e'}, {'d'}}
-        """
-        cdef int i = self._el_to_int[e]
-        cdef int j = self._el_to_int[f]
-        self._d._union(i, j)
-
-    def root_to_elements_dict(self):
-=======
             sage: e.join('a','b'); e
             {{'a', 'b'}, {'c'}, {'d'}, {'e'}}
             sage: e.join('c','e'); e
@@ -979,7 +786,6 @@
         self._d.join(i, j)
 
     cpdef root_to_elements_dict(self):
->>>>>>> 5592d828
         r"""
         Return the dictionary where the keys are the roots of ``self`` and the
         values are the elements in the same set.
