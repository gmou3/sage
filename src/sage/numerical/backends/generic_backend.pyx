--- conflicted
+++ resolved
@@ -1844,8 +1844,4 @@
         return SCIPBackend()
 
     else:
-<<<<<<< HEAD
-        raise ValueError("'solver' should be set to 'GLPK', 'GLPK/exact', 'Coin', 'CPLEX', 'CVXOPT', 'CVXPY', 'Gurobi', 'PPL', 'SCIP', 'InteractiveLP', None (in which case the default one is used), or a callable.")
-=======
-        raise ValueError("'solver' should be set to 'GLPK', 'GLPK/exact', 'Coin', 'CPLEX', 'CVXOPT', 'Gurobi', 'PPL', 'SCIP', 'InteractiveLP', None (in which case the default one is used), or a callable.")
->>>>>>> c00e6c20
+        raise ValueError("'solver' should be set to 'GLPK', 'GLPK/exact', 'Coin', 'CPLEX', 'CVXOPT', 'CVXPY', 'Gurobi', 'PPL', 'SCIP', 'InteractiveLP', None (in which case the default one is used), or a callable.")