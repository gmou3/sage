--- conflicted
+++ resolved
@@ -331,11 +331,7 @@
 
       - ``'ncg'`` -- (newton-conjugate gradient) requires gradient and hessian
 
-<<<<<<< HEAD
-    - ``verbose`` -- (default: False) print convergence message
-=======
     - ``verbose`` -- (default: ``False``) print convergence message
->>>>>>> 038f6f1f
 
     .. NOTE::
 
