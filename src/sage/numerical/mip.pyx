r"""
Mixed Integer Linear Programming

This module implements classes and methods for the efficient solving of Linear
Programs (:wikipedia:`LP <Linear_programming>`) and Mixed
Integer Linear Programs (:wikipedia:`MILP
<Mixed_integer_linear_programming>`).

*Do you want to understand how the simplex method works?* See the
:mod:`~sage.numerical.interactive_simplex_method` module (educational purposes
only)

Definition
----------

A linear program (:wikipedia:`LP <Linear_programming>`)
is an optimization problem (:wikipedia:`Optimization_(mathematics)`)
in the following form

.. MATH::
     \max \{ c^T x \;|\; A x \leq b, x \geq 0 \}

with given `A \in \mathbb{R}^{m,n}`, `b \in \mathbb{R}^m`,
`c \in \mathbb{R}^n` and unknown `x \in \mathbb{R}^{n}`.
If some or all variables in the vector `x` are restricted over
the integers `\ZZ`, the problem is called mixed integer
linear program (:wikipedia:`MILP <Mixed_integer_linear_programming>`).
A wide variety of problems in optimization
can be formulated in this standard form. Then, solvers are
able to calculate a solution.

Example
-------

Imagine you want to solve the following linear system of three equations:

 - `w_0 + w_1 + w_2 - 14 w_3 = 0`
 - `w_1 + 2 w_2 - 8 w_3 = 0`
 - `2 w_2 - 3 w_3 = 0`

and this additional inequality:

 - `w_0 - w_1 - w_2 \geq 0`

where all `w_i \in \ZZ^+`. You know that the trivial solution is `w_i=0`,
but what is the first non-trivial one with `w_3 \geq 1`?

A mixed integer linear program can give you an answer:

  #. You have to create an instance of :class:`MixedIntegerLinearProgram` and
     -- in our case -- specify that it is a minimization.
  #. Create a dictionary ``w`` of non-negative integer variables ``w`` via ``w =
     p.new_variable(integer=True, nonnegative=True)``.
  #. Add those three equations as equality constraints via
     :meth:`add_constraint <sage.numerical.mip.MixedIntegerLinearProgram.add_constraint>`.
  #. Also add the inequality constraint.
  #. Add an inequality constraint `w_3 \geq 1` to exclude the trivial solution.
  #. Specify the objective function via :meth:`set_objective <sage.numerical.mip.MixedIntegerLinearProgram.set_objective>`.
     In our case that is just `w_3`. If it
     is a pure constraint satisfaction problem, specify it as ``None``.
  #. To check if everything is set up correctly, you can print the problem via
     :meth:`show <sage.numerical.mip.MixedIntegerLinearProgram.show>`.
  #. :meth:`Solve <sage.numerical.mip.MixedIntegerLinearProgram.solve>` it and print the solution.

The following example shows all these steps::

    sage: p = MixedIntegerLinearProgram(maximization=False, solver="GLPK")
    sage: w = p.new_variable(integer=True, nonnegative=True)
    sage: p.add_constraint(w[0] + w[1] + w[2] - 14*w[3] == 0)
    sage: p.add_constraint(w[1] + 2*w[2] - 8*w[3] == 0)
    sage: p.add_constraint(2*w[2] - 3*w[3] == 0)
    sage: p.add_constraint(w[0] - w[1] - w[2] >= 0)
    sage: p.add_constraint(w[3] >= 1)
    sage: p.set_objective(w[3])
    sage: p.show()
    Minimization:
       x_3
    Constraints:
      0.0 <= x_0 + x_1 + x_2 - 14.0 x_3 <= 0.0
      0.0 <= x_1 + 2.0 x_2 - 8.0 x_3 <= 0.0
      0.0 <= 2.0 x_2 - 3.0 x_3 <= 0.0
      - x_0 + x_1 + x_2 <= 0.0
      - x_3 <= -1.0
    Variables:
      x_0 is an integer variable (min=0.0, max=+oo)
      x_1 is an integer variable (min=0.0, max=+oo)
      x_2 is an integer variable (min=0.0, max=+oo)
      x_3 is an integer variable (min=0.0, max=+oo)
    sage: print('Objective Value: {}'.format(p.solve()))
    Objective Value: 2.0
    sage: for i, v in sorted(p.get_values(w, convert=ZZ, tolerance=1e-3).items()):
    ....:     print(f'w_{i} = {v}')
    w_0 = 15
    w_1 = 10
    w_2 = 3
    w_3 = 2

Different backends compute with different base fields, for example::

    sage: p = MixedIntegerLinearProgram(solver='GLPK')
    sage: p.base_ring()
    Real Double Field
    sage: x = p.new_variable(real=True, nonnegative=True)
    sage: 0.5 + 3/2*x[1]
    0.5 + 1.5*x_0

    sage: p = MixedIntegerLinearProgram(solver='ppl')
    sage: p.base_ring()
    Rational Field
    sage: x = p.new_variable(nonnegative=True)
    sage: 0.5 + 3/2*x[1]
    1/2 + 3/2*x_0

More about MIP variables
------------------------

The underlying MILP backends always work with matrices
where each column corresponds to a linear variable.  The
variable corresponding to the `i`-th column (counting from 0)
is displayed as ``x_i``.

:class:`MixedIntegerLinearProgram` maintains a dynamic mapping
from the arbitrary keys indexing the components of :class:`MIPVariable`
objects to the backend variables (indexed by nonnegative integers).
Backend variables are created when a component of a :class:`MIPVariable`
is accessed.

To make your code more readable, you can construct one or several
:class:`MIPVariable` objects that can be arbitrarily named and
indexed. This can be done by calling :meth:`new_variable` several times,
or by the following special syntax::

    sage: mip.<a,b> = MixedIntegerLinearProgram(solver='GLPK')
    sage: a
    MIPVariable a with 0 real components
    sage: 5 + a[1] + 2*b[3]
    5 + x_0 + 2*x_1

Indices can be any object, not necessarily integers. Multi-indices are
also allowed::

    sage: a[4, 'string', QQ]
    x_2
    sage: a[4, 'string', QQ] - 7*b[2]
    x_2 - 7*x_3
    sage: mip.show()
    Maximization:
    <BLANKLINE>
    Constraints:
    Variables:
      a[1] = x_0 is a continuous variable (min=-oo, max=+oo)
      b[3] = x_1 is a continuous variable (min=-oo, max=+oo)
      a[(4, 'string', Rational Field)] = x_2 is a continuous variable (min=-oo, max=+oo)
      b[2] = x_3 is a continuous variable (min=-oo, max=+oo)

Upper/lower bounds on a variable can be specified either as separate constraints
(see :meth:`add_constraint <sage.numerical.mip.MixedIntegerLinearProgram.add_constraint>`) or
using the methods :meth:`set_max <sage.numerical.mip.MixedIntegerLinearProgram.set_max>`
and :meth:`set_min <sage.numerical.mip.MixedIntegerLinearProgram.set_min>`
respectively.

The default MIP variable
------------------------

As a special shortcut, it is not necessary to call :meth:`new_variable`.
A :class:`MixedIntegerLinearProgram` has a default :class:`MIPVariable`,
whose components are obtained by using the syntax ``mip[key]``, where
`key` is an arbitrary key::

    sage: mip = MixedIntegerLinearProgram(solver='GLPK')
    sage: 5 + mip[2] + 2*mip[7]
    5 + x_0 + 2*x_1

Index of functions and methods
------------------------------

Below are listed the methods of :class:`MixedIntegerLinearProgram`. This module
also implements the :class:`MIPSolverException` exception, as well as the
:class:`MIPVariable` class.

.. csv-table::
    :class: contentstable
    :widths: 30, 70
    :delim: |

    :meth:`~MixedIntegerLinearProgram.add_constraint`            | Adds a constraint to the ``MixedIntegerLinearProgram``
    :meth:`~MixedIntegerLinearProgram.base_ring`                 | Return the base ring
    :meth:`~MixedIntegerLinearProgram.best_known_objective_bound`| Return the value of the currently best known bound
    :meth:`~MixedIntegerLinearProgram.constraints`               | Returns a list of constraints, as 3-tuples
    :meth:`~MixedIntegerLinearProgram.default_variable`          | Return the default ``MIPVariable`` of `self`.
    :meth:`~MixedIntegerLinearProgram.get_backend`               | Returns the backend instance used
    :meth:`~MixedIntegerLinearProgram.get_max`                   | Returns the maximum value of a variable
    :meth:`~MixedIntegerLinearProgram.get_min`                   | Returns the minimum value of a variable
    :meth:`~MixedIntegerLinearProgram.get_objective_value`       | Return the value of the objective function
    :meth:`~MixedIntegerLinearProgram.get_relative_objective_gap`| Return the relative objective gap of the best known solution
    :meth:`~MixedIntegerLinearProgram.get_values`                | Return values found by the previous call to ``solve()``
    :meth:`~MixedIntegerLinearProgram.is_binary`                 | Tests whether the variable ``e`` is binary
    :meth:`~MixedIntegerLinearProgram.is_integer`                | Tests whether the variable is an integer
    :meth:`~MixedIntegerLinearProgram.is_real`                   | Tests whether the variable is real
    :meth:`~MixedIntegerLinearProgram.linear_constraints_parent` | Return the parent for all linear constraints
    :meth:`~MixedIntegerLinearProgram.linear_functions_parent`   | Return the parent for all linear functions
    :meth:`~MixedIntegerLinearProgram.new_variable`              | Returns an instance of ``MIPVariable`` associated
    :meth:`~MixedIntegerLinearProgram.number_of_constraints`     | Returns the number of constraints assigned so far
    :meth:`~MixedIntegerLinearProgram.number_of_variables`       | Returns the number of variables used so far
    :meth:`~MixedIntegerLinearProgram.polyhedron`                | Returns the polyhedron defined by the Linear Program
    :meth:`~MixedIntegerLinearProgram.remove_constraint`         | Removes a constraint from self
    :meth:`~MixedIntegerLinearProgram.remove_constraints`        | Remove several constraints
    :meth:`~MixedIntegerLinearProgram.set_binary`                | Sets a variable or a ``MIPVariable`` as binary
    :meth:`~MixedIntegerLinearProgram.set_integer`               | Sets a variable or a ``MIPVariable`` as integer
    :meth:`~MixedIntegerLinearProgram.set_max`                   | Sets the maximum value of a variable
    :meth:`~MixedIntegerLinearProgram.set_min`                   | Sets the minimum value of a variable
    :meth:`~MixedIntegerLinearProgram.set_objective`             | Sets the objective of the ``MixedIntegerLinearProgram``
    :meth:`~MixedIntegerLinearProgram.set_problem_name`          | Sets the name of the ``MixedIntegerLinearProgram``
    :meth:`~MixedIntegerLinearProgram.set_real`                  | Sets a variable or a ``MIPVariable`` as real
    :meth:`~MixedIntegerLinearProgram.show`                      | Displays the ``MixedIntegerLinearProgram`` in a human-readable
    :meth:`~MixedIntegerLinearProgram.solve`                     | Solves the ``MixedIntegerLinearProgram``
    :meth:`~MixedIntegerLinearProgram.solver_parameter`          | Return or define a solver parameter
    :meth:`~MixedIntegerLinearProgram.sum`                       | Efficiently computes the sum of a sequence of LinearFunction elements
    :meth:`~MixedIntegerLinearProgram.write_lp`                  | Write the linear program as a LP file
    :meth:`~MixedIntegerLinearProgram.write_mps`                 | Write the linear program as a MPS file

AUTHORS:

- Risan (2012/02): added extension for exact computation
"""

# ****************************************************************************
#       Copyright (C) 2012 Nathann Cohen <nathann.cohen@gmail.com>
#
#  Distributed under the terms of the GNU General Public License (GPL)
#  as published by the Free Software Foundation; either version 2 of
#  the License, or (at your option) any later version.
#                  https://www.gnu.org/licenses/
# ****************************************************************************

from copy import copy
from sage.structure.element import is_Matrix
from sage.rings.integer_ring import ZZ


cdef class MixedIntegerLinearProgram(SageObject):
    r"""
    The ``MixedIntegerLinearProgram`` class is the link between Sage, linear
    programming (LP) and mixed integer programming (MIP) solvers.

    A Mixed Integer Linear Program (MILP) consists of variables, linear
    constraints on these variables, and an objective function which is to be
    maximised or minimised under these constraints.

    See the thematic tutorial on `Linear Programming (Mixed Integer)
    <../../../../thematic_tutorials/linear_programming.html>`_
    or :wikipedia:`Linear_programming` for further information on linear
    programming, and the :mod:`MILP module <sage.numerical.mip>` for its use in
    Sage.

    INPUT:

    - ``solver`` -- selects a solver; see `Solvers (backends)
      <../../../../thematic_tutorials/linear_programming.html#solvers-backends>`_
      for more information and installation instructions for optional
      solvers.

      - ``solver="GLPK"``: The `GNU Linear Programming Kit
        <http://www.gnu.org/software/glpk/>`_.

      - ``solver="GLPK/exact"``: GLPK's implementation of an exact rational simplex
        method.

      - ``solver="Coin"``: The `COIN-OR CBC (COIN Branch and Cut) solver
        <http://www.coin-or.org>`_.

      - ``solver="CPLEX"``, provided by the proprietary `IBM ILOG CPLEX
        Optimization Studio <https://www.ibm.com/products/ilog-cplex-optimization-studio/>`_.

      - ``solver="Gurobi"``: The proprietary `Gurobi solver <http://www.gurobi.com/>`_.

      - ``solver="CVXOPT"``: See the `CVXOPT <http://www.cvxopt.org/>`_ web site.

      - ``solver="PPL"``: An exact rational solver (for small scale instances)
        provided by the `Parma Polyhedra Library (PPL) <http://bugseng.com/products/ppl>`_.

      - ``solver="InteractiveLP"``: A didactical
        implementation of the revised simplex method in Sage.  It works over
        any exact ordered field, the default is ``QQ``.

      - If ``solver=None`` (default), the default solver is used (see
        :func:`default_mip_solver`).

      - ``solver`` can also be a callable (such as a class),
        see :func:`sage.numerical.backends.generic_backend.get_solver` for
        examples.

    - ``maximization``

      - When set to ``True`` (default), the ``MixedIntegerLinearProgram``
        is defined as a maximization.

      - When set to ``False``, the ``MixedIntegerLinearProgram`` is
        defined as a minimization.

    - ``constraint_generation`` -- Only used when ``solver=None``.

      - When set to ``True``, after solving the ``MixedIntegerLinearProgram``,
        it is possible to add a constraint, and then solve it again.
        The effect is that solvers that do not support this feature will not be
        used.

      - Defaults to ``False``.

    .. SEEALSO::

     - :func:`default_mip_solver` -- Returns/Sets the default MIP solver.

    EXAMPLES:

    Computation of a maximum stable set in Petersen's graph::

         sage: # needs sage.graphs
         sage: g = graphs.PetersenGraph()
         sage: p = MixedIntegerLinearProgram(maximization=True, solver='GLPK')
         sage: b = p.new_variable(binary=True)
         sage: p.set_objective(sum([b[v] for v in g]))
         sage: for (u,v) in g.edges(sort=False, labels=None):
         ....:     p.add_constraint(b[u] + b[v], max=1)
         sage: p.solve(objective_only=True)
         4.0

    TESTS:

    Check that :issue:`16497` is fixed::

        sage: for type in ["binary", "integer"]:
        ....:     k = 3
        ....:     items = [1/5, 1/3, 2/3, 3/4, 5/7]
        ....:     maximum = 1
        ....:     p = MixedIntegerLinearProgram(solver='GLPK')
        ....:     box = p.new_variable(nonnegative=True, **{type: True})
        ....:     for b in range(k):
        ....:         p.add_constraint(p.sum([items[i]*box[i,b] for i in range(len(items))]) <= maximum)
        ....:     for i in range(len(items)):
        ....:         p.add_constraint(p.sum([box[i,b] for b in range(k)]) == 1)
        ....:     p.set_objective(None)
        ....:     _ = p.solve()
        ....:     box = p.get_values(box)
        ....:     print(all(v in ZZ for v in box.values()))
        True
        True
    """

    def __init__(self, solver=None, maximization=True,
                 constraint_generation=False, check_redundant=False,
                 names=tuple(), base_ring=None):
        r"""
        Constructor for the ``MixedIntegerLinearProgram`` class.

        INPUT:

        - ``solver`` -- one of the following:

          - a string indicating one of the available solvers
            (see :class:`MixedIntegerLinearProgram`);

          - ``None`` (default), the default solver is used, see
            :func:`default_mip_solver`.

          - or a callable (such as a class), see
            :func:`sage.numerical.backends.generic_backend.get_solver`
            for examples.

        - ``maximization``

          - When set to ``True`` (default), the ``MixedIntegerLinearProgram``
            is defined as a maximization.
          - When set to ``False``, the ``MixedIntegerLinearProgram`` is
            defined as a minimization.

        - ``constraint_generation`` -- Only used when ``solver=None``.

          - When set to ``True``, after solving the
            ``MixedIntegerLinearProgram``, it is possible to add a constraint,
            and then solve it again. The effect is that solvers that do not
            support this feature will not be used.

          - Defaults to ``False``.

        - ``check_redundant`` -- whether to check that constraints added to the
          program are redundant with constraints already in the program.
          Only obvious redundancies are checked: to be considered redundant,
          either a constraint is equal to another constraint in the program,
          or it is a constant multiple of the other. To make this search
          effective and efficient, constraints are normalized; thus, the
          constraint `-x_1 < 0` will be stored as `x_1 > 0`.

        - ``names`` -- list/tuple/iterable of string. Default names of
          the MIP variables. Used to enable the ``MIP.<x> =
          MixedIntegerLinearProgram()`` syntax.

        .. SEEALSO::

        - :meth:`default_mip_solver` -- Returns/Sets the default MIP solver.

        EXAMPLES::

            sage: p = MixedIntegerLinearProgram(maximization=True)

        TESTS:

        Checks that the objects are deallocated without invoking the cyclic garbage
        collector (cf. :issue:`12616`)::

            sage: del p
            sage: def just_create_variables():
            ....:     p = MixedIntegerLinearProgram(solver='GLPK')
            ....:     b = p.new_variable(nonnegative=True)
            ....:     p.add_constraint(b[3] + b[6] <= 2)
            ....:     p.solve()
            sage: C = sage.numerical.mip.MixedIntegerLinearProgram
            sage: import gc
            sage: _ = gc.collect()  # avoid side effects of other doc tests
            sage: sum([1 for x in gc.get_objects() if isinstance(x,C)])
            0

        We now disable the cyclic garbage collector. Since :issue:`12616` avoids
        a reference cycle, the mixed integer linear program created in
        ``just_create_variables()`` is removed even without the cyclic garbage
        collection::

            sage: gc.disable()
            sage: just_create_variables()
            sage: sum([1 for x in gc.get_objects() if isinstance(x,C)])
            0
            sage: gc.enable()
        """
        self.__BINARY = 0
        self.__REAL = -1
        self.__INTEGER = 1
        self._first_variable_names = list(names)
        from sage.numerical.backends.generic_backend import get_solver
        self._backend = get_solver(solver=solver,
                                   constraint_generation=constraint_generation,
                                   base_ring=base_ring)
        if not maximization:
            self._backend.set_sense(-1)

        # Associates an index to the variables
        self._variables = {}

        # Check for redundant constraints
        self._check_redundant = check_redundant
        if check_redundant:
            self._constraints = list()

    def linear_functions_parent(self):
        """
        Return the parent for all linear functions

        EXAMPLES::

             sage: p = MixedIntegerLinearProgram(solver='GLPK')
             sage: p.linear_functions_parent()
             Linear functions over Real Double Field
        """
        if self._linear_functions_parent is None:
            base_ring = self._backend.base_ring()
            from sage.numerical.linear_functions import LinearFunctionsParent
            self._linear_functions_parent = LinearFunctionsParent(base_ring)
        return self._linear_functions_parent

    def linear_constraints_parent(self):
        """
        Return the parent for all linear constraints

        See :mod:`~sage.numerical.linear_functions` for more
        details.

        EXAMPLES::

             sage: p = MixedIntegerLinearProgram(solver='GLPK')
             sage: p.linear_constraints_parent()
             Linear constraints over Real Double Field
        """
        if self._linear_constraints_parent is None:
            from sage.numerical.linear_functions import LinearConstraintsParent
            LF = self.linear_functions_parent()
            self._linear_constraints_parent = LinearConstraintsParent(LF)
        return self._linear_constraints_parent

    def _repr_(self):
        r"""
        Return a short description of the ``MixedIntegerLinearProgram``.

        EXAMPLES::

            sage: p = MixedIntegerLinearProgram(solver='GLPK')
            sage: v = p.new_variable(binary=True)
            sage: p.add_constraint(v[1] + v[2], max=1)
            sage: p
            Boolean Program (no objective, 2 variables, 1 constraint)
            sage: p.set_objective(1); p
            Boolean Program (constant objective, 2 variables, 1 constraint)
            sage: p.set_objective(v[1]); p
            Boolean Program (maximization, 2 variables, 1 constraint)
        """
        cdef GenericBackend b = self._backend

        cdef int nvars = b.ncols()
        cdef int i

        cdef int have_int = 0, have_bool = 0, have_cont = 0
        for i in range(nvars):
            if b.is_variable_binary(i):
                have_bool = 1
            elif b.is_variable_integer(i):
                have_int = 1
            else:
                have_cont = 1

        if have_cont:
            if have_int or have_bool:
                kind = "Mixed Integer Program"
            else:
                kind = "Linear Program"
        elif have_int:
            kind = "Integer Program"
        elif have_bool:
            kind = "Boolean Program"
        else:
            # We have no variables...
            kind = "Mixed Integer Program"

        if all(b.objective_coefficient(i) == 0 for i in range(nvars)):
            if b.objective_constant_term():
                minmax = "constant objective"
            else:
                minmax = "no objective"
        elif b.is_maximization():
            minmax = "maximization"
        else:
            minmax = "minimization"

        def plural(num, noun):
            if num != 1:
                noun = noun + "s"
            return f"{num} {noun}"

        name = b.problem_name()
        if name:
            kind += f' "{name}"'

        return f"{kind} ({minmax}, {plural(b.ncols(), 'variable')}, {plural(b.nrows(), 'constraint')})"

    def __copy__(self):
        r"""
        Returns a copy of the current ``MixedIntegerLinearProgram`` instance.

        EXAMPLES::

            sage: p = MixedIntegerLinearProgram(solver='GLPK')
            sage: v = p.new_variable(nonnegative=True)
            sage: p.add_constraint(v[0] + v[1], max=10)
            sage: q = copy(p)
            sage: q.number_of_constraints()
            1

        TESTS:

        Test that the default MIP variables are independent after copying::

            sage: p = MixedIntegerLinearProgram(solver='GLPK')
            sage: p[0]
            x_0
            sage: q = copy(p)
            sage: q[0]
            x_0
            sage: q[1]
            x_1
            sage: p.number_of_variables()
            1
            sage: q.number_of_variables()
            2
        """
        def copying_solver(**kwdargs):
            return (<GenericBackend> self._backend).copy()

        cdef MixedIntegerLinearProgram p = \
            MixedIntegerLinearProgram(solver=copying_solver)

        p._variables = copy(self._variables)

        if self._default_mipvariable is not None:
            p._default_mipvariable = self._default_mipvariable.copy_for_mip(p)

        p._check_redundant = self._check_redundant
        p._constraints = copy(self._constraints)

        return p

    def __deepcopy__(self, memo={}):
        """
        Return a deep copy of ``self``.

        EXAMPLES::

            sage: p = MixedIntegerLinearProgram(solver='GLPK')
            sage: b = p.new_variable()
            sage: p.add_constraint(b[1] + b[2] <= 6)
            sage: p.set_objective(b[1] + b[2])
            sage: cp = deepcopy(p)
            sage: cp.solve()
            6.0

        TESTS:

        Test that `deepcopy` makes actual copies but preserves identities::

            sage: mip = MixedIntegerLinearProgram(solver='GLPK')
            sage: ll = [mip, mip]
            sage: dcll=deepcopy(ll)
            sage: ll[0] is dcll[0]
            False
            sage: dcll[0] is dcll[1]
            True

        """
        return self.__copy__()

    def __getitem__(self, v):
        r"""
        Returns the symbolic variable corresponding to the key
        from the default :class:`MIPVariable` instance.

        It returns the element asked, creating it if necessary.
        If necessary, it also creates the default :class:`MIPVariable` instance.

        See :meth:`new_variable` for a way to have separate :class:`MIPVariable`s
        each of which have their own key space.

        EXAMPLES::

            sage: p = MixedIntegerLinearProgram(solver='GLPK')
            sage: p.set_objective(p['x'] + p['z'])
            sage: p['x']
            x_0
        """
        return self.default_variable()[v]

    def base_ring(self):
        """
        Return the base ring.

        OUTPUT:

        A ring. The coefficients that the chosen solver supports.

        EXAMPLES::

            sage: p = MixedIntegerLinearProgram(solver='GLPK')
            sage: p.base_ring()
            Real Double Field
            sage: p = MixedIntegerLinearProgram(solver='ppl')
            sage: p.base_ring()
            Rational Field
            sage: from sage.rings.qqbar import AA                                       # needs sage.rings.number_field
            sage: p = MixedIntegerLinearProgram(solver='InteractiveLP', base_ring=AA)   # needs sage.rings.number_field
            sage: p.base_ring()                                                         # needs sage.rings.number_field
            Algebraic Real Field

            sage: # needs sage.groups sage.rings.number_field
            sage: d = polytopes.dodecahedron()
            sage: p = MixedIntegerLinearProgram(base_ring=d.base_ring())
            sage: p.base_ring()
            Number Field in sqrt5 with defining polynomial x^2 - 5 with sqrt5 = 2.236067977499790?
        """
        return self._backend.base_ring()

    def set_problem_name(self,name):
        r"""
        Sets the name of the ``MixedIntegerLinearProgram``.

        INPUT:

        - ``name`` -- A string representing the name of the
          ``MixedIntegerLinearProgram``.

        EXAMPLES::

            sage: p = MixedIntegerLinearProgram(solver='GLPK')
            sage: p.set_problem_name("Test program")
            sage: p
            Mixed Integer Program "Test program" (no objective, 0 variables, 0 constraints)
        """
        self._backend.problem_name(name)

    def new_variable(self, real=False, binary=False, integer=False, nonnegative=False, name="",
                     indices=None):
        r"""
        Return a new :class:`MIPVariable` instance.

        A new variable ``x`` is defined by::

            sage: p = MixedIntegerLinearProgram(solver='GLPK')
            sage: x = p.new_variable(nonnegative=True)

        It behaves exactly as a usual dictionary would. It can use any key
        argument you may like, as ``x[5]`` or ``x["b"]``, and has methods
        ``items()`` and ``keys()``.

        .. SEEALSO::

            - :meth:`set_min`, :meth:`get_min` -- set/get the lower bound of a
              variable.

            - :meth:`set_max`, :meth:`get_max` -- set/get the upper bound of a
              variable.

        INPUT:

        - ``binary, integer, real`` -- boolean. Set one of these
          arguments to ``True`` to ensure that the variable gets the
          corresponding type.

        - ``nonnegative`` -- boolean, default ``False``. Whether the
          variable should be assumed to be nonnegative. Rather useless
          for the binary type.

        - ``name`` -- string. Associates a name to the variable. This
          is only useful when exporting the linear program to a file
          using ``write_mps`` or ``write_lp``, and has no other
          effect.

        - ``indices`` -- (optional) an iterable of keys; components
           corresponding to these keys are created in order,
           and access to components with other keys will raise an
           error; otherwise components of this variable can be
           indexed by arbitrary keys and are created dynamically
           on access

        OUTPUT:

        A new instance of :class:`MIPVariable` associated to the
        current :class:`MixedIntegerLinearProgram`.

        EXAMPLES::

            sage: p = MixedIntegerLinearProgram(solver='GLPK')
            sage: x = p.new_variable(); x
            MIPVariable with 0 real components
            sage: x0 = x[0]; x0
            x_0

        By default, variables are unbounded::

            sage: print(p.get_min(x0))
            None
            sage: print(p.get_max(x0))
            None

        To define two dictionaries of variables, the first being
        of real type, and the second of integer type ::

            sage: x = p.new_variable(real=True, nonnegative=True)
            sage: y = p.new_variable(integer=True, nonnegative=True)
            sage: p.add_constraint(x[2] + y[3,5], max=2)
            sage: p.is_integer(x[2])
            False
            sage: p.is_integer(y[3,5])
            True

        An exception is raised when two types are supplied ::

            sage: z = p.new_variable(real=True, integer=True)
            Traceback (most recent call last):
            ...
            ValueError: Exactly one of the available types has to be True

        Unbounded variables::

            sage: p = MixedIntegerLinearProgram(solver='GLPK')
            sage: x = p.new_variable(real=True)
            sage: y = p.new_variable(integer=True)
            sage: p.add_constraint(x[0] + x[3] <= 8)
            sage: p.add_constraint(y[0] >= y[1])
            sage: p.show()
            Maximization:
            <BLANKLINE>
            Constraints:
              x_0 + x_1 <= 8.0
              - x_2 + x_3 <= 0.0
            Variables:
              x_0 is a continuous variable (min=-oo, max=+oo)
              x_1 is a continuous variable (min=-oo, max=+oo)
              x_2 is an integer variable (min=-oo, max=+oo)
              x_3 is an integer variable (min=-oo, max=+oo)

        On the Sage command line, generator syntax is accepted as a
        shorthand for generating new variables with default settings::

            sage: mip.<x, y, z> = MixedIntegerLinearProgram(solver='GLPK')
            sage: mip.add_constraint(x[0] + y[1] + z[2] <= 10)
            sage: mip.show()
            Maximization:
            <BLANKLINE>
            Constraints:
              x[0] + y[1] + z[2] <= 10.0
            Variables:
              x[0] = x_0 is a continuous variable (min=-oo, max=+oo)
              y[1] = x_1 is a continuous variable (min=-oo, max=+oo)
              z[2] = x_2 is a continuous variable (min=-oo, max=+oo)
        """
        if sum([real, binary, integer]) > 1:
            raise ValueError("Exactly one of the available types has to be True")

        if binary:
            vtype = self.__BINARY
        elif integer:
            vtype = self.__INTEGER
        else:
            vtype = self.__REAL

        if not name and self._first_variable_names:
            name = self._first_variable_names.pop(0)

        return MIPVariable(self,
                      vtype,
                      name=name,
                      lower_bound=0 if (nonnegative or binary) else None,
                      upper_bound=1 if binary else None,
                           indices=indices)

    def default_variable(self):
        """
        Return the default :class:`MIPVariable` of `self`.

        EXAMPLES::

            sage: p = MixedIntegerLinearProgram(solver='GLPK')
            sage: p.default_variable()
            MIPVariable with 0 real components
        """
        if self._default_mipvariable is None:
            self._default_mipvariable = self.new_variable()
        return self._default_mipvariable

    def _first_ngens(self, n):
        """
        Construct the first `n` :class:`MIPVariable`s.

        This method is used for the generator syntax (see below). You
        probably shouldn't use it for anything else.

        INPUT:

        - ``n`` -- integer. The number of variables to construct.

        OUTPUT:

        A tuple of :class:`MIPVariable` instances.
        They are created as free continuous variables.

        EXAMPLES::

            sage: mip.<a,b> = MixedIntegerLinearProgram(solver='GLPK')   # indirect doctest
            sage: a[0] + b[2]
            x_0 + x_1
            sage: mip.show()
            Maximization:
            <BLANKLINE>
            Constraints:
            Variables:
              a[0] = x_0 is a continuous variable (min=-oo, max=+oo)
              b[2] = x_1 is a continuous variable (min=-oo, max=+oo)
        """
        return tuple(self.new_variable() for i in range(n))

    cpdef int number_of_constraints(self) noexcept:
        r"""
        Return the number of constraints assigned so far.

        EXAMPLES::

            sage: p = MixedIntegerLinearProgram(solver='GLPK')
            sage: p.add_constraint(p[0] - p[2], min=1, max=4)
            sage: p.add_constraint(p[0] - 2*p[1], min=1)
            sage: p.number_of_constraints()
            2
        """
        return self._backend.nrows()

    cpdef int number_of_variables(self) noexcept:
        r"""
        Returns the number of variables used so far.

        Note that this is backend-dependent, i.e. we count solver's
        variables rather than user's variables. An example of the latter
        can be seen below: Gurobi converts double inequalities,
        i.e. inequalities like `m <= c^T x <= M`, with `m<M`, into
        equations, by adding extra variables: `c^T x + y = M`, `0 <= y
        <= M-m`.

        EXAMPLES::

            sage: p = MixedIntegerLinearProgram(solver='GLPK')
            sage: p.add_constraint(p[0] - p[2], max=4)
            sage: p.number_of_variables()
            2
            sage: p.add_constraint(p[0] - 2*p[1], min=1)
            sage: p.number_of_variables()
            3
            sage: p = MixedIntegerLinearProgram(solver="glpk")
            sage: p.add_constraint(p[0] - p[2], min=1, max=4)
            sage: p.number_of_variables()
            2
            sage: p = MixedIntegerLinearProgram(solver="gurobi")   # optional - Gurobi
            sage: p.add_constraint(p[0] - p[2], min=1, max=4)      # optional - Gurobi
            sage: p.number_of_variables()                          # optional - Gurobi
            3
        """
        return self._backend.ncols()

    def constraints(self, indices = None):
        r"""
        Returns a list of constraints, as 3-tuples.

        INPUT:

        - ``indices`` -- select which constraint(s) to return

            - If ``indices = None``, the method returns the list of all the
              constraints.

            - If ``indices`` is an integer `i`, the method returns constraint
              `i`.

            - If ``indices`` is a list of integers, the method returns the list
              of the corresponding constraints.

        OUTPUT:

        Each constraint is returned as a triple ``lower_bound, (indices,
        coefficients), upper_bound``.  For each of those entries, the
        corresponding linear function is the one associating to variable
        ``indices[i]`` the coefficient ``coefficients[i]``, and `0` to all the
        others.

        ``lower_bound`` and ``upper_bound`` are numerical values.

        EXAMPLES:

        First, let us define a small LP::

            sage: p = MixedIntegerLinearProgram(solver='GLPK')
            sage: p.add_constraint(p[0] - p[2], min=1, max=4)
            sage: p.add_constraint(p[0] - 2*p[1], min=1)

        To obtain the list of all constraints::

            sage: p.constraints()          # not tested
            [(1.0, ([1, 0], [-1.0, 1.0]), 4.0), (1.0, ([2, 0], [-2.0, 1.0]), None)]

        Or constraint `0` only::

            sage: p.constraints(0)         # not tested
            (1.0, ([1, 0], [-1.0, 1.0]), 4.0)

        A list of constraints containing only `1`::

            sage: p.constraints([1])       # not tested
            [(1.0, ([2, 0], [-2.0, 1.0]), None)]

        TESTS:

        As the ordering of the variables in each constraint depends on the
        solver used, we define a short function reordering it before it is
        printed. The output would look the same without this function applied::

            sage: def reorder_constraint(lb,indcoef,ub):
            ....:    ind, coef = indcoef
            ....:    d = dict(zip(ind, coef))
            ....:    ind.sort()
            ....:    return (lb, (ind, [d[i] for i in ind]), ub)

        Running the examples from above, reordering applied::

            sage: p = MixedIntegerLinearProgram(solver="GLPK")
            sage: p.add_constraint(p[0] - p[2], min=1, max=4)
            sage: p.add_constraint(p[0] - 2*p[1], min=1)
            sage: sorted(reorder_constraint(*c) for c in p.constraints())
            [(1.0, ([0, 1], [1.0, -1.0]), 4.0), (1.0, ([0, 2], [1.0, -2.0]), None)]
            sage: reorder_constraint(*p.constraints(0))
            (1.0, ([0, 1], [1.0, -1.0]), 4.0)
            sage: sorted(reorder_constraint(*c) for c in p.constraints([1]))
            [(1.0, ([0, 2], [1.0, -2.0]), None)]
        """
        from sage.rings.integer import Integer as Integer
        cdef int i
        cdef str s
        cdef GenericBackend b = self._backend

        result = []

        # If indices is None, we actually want to return all constraints
        if indices is None:
            indices = list(range(b.nrows()))

        # Only one constraint
        if isinstance(indices, (int, Integer)):
            lb, ub = b.row_bounds(indices)
            return (lb, b.row(indices), ub)

        # List of constraints
        elif isinstance(indices, list):
            for i in indices:
                lb, ub = b.row_bounds(i)
                result.append((lb, b.row(i), ub))

            return result

        # Weird Input
        else:
            raise ValueError("constraints() requires a list of integers, though it will accommodate None or an integer.")

    def polyhedron(self, **kwds):
        r"""
        Returns the polyhedron defined by the Linear Program.

        INPUT:

        All arguments given to this method are forwarded to the constructor of
        the :func:`Polyhedron` class.

        OUTPUT:

        A :func:`Polyhedron` object whose `i`-th variable represents the `i`-th
        variable of ``self``.

        .. warning::

            The polyhedron is built from the variables stored by the LP solver
            (i.e. the output of :meth:`show`). While they usually match the ones
            created explicitly when defining the LP, a solver like Gurobi has
            been known to introduce additional variables to store constraints of
            the type ``lower_bound <= linear_function <= upper bound``. You
            should be fine if you did not install Gurobi or if you do not use it
            as a solver, but keep an eye on the number of variables in the
            polyhedron, or on the output of :meth:`show`. Just in case.

        .. SEEALSO::

            :meth:`~sage.geometry.polyhedron.base.Polyhedron_base.to_linear_program`
            -- return the :class:`MixedIntegerLinearProgram` object associated
            with a :func:`Polyhedron` object.

        EXAMPLES:

        A LP on two variables::

            sage: p = MixedIntegerLinearProgram(solver='GLPK')
            sage: p.add_constraint(0 <= 2*p['x'] + p['y'] <= 1)
            sage: p.add_constraint(0 <= 3*p['y'] + p['x'] <= 2)
            sage: P = p.polyhedron(); P
            A 2-dimensional polyhedron in RDF^2 defined as the convex hull of 4 vertices

        3-D Polyhedron::

            sage: p = MixedIntegerLinearProgram(solver='GLPK')
            sage: p.add_constraint(0 <= 2*p['x'] + p['y'] + 3*p['z'] <= 1)
            sage: p.add_constraint(0 <= 2*p['y'] + p['z'] + 3*p['x'] <= 1)
            sage: p.add_constraint(0 <= 2*p['z'] + p['x'] + 3*p['y'] <= 1)
            sage: P = p.polyhedron(); P
            A 3-dimensional polyhedron in RDF^3 defined as the convex hull of 8 vertices

        An empty polyhedron::

            sage: p = MixedIntegerLinearProgram(solver='GLPK')
            sage: v = p.new_variable(nonnegative=True)
            sage: p.add_constraint(2*v['x'] + v['y'] + 3*v['z'] <= 1)
            sage: p.add_constraint(2*v['y'] + v['z'] + 3*v['x'] <= 1)
            sage: p.add_constraint(2*v['z'] + v['x'] + 3*v['y'] >= 2)
            sage: P = p.polyhedron(); P
            The empty polyhedron in RDF^3

        An unbounded polyhedron::

            sage: p = MixedIntegerLinearProgram(solver='GLPK')
            sage: p.add_constraint(2*p['x'] + p['y'] - p['z'] <= 1)
            sage: P = p.polyhedron(); P
            A 3-dimensional polyhedron in RDF^3 defined as the convex hull of 1 vertex, 1 ray, 2 lines

        A square (see :issue:`14395`) ::

            sage: p = MixedIntegerLinearProgram(solver='GLPK')
            sage: x,y = p['x'], p['y']
            sage: p.add_constraint(x <= 1)
            sage: p.add_constraint(x >= -1)
            sage: p.add_constraint(y <= 1)
            sage: p.add_constraint(y >= -1)
            sage: p.polyhedron()
            A 2-dimensional polyhedron in RDF^2 defined as the convex hull of 4 vertices

        We can also use a backend that supports exact arithmetic::

            sage: p = MixedIntegerLinearProgram(solver='PPL')
            sage: x,y = p['x'], p['y']
            sage: p.add_constraint(x <= 1)
            sage: p.add_constraint(x >= -1)
            sage: p.add_constraint(y <= 1)
            sage: p.add_constraint(y >= -1)
            sage: p.polyhedron()
            A 2-dimensional polyhedron in QQ^2 defined as the convex hull of 4 vertices

        TESTS:

        Check if :issue:`23326` is fixed::

            sage: p = MixedIntegerLinearProgram(solver='GLPK')
            sage: x, y = p['x'], p['y']
            sage: p.set_min(x, 0); p.set_min(y, 0)
            sage: p.set_objective(3.5*x + 2.5*y)
            sage: p.add_constraint(x + y <= 10)
            sage: p.add_constraint(18.5*x + 5.1*y <= 110.3)
            sage: p.polyhedron()
            A 2-dimensional polyhedron in RDF^2 defined as the convex hull of 4 vertices
        """
        from sage.geometry.polyhedron.constructor import Polyhedron
        cdef GenericBackend b = self._backend
        cdef int i

        # Constraints
        inequalities = []
        equalities = []
        nvar = self.number_of_variables()
        for lb, (indices, values), ub in self.constraints():
            coeffs = dict(zip(indices, values))
            # Equalities
            if (lb is not None) and lb == ub:
                linear_function = []
                linear_function = [coeffs.get(i,0) for i in range(nvar)]
                linear_function.insert(0,-lb)
                equalities.append(linear_function)
                continue
            # Lower Bound
            if lb is not None:
                linear_function = []
                linear_function = [coeffs.get(i,0) for i in range(nvar)]
                linear_function.insert(0,-lb)
                inequalities.append(linear_function)
            # Upper Bound
            if ub is not None:
                linear_function = []
                linear_function = [-coeffs.get(i,0) for i in range(nvar)]
                linear_function.insert(0,ub)
                inequalities.append(linear_function)

        # Variable bounds
        zero = [0] * nvar
        for 0<= i < nvar:
            lb, ub = b.col_bounds(i)
            # Fixed variable
            if (lb is not None) and lb == ub:
                linear_function = copy(zero)
                linear_function[i] = 1
                linear_function.insert(0,-lb)
                equalities.append(linear_function)
                continue
            # Lower bound
            if lb is not None:
                linear_function = copy(zero)
                linear_function[i] = 1
                linear_function.insert(0,-lb)
                inequalities.append(linear_function)
            # Upper bound
            if ub is not None:
                linear_function = copy(zero)
                linear_function[i] = -1
                linear_function.insert(0,ub)
                inequalities.append(linear_function)
        return Polyhedron(ieqs=inequalities, eqns=equalities, **kwds)

    def show(self):
        r"""
        Displays the ``MixedIntegerLinearProgram`` in a human-readable
        way.

        EXAMPLES:

        When constraints and variables have names ::

            sage: p = MixedIntegerLinearProgram(solver="GLPK")
            sage: x = p.new_variable(name="Hey")
            sage: p.set_objective(x[1] + x[2])
            sage: p.add_constraint(-3*x[1] + 2*x[2], max=2, name="Constraint_1")
            sage: p.show()
            Maximization:
              Hey[1] + Hey[2]
            Constraints:
              Constraint_1: -3.0 Hey[1] + 2.0 Hey[2] <= 2.0
            Variables:
              Hey[1] = x_0 is a continuous variable (min=-oo, max=+oo)
              Hey[2] = x_1 is a continuous variable (min=-oo, max=+oo)

        Without any names ::

            sage: p = MixedIntegerLinearProgram(solver="GLPK")
            sage: x = p.new_variable(nonnegative=True)
            sage: p.set_objective(x[1] + x[2])
            sage: p.add_constraint(-3*x[1] + 2*x[2], max=2)
            sage: p.show()
            Maximization:
              x_0 + x_1
            Constraints:
              -3.0 x_0 + 2.0 x_1 <= 2.0
            Variables:
              x_0 is a continuous variable (min=0.0, max=+oo)
              x_1 is a continuous variable (min=0.0, max=+oo)

        With `\QQ` coefficients::

            sage: p = MixedIntegerLinearProgram(solver='ppl')
            sage: x = p.new_variable(nonnegative=True)
            sage: p.set_objective(x[1] + 1/2*x[2])
            sage: p.add_constraint(-3/5*x[1] + 2/7*x[2], max=2/5)
            sage: p.show()
            Maximization:
              x_0 + 1/2 x_1
            Constraints:
              constraint_0: -3/5 x_0 + 2/7 x_1 <= 2/5
            Variables:
              x_0 is a continuous variable (min=0, max=+oo)
              x_1 is a continuous variable (min=0, max=+oo)

        With a constant term in the objective::

            sage: p = MixedIntegerLinearProgram(solver='ppl')
            sage: x = p.new_variable(nonnegative=True)
            sage: p.set_objective(x[0] + 42)
            sage: p.show()
            Maximization:
              x_0 + 42
            Constraints:
            Variables:
              x_0 is a continuous variable (min=0, max=+oo)
        """
        cdef int i, j
        cdef GenericBackend b = self._backend

        # varid_name associates variables id to names
        varid_name = {}
        varid_explainer = {}
        for 0<= i < b.ncols():
            s = b.col_name(i)
            default_name = str(self.linear_functions_parent()({i: 1}))
            if s and s != default_name:
                varid_name[i] = s
                varid_explainer[i] = '{0} = {1}'.format(s, default_name)
            else:
                varid_explainer[i] = varid_name[i] = default_name

        ##### Sense and objective function
        print("Maximization:" if b.is_maximization() else "Minimization:")
        print(" ", end=" ")
        first = True
        for 0<= i< b.ncols():
            c = b.objective_coefficient(i)
            if c == 0:
                continue
            print((("+ " if (not first and c>0) else "") +
                   ("" if c == 1 else ("- " if c == -1 else str(c)+" "))+varid_name[i]
                   ), end=" ")
            first = False
        d = b.objective_constant_term()
        if d > self._backend.zero():
            print("+ {} ".format(d))
        elif d < self._backend.zero():
            print("- {} ".format(-d))
        print("\n")

        ##### Constraints
        print("Constraints:")
        for 0<= i < b.nrows():
            indices, values = b.row(i)
            lb, ub = b.row_bounds(i)
            print(" ", end=" ")
            # Constraint's name
            if b.row_name(i):
                print(b.row_name(i)+":", end=" ")
            # Lower bound
            if lb is not None:
                print(str(lb)+" <=", end=" ")
            first = True
            for j, c in sorted(zip(indices, values)):
                if c == 0:
                    continue
                print((("+ " if (not first and c>0) else "") +
                       ("" if c == 1 else ("- " if c == -1 else (str(c) + " " if first and c < 0 else ("- " + str(abs(c)) + " " if c < 0 else str(c) + " "))))+varid_name[j]
                       ), end=" ")
                first = False
            # Upper bound
            print("<= "+str(ub) if ub is not None else "")

        ##### Variables
        print("Variables:")
        for 0<= i < b.ncols():
            if b.is_variable_integer(i):
                var_type = 'an integer'
            elif b.is_variable_binary(i):
                var_type = 'a boolean'
            else:
                var_type = 'a continuous'
            name = varid_explainer[i]
            lb, ub = b.col_bounds(i)
            print('  {0} is {1} variable (min={2}, max={3})'.format(
                name, var_type,
                lb if lb is not None else "-oo",
                ub if ub is not None else "+oo"))

    def write_mps(self,filename,modern=True):
        r"""
        Write the linear program as a MPS file.

        This function export the problem as a MPS file.

        INPUT:

        - ``filename`` -- The file in which you want the problem
          to be written.

        - ``modern`` -- Lets you choose between Fixed MPS and Free MPS

            - ``True`` -- Outputs the problem in Free MPS
            - ``False`` -- Outputs the problem in Fixed MPS

        EXAMPLES::

            sage: p = MixedIntegerLinearProgram(solver="GLPK")
            sage: x = p.new_variable(nonnegative=True)
            sage: p.set_objective(x[1] + x[2])
            sage: p.add_constraint(-3*x[1] + 2*x[2], max=2, name="OneConstraint")
            sage: import tempfile
            sage: with tempfile.NamedTemporaryFile(suffix=".mps") as f:
            ....:     p.write_mps(f.name)
            Writing problem data to ...
            17 records were written

        For information about the MPS file format, see
        :wikipedia:`MPS_(format)`
        """
        self._backend.write_mps(filename, modern)

    def write_lp(self,filename):
        r"""
        Write the linear program as a LP file.

        This function export the problem as a LP file.

        INPUT:

        - ``filename`` -- The file in which you want the problem
          to be written.

        EXAMPLES::

            sage: p = MixedIntegerLinearProgram(solver="GLPK")
            sage: x = p.new_variable(nonnegative=True)
            sage: p.set_objective(x[1] + x[2])
            sage: p.add_constraint(-3*x[1] + 2*x[2], max=2)
            sage: import tempfile
            sage: with tempfile.NamedTemporaryFile(suffix=".lp") as f:
            ....:     p.write_lp(f.name)
            Writing problem data to ...
            9 lines were written

        For more information about the LP file format :
        http://lpsolve.sourceforge.net/5.5/lp-format.htm
        """
        self._backend.write_lp(filename)

    def _backend_variable_value(self, v, tolerance):
        """
        Return the value of a variable component in the backend.

        INPUT:

        - ``v`` -- a variable component

        - ``tolerance`` -- ignored

        EXAMPLES::

            sage: p = MixedIntegerLinearProgram(solver='GLPK')
            sage: x = p.new_variable(nonnegative=True)
            sage: p.set_objective(x[3] + 3*x[4] + x[5])
            sage: p.add_constraint(x[3] + x[4] + 2*x[5], max=2)
            sage: p.solve()
            6.0
            sage: p._backend_variable_value(x[4], 1)
            2.0
            sage: type(_)
            <class 'float'>
        """
        return self._backend.get_variable_value(self._variables[v])

    def _backend_variable_value_ZZ(self, v, tolerance):
        """
        Return the value of a variable component in the backend as an integer.

        The value is rounded to an integer, and if the difference to the
        original value is greater than ``tolerance``, raise a ``RuntimeError``.

        INPUT:

        - ``v`` -- a variable component

        - ``tolerance`` -- a nonnegative real number

        OUTPUT:

        An element of ``ZZ``.

        EXAMPLES::

            sage: p = MixedIntegerLinearProgram(solver='GLPK')
            sage: x = p.new_variable(nonnegative=True)
            sage: p.set_objective(x[3] + 3*x[4] + x[5])
            sage: p.add_constraint(x[3] + x[4] + 2*x[5], max=2)
            sage: p.solve()
            6.0
            sage: p._backend_variable_value_ZZ(x[4], 0.01)
            2
            sage: _.parent()
            Integer Ring
            sage: p.add_constraint(3*x[4] <= 5)
            sage: p.solve()
            5.3333...
            sage: p._backend_variable_value_ZZ(x[4], 0.01)
            Traceback (most recent call last):
            ...
            RuntimeError: variable x_1 exceeds integrality tolerance 0.0100...
        """
        if tolerance is None:
            raise TypeError('for converting to integers, a tolerance must be provided')
        value = self._backend_variable_value(v, tolerance)
        value_ZZ = ZZ(round(value))
        if abs(value - value_ZZ) > tolerance:
            raise RuntimeError(f'variable {v} exceeds integrality tolerance {tolerance}')
        return value_ZZ

    def _backend_variable_value_bool(self, v, tolerance):
        """
        Return the value of a variable component in the backend as a boolean.

        The value is rounded to an integer, and if the difference to the
        original value is greater than ``tolerance``, raise a ``RuntimeError``.

        If the rounded value is anything other than 0 or 1, also a
        ``RuntimeError`` is raised.

        INPUT:

        - ``v`` -- a variable component

        - ``tolerance`` -- a nonnegative real number

        OUTPUT:

        A ``bool``.

        EXAMPLES::

            sage: p = MixedIntegerLinearProgram(solver='GLPK')
            sage: x = p.new_variable(binary=True)
            sage: p.set_objective(x[3] + 3*x[4] + x[5])
            sage: p.add_constraint(x[3] + x[4] + 2*x[5], max=2)
            sage: p.solve()
            4.0
            sage: p._backend_variable_value_bool(x[4], 0.01)
            True
            sage: p._backend_variable_value_bool(x[5], 0.01)
            False
        """
        value_ZZ = self._backend_variable_value_ZZ(v, tolerance)
        if value_ZZ not in (0, 1):
            raise RuntimeError(f'variable {v} is {value_ZZ} but should be 0 or 1')
        return bool(value_ZZ)

    def _backend_variable_value_True(self, v, tolerance):
        """
        Return the value of a variable component converted to the base ring or
        ``ZZ``.

        INPUT:

        - ``v`` -- a variable component

        - ``tolerance`` -- if ``v`` is declared integer or binary, a
          nonnegative real number; otherwise, ignored

        OUTPUT:

        An element of ``ZZ`` for MIP variables declared integer or binary, or
        an element of the :meth:`base_ring` otherwise.

        EXAMPLES::

            sage: p = MixedIntegerLinearProgram(solver='GLPK')
            sage: x = p.new_variable(binary=True)
            sage: p.set_objective(x[3] + 3*x[4] + x[5])
            sage: p.add_constraint(x[3] + x[4] + 2*x[5], max=2)
            sage: p.solve()
            4.0
            sage: p._backend_variable_value_True(x[4], 0.01)
            1

            sage: p = MixedIntegerLinearProgram(solver='GLPK')
            sage: x = p.new_variable(nonnegative=True)
            sage: p.set_objective(x[3] + 3*x[4] + x[5])
            sage: p.add_constraint(x[3] + x[4] + 2*x[5], max=2)
            sage: p.add_constraint(3*x[4] <= 5)
            sage: p.solve()
            5.3333...
            sage: p._backend_variable_value_True(x[4], 0.01)
            1.6666...
            sage: _.parent()
            Real Double Field
        """
        if self.is_binary(v) or self.is_integer(v):
            return self._backend_variable_value_ZZ(v, tolerance)
        return self.base_ring()(self._backend_variable_value(v, tolerance))

    def get_values(self, *lists, convert=None, tolerance=None):
        r"""
        Return values found by the previous call to ``solve()``.

        INPUT:

        - ``*lists`` -- any instance of ``MIPVariable`` (or one of its
          elements), or lists of them.

        - ``convert`` -- ``None`` (default), ``ZZ``, ``bool``, or ``True``.

          - if ``convert=None`` (default), return all variable values as the
            backend provides them, i.e., as an element of :meth:`base_ring` or a
            ``float``.

          - if ``convert=ZZ``, convert all variable values from the
            :meth:`base_ring` by rounding to the nearest integer.

          - if ``convert=bool``, convert all variable values from the
            :meth:`base_ring` by rounding to 0/1 and converting to ``bool``.

          - if ``convert=True``, use ``ZZ`` for MIP variables declared integer
            or binary, and convert the values of all other variables to the
            :meth:`base_ring`.

        - ``tolerance`` -- ``None``, a positive real number, or ``0`` (if
          :meth:`base_ring` is an exact ring).  Required if ``convert`` is not
          ``None`` and any integer conversion is to be done.  If the variable
          value differs from the nearest integer by more than ``tolerance``,
          raise a ``RuntimeError``.

        OUTPUT:

        - Each instance of ``MIPVariable`` is replaced by a dictionary
          containing the numerical values found for each
          corresponding variable in the instance.
        - Each element of an instance of a ``MIPVariable`` is replaced
          by its corresponding numerical value.

        .. NOTE::

            While a variable may be declared as binary or integer, its value is
            an element of the :meth:`base_ring`, or for the numerical solvers,
            a ``float``.

            For the numerical solvers, :meth:`base_ring` is ``RDF``, an inexact
            ring.  Code using ``get_values`` should always account for possible
            numerical errors.

            Even for variables declared as binary or integer, or known to be an
            integer because of the mathematical properties of the model, the
            returned values cannot be expected to be exact integers.  This is
            normal behavior of the numerical solvers.

            For correct operation, any user code needs to avoid exact
            comparisons (``==``, ``!=``) and instead allow for numerical
            tolerances.  The magnitude of the numerical tolerances depends on
            both the model and the solver.

            The arguments ``convert`` and ``tolerance`` facilitate writing
            correct code.  See examples below.

        EXAMPLES::

            sage: p = MixedIntegerLinearProgram(solver='GLPK')
            sage: x = p.new_variable(nonnegative=True)
            sage: y = p.new_variable(nonnegative=True)
            sage: p.set_objective(x[3] + 3*y[2,9] + x[5])
            sage: p.add_constraint(x[3] + y[2,9] + 2*x[5], max=2)
            sage: p.solve()
            6.0

        To return the value of ``y[2,9]`` in the optimal solution::

            sage: p.get_values(y[2,9])
            2.0
            sage: type(_)
            <class 'float'>

        To convert the value to the :meth:`base_ring`::

            sage: p.get_values(y[2,9], convert=True)
            2.0
            sage: _.parent()
            Real Double Field

        To get a dictionary identical to ``x`` containing the
        values for the corresponding variables in the optimal solution::

            sage: x_sol = p.get_values(x)
            sage: sorted(x_sol)
            [3, 5]

        Obviously, it also works with variables of higher dimension::

            sage: y_sol = p.get_values(y)

        We could also have tried ::

            sage: [x_sol, y_sol] = p.get_values(x, y)

        Or::

            sage: [x_sol, y_sol] = p.get_values([x, y])

        Using ``convert`` and ``tolerance``.  First, a binary knapsack::

            sage: p = MixedIntegerLinearProgram(solver='GLPK')
            sage: x = p.new_variable(binary=True)
            sage: p.set_objective(3*x[1] + 4*x[2] + 5*x[3])
            sage: p.add_constraint(2*x[1] + 3*x[2] + 4*x[3] <= 6)
            sage: p.solve()
            8.0
            sage: x_opt = p.get_values(x); x_opt
            {1: 1.0, 2: 0.0, 3: 1.0}
            sage: type(x_opt[1])
            <class 'float'>
            sage: x_opt_ZZ = p.get_values(x, convert=True, tolerance=1e-6); x_opt_ZZ
            {1: 1, 2: 0, 3: 1}
            sage: x_opt_ZZ[1].parent()
            Integer Ring
            sage: x_opt_bool = p.get_values(x, convert=bool, tolerance=1e-6); x_opt_bool
            {1: True, 2: False, 3: True}

        Thanks to total unimodularity, single-commodity network flow problems
        with integer capacities and integer supplies/demands have integer vertex
        solutions.  Hence the integrality of solutions is mathematically
        guaranteed in an optimal solution if we use the simplex algorithm.  A
        numerical LP solver based on the simplex method such as GLPK will return
        an integer solution only up to a numerical error.  Hence, for correct
        operation, we should use ``tolerance``::

            sage: p = MixedIntegerLinearProgram(solver='GLPK', maximization=False)
            sage: x = p.new_variable(nonnegative=True)
            sage: x.set_max(1)
            sage: p.add_constraint(x['sa'] + x['sb'] == 1)
            sage: p.add_constraint(x['sa'] + x['ba'] - x['ab'] - x['at'] == 0)
            sage: p.add_constraint(x['sb'] + x['ab'] - x['ba'] - x['bt'] == 0)
            sage: p.set_objective(10*x['sa'] + 10*x['bt'])
            sage: p.solve()
            0.0
            sage: x_opt = p.get_values(x); x_opt
            {'ab': 0.0, 'at': 1.0, 'ba': 1.0, 'bt': -0.0, 'sa': 0.0, 'sb': 1.0}
            sage: x_opt_ZZ = p.get_values(x, convert=ZZ, tolerance=1e-6); x_opt_ZZ
            {'ab': 0, 'at': 1, 'ba': 1, 'bt': 0, 'sa': 0, 'sb': 1}

        TESTS:

        Test that an error is reported when we try to get the value
        of something that is not a variable in this problem::

            sage: p.get_values("Something strange")
            Traceback (most recent call last):
            ...
            TypeError: Not a MIPVariable: ...
            sage: p.get_values("Something stranger", 4711)
            Traceback (most recent call last):
            ...
            TypeError: Not a MIPVariable: ...
            sage: M1 = MixedIntegerLinearProgram(solver='GLPK')
            sage: M2 = MixedIntegerLinearProgram(solver='GLPK')
            sage: x = M1.new_variable()
            sage: y = M1.new_variable()
            sage: z = M2.new_variable()
            sage: M2.add_constraint(z[0] <= 5)
            sage: M2.solve()
            0.0
            sage: M2.get_values(x)
            Traceback (most recent call last):
            ...
            ValueError: ...
            sage: M2.get_values(y)
            Traceback (most recent call last):
            ...
            ValueError: ...

        Test input validation for ``convert`` and ``tolerance``::

            sage: M_inexact = MixedIntegerLinearProgram(solver='GLPK')
            sage: x = M_inexact.new_variable(binary=True)
            sage: x[1]
            x_0
            sage: M_inexact.solve()
            0.0
            sage: M_inexact.get_values(tolerance=0.01)
            Traceback (most recent call last):
            ...
            TypeError: cannot use tolerance if convert is None
            sage: M_inexact.get_values(x[1], convert=True)
            Traceback (most recent call last):
            ...
            TypeError: for converting to integers, a tolerance must be provided
            sage: M_inexact.get_values(convert=True, tolerance=0)
            Traceback (most recent call last):
            ...
            ValueError: for an inexact base_ring, tolerance must be positive

            sage: M_exact =  MixedIntegerLinearProgram(solver='ppl')
            sage: x = M_exact.new_variable(binary=True)
            sage: x[1]
            x_0
            sage: M_exact.solve()
            0
            sage: M_exact.get_values(convert=True)
            []
            sage: M_exact.get_values(x[1], convert=True)
            Traceback (most recent call last):
            ...
            TypeError: for converting to integers, a tolerance must be provided
            sage: M_exact.get_values(x[1], convert=True, tolerance=0)
            0
            sage: M_exact.get_values(convert=True, tolerance=-0.2)
            Traceback (most recent call last):
            ...
            ValueError: for an exact base_ring, tolerance must be nonnegative
        """
        if convert is None:
            if tolerance is not None:
                raise TypeError('cannot use tolerance if convert is None')
            get_backend_variable_value = self._backend_variable_value
        else:
            if tolerance is not None:
                if self.base_ring().is_exact():
                    if tolerance < 0:
                        raise ValueError('for an exact base_ring, tolerance must be nonnegative')
                else:
                    if tolerance <= 0:
                        raise ValueError('for an inexact base_ring, tolerance must be positive')
            if convert is ZZ:
                get_backend_variable_value = self._backend_variable_value_ZZ
            elif convert is bool:
                get_backend_variable_value = self._backend_variable_value_bool
            elif convert is True:
                get_backend_variable_value = self._backend_variable_value_True
            else:
                raise ValueError('convert should be one of None, ZZ, bool, True')

        val = []
        for l in lists:
            if isinstance(l, MIPVariable):
                if self != l.mip():
                    raise ValueError("Variable {!r} is a variable from a different problem".format(l))
                c = {}
                for (k,v) in l.items():
                    c[k] = get_backend_variable_value(v, tolerance)
                val.append(c)
            elif isinstance(l, list):
                if len(l) == 1:
                    val.append([self.get_values(l[0], convert=convert, tolerance=tolerance)])
                else:
                    c = []
                    [c.append(self.get_values(ll, convert=convert, tolerance=tolerance)) for ll in l]
                    val.append(c)
            elif l in self._variables:
                val.append(get_backend_variable_value(l, tolerance))
            else:
                raise TypeError("Not a MIPVariable: {!r}".format(l))

        if len(lists) == 1:
            return val[0]
        else:
            return val

    def set_objective(self,obj):
        r"""
        Sets the objective of the ``MixedIntegerLinearProgram``.

        INPUT:

        - ``obj`` -- A linear function to be optimized.
          ( can also be set to ``None`` or ``0`` or any number when just
          looking for a feasible solution )

        EXAMPLES:

        Let's solve the following linear program::

            Maximize:
              x + 5 * y
            Constraints:
              x + 0.2 y       <= 4
              1.5 * x + 3 * y <= 4
            Variables:
              x is Real (min = 0, max = None)
              y is Real (min = 0, max = None)

        This linear program can be solved as follows::

            sage: p = MixedIntegerLinearProgram(maximization=True, solver='GLPK')
            sage: x = p.new_variable(nonnegative=True)
            sage: p.set_objective(x[1] + 5*x[2])
            sage: p.add_constraint(x[1] + 2/10*x[2], max=4)
            sage: p.add_constraint(1.5*x[1] + 3*x[2], max=4)
            sage: round(p.solve(),5)
            6.66667
            sage: p.set_objective(None)
            sage: _ = p.solve()

        TESTS:

        Test whether numbers as constant objective functions are accepted::

            sage: p = MixedIntegerLinearProgram(maximization=True, solver='GLPK')
            sage: x = p.new_variable(nonnegative=True)
            sage: p.set_objective(42)
            sage: p.solve() # tol 1e-8
            42

        """
        cdef list values = []

        # If the objective is None, or a constant, we want to remember
        # that the objective function has been defined ( the user did not
        # forget it ). In some LP problems, you just want a feasible solution
        # and do not care about any function being optimal.
        cdef int i

        if obj is None:
            f = {-1 : 0}
        else:
            # See if it is a constant
            R = self.base_ring()
            try:
                f = {-1: R(obj)}
            except TypeError:
                # Should be a linear function
                f = obj.dict()
        d = f.pop(-1,self._backend.zero())

        for i in range(self._backend.ncols()):
            values.append(f.get(i,self._backend.zero()))
        self._backend.set_objective(values, d)

    def add_constraint(self, linear_function, max=None, min=None, name=None,
                       return_indices=False):
        r"""
        Adds a constraint to the ``MixedIntegerLinearProgram``.

        INPUT:

        - ``linear_function`` -- Four different types of arguments are
          admissible:

            - A linear function. In this case, one of the arguments
              ``min`` or ``max`` has to be specified.

            - A linear constraint of the form ``A <= B``, ``A >= B``,
              ``A <= B <= C``, ``A >= B >= C`` or ``A == B``.

            - A vector-valued linear function, see
              :mod:`~sage.numerical.linear_tensor`. In this case, one
              of the arguments ``min`` or ``max`` has to be specified.

            - An (in)equality of vector-valued linear functions, that
              is, elements of the space of linear functions tensored
              with a vector space. See
              :mod:`~sage.numerical.linear_tensor_constraints` for
              details.

        - ``max`` -- constant or ``None`` (default). An upper bound on
          the linear function. This must be a numerical value for
          scalar linear functions, or a vector for vector-valued
          linear functions. Not allowed if the ``linear_function``
          argument is a symbolic (in)-equality.

        - ``min`` -- constant or ``None`` (default). A lower bound on
          the linear function. This must be a numerical value for
          scalar linear functions, or a vector for vector-valued
          linear functions. Not allowed if the ``linear_function``
          argument is a symbolic (in)-equality.

        - ``name`` -- A name for the constraint.

<<<<<<< HEAD
        - ``return_indices`` -- boolean (default: False),
=======
        - ``return_indices`` -- boolean (default: ``False``),
>>>>>>> 038f6f1f
          whether to return the indices of the added constraints.

        OUTPUT:

        The row indices of the constraints added, if
        ``return_indices`` is true and the backend guarantees that
        removing them again yields the original MIP, ``None``
        otherwise.

        To set a lower and/or upper bound on the variables use the methods
        ``set_min`` and/or ``set_max`` of ``MixedIntegerLinearProgram``.

        EXAMPLES:

        Consider the following linear program::

            Maximize:
              x + 5 * y
            Constraints:
              x + 0.2 y       <= 4
              1.5 * x + 3 * y <= 4
            Variables:
              x is Real (min = 0, max = None)
              y is Real (min = 0, max = None)

        It can be solved as follows::

            sage: p = MixedIntegerLinearProgram(maximization=True, solver='GLPK')
            sage: x = p.new_variable(nonnegative=True)
            sage: p.set_objective(x[0] + 5*x[1])
            sage: p.add_constraint(x[0] + 0.2*x[1], max=4)
            sage: p.add_constraint(1.5*x[0] + 3*x[1], max=4)
            sage: p.solve()     # rel tol 1e-15
            6.666666666666666

        There are two different ways to add the constraint
        ``x[5] + 3*x[7] <= x[6] + 3`` to a ``MixedIntegerLinearProgram``.

        The first one consists in giving ``add_constraint`` this
        very expression::

            sage: p.add_constraint(x[5] + 3*x[7] <= x[6] + 3)

        The second (slightly more efficient) one is to use the
        arguments ``min`` or ``max``, which can only be numerical
        values::

            sage: p.add_constraint(x[5] + 3*x[7] - x[6], max=3)

        One can also define double-bounds or equality using symbols
        ``<=``, ``>=`` and ``==``::

            sage: p.add_constraint(x[5] + 3*x[7] == x[6] + 3)
            sage: p.add_constraint(x[5] + 3*x[7] <= x[6] + 3 <= x[8] + 27)

        Using this notation, the previous program can be written as::

            sage: p = MixedIntegerLinearProgram(maximization=True, solver='GLPK')
            sage: x = p.new_variable(nonnegative=True)
            sage: p.set_objective(x[0] + 5*x[1])
            sage: p.add_constraint(x[0] + 0.2*x[1] <= 4)
            sage: p.add_constraint(1.5*x[0] + 3*x[1] <= 4)
            sage: p.solve()     # rel tol 1e-15
            6.666666666666666

        The two constraints can also be combined into a single
        vector-valued constraint::

            sage: p = MixedIntegerLinearProgram(maximization=True, solver='GLPK')
            sage: x = p.new_variable(nonnegative=True)
            sage: p.set_objective(x[0] + 5*x[1])
            sage: f_vec = vector([1, 1.5]) * x[0] + vector([0.2, 3]) * x[1];  f_vec
            (1.0, 1.5)*x_0 + (0.2, 3.0)*x_1
            sage: p.add_constraint(f_vec, max=vector([4, 4]))
            sage: p.solve()     # rel tol 1e-15
            6.666666666666666

        Instead of specifying the maximum in the optional ``max``
        argument, we can also use (in)equality notation for
        vector-valued linear functions::

            sage: f_vec <= 4    # constant rhs becomes vector
            (1.0, 1.5)*x_0 + (0.2, 3.0)*x_1 <= (4.0, 4.0)
            sage: p = MixedIntegerLinearProgram(maximization=True, solver='GLPK')
            sage: x = p.new_variable(nonnegative=True)
            sage: p.set_objective(x[0] + 5*x[1])
            sage: p.add_constraint(f_vec <= 4)
            sage: p.solve()     # rel tol 1e-15
            6.666666666666666

        Finally, one can use the matrix * :class:`MIPVariable`
        notation to write vector-valued linear functions::

            sage: m = matrix([[1.0, 0.2], [1.5, 3.0]]);  m
            [ 1.00000000000000 0.200000000000000]
            [ 1.50000000000000  3.00000000000000]
            sage: p = MixedIntegerLinearProgram(maximization=True, solver='GLPK')
            sage: x = p.new_variable(nonnegative=True)
            sage: p.set_objective(x[0] + 5*x[1])
            sage: p.add_constraint(m * x <= 4)
            sage: p.solve()     # rel tol 1e-15
            6.666666666666666

        TESTS:

        Complex constraints::

            sage: p = MixedIntegerLinearProgram(solver="GLPK")
            sage: b = p.new_variable(nonnegative=True)
            sage: p.add_constraint(b[8] - b[15] <= 3*b[8] + 9)
            sage: p.show()
            Maximization:
            <BLANKLINE>
            Constraints:
              -2.0 x_0 - x_1 <= 9.0
            Variables:
              x_0 is a continuous variable (min=0.0, max=+oo)
              x_1 is a continuous variable (min=0.0, max=+oo)

        Trivially true empty constraint:

            sage: p = MixedIntegerLinearProgram(solver='GLPK')
            sage: p.add_constraint(sum([]), max=2)
            sage: p.solve()
            0.0

        Infeasible empty constraint::

            sage: p = MixedIntegerLinearProgram(solver='GLPK')
            sage: p.add_constraint(sum([]), min=2)
            sage: p.solve()
            Traceback (most recent call last):
            ...
            MIPSolverException: GLPK: Problem has no feasible solution

        Min/Max are numerical ::

            sage: v = p.new_variable(nonnegative=True)
            sage: p.add_constraint(v[3] + v[5], min = v[6])
            Traceback (most recent call last):
            ...
            ValueError: min and max arguments are required to be constants
            sage: p.add_constraint(v[3] + v[5], max = v[6])
            Traceback (most recent call last):
            ...
            ValueError: min and max arguments are required to be constants

        Do not add redundant elements (notice only one copy of each constraint is added)::

            sage: lp = MixedIntegerLinearProgram(solver="GLPK", check_redundant=True)
            sage: for each in range(10):
            ....:     lp.add_constraint(lp[0]-lp[1], min=1)
            sage: lp.show()
            Maximization:
            <BLANKLINE>
            Constraints:
              1.0 <= x_0 - x_1
            Variables:
              x_0 is a continuous variable (min=-oo, max=+oo)
              x_1 is a continuous variable (min=-oo, max=+oo)

        We check for constant multiples of constraints as well::

            sage: for each in range(10):
            ....:     lp.add_constraint(2*lp[0] - 2*lp[1], min=2)
            sage: lp.show()
            Maximization:
            <BLANKLINE>
            Constraints:
              1.0 <= x_0 - x_1
            Variables:
              x_0 is a continuous variable (min=-oo, max=+oo)
              x_1 is a continuous variable (min=-oo, max=+oo)

        But if the constant multiple is negative, we should add it anyway (once)::

              sage: for each in range(10):
              ....:     lp.add_constraint(-2*lp[0] + 2*lp[1], min=-2)
              sage: lp.show()
              Maximization:
              <BLANKLINE>
              Constraints:
                1.0 <= x_0 - x_1
                -2.0 <= -2.0 x_0 + 2.0 x_1
              Variables:
                x_0 is a continuous variable (min=-oo, max=+oo)
                x_1 is a continuous variable (min=-oo, max=+oo)

        Catch ``True`` / ``False`` as INPUT (:issue:`13646`)::

            sage: p = MixedIntegerLinearProgram(solver='GLPK')
            sage: x = p.new_variable(nonnegative=True)
            sage: p.add_constraint(True)
            Traceback (most recent call last):
            ...
            ValueError: argument must be a linear function or constraint, got True

        Check that adding and removing constraints works::

            sage: p = MixedIntegerLinearProgram(check_redundant=True)
            sage: x = p.new_variable(nonnegative=True)
            sage: p.add_constraint(x[0] + x[1] <= 3)
            sage: p.set_objective(x[0] + 2*x[1])
            sage: p.solve()
            6.0

        We add (non-trivially) redundant constraints::

            sage: c1 = p.add_constraint(0 <= x[0] <= 3, return_indices=True); c1
            [1, 2]
            sage: p.solve()
            6.0

        We add a non-redundant constraint::

            sage: c2 = p.add_constraint(1 <= x[1] <= 2, return_indices=True); c2
            [3, 4]
            sage: p.solve()
            5.0

        We remove the redundant constraints `1` and `2`, keep in mind
        that indices change when removing constraints::

            sage: p.remove_constraint(1)
            sage: p.remove_constraint(1)
            sage: p.solve()
            5.0

        We remove another constraint::

            sage: p.remove_constraint(2)
            sage: p.solve()
            6.0
        """
        from sage.numerical.linear_functions import is_LinearFunction, is_LinearConstraint
        from sage.numerical.linear_tensor import is_LinearTensor
        from sage.numerical.linear_tensor_constraints import is_LinearTensorConstraint
        if is_LinearFunction(linear_function) or is_LinearTensor(linear_function):
            # Find the parent for the coefficients
            if is_LinearFunction(linear_function):
                M = linear_function.parent().base_ring()
            elif is_LinearTensor(linear_function):
                if not linear_function.parent().is_vector_space():
                    raise ValueError('the linear function must be vector-valued')
                M = linear_function.parent().free_module()
            else:
                assert False, 'unreachable'
            # Normalize min/max
            try:
                min = None if min is None else M(min)
                max = None if max is None else M(max)
            except (ValueError, TypeError):
                raise ValueError("min and max arguments are required to be constants")
            if min is None and max is None:
                raise ValueError('at least one of "max" or "min" must be set')
            # Shift constant away
            constraint = copy(linear_function.dict())
            try:
                constant_coefficient = constraint.pop(-1)
                max = (max - constant_coefficient) if max is not None else None
                min = (min - constant_coefficient) if min is not None else None
            except KeyError:
                pass
            # Send to backend
            if is_LinearFunction(linear_function):
                if self._check_redundant and self._is_redundant_constraint(constraint, min, max):
                    if return_indices:
                        return []
                    return
                nrows_before = self._backend.nrows()
                self._backend.add_linear_constraint(constraint.items(), min, max, name)
            elif is_LinearTensor(linear_function):
                nrows_before = self._backend.nrows()
                self._backend.add_linear_constraint_vector(M.degree(), constraint.items(), min, max, name)
            else:
                assert False, 'unreachable'
            if return_indices:
                return list(range(nrows_before, self._backend.nrows()))
            return
        elif is_LinearConstraint(linear_function):
            if not(min is None and max is None):
                raise ValueError('min and max must not be specified for (in)equalities')
            relation = linear_function
            if return_indices:
                row_indices = []
            else:
                row_indices = None
            for lhs, rhs in relation.equations():
                new_indices = self.add_constraint(lhs-rhs, min=0, max=0,
                                                  name=name,
                                                  return_indices=return_indices)
                if new_indices is not None:
                    row_indices.extend(new_indices)
            for lhs, rhs in relation.inequalities():
                new_indices = self.add_constraint(lhs-rhs, max=0,
                                                  name=name,
                                                  return_indices=return_indices)
                if new_indices is not None:
                    row_indices.extend(new_indices)
            return row_indices
        elif is_LinearTensorConstraint(linear_function):
            if not(min is None and max is None):
                raise ValueError('min and max must not be specified for (in)equalities')
            relation = linear_function
            M = relation.parent().linear_tensors().free_module()
            return self.add_constraint(relation.lhs() - relation.rhs(),
                                       min=M(0) if relation.is_equation() else None,
                                       max=M(0),
                                       name=name, return_indices=return_indices)
        elif isinstance(linear_function, bool):
            raise ValueError('argument must be a linear function or constraint, got ' + str(linear_function))
        else:
            try:
                linear_function = self.linear_functions_parent()(linear_function)
            except (TypeError, ValueError):
                raise ValueError('argument must be a linear function or constraint, got ' + str(linear_function))
            return self.add_constraint(linear_function, max=max, min=min,
                                       name=name, return_indices=return_indices)

    def _is_redundant_constraint(self, constraint, min_bound, max_bound):
        """
        Check whether the (scalar) constraint is redundant.

        INPUT:

        - ``constraint`` -- dictionary of a non-zero linear function
          without constant term.

        - ``min_bound``, ``max_bound`` -- base ring elements or
          ``None``. The lower and upper bound.

        OUTPUT:

        Boolean. Whether the (normalized) constraint has already been added.

        EXAMPLES::

            sage: mip.<x> = MixedIntegerLinearProgram(check_redundant=True, solver='GLPK')
            sage: mip.add_constraint(x[0], min=1)
            sage: mip._is_redundant_constraint((x[0]).dict(), 1, None)
            True
            sage: mip._is_redundant_constraint((-2*x[0]).dict(), None, -2)
            True
            sage: mip._is_redundant_constraint((x[1]).dict(), 1, None)
            False
        """
        assert self._constraints is not None, 'must be initialized with check_redundant=True'
        assert -1 not in constraint, 'no constant term allowed'
        i0 = min([i for i, c in constraint.items() if c != 0])
        rescale = constraint[i0]
        constraint = tuple((i, c/rescale) for i, c in constraint.items())
        if rescale > 0:
            min_scaled = min_bound/rescale if min_bound is not None else None
            max_scaled = max_bound/rescale if max_bound is not None else None
        else:
            min_scaled = max_bound/rescale if max_bound is not None else None
            max_scaled = min_bound/rescale if min_bound is not None else None
        key = (constraint, min_scaled, max_scaled)
        if key in self._constraints:
            return True
        else:
            self._constraints.append(key)
            return False

    def remove_constraint(self, int i):
        r"""
        Removes a constraint from self.

        INPUT:

        - ``i`` -- Index of the constraint to remove.

        EXAMPLES::

            sage: p = MixedIntegerLinearProgram(solver='GLPK')
            sage: x, y = p[0], p[1]
            sage: p.add_constraint(x + y, max=10)
            sage: p.add_constraint(x - y, max=0)
            sage: p.add_constraint(x, max=4)
            sage: p.show()
            Maximization:
            <BLANKLINE>
            Constraints:
              x_0 + x_1 <= 10.0
              x_0 - x_1 <= 0.0
              x_0 <= 4.0
            ...
            sage: p.remove_constraint(1)
            sage: p.show()
            Maximization:
            <BLANKLINE>
            Constraints:
              x_0 + x_1 <= 10.0
              x_0 <= 4.0
            ...
            sage: p.number_of_constraints()
            2
        """
        if self._check_redundant:
            self._constraints.pop(i)
        self._backend.remove_constraint(i)

    def remove_constraints(self, constraints):
        r"""
        Remove several constraints.

        INPUT:

        - ``constraints`` -- an iterable containing the indices of the rows to remove.

        EXAMPLES::

            sage: p = MixedIntegerLinearProgram(solver='GLPK')
            sage: x, y = p[0], p[1]
            sage: p.add_constraint(x + y, max=10)
            sage: p.add_constraint(x - y, max=0)
            sage: p.add_constraint(x, max=4)
            sage: p.show()
            Maximization:
            <BLANKLINE>
            Constraints:
              x_0 + x_1 <= 10.0
              x_0 - x_1 <= 0.0
              x_0 <= 4.0
            ...
            sage: p.remove_constraints([0, 1])
            sage: p.show()
            Maximization:
            <BLANKLINE>
            Constraints:
              x_0 <= 4.0
            ...
            sage: p.number_of_constraints()
            1

        When checking for redundant constraints, make sure you remove only
        the constraints that were actually added. Problems could arise if
        you have a function that builds lps non-interactively, but it fails
        to check whether adding a constraint actually increases the number of
        constraints. The function might later try to remove constraints that
        are not actually there::

            sage: p = MixedIntegerLinearProgram(check_redundant=True, solver='GLPK')
            sage: x, y = p[0], p[1]
            sage: p.add_constraint(x + y, max=10)
            sage: for each in range(10):
            ....:     p.add_constraint(x - y, max=10)
            sage: p.add_constraint(x, max=4)
            sage: p.number_of_constraints()
            3
            sage: p.remove_constraints(range(1, 9))
            Traceback (most recent call last):
            ...
            IndexError: pop index out of range
            sage: p.remove_constraint(1)
            sage: p.number_of_constraints()
            2

        We should now be able to add the old constraint back in::

            sage: for each in range(10):
            ....:     p.add_constraint(x - y, max=10)
            sage: p.number_of_constraints()
            3

        TESTS:

        Removing no constraints does not make Sage crash, see
        :issue:`34881`::

             sage: MixedIntegerLinearProgram().remove_constraints([])

        """
        if self._check_redundant:
            for i in sorted(constraints, reverse=True):
                self._constraints.pop(i)
        if constraints:
            self._backend.remove_constraints(constraints)

    def set_binary(self, ee):
        r"""
        Sets a variable or a ``MIPVariable`` as binary.

        INPUT:

        - ``ee`` -- An instance of ``MIPVariable`` or one of
          its elements.

        EXAMPLES::

            sage: p = MixedIntegerLinearProgram(solver='GLPK')
            sage: x = p.new_variable(nonnegative=True)

        With the following instruction, all the variables
        from x will be binary::

            sage: p.set_binary(x)
            sage: p.set_objective(x[0] + x[1])
            sage: p.add_constraint(-3*x[0] + 2*x[1], max=2)

        It is still possible, though, to set one of these
        variables as integer while keeping the others as they are::

            sage: p.set_integer(x[3])

        """
        cdef MIPVariable e
        e = <MIPVariable> ee

        if isinstance(e, MIPVariable):
            e._vtype = self.__BINARY
            for v in e.values():
                self._backend.set_variable_type(self._variables[v],self.__BINARY)
        elif e in self._variables:
            self._backend.set_variable_type(self._variables[e],self.__BINARY)
        else:
            raise ValueError("e must be an instance of MIPVariable or one of its elements.")

    def is_binary(self, e):
        r"""
        Tests whether the variable ``e`` is binary. Variables are real by
        default.

        INPUT:

        - ``e`` -- A variable (not a ``MIPVariable``, but one of its elements.)

        OUTPUT:

        ``True`` if the variable ``e`` is binary; ``False`` otherwise.

        EXAMPLES::

            sage: p = MixedIntegerLinearProgram(solver='GLPK')
            sage: v = p.new_variable(nonnegative=True)
            sage: p.set_objective(v[1])
            sage: p.is_binary(v[1])
            False
            sage: p.set_binary(v[1])
            sage: p.is_binary(v[1])
            True
        """
        return self._backend.is_variable_binary(self._variables[e])

    def set_integer(self, ee):
        r"""
        Sets a variable or a ``MIPVariable`` as integer.

        INPUT:

        - ``ee`` -- An instance of ``MIPVariable`` or one of
          its elements.

        EXAMPLES::

            sage: p = MixedIntegerLinearProgram(solver='GLPK')
            sage: x = p.new_variable(nonnegative=True)

        With the following instruction, all the variables
        from x will be integers::

            sage: p.set_integer(x)
            sage: p.set_objective(x[0] + x[1])
            sage: p.add_constraint(-3*x[0] + 2*x[1], max=2)

        It is still possible, though, to set one of these
        variables as binary while keeping the others as they are::

            sage: p.set_binary(x[3])
        """
        cdef MIPVariable e
        e = <MIPVariable> ee

        if isinstance(e, MIPVariable):
            e._vtype = self.__INTEGER
            for v in e.values():
                self._backend.set_variable_type(self._variables[v],self.__INTEGER)
        elif e in self._variables:
            self._backend.set_variable_type(self._variables[e],self.__INTEGER)
        else:
            raise ValueError("e must be an instance of MIPVariable or one of its elements.")

    def is_integer(self, e):
        r"""
        Tests whether the variable is an integer. Variables are real by
        default.

        INPUT:

        - ``e`` -- A variable (not a ``MIPVariable``, but one of its elements.)

        OUTPUT:

        ``True`` if the variable ``e`` is an integer; ``False`` otherwise.

        EXAMPLES::

            sage: p = MixedIntegerLinearProgram(solver='GLPK')
            sage: v = p.new_variable(nonnegative=True)
            sage: p.set_objective(v[1])
            sage: p.is_integer(v[1])
            False
            sage: p.set_integer(v[1])
            sage: p.is_integer(v[1])
            True
        """
        return self._backend.is_variable_integer(self._variables[e])

    def set_real(self,ee):
        r"""
        Sets a variable or a ``MIPVariable`` as real.

        INPUT:

        - ``ee`` -- An instance of ``MIPVariable`` or one of
          its elements.

        EXAMPLES::

            sage: p = MixedIntegerLinearProgram(solver='GLPK')
            sage: x = p.new_variable(nonnegative=True)

        With the following instruction, all the variables
        from x will be real::

            sage: p.set_real(x)
            sage: p.set_objective(x[0] + x[1])
            sage: p.add_constraint(-3*x[0] + 2*x[1], max=2)

         It is still possible, though, to set one of these
         variables as binary while keeping the others as they are::

            sage: p.set_binary(x[3])

        """
        cdef MIPVariable e
        e = <MIPVariable> ee

        if isinstance(e, MIPVariable):
            e._vtype = self.__REAL
            for v in e.values():
                self._backend.set_variable_type(self._variables[v],self.__REAL)
                self._backend.variable_lower_bound(self._variables[v], 0)
        elif e in self._variables:
            self._backend.set_variable_type(self._variables[e],self.__REAL)
            self._backend.variable_lower_bound(self._variables[e], 0)
        else:
            raise ValueError("e must be an instance of MIPVariable or one of its elements.")

    def is_real(self, e):
        r"""
        Tests whether the variable is real.

        INPUT:

        - ``e`` -- A variable (not a ``MIPVariable``, but one of its elements.)

        OUTPUT:

        ``True`` if the variable is real; ``False`` otherwise.

        EXAMPLES::

            sage: p = MixedIntegerLinearProgram(solver='GLPK')
            sage: v = p.new_variable(nonnegative=True)
            sage: p.set_objective(v[1])
            sage: p.is_real(v[1])
            True
            sage: p.set_binary(v[1])
            sage: p.is_real(v[1])
            False
            sage: p.set_real(v[1])
            sage: p.is_real(v[1])
            True
        """
        return self._backend.is_variable_continuous(self._variables[e])

    def solve(self, log=None, objective_only=False):
        r"""
        Solves the ``MixedIntegerLinearProgram``.

        INPUT:

        - ``log`` -- integer (default: ``None``) The verbosity level. Indicates
          whether progress should be printed during computation. The solver is
          initialized to report no progress.

        - ``objective_only`` -- Boolean variable.

          - When set to ``True``, only the objective function is returned.
          - When set to ``False`` (default), the optimal numerical values
            are stored (takes computational time).

        OUTPUT:

        The optimal value taken by the objective function.

        .. WARNING::

            By default, no additional assumption is made on the domain of an LP
            variable. See :meth:`set_min` and :meth:`set_max` to change it.

        EXAMPLES:

        Consider the following linear program::

            Maximize:
              x + 5 * y
            Constraints:
              x + 0.2 y       <= 4
              1.5 * x + 3 * y <= 4
            Variables:
              x is Real (min = 0, max = None)
              y is Real (min = 0, max = None)

        This linear program can be solved as follows::

            sage: p = MixedIntegerLinearProgram(maximization=True, solver='GLPK')
            sage: x = p.new_variable(nonnegative=True)
            sage: p.set_objective(x[1] + 5*x[2])
            sage: p.add_constraint(x[1] + 0.2*x[2], max=4)
            sage: p.add_constraint(1.5*x[1] + 3*x[2], max=4)
            sage: round(p.solve(),6)
            6.666667
            sage: x = p.get_values(x)
            sage: round(x[1],6) # abs tol 1e-15
            0.0
            sage: round(x[2],6)
            1.333333

         Computation of a maximum stable set in Petersen's graph::

            sage: # needs sage.graphs
            sage: g = graphs.PetersenGraph()
            sage: p = MixedIntegerLinearProgram(maximization=True, solver='GLPK')
            sage: b = p.new_variable(nonnegative=True)
            sage: p.set_objective(sum([b[v] for v in g]))
            sage: for (u,v) in g.edges(sort=False, labels=None):
            ....:     p.add_constraint(b[u] + b[v], max=1)
            sage: p.set_binary(b)
            sage: p.solve(objective_only=True)
            4.0

        Constraints in the objective function are respected::

            sage: p = MixedIntegerLinearProgram(solver='GLPK')
            sage: x, y = p[0], p[1]
            sage: p.add_constraint(2*x + 3*y, max=6)
            sage: p.add_constraint(3*x + 2*y, max=6)
            sage: p.set_objective(x + y + 7)
            sage: p.set_integer(x); p.set_integer(y)
            sage: p.solve()
            9.0
        """
        if log is not None:
            self._backend.set_verbosity(log)
        self._backend.solve()
        return self._backend.get_objective_value()

    def set_min(self, v, min):
        r"""
        Sets the minimum value of a variable.

        INPUT:

        - ``v`` -- a variable.

        - ``min`` -- the minimum value the variable can take.  When
          ``min=None``, the variable has no lower bound.

        .. SEEALSO::

            - :meth:`get_min` -- get the minimum value of a variable.

        EXAMPLES::

            sage: p = MixedIntegerLinearProgram(solver='GLPK')
            sage: v = p.new_variable(nonnegative=True)
            sage: p.set_objective(v[1])
            sage: p.get_min(v[1])
            0.0
            sage: p.set_min(v[1],6)
            sage: p.get_min(v[1])
            6.0
            sage: p.set_min(v[1], None)
            sage: p.get_min(v[1])

        With a :class:`MIPVariable` as an argument::

            sage: vv = p.new_variable(real=True)
            sage: p.get_min(vv)
            sage: p.get_min(vv[0])
            sage: p.set_min(vv,5)
            sage: p.get_min(vv[0])
            5.0
            sage: p.get_min(vv[9])
            5.0
        """
        try:
            v.set_min(min)
        except AttributeError:
            self._backend.variable_lower_bound(self._variables[v], min)

    def set_max(self, v, max):
        r"""
        Sets the maximum value of a variable.

        INPUT:

        - ``v`` -- a variable.

        - ``max`` -- the maximum value the variable can take.  When
          ``max=None``, the variable has no upper bound.

        EXAMPLES::

            sage: p = MixedIntegerLinearProgram(solver='GLPK')
            sage: v = p.new_variable(nonnegative=True)
            sage: p.set_objective(v[1])
            sage: p.get_max(v[1])
            sage: p.set_max(v[1],6)
            sage: p.get_max(v[1])
            6.0

        With a :class:`MIPVariable` as an argument::

            sage: vv = p.new_variable(real=True)
            sage: p.get_max(vv)
            sage: p.get_max(vv[0])
            sage: p.set_max(vv,5)
            sage: p.get_max(vv[0])
            5.0
            sage: p.get_max(vv[9])
            5.0
        """
        try:
            v.set_max(max)
        except AttributeError:
            self._backend.variable_upper_bound(self._variables[v], max)

    def get_min(self, v):
        r"""
        Returns the minimum value of a variable.

        INPUT:

        - ``v`` -- a variable

        OUTPUT:

        Minimum value of the variable, or ``None`` if the variable has no lower
        bound.

        EXAMPLES::

            sage: p = MixedIntegerLinearProgram(solver='GLPK')
            sage: v = p.new_variable(nonnegative=True)
            sage: p.set_objective(v[1])
            sage: p.get_min(v[1])
            0.0
            sage: p.set_min(v[1],6)
            sage: p.get_min(v[1])
            6.0
            sage: p.set_min(v[1], None)
            sage: p.get_min(v[1])
        """
        try:
            return (<MIPVariable?>v)._lower_bound
        except TypeError:
            return self._backend.variable_lower_bound(self._variables[v])

    def get_max(self, v):
        r"""
        Returns the maximum value of a variable.

        INPUT:

        - ``v`` -- a variable.

        OUTPUT:

        Maximum value of the variable, or ``None`` if the variable has no upper
        bound.

        EXAMPLES::

            sage: p = MixedIntegerLinearProgram(solver='GLPK')
            sage: v = p.new_variable(nonnegative=True)
            sage: p.set_objective(v[1])
            sage: p.get_max(v[1])
            sage: p.set_max(v[1],6)
            sage: p.get_max(v[1])
            6.0
        """
        try:
            return (<MIPVariable?>v)._upper_bound
        except TypeError:
            return self._backend.variable_upper_bound(self._variables[v])

    def solver_parameter(self, name, value = None):
        """
        Return or define a solver parameter

        The solver parameters are by essence solver-specific, which means their
        meaning heavily depends on the solver used.

        (If you do not know which solver you are using, then you use GLPK).

        Aliases:

        Very common parameters have aliases making them solver-independent. For
        example, the following::

            sage: p = MixedIntegerLinearProgram(solver="GLPK")
            sage: p.solver_parameter("timelimit", 60)

        Sets the solver to stop its computations after 60 seconds, and works
        with GLPK, CPLEX , SCIP, and Gurobi.

            - ``"timelimit"`` -- defines the maximum time spent on a
              computation. Measured in seconds.

        Another example is the ``"logfile"`` parameter, which is used to specify
        the file in which computation logs are recorded. By default, the logs
        are not recorded, and we can disable this feature providing an empty
        filename. This is currently working with CPLEX and Gurobi::

            sage: # optional - cplex
            sage: p = MixedIntegerLinearProgram(solver="CPLEX")
            sage: p.solver_parameter("logfile")
            ''
            sage: p.solver_parameter("logfile", "/dev/null")
            sage: p.solver_parameter("logfile")
            '/dev/null'
            sage: p.solver_parameter("logfile", '')
            sage: p.solver_parameter("logfile")
            ''

        Solver-specific parameters:

            - GLPK : We have implemented very close to comprehensive coverage of
              the GLPK solver parameters for the simplex and integer
              optimization methods. For details, see the documentation of
              :meth:`GLPKBackend.solver_parameter
              <sage.numerical.backends.glpk_backend.GLPKBackend.solver_parameter>`.

            - CPLEX's parameters are identified by a string. Their
              list is available `on ILOG's website
              <http://publib.boulder.ibm.com/infocenter/odmeinfo/v3r4/index.jsp?topic=/ilog.odms.ide.odme.help/Content/Optimization/Documentation/ODME/_pubskel/ODME_pubskels/startall_ODME34_Eclipse1590.html>`_.

              The command ::

                  sage: p = MixedIntegerLinearProgram(solver="CPLEX")   # optional - CPLEX
                  sage: p.solver_parameter("CPX_PARAM_TILIM", 60)       # optional - CPLEX

              works as intended.

            - Gurobi's parameters should all be available through this
              method. Their list is available on Gurobi's website
              `<http://www.gurobi.com/documentation/5.5/reference-manual/node798>`_.

              SCIP's parameter can be found here:
              `<http://scip.zib.de/doc-5.0.1/html/PARAMETERS.php>`_.

        INPUT:

        - ``name`` (string) -- the parameter

        - ``value`` -- the parameter's value if it is to be defined,
          or ``None`` (default) to obtain its current value.

        EXAMPLES::

            sage: p = MixedIntegerLinearProgram(solver="GLPK")
            sage: p.solver_parameter("timelimit", 60)
            sage: p.solver_parameter("timelimit")
            60.0
        """
        if value is None:
            return self._backend.solver_parameter(name)
        else:
            self._backend.solver_parameter(name, value)

    cpdef sum(self, L):
        r"""
        Efficiently computes the sum of a sequence of
        :class:`~sage.numerical.linear_functions.LinearFunction` elements

        INPUT:

        - ``mip`` -- the :class:`MixedIntegerLinearProgram` parent.

        - ``L`` -- list of
          :class:`~sage.numerical.linear_functions.LinearFunction` instances.

        .. NOTE::

            The use of the regular ``sum`` function is not recommended
            as it is much less efficient than this one

        EXAMPLES::

            sage: p = MixedIntegerLinearProgram(solver='GLPK')
            sage: v = p.new_variable(nonnegative=True)

        The following command::

            sage: s = p.sum(v[i] for i in range(90))

        is much more efficient than::

            sage: s = sum(v[i] for i in range(90))
        """
        d = {}
        for v in L:
            for id,coeff  in v.iteritems():
                d[id] = coeff + d.get(id,0)
        return self.linear_functions_parent()(d)

    def get_backend(self):
        r"""
        Returns the backend instance used.

        This might be useful when access to additional functions provided by
        the backend is needed.

        EXAMPLES:

        This example uses the simplex algorithm and prints information::

            sage: p = MixedIntegerLinearProgram(solver="GLPK")
            sage: x, y = p[0], p[1]
            sage: p.add_constraint(2*x + 3*y, max=6)
            sage: p.add_constraint(3*x + 2*y, max=6)
            sage: p.set_objective(x + y + 7)
            sage: b = p.get_backend()
            sage: b.solver_parameter("simplex_or_intopt", "simplex_only")
            sage: b.solver_parameter("verbosity_simplex", "GLP_MSG_ALL")
            sage: ans = p.solve()
            GLPK Simplex Optimizer...
            2 rows, 2 columns, 4 non-zeros
            *     0: obj =   7.000000000e+00 inf =   0.000e+00 (2)
            *     2: obj =   9.400000000e+00 inf =   0.000e+00 (0)
            OPTIMAL LP SOLUTION FOUND
            sage: ans # rel tol 1e-5
            9.4
        """
        return self._backend

    def get_objective_value(self):
        """
        Return the value of the objective function.

        .. NOTE::

           Behaviour is undefined unless ``solve`` has been called before.

        EXAMPLES::

            sage: p = MixedIntegerLinearProgram(solver="GLPK")
            sage: x, y = p[0], p[1]
            sage: p.add_constraint(2*x + 3*y, max=6)
            sage: p.add_constraint(3*x + 2*y, max=6)
            sage: p.set_objective(x + y + 7)
            sage: p.solve()  # rel tol 1e-5
            9.4
            sage: p.get_objective_value()  # rel tol 1e-5
            9.4
        """
        return self._backend.get_objective_value()

    def best_known_objective_bound(self):
        r"""
        Return the value of the currently best known bound.

        This method returns the current best upper (resp. lower) bound
        on the optimal value of the objective function in a
        maximization (resp. minimization) problem. It is equal to the
        output of :meth:`get_objective_value` if the MILP found an
        optimal solution, but it can differ if it was interrupted
        manually or after a time limit (cf :meth:`solver_parameter`).

        .. NOTE::

           Has no meaning unless ``solve`` has been called before.

        EXAMPLES::

            sage: # needs sage.graphs
            sage: g = graphs.CubeGraph(9)
            sage: p = MixedIntegerLinearProgram(solver="GLPK")
            sage: p.solver_parameter("mip_gap_tolerance",100)
            sage: b = p.new_variable(binary=True)
            sage: p.set_objective(p.sum(b[v] for v in g))
            sage: for v in g:
            ....:     p.add_constraint(b[v] + p.sum(b[u] for u in g.neighbors(v)) <= 1)
            sage: p.add_constraint(b[v] == 1)  # Force an easy non-0 solution
            sage: p.solve() # rel tol 100
            1.0
            sage: p.best_known_objective_bound()  # random
            48.0
        """
        return self._backend.best_known_objective_bound()

    def get_relative_objective_gap(self):
        r"""
        Return the relative objective gap of the best known solution.

        For a minimization problem, this value is computed by
        `(\texttt{bestinteger} - \texttt{bestobjective}) / (1e-10 +
        |\texttt{bestobjective}|)`, where ``bestinteger`` is the value returned
        by :meth:`~MixedIntegerLinearProgram.get_objective_value` and
        ``bestobjective`` is the value returned by
        :meth:`~MixedIntegerLinearProgram.best_known_objective_bound`. For a
        maximization problem, the value is computed by `(\texttt{bestobjective}
        - \texttt{bestinteger}) / (1e-10 + |\texttt{bestobjective}|)`.

        .. NOTE::

           Has no meaning unless ``solve`` has been called before.

        EXAMPLES::

            sage: # needs sage.graphs
            sage: g = graphs.CubeGraph(9)
            sage: p = MixedIntegerLinearProgram(solver="GLPK")
            sage: p.solver_parameter("mip_gap_tolerance",100)
            sage: b = p.new_variable(binary=True)
            sage: p.set_objective(p.sum(b[v] for v in g))
            sage: for v in g:
            ....:     p.add_constraint(b[v] + p.sum(b[u] for u in g.neighbors(v)) <= 1)
            sage: p.add_constraint(b[v] == 1)  # Force an easy non-0 solution
            sage: p.solve() # rel tol 100
            1.0
            sage: p.get_relative_objective_gap()  # random
            46.99999999999999

        TESTS:

        Just make sure that the variable *has* been defined, and is not just
        undefined::

            sage: p.get_relative_objective_gap() > 1                                    # needs sage.graphs
            True
        """
        return self._backend.get_relative_objective_gap()

    def interactive_lp_problem(self,form='standard'):
        r"""
        Returns an InteractiveLPProblem and, if available, a basis.

        INPUT:

        - ``form`` -- (default: ``"standard"``) a string specifying return type: either
          ``None``, or ``"std"`` or ``"standard"``, respectively returns an instance of
          :class:`InteractiveLPProblem` or of :class:`InteractiveLPProblemStandardForm`

        OUTPUT:

        A 2-tuple consists of an instance of class :class:`InteractiveLPProblem` or
        :class:`InteractiveLPProblemStandardForm` that is constructed based on a given
        :class:`MixedIntegerLinearProgram`, and a list of basic
        variables (the basis) if standard form is chosen (by default), otherwise ``None``.

        All variables must have 0 as lower bound and no upper bound.

        EXAMPLES::

            sage: p = MixedIntegerLinearProgram(names=['m'], solver="GLPK")
            sage: x = p.new_variable(nonnegative=True)
            sage: y = p.new_variable(nonnegative=True, name='n')
            sage: v = p.new_variable(nonnegative=True)
            sage: p.add_constraint(x[0] + x[1] - 7*y[0] + v[0] <= 2, name='K')
            sage: p.add_constraint(x[1] + 2*y[0] - v[0] <= 3)
            sage: p.add_constraint(5*x[0] + y[0] <= 21, name='L')
            sage: p.set_objective(2*x[0] + 3*x[1] + 4*y[0] + 5*v[0])
            sage: lp, basis = p.interactive_lp_problem()
            sage: basis
            ['K', 'w_1', 'L']
            sage: lp.constraint_coefficients()
            [ 1.0  1.0 -7.0  1.0]
            [ 0.0  1.0  2.0 -1.0]
            [ 5.0  0.0  1.0  0.0]
            sage: lp.b()
            (2.0, 3.0, 21.0)
            sage: lp.objective_coefficients()
            (2.0, 3.0, 4.0, 5.0)
            sage: lp.decision_variables()
            (m_0, m_1, n_0, x_3)
            sage: view(lp) #not tested
            sage: d = lp.dictionary(*basis)
            sage: view(d) #not tested

        TESTS::

            sage: b = p.get_backend()
            sage: import sage.numerical.backends.glpk_backend as backend
            sage: b.solver_parameter(backend.glp_simplex_or_intopt, backend.glp_simplex_only)
            sage: b.solve()
            0
            sage: lp2, basis2 = p.interactive_lp_problem()
            sage: set(basis2)
            {'n_0', 'w_1', 'x_3'}
            sage: d2 = lp2.dictionary(*basis2)
            sage: d2.is_optimal()
            True
            sage: view(d2) #not tested

            sage: lp3, _ = p.interactive_lp_problem(form=None)
            sage: lp3.constraint_coefficients()
            [ 1.0  1.0 -7.0  1.0]
            [ 0.0  1.0  2.0 -1.0]
            [ 5.0  0.0  1.0  0.0]
            sage: lp3.b()
            (2.0, 3.0, 21.0)
            sage: lp3.objective_coefficients()
            (2.0, 3.0, 4.0, 5.0)
            sage: lp3.decision_variables()
            (m_0, m_1, n_0, x_3)
            sage: view(lp3) #not tested
        """
        back_end = self.get_backend()
        for i in range(self.number_of_variables()):
            if back_end.variable_lower_bound(i) != 0:
                raise ValueError('Problem variables must have 0 as lower bound')
            if back_end.variable_upper_bound(i) is not None:
                raise ValueError('Problem variables must not have upper bound')

        # Construct 'A'
        coef_matrix = []
        for constraint in self.constraints():
            coef_row = [0] * self.number_of_variables()
            for index, value in zip(constraint[1][0],constraint[1][1]):
                coef_row[index] = value
            coef_matrix.append(coef_row)

        # Construct 'b'
        upper_bound_vector = [c[2] for c in self.constraints()]

        # Raise exception if exist lower bound
        for constraint in self.constraints():
            if constraint[0] is not None:
                raise ValueError('Problem constraints cannot have lower bounds')

        # Construct 'c'
        def get_obj_coef(i):
            return back_end.objective_coefficient(i)
        objective_coefs_vector = [get_obj_coef(i) for i in range(self.number_of_variables())]

        def format(name, prefix, index):
            if name:
                return name.replace('[','_').strip(']')
            else:
                return prefix + '_' + str(index)

        # Construct 'x'
        var_names = [format(back_end.col_name(i), 'x', i) for i in range(back_end.ncols())]

        A = coef_matrix
        b = upper_bound_vector
        c = objective_coefs_vector
        x = var_names

        if form is None:
            from sage.numerical.interactive_simplex_method import InteractiveLPProblem
            return InteractiveLPProblem(A, b, c, x), None
        elif form == 'standard' or form == 'std':
            # Construct slack names
            slack_names = [format(back_end.row_name(i), 'w', i) for i in range(back_end.nrows())]
            w = slack_names
            from sage.numerical.interactive_simplex_method import InteractiveLPProblemStandardForm
            lp = InteractiveLPProblemStandardForm(A, b, c, x, slack_variables=w)
            basic_variables = []
            for i, e in enumerate(lp.x()):
                if back_end.is_variable_basic(i):
                    basic_variables.append(str(e))
                elif not back_end.is_variable_nonbasic_at_lower_bound(i):
                    raise ValueError('Invalid column status')
            for i, e in enumerate(lp.slack_variables()):
                if back_end.is_slack_variable_basic(i):
                    basic_variables.append(str(e))
                elif not back_end.is_slack_variable_nonbasic_at_lower_bound(i):
                    raise ValueError('Invalid row status')
            return lp, basic_variables
        else:
            raise ValueError('Form of interactive_lp_problem must be either None or \'standard\'')


class MIPSolverException(RuntimeError):
    r"""
    Exception raised when the solver fails.

    EXAMPLES::

        sage: from sage.numerical.mip import MIPSolverException
        sage: e = MIPSolverException("Error")
        sage: e
        MIPSolverException('Error'...)
        sage: print(e)
        Error

    TESTS:

    No continuous solution::

        sage: p = MixedIntegerLinearProgram(solver="GLPK")
        sage: v = p.new_variable(nonnegative=True)
        sage: p.add_constraint(v[0], max=5.5)
        sage: p.add_constraint(v[0], min=7.6)
        sage: p.set_objective(v[0])

    Tests of GLPK's Exceptions::

        sage: p.solve()
        Traceback (most recent call last):
        ...
        MIPSolverException: GLPK: Problem has no feasible solution

    No integer solution::

        sage: p = MixedIntegerLinearProgram(solver="GLPK")
        sage: v = p.new_variable(nonnegative=True)
        sage: p.add_constraint(v[0], max=5.6)
        sage: p.add_constraint(v[0], min=5.2)
        sage: p.set_objective(v[0])
        sage: p.set_integer(v)

    Tests of GLPK's Exceptions::

        sage: p.solve()
        Traceback (most recent call last):
        ...
        MIPSolverException: GLPK: Problem has no feasible solution
    """
    pass


cdef class MIPVariable(FiniteFamily):
    r"""
    ``MIPVariable`` is a variable used by the class
    ``MixedIntegerLinearProgram``.

    .. WARNING::

        You should not instantiate this class directly. Instead, use
        :meth:`MixedIntegerLinearProgram.new_variable`.
    """
    def __init__(self, mip, vtype, name="", lower_bound=0, upper_bound=None,
                 indices=None):
        r"""
        Constructor for ``MIPVariable``.

        INPUT:

        - ``parent`` -- :class:`MIPVariableParent`. The parent of the
          MIP variable.

        - ``mip`` -- :class:`MixedIntegerLinearProgram`. The
          underlying linear program.

        - ``vtype`` (integer) -- Defines the type of the variables
          (default is ``REAL``, i.e., ``vtype=-1``).

        - ``name`` -- A name for the ``MIPVariable``.

        - ``lower_bound``, ``upper_bound`` -- lower bound and upper
          bound on the variable. Set to ``None`` to indicate that the
          variable is unbounded.

        - ``indices`` -- (optional) an iterable of keys; components
           corresponding to these keys are created in order,
           and access to components with other keys will raise an
           error; otherwise components of this variable can be
           indexed by arbitrary keys and are created dynamically
           on access

        For more information, see the method
        ``MixedIntegerLinearProgram.new_variable``.

        EXAMPLES::

            sage: p = MixedIntegerLinearProgram(solver='GLPK')
            sage: p.new_variable(nonnegative=True)
            MIPVariable with 0 real components, >= 0

        """
        super().__init__({})
        self._p = mip
        self._vtype = vtype
        self._lower_bound = lower_bound
        self._upper_bound = upper_bound
        self._name = name
        if indices is not None:
            for i in indices:
                self[i]                   # creates component
        self._keys = indices

    def __copy__(self):
        r"""
        Returns a copy of ``self``.

        EXAMPLES::

            sage: p = MixedIntegerLinearProgram(solver='GLPK')
            sage: pv = p.new_variable(nonnegative=True)
            sage: pv[0]
            x_0
            sage: pvc = copy(pv)
            sage: pvc[0]
            x_0
            sage: pv[1]
            x_1
            sage: pvc[1]
            x_2
            sage: p.number_of_variables()
            3
        """
        return self.copy_for_mip(self.mip())

    def __deepcopy__(self, memo={}):
        r"""
        Returns a copy of ``self``.

        EXAMPLES::

            sage: p = MixedIntegerLinearProgram(solver='GLPK')
            sage: pv = p.new_variable(nonnegative=True)
            sage: pv[0]
            x_0
            sage: pvc = deepcopy(pv)
            sage: pvc[0]
            x_0
            sage: pv[1]
            x_1
            sage: pvc[1]
            x_2
            sage: p.number_of_variables()
            3
        """
        return self.copy_for_mip(self.mip())

    def __getitem__(self, i):
        r"""
        Returns the variable component corresponding to the key.

        Returns the component asked.

        Otherwise, if ``self`` was created with indices=None,
        creates the component.

        EXAMPLES:

        Dynamic indices::

            sage: p = MixedIntegerLinearProgram(solver='GLPK')
            sage: v = p.new_variable(nonnegative=True)
            sage: p.set_objective(v[0] + v[1])
            sage: v[0]
            x_0

        Static indices::

            sage: p = MixedIntegerLinearProgram()
            sage: x = p.new_variable(indices=range(7))
            sage: p.number_of_variables()
            7
            sage: x[3]
            x_3
            sage: x[11]
            Traceback (most recent call last):
            ...
            IndexError: 11 does not index a component of MIPVariable with 7 real components

        Indices can be more than just integers::

            sage: p = MixedIntegerLinearProgram()
            sage: indices = ( (i,j) for i in range(6) for j in range(4) )
            sage: x = p.new_variable(indices=indices)
            sage: p.number_of_variables()
            24
            sage: x[(2, 3)]
            x_11

        TESTS:

        An empty list of static indices gives an error on every component access;
        it is different from passing ``indices=None`` (the default) on init. ::

            sage: p = MixedIntegerLinearProgram()
            sage: x = p.new_variable(indices=[])
            sage: x[0]
            Traceback (most recent call last):
            ...
            IndexError: 0 does not index a component of MIPVariable with 0 real components

        """
        cdef int j
        if i in self._dictionary:
            return self._dictionary[i]
        if self._keys is not None:
            raise IndexError("{} does not index a component of {}".format(i, self))
        zero = self._p._backend.zero()
        name = self._name + "[" + str(i) + "]" if self._name else None

        j = self._p._backend.add_variable(
            lower_bound=self._lower_bound,
            upper_bound=self._upper_bound,
            binary=(self._vtype == self._p.__BINARY),
            continuous=(self._vtype == self._p.__REAL),
            integer=(self._vtype == self._p.__INTEGER),
            obj=zero,
            name=name)
        v = self._p.linear_functions_parent()({j : 1})
        self._p._variables[v] = j
        self._dictionary[i] = v
        return v

    def copy_for_mip(self, mip):
        r"""
        Returns a copy of ``self`` suitable for a new :class:`MixedIntegerLinearProgram`
        instance ``mip``.

        For this to make sense, ``mip`` should have been obtained as a copy of
        ``self.mip()``.

        EXAMPLES::

            sage: p = MixedIntegerLinearProgram(solver='GLPK')
            sage: pv = p.new_variable(nonnegative=True)
            sage: pv[0]
            x_0
            sage: q = copy(p)
            sage: qv = pv.copy_for_mip(q)
            sage: pv[77]
            x_1
            sage: p.number_of_variables()
            2
            sage: q.number_of_variables()
            1
            sage: qv[33]
            x_1
            sage: p.number_of_variables()
            2
            sage: q.number_of_variables()
            2

            sage: p = MixedIntegerLinearProgram(solver='GLPK')
            sage: pv = p.new_variable(indices=[3, 7])
            sage: q = copy(p)
            sage: qv = pv.copy_for_mip(q)
            sage: qv[3]
            x_0
            sage: qv[5]
            Traceback (most recent call last):
            ...
            IndexError: 5 does not index a component of MIPVariable with 2 real components

        """
        cdef MIPVariable cp = type(self)(mip, self._vtype, self._name,
                                         self._lower_bound, self._upper_bound)
        cp._dictionary = copy(self._dictionary)
        cp._keys = self._keys
        return cp

    def set_min(self, min):
        r"""
        Sets a lower bound on the variable.

        INPUT:

        - ``min`` -- a lower bound, or ``None`` to mean that the variable is
          unbounded.

        EXAMPLES::

            sage: p = MixedIntegerLinearProgram(solver='GLPK')
            sage: v = p.new_variable(real=True, nonnegative=True)
            sage: p.get_min(v)
            0
            sage: p.get_min(v[0])
            0.0
            sage: p.set_min(v,4)
            sage: p.get_min(v)
            4
            sage: p.get_min(v[0])
            4.0

        TESTS:

        Test that :issue:`20462` is fixed::

            sage: p.<x,y> = MixedIntegerLinearProgram()
            sage: x[0], y[0]
            (x_0, x_1)
            sage: x.set_min(42)
            sage: p.get_min(y[0]) is None
            True

        """
        self._lower_bound = min
        for v in self._dictionary.values():
            self._p.set_min(v,min)

    def set_max(self, max):
        r"""
        Sets an upper bound on the variable.

        INPUT:

        - ``max`` -- an upper bound, or ``None`` to mean that the variable is
          unbounded.

        EXAMPLES::

            sage: p = MixedIntegerLinearProgram(solver='GLPK')
            sage: v = p.new_variable(real=True, nonnegative=True)
            sage: p.get_max(v)
            sage: p.get_max(v[0])
            sage: p.set_max(v,4)
            sage: p.get_max(v)
            4
            sage: p.get_max(v[0])
            4.0

        TESTS:

        Test that :issue:`20462` is fixed::

            sage: p.<x,y> = MixedIntegerLinearProgram()
            sage: x[0], y[0]
            (x_0, x_1)
            sage: x.set_max(42)
            sage: p.get_max(y[0]) is None
            True
        """
        self._upper_bound = max
        for v in self._dictionary.values():
            self._p.set_max(v,max)

    def _repr_(self):
        r"""
        Returns a representation of self.

        EXAMPLES::

            sage: p = MixedIntegerLinearProgram(solver='GLPK')
            sage: v = p.new_variable()
            sage: v
            MIPVariable with 0 real components
            sage: x = p.new_variable(integer=True, nonnegative=True, name="x")
            sage: x[0]
            x_0
            sage: x
            MIPVariable x with 1 integer component, >= 0
            sage: x[1]
            x_1
            sage: x
            MIPVariable x with 2 integer components, >= 0
            sage: y = p.new_variable(real=True,  name="y", indices=range(5))
            sage: y.set_min(0)
            sage: y.set_max(17)
            sage: y
            MIPVariable y with 5 real components, >= 0, <= 17
            sage: z = p.new_variable(binary=True, name="z", indices=range(7))
            sage: z
            MIPVariable z with 7 binary components
        """
        s = 'MIPVariable{0} with {1} {2} component{3}'.format(
            " " + self._name if self._name else "",
            len(self._dictionary),
            {0:"binary", -1:"real", 1:"integer"}[self._vtype],
            "s" if len(self._dictionary) != 1 else "")
        if (self._vtype != 0) and (self._lower_bound is not None):
            s += ', >= {0}'.format(self._lower_bound)
        if (self._vtype != 0) and (self._upper_bound is not None):
            s += ', <= {0}'.format(self._upper_bound)
        return s

    def keys(self):
        r"""
        Return the keys already defined in the dictionary.

        EXAMPLES::

            sage: p = MixedIntegerLinearProgram(solver='GLPK')
            sage: v = p.new_variable(nonnegative=True)
            sage: p.set_objective(v[0] + v[1])
            sage: sorted(v.keys())
            [0, 1]
        """
        return self._dictionary.keys()

    def items(self):
        r"""
        Return the pairs (keys, value) contained in the dictionary.

        EXAMPLES::

            sage: p = MixedIntegerLinearProgram(solver='GLPK')
            sage: v = p.new_variable(nonnegative=True)
            sage: p.set_objective(v[0] + v[1])
            sage: sorted(v.items())
            [(0, x_0), (1, x_1)]
        """
        return self._dictionary.items()

    def values(self):
        r"""
        Return the symbolic variables associated to the current dictionary.

        EXAMPLES::

            sage: p = MixedIntegerLinearProgram(solver='GLPK')
            sage: v = p.new_variable(nonnegative=True)
            sage: p.set_objective(v[0] + v[1])
            sage: sorted(v.values(), key=str)
            [x_0, x_1]
        """
        return self._dictionary.values()

    def mip(self):
        r"""
        Returns the :class:`MixedIntegerLinearProgram` in which ``self`` is a variable.

        EXAMPLES::

            sage: p = MixedIntegerLinearProgram(solver='GLPK')
            sage: v = p.new_variable(nonnegative=True)
            sage: p == v.mip()
            True
        """
        return self._p

    def __mul__(left, right):
        """
        Multiply ``left`` with ``right``.

        EXAMPLES::

            sage: p = MixedIntegerLinearProgram(solver='GLPK')
            sage: v = p.new_variable()
            sage: m = matrix([[1,2], [3,4]])
            sage: v * m
            (1.0, 2.0)*x_0 + (3.0, 4.0)*x_1
            sage: m * v
            (1.0, 3.0)*x_0 + (2.0, 4.0)*x_1

            sage: p = MixedIntegerLinearProgram(solver='PPL')
            sage: v = p.new_variable()
            sage: m = matrix([[1,1/2], [2/3,3/4]])
            sage: v * m
            (1, 1/2)*x_0 + (2/3, 3/4)*x_1
            sage: m * v
            (1, 2/3)*x_0 + (1/2, 3/4)*x_1
        """
        if isinstance(left, MIPVariable):
            if not is_Matrix(right):
                return NotImplemented
            return (<MIPVariable> left)._matrix_rmul_impl(right)
        else:
            if not is_Matrix(left):
                return NotImplemented
            return (<MIPVariable> right)._matrix_lmul_impl(left)

    cdef _matrix_rmul_impl(self, m):
        """
        Implement the action of a matrix multiplying from the right.
        """
        result = dict()
        for i, row in enumerate(m.rows()):
            x = self[i]
            x_index, = x.dict().keys()
            result[x_index] = row
        from sage.modules.free_module import FreeModule
        V = FreeModule(self._p.base_ring(), m.ncols())
        T = self._p.linear_functions_parent().tensor(V)
        return T(result)

    cdef _matrix_lmul_impl(self, m):
        """
        Implement the action of a matrix multiplying from the left.
        """
        result = {}
        for i, col in enumerate(m.columns()):
            x = self[i]
            x_index, = x.dict().keys()
            result[x_index] = col
        from sage.modules.free_module import FreeModule
        V = FreeModule(self._p.base_ring(), m.nrows())
        T = self._p.linear_functions_parent().tensor(V)
        return T(result)<|MERGE_RESOLUTION|>--- conflicted
+++ resolved
@@ -1899,11 +1899,7 @@
 
         - ``name`` -- A name for the constraint.
 
-<<<<<<< HEAD
-        - ``return_indices`` -- boolean (default: False),
-=======
         - ``return_indices`` -- boolean (default: ``False``),
->>>>>>> 038f6f1f
           whether to return the indices of the added constraints.
 
         OUTPUT:
