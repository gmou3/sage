--- conflicted
+++ resolved
@@ -16,11 +16,7 @@
 
     -  ``code`` -- str
 
-<<<<<<< HEAD
-    -  ``preparse`` -- bool (default: True); if True, run
-=======
     -  ``preparse`` -- bool (default: ``True``); if True, run
->>>>>>> 038f6f1f
        expression through the Sage preparser.
 
 
