--- conflicted
+++ resolved
@@ -39,11 +39,7 @@
 
     - ``docstring`` -- string; a ReST-formatted docstring
 
-<<<<<<< HEAD
-    - ``format`` -- string (default: 'html') -- either 'html' or
-=======
     - ``format`` -- string (default: 'html'); either 'html' or
->>>>>>> 038f6f1f
       'text'
 
     OUTPUT:
