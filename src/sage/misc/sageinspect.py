r"""
Inspect Python, Sage, and Cython objects

This module extends parts of Python's inspect module to Cython objects.

EXAMPLES::

    sage: from sage.misc.sageinspect import *

Test introspection of modules defined in Python and Cython files:

Cython modules::

    sage: sage_getfile(sage.rings.rational)
    '.../rational.pyx'
    sage: sage_getdoc(sage.rings.rational).lstrip()
    'Rational Numbers...'
    sage: sage_getsource(sage.rings.rational)
    '# distutils: ...Rational Numbers...'

Python modules::

    sage: sage_getfile(sage.misc.sageinspect)
    '.../sageinspect.py'
    sage: print(sage_getdoc(sage.misc.sageinspect).lstrip()[:40])
    Inspect Python, Sage, and Cython objects
    sage: sage_getsource(sage.misc.sageinspect).lstrip()[5:-1]
    'Inspect Python, Sage, and Cython objects...'

Test introspection of classes defined in Python and Cython files:

Cython classes::

    sage: sage_getfile(sage.rings.rational.Rational)
    '.../rational.pyx'
    sage: sage_getdoc(sage.rings.rational.Rational).lstrip()
    'A rational number...'
    sage: sage_getsource(sage.rings.rational.Rational)
    'cdef class Rational...'

Python classes::

    sage: sage_getfile(BlockFinder)
    '.../sage/misc/sageinspect.py'
    sage: sage_getdoc(BlockFinder).lstrip()[:50]                                        # needs sphinx
    'Provide a "tokeneater()" method to detect the end '
    sage: sage_getsource(BlockFinder)
    'class BlockFinder:...'

Test introspection of functions defined in Python and Cython files:

Cython functions::

    sage: sage_getdef(sage.rings.rational.make_rational, obj_name='mr')
    'mr(s)'
    sage: sage_getfile(sage.rings.rational.make_rational)
    '.../rational.pyx'
    sage: sage_getdoc(sage.rings.rational.make_rational).lstrip()
    'Make a rational number ...'
    sage: sage_getsource(sage.rings.rational.make_rational)
    '@cython.binding(True)\ndef make_rational(s):...'

Python functions::

    sage: sage_getdef(sage.misc.sageinspect.sage_getfile, obj_name='sage_getfile')
    'sage_getfile(obj)'
    sage: sage_getfile(sage.misc.sageinspect.sage_getfile)
    '.../sageinspect.py'
    sage: sage_getdoc(sage.misc.sageinspect.sage_getfile).lstrip()
    'Get the full file name associated to "obj" as a string...'
    sage: sage_getsource(sage.misc.sageinspect.sage_getfile)[4:]
    'sage_getfile(obj):...'

Unfortunately, no argspec is extractable from builtins. Hence, we use a
generic argspec::

    sage: sage_getdef(''.find, 'find')
    'find(*args, **kwds)'
    sage: sage_getdef(str.find, 'find')
    'find(*args, **kwds)'

By :issue:`9976` and :issue:`14017`, introspection also works for interactively
defined Cython code, and with rather tricky argument lines::

    sage: # needs sage.misc.cython
    sage: cython('def foo(unsigned int x=1, a=\')"\', b={not (2+1==3):\'bar\'}, *args, **kwds): return')
    sage: print(sage_getsource(foo))
    def foo(unsigned int x=1, a=')"', b={not (2+1==3):'bar'}, *args, **kwds): return
    sage: sage_getargspec(foo)
    FullArgSpec(args=['x', 'a', 'b'], varargs='args', varkw='kwds', defaults=(1, ')"', {False: 'bar'}), kwonlyargs=[], kwonlydefaults=None, annotations={})

AUTHORS:

- Originally taken from Fernando Perez's IPython
- William Stein: extensive modifications
- William Stein: in :func:`_sage_getargspec_cython`, a modified version of
  ``inspect.getargspec`` from the Python Standard Library, which was taken from
  IPython for use in Sage
- Nick Alexander: extensions, testing
- Simon King: some extension for Cython, generalisation of SageArgSpecVisitor
- Simon King: in :func:`sage_getsourcelines`, if a class has no docstring then let the
  class definition be found starting from the ``__init__`` method.
- Simon King: in :func:`sage_getsourcelines`, get source lines for dynamic classes
- Simon King: in :func:`_sage_getargspec_cython`, return an ``ArgSpec``, fix some bugs
- Simon King (2011-09): added :func:`_sage_getsourcelines_name_with_dot`
- Simon King (2013-02): in :func:`_sage_getargspec_cython`, recognise varargs and
  default values in cython code, and return an ``ArgSpec``
"""

import ast
import inspect
import functools
import os
import tokenize
import re

try:
    import importlib.machinery as import_machinery
except ImportError:
    pass


def is_function_or_cython_function(obj):
    """
    Check whether something is a function.

    This is a variant of :func:`inspect.isfunction`:
    We assume that anything which has a genuine ``__code__``
    attribute (not using ``__getattr__`` overrides) is a function.
    This is meant to support Cython functions.

    Think twice before using this function (or any function from the
    :mod:`inspect` or :mod:`sage.misc.sageinspect` modules).  Most uses of
    :func:`inspect.isfunction` in ordinary library code can be replaced by
    :func:`callable`.

    EXAMPLES::

        sage: from sage.misc.sageinspect import is_function_or_cython_function
        sage: def f(): pass
        sage: is_function_or_cython_function(f)
        True
        sage: is_function_or_cython_function(lambda x:x)
        True
        sage: from sage.categories.coercion_methods import _mul_parent
        sage: is_function_or_cython_function(_mul_parent)
        True
        sage: is_function_or_cython_function(Integer.digits)     # unbound method
        False
        sage: is_function_or_cython_function(Integer(1).digits)  # bound method
        False

    TESTS:

    Verify that ipywidgets can correctly determine signatures of Cython
    functions::

        sage: from ipywidgets.widgets.interaction import signature
        sage: from sage.dynamics.complex_dynamics.mandel_julia_helper import fast_mandelbrot_plot   # needs sage.symbolic
        sage: signature(fast_mandelbrot_plot)  # random                                 # needs sage.symbolic
        <IPython.utils._signatures.Signature object at 0x7f3ec8274e10>
    """
    # We use type(obj) instead of just obj to avoid __getattr__().
    # Some types, like methods, will return the __code__ of the
    # underlying function in __getattr__() but we don't want to
    # detect those as functions.
    return hasattr(type(obj), "__code__")


def isclassinstance(obj):
    r"""
    Check if argument is instance of non built-in class

    INPUT:

    - ``obj`` -- object

    EXAMPLES::

        sage: from sage.misc.sageinspect import isclassinstance
        sage: isclassinstance(int)
        False
        sage: class myclass: pass
        sage: isclassinstance(myclass())
        True
        sage: isclassinstance(myclass)
        False
        sage: class mymetaclass(type): pass
        sage: class myclass2(metaclass=mymetaclass): pass
        sage: isclassinstance(myclass2)
        False
    """
    builtin_mods = {'__builtin__', 'builtins', 'exceptions'}

    return (not inspect.isclass(obj) and
            hasattr(obj, '__class__') and
            hasattr(obj.__class__, '__module__') and
            obj.__class__.__module__ not in builtin_mods and
            # Starting with Cython 3, Cython's builtin types have __module__ set
            # to the shared module names like _cython_3_0_0.
            not (isinstance(obj.__class__.__module__, str) and
                 obj.__class__.__module__.startswith('_cython_')))


# Parse strings of form "File: sage/rings/rational.pyx (starting at line 1080)"
# "\ " protects a space in re.VERBOSE mode.
__embedded_position_re = re.compile(r'''
^                                           # anchor to the beginning of the line
File:\ (?P<FILENAME>.*?)                    # match File: then filename
\ \(starting\ at\ line\ (?P<LINENO>\d+)\)   # match line number
\n?                                         # if there is a newline, eat it
(?P<ORIGINAL>.*)                            # the original docstring is the end
\Z                                          # anchor to the end of the string
''', re.MULTILINE | re.DOTALL | re.VERBOSE)

# Parse Python identifiers
__identifier_re = re.compile(r"^[^\d\W]\w*")


def _extract_embedded_position(docstring):
    r"""
    If docstring has a Cython embedded position, return a tuple
    (original_docstring, filename, line).  If not, return None.

    INPUT: ``docstring`` (string)

    EXAMPLES::

       sage: from sage.misc.sageinspect import _extract_embedded_position
       sage: import inspect
       sage: _extract_embedded_position(inspect.getdoc(var))[1][-21:]                   # needs sage.symbolic
       'sage/calculus/var.pyx'

    TESTS:

    The following has been fixed in :issue:`13916`::

        sage: cython('''cpdef test_funct(x,y): return''')                               # needs sage.misc.cython
        sage: func_doc = inspect.getdoc(test_funct)                                     # needs sage.misc.cython
        sage: with open(_extract_embedded_position(func_doc)[1]) as f:                  # needs sage.misc.cython
        ....:     print(f.read())
        cpdef test_funct(x,y): return

    Ensure that the embedded filename of the compiled function is
    correct.  In particular it should be relative to ``spyx_tmp()`` in
    order for certain documentation functions to work properly.  See
    :issue:`24097`::

        sage: from sage.env import DOT_SAGE
        sage: from sage.misc.sage_ostools import restore_cwd
        sage: with restore_cwd(DOT_SAGE):                                               # needs sage.misc.cython
        ....:     cython('''cpdef test_funct(x,y): return''')
        sage: func_doc = inspect.getdoc(test_funct)                                     # needs sage.misc.cython
        sage: with open(_extract_embedded_position(func_doc)[1]) as f:                  # needs sage.misc.cython
        ....:     print(f.read())
        cpdef test_funct(x,y): return

    """
    try:
        res = __embedded_position_re.search(docstring)
    except TypeError:
        return None

    if res is None:
        return None

    raw_filename = res.group('FILENAME')
    filename = raw_filename

    if not os.path.isabs(filename):
        # Try some common path prefixes for Cython modules built by/for Sage
        # 1) Module in the sage src tree
        # 2) Module compiled by Sage's inline cython() compiler
        from sage.misc.temporary_file import spyx_tmp
        if raw_filename.startswith('sage/'):
            import sage
            try_filenames = [os.path.join(directory, raw_filename[5:])
                             for directory in sage.__path__]
        else:
            try_filenames = []
        try_filenames.append(
            os.path.join(spyx_tmp(), '_'.join(raw_filename.split('_')[:-1]),
                         raw_filename))
        for try_filename in try_filenames:
            if os.path.exists(try_filename):
                filename = try_filename
                break
        # Otherwise we keep the relative path and just hope it's relative to
        # the cwd; otherwise there's no way to be sure.

    lineno = int(res.group('LINENO'))
    original = res.group('ORIGINAL')
    return (original, filename, lineno)


def _extract_embedded_signature(docstring, name):
    r"""
    If docstring starts with the embedded of a method called ``name``, return
    a tuple (original_docstring, argspec).  If not, return (docstring, None).

    See :issue:`17814`.

    INPUT: ``docstring`` (string)

    EXAMPLES::

        sage: from sage.misc.sageinspect import _extract_embedded_signature
        sage: from sage.misc.nested_class import MainClass
        sage: print(_extract_embedded_signature(MainClass.NestedClass.NestedSubClass.dummy.__doc__, 'dummy')[0])
        File: sage/misc/nested_class.pyx (starting at line ...)
        ...
        sage: _extract_embedded_signature(MainClass.NestedClass.NestedSubClass.dummy.__doc__, 'dummy')[1]
        FullArgSpec(args=['self', 'x', 'r'], varargs='args', varkw='kwds', defaults=((1, 2, 3.4),), kwonlyargs=[], kwonlydefaults=None, annotations={})
        sage: _extract_embedded_signature(range.__call__.__doc__, '__call__')
        ('Call self as a function.', None)

    """
    # If there is an embedded signature, it is in the first line
    L = docstring.split(os.linesep, 1)
    firstline = L[0]
    # It is possible that the signature is of the form ClassName.method_name,
    # and thus we need to do the following:
    if name not in firstline:
        return docstring, None
    signature = firstline.split(name, 1)[-1]
    if signature.startswith("(") and signature.endswith(")"):
        docstring = L[1] if len(L) > 1 else ''  # Remove first line, keep the rest
        def_string = "def " + name + signature + ": pass"
        try:
            return docstring, inspect.FullArgSpec(*_sage_getargspec_cython(def_string))
        except SyntaxError:
            docstring = os.linesep.join(L)
    return docstring, None


class BlockFinder:
    """
    Provide a :meth:`tokeneater` method to detect the end of a code block.

    This is the Python library's :class:`inspect.BlockFinder` modified
    to recognize Cython definitions.
    """
    def __init__(self):
        self.indent = 0
        self.islambda = False
        self.started = False
        self.passline = False
        self.last = 1

    def tokeneater(self, type, token, srow_scol, erow_ecol, line):
        srow, scol = srow_scol
        erow, ecol = erow_ecol
        if not self.started:
            # look for the first "(cp)def", "class" or "lambda"
            if token in ("def", "cpdef", "class", "lambda"):
                if token == "lambda":
                    self.islambda = True
                self.started = True
            self.passline = True    # skip to the end of the line
        elif type == tokenize.NEWLINE:
            self.passline = False   # stop skipping when a NEWLINE is seen
            self.last = srow
            if self.islambda:       # lambdas always end at the first NEWLINE
                raise inspect.EndOfBlock
        elif self.passline:
            pass
        elif type == tokenize.INDENT:
            self.indent = self.indent + 1
            self.passline = True
        elif type == tokenize.DEDENT:
            self.indent = self.indent - 1
            # the end of matching indent/dedent pairs end a block
            # (note that this only works for "def"/"class" blocks,
            #  not e.g. for "if: else:" or "try: finally:" blocks)
            if self.indent <= 0:
                raise inspect.EndOfBlock
        elif self.indent == 0 and type not in (tokenize.COMMENT, tokenize.NL):
            # any other token on the same indentation level end the previous
            # block as well, except the pseudo-tokens COMMENT and NL.
            raise inspect.EndOfBlock


def _getblock(lines):
    """
    Extract the block of code at the top of the given list of lines.

    This is the Python library's :func:`inspect.getblock`, except that
    it uses an instance of our custom :class:`BlockFinder`.
    """
    blockfinder = BlockFinder()
    iter_lines = iter(lines)
    tokenizer = tokenize.tokenize

    def readline():
        return next(iter_lines).encode('utf-8')
    try:
        for tok in tokenizer(readline):
            blockfinder.tokeneater(*tok)
    except (inspect.EndOfBlock, IndentationError):
        pass
    return lines[:blockfinder.last]


def _extract_source(lines, lineno):
    r"""
    Given a list of lines or a multiline string and a starting lineno,
    _extract_source returns [source_lines].  [source_lines] is the smallest
    indentation block starting at lineno.

    INPUT:

    - ``lines`` -- string or list of strings
    - ``lineno`` -- positive integer

    EXAMPLES::

        sage: from sage.misc.sageinspect import _extract_source
        sage: s2 = "#hello\n\n  class f():\n    pass\n\n#goodbye"
        sage: _extract_source(s2, 3)
        ['  class f():\n', '    pass\n']
    """
    if lineno < 1:
        raise ValueError("Line numbering starts at 1! (tried to extract line {})".format(lineno))
    lineno -= 1

    if isinstance(lines, str):
        lines = lines.splitlines(True)  # true keeps the '\n'
    if len(lines):
        # Fixes an issue with getblock
        lines[-1] += '\n'

    return _getblock(lines[lineno:])


class SageArgSpecVisitor(ast.NodeVisitor):
    """
    A simple visitor class that walks an abstract-syntax tree (AST)
    for a Python function's argspec.  It returns the contents of nodes
    representing the basic Python types: None, booleans, numbers,
    strings, lists, tuples, and dictionaries.  We use this class in
    :func:`_sage_getargspec_from_ast` to extract an argspec from a
    function's or method's source code.

    EXAMPLES::

        sage: import ast, sage.misc.sageinspect as sms
        sage: visitor = sms.SageArgSpecVisitor()
        sage: visitor.visit(ast.parse('[1,2,3]').body[0].value)
        [1, 2, 3]
        sage: v = visitor.visit(ast.parse("{'a':('e',2,[None,({False:True},'pi')]), 37.0:'temp'}").body[0].value)
        sage: sorted(v.items(), key=lambda x: str(x[0]))
        [(37.0, 'temp'), ('a', ('e', 2, [None, ({False: True}, 'pi')]))]
        sage: v = ast.parse("jc = ['veni', 'vidi', 'vici']").body[0]; v
        <...ast.Assign object at ...>
        sage: attrs = [x for x in dir(v) if not x.startswith('__')]
        sage: '_attributes' in attrs and '_fields' in attrs and 'col_offset' in attrs
        True
        sage: visitor.visit(v.targets[0])
        'jc'
        sage: visitor.visit(v.value)
        ['veni', 'vidi', 'vici']

    """
    def visit_Name(self, node):
        """
        Visit a Python AST :class:`ast.Name` node.

        INPUT:

        - ``node`` -- the node instance to visit

        OUTPUT: ``None``, ``True``, ``False``, or the ``node``'s name as a string

        EXAMPLES::

            sage: import ast, sage.misc.sageinspect as sms
            sage: visitor = sms.SageArgSpecVisitor()
            sage: vis = lambda x: visitor.visit_Name(ast.parse(x).body[0].value)
            sage: [vis(n) for n in ['foo', 'bar']]
            ['foo', 'bar']
            sage: [type(vis(n)) for n in ['foo', 'bar']]
            [<class 'str'>, <class 'str'>]

        """
        return node.id

    def visit_NameConstant(self, node):
        """
        Visit a Python AST :class:`ast.NameConstant` node.

        This is an optimization added in Python 3.4 for the special cases
        of True, False, and None.

        INPUT:

        - ``node`` -- the node instance to visit

        OUTPUT: ``None``, ``True``, ``False``

        EXAMPLES::

            sage: import ast, sage.misc.sageinspect as sms
            sage: visitor = sms.SageArgSpecVisitor()
            sage: vis = lambda x: visitor.visit_NameConstant(ast.parse(x).body[0].value)
            sage: [vis(n) for n in ['True', 'False', 'None']]
            [True, False, None]
            sage: [type(vis(n)) for n in ['True', 'False', 'None']]
            [<class 'bool'>, <class 'bool'>, <class 'NoneType'>]

        """
        return node.value

    def visit_arg(self, node):
        r"""
        Visit a Python AST :class:`ast.arg` node.

        This node type is only on Python 3, where function arguments are
        more complex than just an identifier (e.g. they may also include
        annotations).

        For now we simply return the argument identifier as a string.

        INPUT:

        - ``node`` -- the node instance to visit

        OUTPUT: the argument name

        EXAMPLES::

            sage: import ast, sage.misc.sageinspect as sms
            sage: s = "def f(a, b=2, c={'a': [4, 5.5, False]}, d=(None, True)):\n    return"
            sage: visitor = sms.SageArgSpecVisitor()
            sage: args = ast.parse(s).body[0].args.args
            sage: [visitor.visit_arg(n) for n in args]
            ['a', 'b', 'c', 'd']

        """
        return node.arg

    def visit_Num(self, node):
        """
        Visit a Python AST :class:`ast.Num` node.

        INPUT:

        - ``node`` -- the node instance to visit

        OUTPUT: the number the ``node`` represents

        EXAMPLES::

            sage: import ast, sage.misc.sageinspect as sms
            sage: visitor = sms.SageArgSpecVisitor()
            sage: vis = lambda x: visitor.visit_Num(ast.parse(x).body[0].value)
            sage: [vis(n) for n in ['123', '0.0']]
            [123, 0.0]

        .. NOTE::

            On Python 3 negative numbers are parsed first, for some reason, as
            a UnaryOp node.
        """
        return node.value

    def visit_Str(self, node):
        r"""
        Visit a Python AST :class:`ast.Str` node.

        INPUT:

        - ``node`` -- the node instance to visit

        OUTPUT: the string the ``node`` represents

        EXAMPLES::

            sage: import ast, sage.misc.sageinspect as sms
            sage: visitor = sms.SageArgSpecVisitor()
            sage: vis = lambda x: visitor.visit_Str(ast.parse(x).body[0].value)
            sage: [vis(s) for s in ['"abstract"', "'syntax'", r'''r"tr\ee"''']]
            ['abstract', 'syntax', 'tr\\ee']

        """
        return node.value

    def visit_List(self, node):
        """
        Visit a Python AST :class:`ast.List` node.

        INPUT:

        - ``node`` -- the node instance to visit

        OUTPUT: the list the ``node`` represents

        EXAMPLES::

            sage: import ast, sage.misc.sageinspect as sms
            sage: visitor = sms.SageArgSpecVisitor()
            sage: vis = lambda x: visitor.visit_List(ast.parse(x).body[0].value)
            sage: [vis(l) for l in ['[]', "['s', 't', 'u']", '[[e], [], [pi]]']]
            [[], ['s', 't', 'u'], [['e'], [], ['pi']]]

        """
        return [self.visit(n) for n in node.elts]

    def visit_Tuple(self, node):
        """
        Visit a Python AST :class:`ast.Tuple` node.

        INPUT:

        - ``node`` -- the node instance to visit

        OUTPUT: the tuple the ``node`` represents

        EXAMPLES::

            sage: import ast, sage.misc.sageinspect as sms
            sage: visitor = sms.SageArgSpecVisitor()
            sage: vis = lambda x: visitor.visit_Tuple(ast.parse(x).body[0].value)
            sage: [vis(t) for t in ['()', '(x,y)', '("Au", "Al", "Cu")']]
            [(), ('x', 'y'), ('Au', 'Al', 'Cu')]

        """
        return tuple(self.visit(n) for n in node.elts)

    def visit_Dict(self, node):
        """
        Visit a Python AST :class:`ast.Dict` node.

        INPUT:

        - ``node`` -- the node instance to visit

        OUTPUT: the dictionary the ``node`` represents

        EXAMPLES::

            sage: import ast, sage.misc.sageinspect as sms
            sage: visitor = sms.SageArgSpecVisitor()
            sage: vis = lambda x: visitor.visit_Dict(ast.parse(x).body[0].value)
            sage: v = [vis(d) for d in ['{}', "{1:one, 'two':2, other:bother}"]]
            sage: [sorted(d.items(), key=lambda x: str(x[0])) for d in v]
            [[], [(1, 'one'), ('other', 'bother'), ('two', 2)]]

        """
        d = {}
        for k, v in zip(node.keys, node.values):
            d[self.visit(k)] = self.visit(v)
        return d

    def visit_BoolOp(self, node):
        """
        Visit a Python AST :class:`ast.BoolOp` node.

        INPUT:

        - ``node`` -- the node instance to visit

        OUTPUT: the result that ``node`` represents

        EXAMPLES::

            sage: import ast, sage.misc.sageinspect as sms
            sage: visitor = sms.SageArgSpecVisitor()
            sage: vis = lambda x: visitor.visit(ast.parse(x).body[0].value)
            sage: [vis(d) for d in ['True and 1', 'False or 3 or None', '3 and 4']] #indirect doctest
            [1, 3, 4]

        """
        op = node.op.__class__.__name__
        L = list(node.values)
        out = self.visit(L.pop(0))
        if op == 'And':
            while L:
                next = self.visit(L.pop(0))
                out = out and next
            return out
        if op == 'Or':
            while L:
                next = self.visit(L.pop(0))
                out = out or next
            return out

    def visit_Compare(self, node):
        """
        Visit a Python AST :class:`ast.Compare` node.

        INPUT:

        - ``node`` -- the node instance to visit

        OUTPUT: the result that ``node`` represents

        EXAMPLES::

            sage: import ast, sage.misc.sageinspect as sms
            sage: visitor = sms.SageArgSpecVisitor()
            sage: vis = lambda x: visitor.visit_Compare(ast.parse(x).body[0].value)
            sage: [vis(d) for d in ['1<2==2!=3', '1==1>2', '1<2>1', '1<3<2<4']]
            [True, False, True, False]

        """
        left = self.visit(node.left)
        ops = list(node.ops)
        comparators = list(node.comparators)  # the things to be compared with.
        while ops:
            op = ops.pop(0).__class__.__name__
            right = self.visit(comparators.pop(0))
            if op == 'Lt':
                if not left < right:
                    return False
            elif op == 'LtE':
                if not left <= right:
                    return False
            elif op == 'Gt':
                if not left > right:
                    return False
            elif op == 'GtE':
                if not left >= right:
                    return False
            elif op == 'Eq':
                if not left == right:
                    return False
            elif op == 'NotEq':
                if not left != right:
                    return False
            left = right
        return True

    def visit_BinOp(self, node):
        """
        Visit a Python AST :class:`ast.BinOp` node.

        INPUT:

        - ``node`` -- the node instance to visit

        OUTPUT: the result that ``node`` represents

        EXAMPLES::

            sage: import ast, sage.misc.sageinspect as sms
            sage: visitor = sms.SageArgSpecVisitor()
            sage: vis = lambda x: visitor.visit(ast.parse(x).body[0].value)
            sage: [vis(d) for d in ['(3+(2*4))', '7|8', '5^3', '7/3', '7//3', '3<<4']] #indirect doctest
            [11, 15, 6, 2.3333333333333335, 2, 48]

        """
        op = node.op.__class__.__name__
        if op == 'Add':
            return self.visit(node.left) + self.visit(node.right)
        if op == 'Mult':
            return self.visit(node.left) * self.visit(node.right)
        if op == 'BitAnd':
            return self.visit(node.left) & self.visit(node.right)
        if op == 'BitOr':
            return self.visit(node.left) | self.visit(node.right)
        if op == 'BitXor':
            return self.visit(node.left) ^ self.visit(node.right)
        if op == 'Div':
            return self.visit(node.left) / self.visit(node.right)
        if op == 'Eq':
            return self.visit(node.left) == self.visit(node.right)
        if op == 'FloorDiv':
            return self.visit(node.left) // self.visit(node.right)
        if op == 'NotEq':
            return self.visit(node.left) != self.visit(node.right)
        if op == 'NotIn':
            return self.visit(node.left) not in self.visit(node.right)
        if op == 'Pow':
            return self.visit(node.left) ** self.visit(node.right)
        if op == 'RShift':
            return self.visit(node.left) >> self.visit(node.right)
        if op == 'LShift':
            return self.visit(node.left) << self.visit(node.right)
        if op == 'Sub':
            return self.visit(node.left) - self.visit(node.right)
        if op == 'Gt':
            return self.visit(node.left) > self.visit(node.right)
        if op == 'GtE':
            return self.visit(node.left) >= self.visit(node.right)
        if op == 'In':
            return self.visit(node.left) in self.visit(node.right)
        if op == 'Is':
            return self.visit(node.left) is self.visit(node.right)
        if op == 'IsNot':
            return self.visit(node.left) is not self.visit(node.right)
        if op == 'Lt':
            return self.visit(node.left) < self.visit(node.right)
        if op == 'LtE':
            return self.visit(node.left) <= self.visit(node.right)
        if op == 'Mod':
            return self.visit(node.left) % self.visit(node.right)

    def visit_UnaryOp(self, node):
        """
        Visit a Python AST :class:`ast.BinOp` node.

        INPUT:

        - ``node`` -- the node instance to visit

        OUTPUT: the result that ``node`` represents

        EXAMPLES::

            sage: import ast, sage.misc.sageinspect as sms
            sage: visitor = sms.SageArgSpecVisitor()
            sage: vis = lambda x: visitor.visit_UnaryOp(ast.parse(x).body[0].value)
            sage: [vis(d) for d in ['+(3*2)', '-(3*2)']]
            [6, -6]

        """
        op = node.op.__class__.__name__
        if op == 'Not':
            return not self.visit(node.operand)
        if op == 'UAdd':
            return self.visit(node.operand)
        if op == 'USub':
            return -self.visit(node.operand)


def _grep_first_pair_of_parentheses(s):
    r"""
    Return the first matching pair of parentheses in a code string.

    INPUT:

    - ``s`` -- a string

    OUTPUT:

    A substring of the input, namely the part between the first
    (outmost) matching pair of parentheses (including the
    parentheses).

    Parentheses between single or double quotation marks do not
    count. If no matching pair of parentheses can be found, a
    ``SyntaxError`` is raised.

    EXAMPLES::

        sage: from sage.misc.sageinspect import _grep_first_pair_of_parentheses
        sage: code = 'def foo(a="\'):", b=4):\n    return'
        sage: _grep_first_pair_of_parentheses(code)
        '(a="\'):", b=4)'
        sage: code = 'def foo(a="%s):", \'b=4):\n    return'%("'")
        sage: _grep_first_pair_of_parentheses(code)
        Traceback (most recent call last):
        ...
        SyntaxError: The given string does not contain balanced parentheses

    """
    out = []
    single_quote = False
    double_quote = False
    escaped = False
    level = 0
    for c in s:
        if level > 0:
            out.append(c)
        if c == '(' and not single_quote and not double_quote and not escaped:
            level += 1
        elif c == '"' and not single_quote and not escaped:
            double_quote = not double_quote
        elif c == "'" and not double_quote and not escaped:
            single_quote = not single_quote
        elif c == ')' and not single_quote and not double_quote and not escaped:
            if level == 1:
                return '(' + ''.join(out)
            level -= 1
        elif c == "\\" and (single_quote or double_quote):
            escaped = not escaped
        else:
            escaped = False
    raise SyntaxError("The given string does not contain balanced parentheses")


def _split_syntactical_unit(s):
    """
    Split off a sub-expression from the start of a given string.

    INPUT:

    - ``s`` -- a string

    OUTPUT:

    A pair ``unit, s2``, such that ``unit`` is the string representation of a
    string (single or double quoted) or of a sub-expression surrounded by
    brackets (round, square or curly brackets), or of an identifier, or a
    single character, if none of the above is available. The given string ``s``
    is obtained by appending some whitespace followed by ``s2`` to ``unit``.

    Blank space between the units is removed.

    EXAMPLES::

        sage: from sage.misc.sageinspect import _split_syntactical_unit
        sage: s = "(Hel) lo_1=[)\"!\" ] '''? {world} '''?"
        sage: while s:
        ....:     u, s = _split_syntactical_unit(s)
        ....:     print(u)
        (Hel)
        lo_1
        =
        [)"!"]
        '''? {world} '''
        ?

    If the string ends before the unit is completed (mispatching parentheses
    or missing quotation mark), then a syntax error is raised::

        sage: s = "'''({SAGE}]"
        sage: _split_syntactical_unit(s)
        Traceback (most recent call last):
        ...
        SyntaxError: EOF while scanning string literal
        sage: s = "({SAGE}]"
        sage: _split_syntactical_unit(s)
        Traceback (most recent call last):
        ...
        SyntaxError: Syntactical group starting with '(' did not end with ')'

    Numbers are not recognised::

        sage: _split_syntactical_unit('123')
        ('1', '23')

    TESTS:

    The following was fixed in :issue:`16309`::

        sage: _split_syntactical_unit('()): pass')
        ('()', '): pass')

    """
    s = s.strip()
    if not s:
        return s

    # Split a given string at the next unescaped quotation mark
    def split_string(s, quot):
        escaped = False
        l = len(quot)
        for i in range(len(s)):
            if s[i] == '\\':
                escaped = not escaped
                continue
            if not escaped and s[i:i + l] == quot:
                return s[:i], s[i + l:]
            escaped = False
        raise SyntaxError("EOF while scanning string literal")
    # 1. s is a triple-quoted string
    if s.startswith('"""'):
        a, b = split_string(s[3:], '"""')
        return '"""' + a + '"""', b.strip()
    if s.startswith('r"""'):
        a, b = split_string(s[4:], '"""')
        return 'r"""'+a+'"""', b.strip()
    if s.startswith("'''"):
        a, b = split_string(s[3:], "'''")
        return "'''"+a+"'''", b.strip()
    if s.startswith("r'''"):
        a,b = split_string(s[4:], "'''")
        return "r'''"+a+"'''", b.strip()

    # 2. s is a single-quoted string
    if s.startswith('"'):
        a,b = split_string(s[1:], '"')
        return '"'+a+'"', b.strip()
    if s.startswith("'"):
        a,b = split_string(s[1:], "'")
        return "'"+a+"'", b.strip()
    if s.startswith('r"'):
        a,b = split_string(s[2:], '"')
        return 'r"'+a+'"', b.strip()
    if s.startswith("r'"):
        a,b = split_string(s[2:], "'")
        return "r'"+a+"'", b.strip()

    # 3. s is not a string
    start = s[0]
    out = [start]
    if start == '(':
        stop = ')'
    elif start == '[':
        stop = ']'
    elif start == '{':
        stop = '}'
    elif start == '\\':
        # note that python would raise a syntax error
        # if the line contains anything but whitespace
        # after the backslash. But we assume here that
        # the input is syntactically correct.
        return _split_syntactical_unit(s[1:])
    elif start == '#':
        linebreak = s.index(os.linesep)
        if linebreak == -1:
            return '',''
        return '', s[linebreak:].strip()
    else:
        M = __identifier_re.search(s)
        if M is None:
            return s[0], s[1:].strip()
        return M.group(), s[M.end():].strip()

    s = s[1:]
    while s:
        tmp_group, s = _split_syntactical_unit(s)
        out.append(tmp_group)
        s = s.strip()
        if tmp_group == stop:
            return ''.join(out), s
        elif s.startswith(stop):
            out.append(stop)
            return ''.join(out), s[1:].strip()
    raise SyntaxError("Syntactical group starting with %s did not end with %s" % (repr(start),repr(stop)))


def _sage_getargspec_from_ast(source):
    r"""
    Return an argspec for a Python function or method by compiling its
    source to an abstract-syntax tree (AST) and walking its ``args``
    subtrees with :class:`SageArgSpecVisitor`.  We use this in
    :func:`_sage_getargspec_cython`.

    INPUT:

    - ``source`` -- a string; the function's (or method's) source code
      definition.  The function's body is ignored.

    OUTPUT: an instance of :obj:`inspect.ArgSpec`, i.e., a named tuple

    EXAMPLES::

        sage: import inspect, sage.misc.sageinspect as sms
        sage: from_ast = sms._sage_getargspec_from_ast
        sage: s = "def f(a, b=2, c={'a': [4, 5.5, False]}, d=(None, True)):\n    return"
        sage: from_ast(s)
        FullArgSpec(args=['a', 'b', 'c', 'd'], varargs=None, varkw=None, defaults=(2, {'a': [4, 5.5, False]}, (None, True)), kwonlyargs=[], kwonlydefaults=None, annotations={})
        sage: context = {}
        sage: exec(compile(s, '<string>', 'single'), context)
        sage: inspect.getfullargspec(context['f'])
        FullArgSpec(args=['a', 'b', 'c', 'd'], varargs=None, varkw=None, defaults=(2, {'a': [4, 5.5, False]}, (None, True)), kwonlyargs=[], kwonlydefaults=None, annotations={})
        sage: from_ast(s) == inspect.getfullargspec(context['f'])
        True
        sage: set(from_ast(sms.sage_getsource(x)) == inspect.getfullargspec(x) for x in [factor, identity_matrix, Graph.__init__])                              # needs sage.graphs sage.modules
        {True}

    """
    ast_args = ast.parse(source.lstrip()).body[0].args

    visitor = SageArgSpecVisitor()
    args = [visitor.visit(a) for a in ast_args.args]
    defaults = [visitor.visit(d) for d in ast_args.defaults]

    # vararg and kwarg may be None
    vararg = getattr(ast_args.vararg, 'arg', None)
    kwarg = getattr(ast_args.kwarg, 'arg', None)

    return inspect.FullArgSpec(args, vararg, kwarg,
                               tuple(defaults) if defaults else None,
                               kwonlyargs=[], kwonlydefaults=None, annotations={})


def _sage_getargspec_cython(source):
    r"""
    inspect.getargspec from source code.  That is, get the names and
    default values of a function's arguments.

    INPUT:

    - ``source`` -- a string; the function's (or method's) source code
      definition.  The function's body is ignored. The definition may
      contain type definitions for the function arguments.

    OUTPUT: an instance of :class:`inspect.FullArgSpec`, i.e., a named tuple

    EXAMPLES::

        sage: from sage.misc.sageinspect import _sage_getargspec_cython as sgc
        sage: sgc("cpdef double abc(self, Element x=None, Parent base=0):")
        FullArgSpec(args=['self', 'x', 'base'], varargs=None, varkw=None, defaults=(None, 0), kwonlyargs=[], kwonlydefaults=None, annotations={})
        sage: sgc("def __init__(self, x=None, unsigned int base=0):")
        FullArgSpec(args=['self', 'x', 'base'], varargs=None, varkw=None, defaults=(None, 0), kwonlyargs=[], kwonlydefaults=None, annotations={})
        sage: sgc('def o(p, r={}, *q, **s) except? -1:')
        FullArgSpec(args=['p', 'r'], varargs='q', varkw='s', defaults=({},), kwonlyargs=[], kwonlydefaults=None, annotations={})
        sage: sgc('cpdef how(r=(None, "u:doing?")):')
        FullArgSpec(args=['r'], varargs=None, varkw=None, defaults=((None, 'u:doing?'),), kwonlyargs=[], kwonlydefaults=None, annotations={})
        sage: sgc('def _(x="):"):')
        FullArgSpec(args=['x'], varargs=None, varkw=None, defaults=('):',), kwonlyargs=[], kwonlydefaults=None, annotations={})
        sage: sgc('def f(z = {(1, 2, 3): True}):\n    return z')
        FullArgSpec(args=['z'], varargs=None, varkw=None, defaults=({(1, 2, 3): True},), kwonlyargs=[], kwonlydefaults=None, annotations={})
        sage: sgc('def f(double x, z = {(1, 2, 3): True}):\n    return z')
        FullArgSpec(args=['x', 'z'], varargs=None, varkw=None, defaults=({(1, 2, 3): True},), kwonlyargs=[], kwonlydefaults=None, annotations={})
        sage: sgc('def f(*args): pass')
        FullArgSpec(args=[], varargs='args', varkw=None, defaults=None, kwonlyargs=[], kwonlydefaults=None, annotations={})
        sage: sgc('def f(**args): pass')
        FullArgSpec(args=[], varargs=None, varkw='args', defaults=None, kwonlyargs=[], kwonlydefaults=None, annotations={})

    Some malformed input is detected::

        sage: sgc('def f(x,y')
        Traceback (most recent call last):
        ...
        SyntaxError: Unexpected EOF while parsing argument list
        sage: sgc('def f(*x = 5, z = {(1,2,3): True}): pass')
        Traceback (most recent call last):
        ...
        SyntaxError: invalid ...
        sage: sgc('def f(int *x = 5, z = {(1,2,3): True}): pass')
        Traceback (most recent call last):
        ...
        SyntaxError: Pointer types not allowed in def or cpdef functions
        sage: sgc('def f(x = , z = {(1,2,3): True}): pass')
        Traceback (most recent call last):
        ...
        SyntaxError: Definition of a default argument expected
        sage: sgc('def f(int x = 5, , z = {(1,2,3): True}): pass')
        Traceback (most recent call last):
        ...
        SyntaxError: invalid ...

    TESTS:

    Some input that is malformed in Python 2 but well formed in Cython or
    Python 3 is correctly parsed::

        sage: def dummy_python(self, *args, x=1): pass
        sage: sgc("def dummy_python(self, *args, x=1): pass")
        FullArgSpec(args=['self', 'x'], varargs='args', varkw=None, defaults=(1,),
                    kwonlyargs=[], kwonlydefaults=None, annotations={})
        sage: cython("def dummy_cython(self, *args, x=1): pass")                        # needs sage.misc.cython
        sage: sgc("def dummy_cython(self, *args, x=1): pass")
        FullArgSpec(args=['self', 'x'], varargs='args', varkw=None, defaults=(1,),
                    kwonlyargs=[], kwonlydefaults=None, annotations={})

    In some examples above, a syntax error was raised when a type
    definition contains a pointer. An exception is made for ``char*``,
    since C strings are acceptable input in public Cython functions::

        sage: sgc('def f(char *x = "a string", z = {(1,2,3): True}): pass')
        FullArgSpec(args=['x', 'z'], varargs=None, varkw=None,
                    defaults=('a string', {(1, 2, 3): True}),
                    kwonlyargs=[], kwonlydefaults=None, annotations={})

    """
    defpos = source.find('def ')
    assert defpos > -1, "The given source does not contain 'def'"
    s = source[defpos:].strip()
    while s:
        if s.startswith('('):
            break
        _, s = _split_syntactical_unit(s)
    s = s[1:].strip()
    if not s:
        raise SyntaxError("Function definition must contain an argument list")

    # We remove the type declarations, build a dummy Python function, and
    # then call _get_argspec_from_ast. This should be
    # better than creating a complete parser for Cython syntax,
    # even though _split_syntactical_unit does part of the parsing work anyway.

    cy_units = []
    while not s.startswith(')'):
        if not s:
            raise SyntaxError("Unexpected EOF while parsing argument list")
        u, s = _split_syntactical_unit(s)
        cy_units.append(u)

    py_units = []
    name = None
    i = 0
    l = len(cy_units)
    expect_default = False
    nb_stars = 0
    varargs = None
    keywords = None
    while (i < l):
        unit = cy_units[i]
        if expect_default:
            if unit in ('=','*',','):
                raise SyntaxError("Definition of a default argument expected")
            while unit != ',':
                py_units.append(unit)
                i += 1
                if i == l:
                    break
                unit = cy_units[i]
            expect_default = False
            name = None
            if nb_stars:
                raise SyntaxError("The %s argument has no default" % ('varargs' if nb_stars == 1 else 'keywords'))
            continue
        i += 1
        if unit == '*':
            if name:
                if name != 'char':
                    raise SyntaxError("Pointer types not allowed in def or cpdef functions")
                else:
                    continue
            else:
                nb_stars += 1
            continue
        elif unit == ',':
            if expect_default:
                raise SyntaxError("Unexpected EOF while parsing argument list")
            name = None
            if nb_stars:
                nb_stars = 0
                continue
        elif unit == '=':
            expect_default = True
            name = None
            if nb_stars:
                raise SyntaxError("The %s argument has no default" % ('varargs' if nb_stars == 1 else 'keywords'))
        else:
            name = unit
        if name is not None:
            # Is "name" part of a type definition?
            # If it is the last identifier before '=' or ',',
            # then it *is* a variable name,
            if i == l or cy_units[i] in ('=',','):
                if nb_stars == 0:
                    py_units.append(name)
                elif nb_stars == 1:
                    if varargs is None:
                        varargs = name
                        # skip the "=" or ",", since varargs
                        # is treated separately
                        i += 1
                        name = None
                        nb_stars = 0
                    else:
                        raise SyntaxError("varargs cannot be defined twice")
                elif nb_stars == 2:
                    if keywords is None:
                        keywords = name
                        # skip the "=" or ",", since varargs
                        # is treated separately
                        i += 1
                        name = None
                        nb_stars = 0
                    else:
                        raise SyntaxError("varargs cannot be defined twice")
                else:
                    raise SyntaxError("variable declaration comprises at most two '*'")
        else:
            py_units.append(unit)
    if varargs is None:
        varargs = ''
    elif not py_units or py_units[-1] == ',':
        varargs = '*' + varargs
    else:
        varargs = ',*' + varargs
    if keywords is None:
        keywords = ''
    elif varargs or (py_units and py_units[-1] != ','):
        keywords = ',**' + keywords
    else:
        keywords = '**' + keywords
    return _sage_getargspec_from_ast('def dummy(' + ''.join(py_units) +
                                     varargs + keywords + '): pass')


def sage_getfile(obj):
    r"""
    Get the full file name associated to ``obj`` as a string.

    INPUT:

    - ``obj`` -- a Sage object, module, etc.

    EXAMPLES::

        sage: from sage.misc.sageinspect import sage_getfile
        sage: sage_getfile(sage.rings.rational)
        '...sage/rings/rational.pyx'
        sage: sage_getfile(Sq)                                                          # needs sage.combinat sage.modules
        '...sage/algebras/steenrod/steenrod_algebra.py'
        sage: sage_getfile(x)                                                           # needs sage.symbolic
        '...sage/symbolic/expression.pyx'

    The following tests against some bugs fixed in :issue:`9976`::

        sage: obj = sage.combinat.partition_algebra.SetPartitionsAk                     # needs sage.combinat sage.modules
        sage: sage_getfile(obj)                                                         # needs sage.combinat sage.modules
        '...sage/combinat/partition_algebra.py'

    And here is another bug, fixed in :issue:`11298`::

        sage: P.<x,y> = QQ[]
        sage: sage_getfile(P)                                                           # needs sage.libs.singular
        '...sage/rings/polynomial/multi_polynomial_libsingular...'

    A problem fixed in :issue:`16309`::

        sage: cython(                                                                   # needs sage.misc.cython
        ....: '''
        ....: class Bar: pass
        ....: cdef class Foo: pass
        ....: ''')
        sage: sage_getfile(Bar)                                                         # needs sage.misc.cython
        '...pyx'
        sage: sage_getfile(Foo)                                                         # needs sage.misc.cython
        '...pyx'

    By :issue:`18249`, we return an empty string for Python builtins. In that
    way, there is no error when the user types, for example, ``range?``::

        sage: sage_getfile(range)
        ''

    """
    # We try to extract from docstrings, but not using Python's inspect
    # because _sage_getdoc_unformatted is more robust.
    d = _sage_getdoc_unformatted(obj)
    pos = _extract_embedded_position(d)
    if pos is not None:
        (_, filename, _) = pos
        return filename

    # The instance case
    if isclassinstance(obj):
        if isinstance(obj, functools.partial):
            return sage_getfile(obj.func)
        return sage_getfile(obj.__class__) #inspect.getabsfile(obj.__class__)

    # No go? fall back to inspect.
    try:
        sourcefile = inspect.getabsfile(obj)
    except TypeError: # this happens for Python builtins
        return ''
    for suffix in import_machinery.EXTENSION_SUFFIXES:
        if sourcefile.endswith(suffix):
            return sourcefile[:-len(suffix)]+os.path.extsep+'pyx'
    return sourcefile


def sage_getfile_relative(obj):
    r"""
    Get the file name associated to ``obj`` as a string.

    This is the same as :func:`sage_getfile`, but
    if the source file is part of the ``sage.*`` namespace, it
    makes the file name relative so that it starts with ``sage/``.

    INPUT:

    - ``obj`` -- a Sage object, module, etc.

    EXAMPLES::

        sage: from sage.misc.sageinspect import sage_getfile_relative
        sage: sage_getfile_relative(sage.rings.rational)
        'sage/rings/rational.pyx'
        sage: sage_getfile_relative(Sq)                                                 # needs sage.combinat sage.modules
        'sage/algebras/steenrod/steenrod_algebra.py'
        sage: sage_getfile_relative(x)                                                  # needs sage.symbolic
        'sage/symbolic/expression.pyx'
        sage: sage_getfile_relative(range)
        ''

    """
    filename = sage_getfile(obj)
    if not filename:
        return filename

    from os.path import relpath, normpath, commonprefix

    def directories():
        try:
            from sage.env import SAGE_SRC
        except ImportError:
            pass
        else:
            if SAGE_SRC:
                yield normpath(os.path.join(SAGE_SRC, 'sage'))
        import sage
        yield from sage.__path__

    for directory in directories():
        if commonprefix([filename, directory]) == directory:
            return os.path.join('sage', relpath(filename, directory))

    return filename


def sage_getargspec(obj):
    r"""
    Return the names and default values of a function's arguments.

    INPUT:

    - ``obj`` -- any callable object

    OUTPUT:

    A named tuple :class:`FullArgSpec` is returned, as specified by the
    Python library function :func:`inspect.getfullargspec`.

    NOTE:

    If the object has a method ``_sage_argspec_``, then the output of
    that method is transformed into a named tuple and then returned.

    If a class instance has a method ``_sage_src_``, then its output
    is studied to determine the argspec. This is because currently
    the :class:`~sage.misc.cachefunc.CachedMethod` decorator has
    no ``_sage_argspec_`` method.

    EXAMPLES::

        sage: from sage.misc.sageinspect import sage_getargspec
        sage: def f(x, y, z=1, t=2, *args, **keywords):
        ....:     pass
        sage: sage_getargspec(f)
        FullArgSpec(args=['x', 'y', 'z', 't'], varargs='args', varkw='keywords',
                    defaults=(1, 2), kwonlyargs=[], kwonlydefaults=None, annotations={})

    We now run sage_getargspec on some functions from the Sage library::

        sage: sage_getargspec(identity_matrix)                                          # needs sage.modules
        FullArgSpec(args=['ring', 'n', 'sparse'], varargs=None, varkw=None,
                    defaults=(0, False), kwonlyargs=[], kwonlydefaults=None,
                    annotations={})
        sage: sage_getargspec(factor)
        FullArgSpec(args=['n', 'proof', 'int_', 'algorithm', 'verbose'],
                    varargs=None, varkw='kwds', defaults=(None, False, 'pari', 0),
                    kwonlyargs=[], kwonlydefaults=None, annotations={})

    In the case of a class or a class instance, the :class:`FullArgSpec` of the
    ``__new__``, ``__init__`` or ``__call__`` method is returned::

        sage: P.<x,y> = QQ[]
        sage: sage_getargspec(P)                                                        # needs sage.libs.singular
        FullArgSpec(args=['base_ring', 'n', 'names', 'order'],
                    varargs=None, varkw=None, defaults=('degrevlex',),
                    kwonlyargs=[], kwonlydefaults=None, annotations={})
        sage: sage_getargspec(P.__class__)                                              # needs sage.libs.singular
        FullArgSpec(args=['self', 'x'], varargs='args', varkw='kwds', defaults=(0,),
                    kwonlyargs=[], kwonlydefaults=None, annotations={})

    The following tests against various bugs that were fixed in
    :issue:`9976`::

        sage: from sage.rings.polynomial.real_roots import bernstein_polynomial_factory_ratlist     # needs sage.modules
        sage: sage_getargspec(bernstein_polynomial_factory_ratlist.coeffs_bitsize)                  # needs sage.modules
        FullArgSpec(args=['self'], varargs=None, varkw=None, defaults=None,
                    kwonlyargs=[], kwonlydefaults=None, annotations={})
        sage: from sage.rings.polynomial.pbori.pbori import BooleanMonomialMonoid       # needs sage.rings.polynomial.pbori
        sage: sage_getargspec(BooleanMonomialMonoid.gen)                                # needs sage.rings.polynomial.pbori
        FullArgSpec(args=['self', 'i'], varargs=None, varkw=None, defaults=(0,),
                    kwonlyargs=[], kwonlydefaults=None, annotations={})
        sage: I = P*[x,y]
        sage: sage_getargspec(I.groebner_basis)                                         # needs sage.libs.singular
        FullArgSpec(args=['self', 'algorithm', 'deg_bound', 'mult_bound', 'prot'],
                    varargs='args', varkw='kwds', defaults=('', None, None, False),
                    kwonlyargs=[], kwonlydefaults=None, annotations={})
        sage: cython("cpdef int foo(x,y) except -1: return 1")                          # needs sage.misc.cython
        sage: sage_getargspec(foo)                                                      # needs sage.misc.cython
        FullArgSpec(args=['x', 'y'], varargs=None, varkw=None, defaults=None,
                    kwonlyargs=[], kwonlydefaults=None, annotations={})

    If a :func:`functools.partial` instance is involved, we see no other meaningful solution
    than to return the argspec of the underlying function::

        sage: def f(a, b, c, d=1):
        ....:     return a + b + c + d
        sage: import functools
        sage: f1 = functools.partial(f, 1, c=2)
        sage: sage_getargspec(f1)
        FullArgSpec(args=['a', 'b', 'c', 'd'], varargs=None, varkw=None, defaults=(1,),
                    kwonlyargs=[], kwonlydefaults=None, annotations={})

    TESTS:

    By :issue:`9976`, rather complicated cases work. In the
    following example, we dynamically create an extension class
    that returns some source code, and the example shows that
    the source code is taken for granted, i.e., the argspec of
    an instance of that class does not coincide with the argspec
    of its call method. That behaviour is intended, since a
    decorated method appears to have the generic signature
    ``*args, **kwds``, but in fact it is only supposed to be called
    with the arguments requested by the underlying undecorated
    method. We saw an easy example above, namely ``I.groebner_basis``.
    Here is a more difficult one::

        sage: # needs sage.misc.cython
        sage: cython_code = [
        ....: 'cdef class MyClass:',
        ....: '    def _sage_src_(self):',
        ....: '        return "def foo(x, a=\\\')\\\"\\\', b={(2+1):\\\'bar\\\', not 1:3, 3<<4:5}): return\\n"',
        ....: '    def __call__(self, m,n): return "something"']
        sage: cython('\n'.join(cython_code))
        sage: O = MyClass()
        sage: print(sage.misc.sageinspect.sage_getsource(O))
        def foo(x, a=')"', b={(2+1):'bar', not 1:3, 3<<4:5}): return
        sage: spec = sage.misc.sageinspect.sage_getargspec(O)
        sage: spec.args, spec.varargs, spec.varkw
        (['x', 'a', 'b'], None, None)
        sage: spec.defaults[0]
        ')"'
        sage: sorted(spec.defaults[1].items(), key=lambda x: str(x))
        [(3, 'bar'), (48, 5), (False, 3)]
        sage: sage.misc.sageinspect.sage_getargspec(O.__call__)
        FullArgSpec(args=['self', 'm', 'n'], varargs=None, varkw=None, defaults=None,
                    kwonlyargs=[], kwonlydefaults=None, annotations={})

    ::

        sage: cython('def foo(x, a=\'\\\')"\', b={not (2+1==3):\'bar\'}): return')      # needs sage.misc.cython
        sage: print(sage.misc.sageinspect.sage_getsource(foo))                          # needs sage.misc.cython
        def foo(x, a='\')"', b={not (2+1==3):'bar'}): return
        <BLANKLINE>
        sage: sage.misc.sageinspect.sage_getargspec(foo)                                # needs sage.misc.cython
        FullArgSpec(args=['x', 'a', 'b'], varargs=None, varkw=None,
                    defaults=('\')"', {False: 'bar'}),
                    kwonlyargs=[], kwonlydefaults=None, annotations={})

    The following produced a syntax error before the patch at :issue:`11913`,
    see also :issue:`26906`::

        sage: sage.misc.sageinspect.sage_getargspec(r.lm)       # optional - rpy2
        FullArgSpec(args=['self'], varargs='args', varkw='kwds', defaults=None,
                    kwonlyargs=[], kwonlydefaults=None, annotations={})

    The following was fixed in :issue:`16309`::

        sage: # needs sage.misc.cython
        sage: cython(
        ....: '''
        ....: class Foo:
        ....:     @staticmethod
        ....:     def join(categories, bint as_list = False, tuple ignore_axioms=(), tuple axioms=()): pass
        ....: cdef class Bar:
        ....:     @staticmethod
        ....:     def join(categories, bint as_list = False, tuple ignore_axioms=(), tuple axioms=()): pass
        ....:     cpdef meet(categories, bint as_list = False, tuple ignore_axioms=(), tuple axioms=()): pass
        ....: ''')
        sage: sage_getargspec(Foo.join)
        FullArgSpec(args=['categories', 'as_list', 'ignore_axioms', 'axioms'], varargs=None, varkw=None,
                    defaults=(False, (), ()), kwonlyargs=[], kwonlydefaults=None, annotations={})
        sage: sage_getargspec(Bar.join)
        FullArgSpec(args=['categories', 'as_list', 'ignore_axioms', 'axioms'], varargs=None, varkw=None,
                    defaults=(False, (), ()), kwonlyargs=[], kwonlydefaults=None, annotations={})
        sage: sage_getargspec(Bar.meet)
        FullArgSpec(args=['categories', 'as_list', 'ignore_axioms', 'axioms'], varargs=None, varkw=None,
                    defaults=(False, (), ()), kwonlyargs=[], kwonlydefaults=None, annotations={})

    Test that :issue:`17009` is fixed::

        sage: sage_getargspec(gap)                                                      # needs sage.libs.gap
        FullArgSpec(args=['self', 'x', 'name'], varargs=None, varkw=None,
                    defaults=(None,), kwonlyargs=[], kwonlydefaults=None, annotations={})

    By :issue:`17814`, the following gives the correct answer (previously, the
    defaults would have been found ``None``)::

        sage: from sage.misc.nested_class import MainClass
        sage: sage_getargspec(MainClass.NestedClass.NestedSubClass.dummy)
        FullArgSpec(args=['self', 'x', 'r'], varargs='args', varkw='kwds',
                    defaults=((1, 2, 3.4),), kwonlyargs=[], kwonlydefaults=None, annotations={})

    In :issue:`18249` was decided to return a generic signature for Python
    builtin functions, rather than to raise an error (which is what Python's
    inspect module does)::

        sage: import inspect
        sage: sage_getargspec(range)
        FullArgSpec(args=[], varargs='args', varkw='kwds', defaults=None, kwonlyargs=[], kwonlydefaults=None, annotations={})

    Test that :issue:`28524` is fixed::

        sage: from sage.repl.interpreter import get_test_shell
        sage: shell = get_test_shell()
        sage: shell.run_cell(
        ....:     'class Foo:\n'
        ....:     '    def __call__(self):\n'
        ....:     '        return None\n'
        ....:     '    def __module__(self):\n'
        ....:     '        return "sage.misc.sageinspect"\n'
        ....:     '    def _sage_src_(self):\n'
        ....:     '        return "the source code string"')
        sage: shell.run_cell('f = Foo()')
        sage: shell.run_cell('f??')
        ...the source code string...

    """
    from sage.misc.lazy_attribute import lazy_attribute
    from sage.misc.abstract_method import AbstractMethod
    if inspect.isclass(obj):
        return sage_getargspec(obj.__call__)
    if isinstance(obj, (lazy_attribute, AbstractMethod)):
        source = sage_getsource(obj)
        return inspect.FullArgSpec(*_sage_getargspec_cython(source))
    if not callable(obj):
        raise TypeError("obj is not a code object")
    try:
        return inspect.FullArgSpec(*obj._sage_argspec_())
    except (AttributeError, TypeError):
        pass
    # If we are lucky, the function signature is embedded in the docstring.
    docstring = _sage_getdoc_unformatted(obj)
    try:
        name = obj.__name__
    except AttributeError:
        name = type(obj).__name__
    argspec = _extract_embedded_signature(docstring, name)[1]
    if argspec is not None:
        return argspec
    if hasattr(obj, '__code__'):
        # Note that this may give a wrong result for the constants!
        try:
            args, varargs, varkw = inspect.getargs(obj.__code__)
            return inspect.FullArgSpec(args, varargs, varkw, obj.__defaults__,
                                       kwonlyargs=[], kwonlydefaults=None, annotations={})
        except (TypeError, AttributeError):
            pass
    if isclassinstance(obj):
        if hasattr(obj, '_sage_src_'): #it may be a decorator!
            source = sage_getsource(obj)
            try:
                # we try to find the definition and parse it by
                # _sage_getargspec_ast
                proxy = 'def dummy' + _grep_first_pair_of_parentheses(source) \
                        + ':\n    return'
                return _sage_getargspec_from_ast(proxy)
            except SyntaxError:
                # To fix trac #10860. See #11913 for more information.
                # See also #26906 and #28524.
                pass
        if isinstance(obj, functools.partial):
            base_spec = sage_getargspec(obj.func)
            return base_spec
        return sage_getargspec(obj.__class__.__call__)
    elif (hasattr(obj, '__objclass__') and hasattr(obj, '__name__') and
          obj.__name__ == 'next'):
        # Handle sage.rings.ring.FiniteFieldIterator.next and similar
        # slot wrappers.  This is mainly to suppress Sphinx warnings.
        return ['self'], None, None, None
    else:
        # We try to get the argspec by reading the source, which may be
        # expensive, but should only be needed for functions defined outside
        # of the Sage library (since otherwise the signature should be
        # embedded in the docstring)
        try:
            source = sage_getsource(obj)
        except TypeError: # happens for Python builtins
            source = ''
        if source:
            return inspect.FullArgSpec(*_sage_getargspec_cython(source))
        else:
            func_obj = obj

    # Otherwise we're (hopefully!) plain Python, so use inspect
    try:
        args, varargs, varkw = inspect.getargs(func_obj.__code__)
    except AttributeError:
        try:
            args, varargs, varkw = inspect.getargs(func_obj)
        except TypeError: # arg is not a code object
            # The above "hopefully" was wishful thinking:
            try:
                return inspect.FullArgSpec(*_sage_getargspec_cython(sage_getsource(obj)))
            except TypeError: # This happens for Python builtins
                # The best we can do is to return a generic argspec
                args = []
                varargs = 'args'
                varkw = 'kwds'
    try:
        defaults = func_obj.__defaults__
    except AttributeError:
        defaults = None
    return inspect.FullArgSpec(args, varargs, varkw, defaults,
                               kwonlyargs=[], kwonlydefaults=None, annotations={})


def formatannotation(annotation, base_module=None):
    """
    This is taken from Python 3.7's inspect.py; the only change is to
    add documentation.

    INPUT:

    - ``annotation`` -- annotation for a function
<<<<<<< HEAD
    - ``base_module``-- (default: ``None``)
=======
    - ``base_module`` -- (default: ``None``)
>>>>>>> 038f6f1f

    This is only relevant with Python 3, so the doctests are marked
    accordingly.

    EXAMPLES::

        sage: from sage.misc.sageinspect import formatannotation
        sage: import inspect
        sage: def foo(a, *, b:int, **kwargs):
        ....:     pass
        sage: s = inspect.signature(foo)

        sage: a = s.parameters['a'].annotation
        sage: a
        <class 'inspect._empty'>
        sage: formatannotation(a)
        'inspect._empty'

        sage: b = s.parameters['b'].annotation
        sage: b
        <class 'int'>
        sage: formatannotation(b)
        'int'
    """
    if getattr(annotation, '__module__', None) == 'typing':
        return repr(annotation).replace('typing.', '')
    if isinstance(annotation, type):
        if annotation.__module__ in ('builtins', base_module):
            return annotation.__qualname__
        return annotation.__module__ + '.' + annotation.__qualname__
    return repr(annotation)


_formatannotation = formatannotation


def sage_formatargspec(args, varargs=None, varkw=None, defaults=None,
                       kwonlyargs=(), kwonlydefaults=None, annotations={},
                       formatarg=str,
                       formatvarargs=None,
                       formatvarkw=None,
                       formatvalue=None,
                       formatreturns=None,
                       formatannotation=None):
    """
    Format an argument spec from the values returned by getfullargspec.

    The first seven arguments are (args, varargs, varkw, defaults,
    kwonlyargs, kwonlydefaults, annotations).  The other five arguments
    are the corresponding optional formatting functions that are called to
    turn names and values into strings.  The last argument is an optional
    function to format the sequence of arguments.

    This is taken from Python 3.7's inspect.py, where it is
    deprecated. The only change, aside from documentation (this
    paragraph and the next, plus doctests), is to remove the
    deprecation warning.

    Sage uses this function to format arguments, as obtained by
    :func:`sage_getargspec`. Since :func:`sage_getargspec` works for
    Cython functions while Python's inspect module does not, it makes
    sense to keep this function for formatting instances of
    ``inspect.FullArgSpec``.

    EXAMPLES::

        sage: from sage.misc.sageinspect import sage_formatargspec
        sage: args = ['a', 'b', 'c']
        sage: defaults = [3]
        sage: sage_formatargspec(args, defaults=defaults)
        '(a, b, c=3)'
    """
    if formatvarargs is None:
        formatvarargs = lambda name: '*' + name
    if formatvarkw is None:
        formatvarkw = lambda name: '**' + name
    if formatvalue is None:
        formatvalue = lambda value: '=' + repr(value)
    if formatreturns is None:
        formatreturns = lambda text: ' -> ' + text
    if formatannotation is None:
        formatannotation = _formatannotation

    def formatargandannotation(arg):
        result = formatarg(arg)
        if arg in annotations:
            result += ': ' + formatannotation(annotations[arg])
        return result
    specs = []
    if defaults:
        firstdefault = len(args) - len(defaults)
    for i, arg in enumerate(args):
        spec = formatargandannotation(arg)
        if defaults and i >= firstdefault:
            spec = spec + formatvalue(defaults[i - firstdefault])
        specs.append(spec)
    if varargs is not None:
        specs.append(formatvarargs(formatargandannotation(varargs)))
    else:
        if kwonlyargs:
            specs.append('*')
    if kwonlyargs:
        for kwonlyarg in kwonlyargs:
            spec = formatargandannotation(kwonlyarg)
            if kwonlydefaults and kwonlyarg in kwonlydefaults:
                spec += formatvalue(kwonlydefaults[kwonlyarg])
            specs.append(spec)
    if varkw is not None:
        specs.append(formatvarkw(formatargandannotation(varkw)))
    result = '(' + ', '.join(specs) + ')'
    if 'return' in annotations:
        result += formatreturns(formatannotation(annotations['return']))
    return result


def sage_getdef(obj, obj_name=''):
    r"""
    Return the definition header for any callable object.

    INPUT:

    - ``obj`` -- function
    - ``obj_name`` -- string (default: '')

    ``obj_name`` is prepended to the output.

    EXAMPLES::

        sage: from sage.misc.sageinspect import sage_getdef
        sage: sage_getdef(identity_matrix)                                              # needs sage.modules
        '(ring, n=0, sparse=False)'
        sage: sage_getdef(identity_matrix, 'identity_matrix')                           # needs sage.modules
        'identity_matrix(ring, n=0, sparse=False)'

    Check that :issue:`6848` has been fixed::

        sage: sage_getdef(RDF.random_element)
        '(min=-1, max=1)'

    If an exception is generated, None is returned instead and the
    exception is suppressed.
    """
    try:
        spec = sage_getargspec(obj)
        s = str(sage_formatargspec(*spec))
        s = s.strip('(').strip(')').strip()
        if s[:4] == 'self':
            s = s[4:]
        s = s.lstrip(',').strip()
        # for use with typesetting the definition with the notebook:
        # sometimes s contains "*args" or "**keywds", and the
        # asterisks confuse ReST/sphinx/docutils, so escape them:
        # change * to \*, and change ** to \**.
        return obj_name + '(' + s + ')'
    except (AttributeError, TypeError, ValueError):
        return '%s( [noargspec] )' % obj_name


def _sage_getdoc_unformatted(obj):
    r"""
    Return the unformatted docstring associated to ``obj`` as a
    string.

    If ``obj`` is a Cython object with an embedded position in its
    docstring, the embedded position is **not** stripped.

    INPUT:

    - ``obj`` -- a function, module, etc.: something with a docstring.

    EXAMPLES::

        sage: from sage.misc.sageinspect import _sage_getdoc_unformatted
        sage: print(_sage_getdoc_unformatted(sage.rings.integer.Integer))
        Integer(x=None, base=0)
        File: sage/rings/integer.pyx (starting at line ...)
        <BLANKLINE>
            The :class:`Integer` class represents arbitrary precision
            integers. It derives from the :class:`Element` class, so
            integers can be used as ring elements anywhere in Sage.
        ...

    TESTS:

    Test that we suppress useless built-in output (:issue:`3342`)::

        sage: from sage.misc.sageinspect import _sage_getdoc_unformatted
        sage: _sage_getdoc_unformatted(isinstance.__class__)
        ''

    Construct an object raising an exception when accessing the
    ``__doc__`` attribute. This should not give an error in
    ``_sage_getdoc_unformatted``, see :issue:`19671`::

        sage: class NoSageDoc():
        ....:     @property
        ....:     def __doc__(self):
        ....:         raise Exception("no doc here")
        sage: obj = NoSageDoc()
        sage: obj.__doc__
        Traceback (most recent call last):
        ...
        Exception: no doc here
        sage: _sage_getdoc_unformatted(obj)
        ''

    """
    if obj is None:
        return ''
    try:
        r = obj.__doc__
    except Exception:
        return ''

    # Check if the __doc__ attribute was actually a string, and
    # not a 'getset_descriptor' or similar.
    if isinstance(r, str):
        return r
    else:
        # Not a string of any kind
        return ''


def sage_getdoc_original(obj):
    r"""
    Return the unformatted docstring associated to ``obj`` as a
    string.

    If ``obj`` is a Cython object with an embedded position or signature in
    its docstring, the embedded information is stripped. If the stripped
    docstring is empty, then the stripped docstring of ``obj.__init__`` is
    returned instead.

    Feed the results from this into the function
    :func:`sage.misc.sagedoc.format` for printing to the screen.

    INPUT:

    - ``obj`` -- a function, module, etc.: something with a docstring.

    EXAMPLES::

        sage: from sage.misc.sageinspect import sage_getdoc_original

    Here is a class that has its own docstring::

        sage: print(sage_getdoc_original(sage.rings.integer.Integer))
        <BLANKLINE>
            The :class:`Integer` class represents arbitrary precision
            integers. It derives from the :class:`Element` class, so
            integers can be used as ring elements anywhere in Sage.
        ...

    If the class does not have a docstring, the docstring of the
    ``__init__`` method is used, but not the ``__init__`` method
    of the base class (this was fixed in :issue:`24936`)::

        sage: from sage.categories.category import Category
        sage: class A(Category):
        ....:     def __init__(self):
        ....:         '''The __init__ docstring'''
        sage: sage_getdoc_original(A)
        'The __init__ docstring'
        sage: class B(Category):
        ....:     pass
        sage: sage_getdoc_original(B)
        ''

    Old-style classes are supported::

        sage: class OldStyleClass:
        ....:     def __init__(self):
        ....:         '''The __init__ docstring'''
        ....:         pass
        sage: print(sage_getdoc_original(OldStyleClass))
        The __init__ docstring

    When there is no ``__init__`` method, we just get an empty string::

        sage: class OldStyleClass:
        ....:     pass
        sage: sage_getdoc_original(OldStyleClass)
        ''

    If an instance of a class does not have its own docstring, the docstring
    of its class results::

        sage: sage_getdoc_original(sage.plot.colors.aliceblue) == sage_getdoc_original(sage.plot.colors.Color)          # needs sage.plot
        True

    """
    # typ is the type corresponding to obj, which is obj itself if
    # that was a type or old-style class
    if isinstance(obj, type):
        typ = obj
    else:
        typ = type(obj)

    s,argspec = _extract_embedded_signature(_sage_getdoc_unformatted(obj), typ.__name__)
    if s:
        pos = _extract_embedded_position(s)
        if pos is not None:
            s = pos[0]
    if not s:
        # The docstring of obj is empty. To get something, we want to use
        # the documentation of the __init__ method, but only if it belongs
        # to (the type of) obj.
        init = typ.__dict__.get("__init__")
        if init:
            return sage_getdoc_original(init)
    return s


def sage_getdoc(obj, obj_name='', embedded=False):
    r"""
    Return the docstring associated to ``obj`` as a string.

    If ``obj`` is a Cython object with an embedded position in its
    docstring, the embedded position is stripped.

    The optional boolean argument ``embedded`` controls the
    string formatting. It is False by default.

    INPUT:

    - ``obj`` -- a function, module, etc.: something with a docstring.

    EXAMPLES::

        sage: from sage.misc.sageinspect import sage_getdoc
        sage: sage_getdoc(identity_matrix)[87:124]                                      # needs sage.modules
        'Return the n x n identity matrix over'
        sage: def f(a,b,c,d=1): return a+b+c+d
        ...
        sage: import functools
        sage: f1 = functools.partial(f, 1,c=2)
        sage: f.__doc__ = "original documentation"
        sage: f1.__doc__ = "specialised documentation"
        sage: sage_getdoc(f)
        'original documentation\n'
        sage: sage_getdoc(f1)
        'specialised documentation\n'

    """
    import sage.misc.sagedoc
    if obj is None:
        return ''
    r = sage_getdoc_original(obj)
    s = sage.misc.sagedoc.format(r, embedded=embedded)
    f = sage_getfile(obj)
    if f and os.path.exists(f):
        from sage.doctest.control import skipfile
        skip = skipfile(f)
        if isinstance(skip, str):
            warn = """WARNING: the enclosing module is marked '{}',
so doctests may not pass.""".format(skip)
            s = warn + "\n\n" + s

    # Fix object naming
    if obj_name != '':
        i = obj_name.find('.')
        if i != -1:
            obj_name = obj_name[:i]
        s = s.replace('self.', '%s.' % obj_name)

    return s


def sage_getsource(obj):
    r"""
    Return the source code associated to obj as a string, or None.

    INPUT:

    - ``obj`` -- function, etc.

    EXAMPLES::

        sage: from sage.misc.sageinspect import sage_getsource
        sage: sage_getsource(identity_matrix)[19:60]                                    # needs sage.modules
        'identity_matrix(ring, n=0, sparse=False):'
        sage: sage_getsource(identity_matrix)[19:60]                                    # needs sage.modules
        'identity_matrix(ring, n=0, sparse=False):'
    """
    # First we should check if the object has a _sage_src_
    # method.  If it does, we just return the output from
    # that.  This is useful for getting pexpect interface
    # elements to behave similar to regular Python objects
    # with respect to introspection.
    try:
        return obj._sage_src_()
    except (AttributeError, TypeError):
        pass

    t = sage_getsourcelines(obj)
    if not t:
        return None
    (source_lines, lineno) = t
    return ''.join(source_lines)


def _sage_getsourcelines_name_with_dot(obj):
    r"""
    Get the source lines of an object whose name
    contains a dot and whose source lines can not
    be obtained by different methods.

    EXAMPLES::

        sage: C = Rings()
        sage: from sage.misc.sageinspect import sage_getsource
        sage: print(sage_getsource(C.parent_class))  #indirect doctest
        class ParentMethods:
        ...
                Return the Lie bracket `[x, y] = x y - y x` of `x` and `y`.
        ...

    TESTS:

    The following was fixed in :issue:`16309`::

        sage: # needs sage.misc.cython
        sage: cython(
        ....: '''
        ....: class A:
        ....:     def __init__(self):
        ....:         "some init doc"
        ....:         pass
        ....: class B:
        ....:     "some class doc"
        ....:     class A(A):
        ....:         pass
        ....: ''')
        sage: B.A.__name__
        'A'
        sage: B.A.__qualname__
        'B.A'
        sage: sage_getsource(B.A)
        '    class A(A):\n        pass\n\n'

    Note that for this example to work, it is essential that the class ``B``
    has a docstring. Otherwise, the code of ``B`` could not be found (Cython
    inserts embedding information into the docstring) and thus the code of
    ``B.A`` couldn't be found either.
    """
    # First, split the name:
    if '.' in obj.__name__:
        splitted_name = obj.__name__.split('.')
    elif hasattr(obj, '__qualname__'):
        splitted_name = obj.__qualname__.split('.')
    else:
        splitted_name = obj.__name__
    path = obj.__module__.split('.')+splitted_name[:-1]
    name = splitted_name[-1]
    try:
        M = __import__(path.pop(0))
    except ImportError:
        try:
            B = obj.__base__
            if B is None:
                raise AttributeError
        except AttributeError:
            raise OSError("could not get source code")
        return sage_getsourcelines(B)
    # M should just be the top-most module.
    # Hence, normally it is just 'sage'
    try:
        while path:
            M = getattr(M, path.pop(0))
    except AttributeError:
        try:
            B = obj.__base__
            if B is None:
                raise AttributeError
        except AttributeError:
            raise OSError("could not get source code")
        return sage_getsourcelines(B)

    lines, base_lineno = sage_getsourcelines(M)
    # the rest of the function is copied from
    # inspect.findsource
    if not lines:
        raise OSError('could not get source code')

    if inspect.ismodule(obj):
        return lines, base_lineno

    if inspect.isclass(obj):
        pat = re.compile(r'^(\s*)class\s*' + name + r'\b')
        # make some effort to find the best matching class definition:
        # use the one with the least indentation, which is the one
        # that's most probably not inside a function definition.
        candidates = []
        for i in range(len(lines)):
            match = pat.match(lines[i])
            if match:
                # if it's at toplevel, it's already the best one
                if lines[i][0] == 'c':
                    return inspect.getblock(lines[i:]), i+base_lineno
                # else add whitespace to candidate list
                candidates.append((match.group(1), i))
        if candidates:
            # this will sort by whitespace, and by line number,
            # less whitespace first
            candidates.sort()
            return inspect.getblock(lines[candidates[0][1]:]), candidates[0][1]+base_lineno
        else:
            raise OSError('could not find class definition')

    if inspect.ismethod(obj):
        obj = obj.__func__
    if is_function_or_cython_function(obj):
        obj = obj.__code__
    if inspect.istraceback(obj):
        obj = obj.tb_frame
    if inspect.isframe(obj):
        obj = obj.f_code
    if inspect.iscode(obj):
        if not hasattr(obj, 'co_firstlineno'):
            raise OSError('could not find function definition')
        pat = re.compile(r'^(\s*def\s)|(.*(?<!\w)lambda(:|\s))|^(\s*@)')
        pmatch = pat.match
        # fperez - fix: sometimes, co_firstlineno can give a number larger than
        # the length of lines, which causes an error.  Safeguard against that.
        lnum = min(obj.co_firstlineno,len(lines))-1
        while lnum > 0:
            if pmatch(lines[lnum]):
                break
            lnum -= 1

        return inspect.getblock(lines[lnum:]), lnum+base_lineno
    raise OSError('could not find code object')


def sage_getsourcelines(obj):
    r"""
    Return a pair ([source_lines], starting line number) of the source
    code associated to obj, or None.

    INPUT:

    - ``obj`` -- function, etc.

    OUTPUT:

    (source_lines, lineno) or None: ``source_lines`` is a list of
    strings, and ``lineno`` is an integer.

    EXAMPLES::

        sage: from sage.misc.sageinspect import sage_getsourcelines

        sage: # needs sage.modules
        sage: sage_getsourcelines(matrix)[1]
        21
        sage: sage_getsourcelines(matrix)[0][0]
        'def matrix(*args, **kwds):\n'

    Some classes customize this using a ``_sage_src_lines_`` method,
    which gives the source lines of a class instance, but not the class
    itself. We demonstrate this for :class:`CachedFunction`::

        sage: # needs sage.combinat
        sage: cachedfib = cached_function(fibonacci)
        sage: sage_getsourcelines(cachedfib)[0][0]
        'def fibonacci(n, algorithm="pari") -> Integer:\n'
        sage: sage_getsourcelines(type(cachedfib))[0][0]
        'cdef class CachedFunction():\n'

    TESTS::

        sage: # needs sage.misc.cython
        sage: cython('''cpdef test_funct(x,y): return''')
        sage: sage_getsourcelines(test_funct)
        (['cpdef test_funct(x,y): return\n'], 1)

    The following tests that an instance of ``functools.partial`` is correctly
    dealt with (see :issue:`9976`)::

        sage: from sage.tests.functools_partial_src import test_func
        sage: sage_getsourcelines(test_func)
        (['def base(x):\n',
        ...
        '    return x\n'], 7)

    Here are some cases that were covered in :issue:`11298`;
    note that line numbers may easily change, and therefore we do
    not test them::

        sage: P.<x,y> = QQ[]
        sage: I = P*[x,y]
        sage: sage_getsourcelines(P)                                                    # needs sage.libs.singular
        (['cdef class MPolynomialRing_libsingular(MPolynomialRing_base):\n',
          '\n',
          '    def __cinit__(self):\n',
        ...)
        sage: sage_getsourcelines(I)                                                    # needs sage.libs.singular
        ([...'class MPolynomialIdeal(MPolynomialIdeal_singular_repr,\n',
        ...)
        sage: x = var('x')                                                              # needs sage.symbolic
        sage: lines, lineno = sage_getsourcelines(x); lines[0:5]                        # needs sage.symbolic
        ['cdef class Expression(...):\n',
         '\n',
         '    cdef GEx _gobj\n',
         '\n',
         '    cpdef object pyobject(self):\n']
        sage: lines[-1]    # last line                                                  # needs sage.symbolic
        '        return S\n'

    We show some enhancements provided by :issue:`11768`. First, we
    use a dummy parent class that has defined an element class by a
    nested class definition::

        sage: from sage.misc.test_nested_class import TestNestedParent
        sage: from sage.misc.sageinspect import sage_getsource
        sage: P = TestNestedParent()
        sage: E = P.element_class
        sage: E.__bases__
        (<class 'sage.misc.test_nested_class.TestNestedParent.Element'>,
         <class 'sage.categories.sets_cat.Sets.element_class'>)
        sage: print(sage_getsource(E))
            class Element:
                "This is a dummy element class"
                pass
        sage: print(sage_getsource(P))
        class TestNestedParent(UniqueRepresentation, Parent):
            ...
            class Element:
                "This is a dummy element class"
                pass

    Here is another example that relies on a nested class definition
    in the background::

        sage: C = AdditiveMagmas()
        sage: HC = C.Homsets()
        sage: sage_getsourcelines(HC)
        (['    class Homsets(HomsetsCategory):\n', ...], ...)

    Testing against a bug that has occurred during work on :issue:`11768`::

        sage: P.<x,y> = QQ[]
        sage: I = P*[x,y]
        sage: sage_getsourcelines(I)
        ([...'class MPolynomialIdeal(MPolynomialIdeal_singular_repr,\n',
          '                       MPolynomialIdeal_macaulay2_repr,\n',
          '                       MPolynomialIdeal_magma_repr,\n',
          '                       Ideal_generic):\n',
          '    def __init__(self, ring, gens, coerce=True):\n',
          ...)

    """
    # First try the method _sage_src_lines_(), which is meant to give
    # the source lines of an object (not of its type!).
    try:
        sage_src_lines = obj._sage_src_lines_
    except AttributeError:
        pass
    else:
        try:
            return sage_src_lines()
        except (NotImplementedError, TypeError):
            # NotImplementedError can be raised by _sage_src_lines_()
            # to indicate that it didn't find the source lines.
            #
            # TypeError can happen when obj is a type and
            # obj._sage_src_lines_ is an unbound method. In this case,
            # we don't want to use _sage_src_lines_(), we just want to
            # get the source of the type itself.
            pass

    # Check if we deal with an instance
    if isclassinstance(obj):
        if isinstance(obj, functools.partial):
            return sage_getsourcelines(obj.func)
        else:
            return sage_getsourcelines(obj.__class__)

    # First, we deal with nested classes. Their name contains a dot, and we
    # have a special function for that purpose.
    # This is the case for ParentMethods of categories, for example.
    if (inspect.isclass(obj) and
            ('.' in obj.__name__ or '.' in getattr(obj, '__qualname__', ''))):
        return _sage_getsourcelines_name_with_dot(obj)

    # Next, we try _sage_getdoc_unformatted()
    d = _sage_getdoc_unformatted(obj)
    pos = _extract_embedded_position(d)
    if pos is None:
        try:
            return inspect.getsourcelines(obj)
        except (OSError, TypeError) as err:
            try:
                objinit = obj.__init__
            except AttributeError:
                pass
            else:
                d = _sage_getdoc_unformatted(objinit)
                pos = _extract_embedded_position(d)
                if pos is None:
                    if inspect.isclass(obj):
                        try:
                            B = obj.__base__
                        except AttributeError:
                            B = None
                        if B is not None and B is not obj:
                            return sage_getsourcelines(B)
                    if obj.__class__ != type:
                        return sage_getsourcelines(obj.__class__)
                    raise err

    (orig, filename, lineno) = pos
    try:
        with open(filename) as f:
            source_lines = f.readlines()
    except OSError:
        try:
            from sage.misc.temporary_file import spyx_tmp
            raw_name = filename.split('/')[-1]
            newname = os.path.join(spyx_tmp(), '_'.join(raw_name.split('_')[:-1]), raw_name)
            with open(newname) as f:
                source_lines = f.readlines()
        except OSError:
            return None

    # It is possible that the source lines belong to the __init__ method,
    # rather than to the class. So, we try to look back and find the class
    # definition.
    first_line = source_lines[lineno-1]
    leading_blanks = len(first_line)-len(first_line.lstrip())
    if first_line.lstrip().startswith('def ') and "__init__" in first_line and obj.__name__ != '__init__':
        ignore = False
        double_quote = None
        for lnb in range(lineno, 0, -1):
            new_first_line = source_lines[lnb-1]
            nfl_strip = new_first_line.lstrip()
            if nfl_strip.startswith('"""'):
                if double_quote is None:
                    double_quote = True
                if double_quote:
                    ignore = not ignore
            elif nfl_strip.startswith("'''"):
                if double_quote is None:
                    double_quote = False
                if double_quote is False:
                    ignore = not ignore
            if ignore:
                continue
            if len(new_first_line)-len(nfl_strip) < leading_blanks and nfl_strip:
                # We are not inside a doc string. So, if the indentation
                # is less than the indentation of the __init__ method
                # then we must be at the class definition!
                lineno = lnb
                break
    return _extract_source(source_lines, lineno), lineno


def sage_getvariablename(self, omit_underscore_names=True):
    """
    Attempt to get the name of a Sage object.

    INPUT:

    - ``self`` -- any object.

    - ``omit_underscore_names`` -- boolean, default ``True``.

    OUTPUT:

    If the user has assigned an object ``obj`` to a variable name,
    then return that variable name.  If several variables point to
    ``obj``, return a sorted list of those names.  If
    ``omit_underscore_names`` is True (the default) then omit names
    starting with an underscore "_".

    EXAMPLES::

        sage: # needs sage.modules
        sage: from sage.misc.sageinspect import sage_getvariablename
        sage: A = random_matrix(ZZ, 100)
        sage: sage_getvariablename(A)
        'A'
        sage: B = A
        sage: sage_getvariablename(A)
        ['A', 'B']

    If an object is not assigned to a variable, an empty list is returned::

        sage: sage_getvariablename(random_matrix(ZZ, 60))                               # needs sage.modules
        []
    """
    # This is a modified version of code taken from
    # https://web.archive.org/web/20100416095847/http://pythonic.pocoo.org/2009/5/30/finding-objects-names
    # written by Georg Brandl.
    result = []
    for frame in inspect.stack():
        for name, obj in frame[0].f_globals.items():
            if obj is self:
                result.append(name)
    if len(result) == 1:
        return result[0]
    else:
        return sorted(result)


__internal_teststring = '''
import os                                  # 1
# preceding comment not include            # 2
def test1(a, b=2):                         # 3
    if a:                                  # 4
        return 1                           # 5
    return b                               # 6
# intervening comment not included         # 7
class test2():                             # 8
    pass                                   # 9
    # indented comment not included        # 10
# trailing comment not included            # 11
def test3(b,                               # 12
          a=2):                            # 13
    pass # EOF                             # 14'''


def __internal_tests():
    r"""
    Test internals of the sageinspect module.

    EXAMPLES::

        sage: from sage.misc.sageinspect import *
        sage: from sage.misc.sageinspect import _extract_source, _extract_embedded_position, _sage_getargspec_cython, __internal_teststring

    If docstring is None, nothing bad happens::

        sage: sage_getdoc(None)
        ''

        sage: import sage.all__sagemath_objects
        sage: sage_getsource(sage.all__sagemath_objects)
        '...all...'

    A cython function with default arguments (one of which is a string)::

        sage: sage_getdef(sage.rings.integer.Integer.factor, obj_name='factor')
        "factor(algorithm='pari', proof=None, limit=None, int_=False, verbose=0)"

    This used to be problematic, but was fixed in :issue:`10094`::

        sage: sage_getsource(sage.rings.integer.Integer.__init__)
        '    def __init__(self, x=None, base=0):\n...'
        sage: sage_getdef(sage.rings.integer.Integer.__init__, obj_name='__init__')
        '__init__(x=None, base=0)'

    Test _extract_source with some likely configurations, including no trailing
    newline at the end of the file::

        sage: s = __internal_teststring.strip()
        sage: es = lambda ls, l: ''.join(_extract_source(ls, l)).rstrip()

        sage: print(es(s, 3))
        def test1(a, b=2):                         # 3
            if a:                                  # 4
                return 1                           # 5
            return b                               # 6

        sage: print(es(s, 8))
        class test2():                             # 8
            pass                                   # 9

        sage: print(es(s, 12))
        def test3(b,                               # 12
                  a=2):                            # 13
            pass # EOF                             # 14

    Test _sage_getargspec_cython with multiple default arguments and a type::

        sage: _sage_getargspec_cython("def init(self, x=None, base=0):")
        FullArgSpec(args=['self', 'x', 'base'], varargs=None, varkw=None, defaults=(None, 0), kwonlyargs=[], kwonlydefaults=None, annotations={})
        sage: _sage_getargspec_cython("def __init__(self, x=None, base=0):")
        FullArgSpec(args=['self', 'x', 'base'], varargs=None, varkw=None, defaults=(None, 0), kwonlyargs=[], kwonlydefaults=None, annotations={})
        sage: _sage_getargspec_cython("def __init__(self, x=None, unsigned int base=0, **keys):")
        FullArgSpec(args=['self', 'x', 'base'], varargs=None, varkw='keys', defaults=(None, 0), kwonlyargs=[], kwonlydefaults=None, annotations={})

    Test _extract_embedded_position:

    We cannot test the filename since it depends on the installation location.

    Make sure things work with no trailing newline::

        sage: _extract_embedded_position('File: sage/rings/rational.pyx (starting at line 1080)')
        ('', '.../rational.pyx', 1080)

    And with a trailing newline::

        sage: s = 'File: sage/rings/rational.pyx (starting at line 1080)\n'
        sage: _extract_embedded_position(s)
        ('', '.../rational.pyx', 1080)

    And with an original docstring::

        sage: s = 'File: sage/rings/rational.pyx (starting at line 1080)\noriginal'
        sage: _extract_embedded_position(s)
        ('original', '.../rational.pyx', 1080)

    And with a complicated original docstring::

        sage: s = 'File: sage/rings/rational.pyx (starting at line 1080)\n\n\noriginal test\noriginal'
        sage: _extract_embedded_position(s)
        ('\n\noriginal test\noriginal', ..., 1080)

        sage: s = 'no embedded position'
        sage: _extract_embedded_position(s) is None
        True
    """<|MERGE_RESOLUTION|>--- conflicted
+++ resolved
@@ -1689,11 +1689,7 @@
     INPUT:
 
     - ``annotation`` -- annotation for a function
-<<<<<<< HEAD
-    - ``base_module``-- (default: ``None``)
-=======
     - ``base_module`` -- (default: ``None``)
->>>>>>> 038f6f1f
 
     This is only relevant with Python 3, so the doctests are marked
     accordingly.
