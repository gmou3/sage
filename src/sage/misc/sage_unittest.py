--- conflicted
+++ resolved
@@ -175,13 +175,8 @@
 
          - ``category``         -- a category; reserved for future use
          - ``skip``             -- a string or list (or iterable) of strings
-<<<<<<< HEAD
-         - ``raise_on_failure`` -- a boolean (default: False)
-         - ``catch``            -- a boolean (default: True)
-=======
          - ``raise_on_failure`` -- a boolean (default: ``False``)
          - ``catch``            -- a boolean (default: ``True``)
->>>>>>> 038f6f1f
 
         All other options are passed down to the individual tests.
 
