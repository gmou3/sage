"""
Circles
"""
#*****************************************************************************
#       Copyright (C) 2006 Alex Clemesha <clemesha@gmail.com>,
#                          William Stein <wstein@gmail.com>,
#                     2008 Mike Hansen <mhansen@gmail.com>,
#
#  Distributed under the terms of the GNU General Public License (GPL)
#
#    This code is distributed in the hope that it will be useful,
#    but WITHOUT ANY WARRANTY; without even the implied warranty of
#    MERCHANTABILITY or FITNESS FOR A PARTICULAR PURPOSE.  See the GNU
#    General Public License for more details.
#
#  The full text of the GPL is available at:
#
#                  http://www.gnu.org/licenses/
#*****************************************************************************
from .primitive import GraphicPrimitive
from sage.misc.decorators import options, rename_keyword
from sage.plot.colors import to_mpl_color
from math import sin, cos, pi


class Circle(GraphicPrimitive):
    """
    Primitive class for the :class:`Circle` graphics type.  See ``circle?`` for information
    about actually plotting circles.

    INPUT:

    - ``x`` -- `x`-coordinate of center of Circle

    - ``y`` -- `y`-coordinate of center of Circle

    - ``r`` -- radius of Circle object

    - ``options`` -- dict of valid plot options to pass to constructor

    EXAMPLES:

    Note this should normally be used indirectly via ``circle``::

        sage: from sage.plot.circle import Circle
        sage: C = Circle(2,3,5,{'zorder':2})
        sage: C
        Circle defined by (2.0,3.0) with r=5.0
        sage: C.options()['zorder']
        2
        sage: C.r
        5.0

    TESTS:

    We test creating a circle::

        sage: C = circle((2,3), 5)
    """
    def __init__(self, x, y, r, options):
        """
        Initializes base class Circle.

        EXAMPLES::

            sage: C = circle((2,3), 5, edgecolor='red', alpha=.5, fill=True)
            sage: C[0].x
            2.0
            sage: C[0].r
            5.0
            sage: C[0].options()['edgecolor']
            'red'
            sage: C[0].options()['alpha']
            0.500000000000000
        """
        self.x = float(x)
        self.y = float(y)
        self.r = float(r)
        GraphicPrimitive.__init__(self, options)

    def get_minmax_data(self):
        """
        Return a dictionary with the bounding box data.

        EXAMPLES::

            sage: p = circle((3, 3), 1)
            sage: d = p.get_minmax_data()
            sage: d['xmin']
            2.0
            sage: d['ymin']
            2.0
        """
        from sage.plot.plot import minmax_data
        return minmax_data([self.x - self.r, self.x + self.r],
                           [self.y - self.r, self.y + self.r],
                           dict=True)

    def _allowed_options(self):
        """
        Return the allowed options for the Circle class.

        EXAMPLES::

            sage: p = circle((3, 3), 1)
            sage: p[0]._allowed_options()['alpha']
            'How transparent the figure is.'
            sage: p[0]._allowed_options()['facecolor']
            '2D only: The color of the face as an RGB tuple.'
        """
        return {'alpha': 'How transparent the figure is.',
                'fill': 'Whether or not to fill the circle.',
                'legend_label': 'The label for this item in the legend.',
                'legend_color': 'The color of the legend text.',
                'thickness': 'How thick the border of the circle is.',
                'edgecolor': '2D only: The color of the edge as an RGB tuple.',
                'facecolor': '2D only: The color of the face as an RGB tuple.',
                'rgbcolor': 'The color (edge and face) as an RGB tuple.',
                'hue': 'The color given as a hue.',
                'zorder': '2D only: The layer level in which to draw',
                'linestyle': "2D only: The style of the line, which is one of "
                "'dashed', 'dotted', 'solid', 'dashdot', or '--', ':', '-', '-.', "
                "respectively.",
                'clip': 'Whether or not to clip the circle.'}

    def _repr_(self):
        """
        String representation of Circle primitive.

        EXAMPLES::

            sage: C = circle((2,3), 5)
            sage: c = C[0]; c
            Circle defined by (2.0,3.0) with r=5.0
        """
        return f"Circle defined by ({self.x},{self.y}) with r={self.r}"

    def _render_on_subplot(self, subplot):
        """
        TESTS::

            sage: from math import pi
            sage: C = circle((2,pi), 2, edgecolor='black', facecolor='green', fill=True)
        """
        import matplotlib.patches as patches
        from sage.plot.misc import get_matplotlib_linestyle

        options = self.options()
        p = patches.Circle((float(self.x), float(self.y)), float(self.r), clip_on=options['clip'])
        if not options['clip']:
            self._bbox_extra_artists = [p]
        p.set_linewidth(float(options['thickness']))
        p.set_fill(options['fill'])
        a = float(options['alpha'])
        p.set_alpha(a)
        ec = to_mpl_color(options['edgecolor'])
        fc = to_mpl_color(options['facecolor'])
        if 'rgbcolor' in options:
            ec = fc = to_mpl_color(options['rgbcolor'])
        p.set_edgecolor(ec)
        p.set_facecolor(fc)
        p.set_linestyle(get_matplotlib_linestyle(options['linestyle'],return_type='long'))
        p.set_label(options['legend_label'])
        z = int(options.pop('zorder', 0))
        p.set_zorder(z)
        subplot.add_patch(p)

    def plot3d(self, z=0, **kwds):
        """
        Plots a 2D circle (actually a 50-gon) in 3D,
        with default height zero.

        INPUT:


        -  ``z`` -- optional 3D height above `xy`-plane.

        EXAMPLES::

            sage: circle((0,0), 1).plot3d()
            Graphics3d Object

        This example uses this method implicitly, but does not pass
        the optional parameter z to this method::

            sage: sum(circle((random(),random()), random()).plot3d(z=random())
            ....:     for _ in range(20))
            Graphics3d Object

        .. PLOT::

            P = sum([circle((random(),random()), random()).plot3d(z=random()) for _ in range(20)])
            sphinx_plot(P)

        These examples are explicit, and pass z to this method::

            sage: from math import pi
            sage: C = circle((2,pi), 2, hue=.8, alpha=.3, fill=True)
            sage: c = C[0]
            sage: d = c.plot3d(z=2)
            sage: d.texture.opacity
            0.3

        ::

            sage: C = circle((2,pi), 2, hue=.8, alpha=.3, linestyle='dotted')
            sage: c = C[0]
            sage: d = c.plot3d(z=2)
            sage: d.jmol_repr(d.testing_render_params())[0][-1]
            'color $line_1 translucent 0.7 [204,0,255]'
        """
        options = dict(self.options())
        fill = options['fill']
        for s in ['clip', 'edgecolor', 'facecolor', 'fill', 'linestyle',
                'zorder']:
            if s in options:
                del options[s]

        n = 50
        dt = float(2*pi/n)
        x, y, r = self.x, self.y, self.r
        xdata = [x+r*cos(t*dt) for t in range(n+1)]
        ydata = [y+r*sin(t*dt) for t in range(n+1)]
        if fill:
            from .polygon import Polygon
            return Polygon(xdata, ydata, options).plot3d(z)
        else:
            from .line import Line
            return Line(xdata, ydata, options).plot3d().translate((0,0,z))


@rename_keyword(color='rgbcolor')
@options(alpha=1, fill=False, thickness=1, edgecolor='blue', facecolor='blue', linestyle='solid',
         zorder=5, legend_label=None, legend_color=None, clip=True, aspect_ratio=1.0)
def circle(center, radius, **options):
    """
    Return a circle at a point center = `(x,y)` (or `(x,y,z)` and
    parallel to the `xy`-plane) with radius = `r`.  Type
    ``circle.options`` to see all options.

    OPTIONS:

    - ``alpha`` -- default: 1

<<<<<<< HEAD
    - ``fill`` -- default: False
=======
    - ``fill`` -- default: ``False``
>>>>>>> 038f6f1f

    - ``thickness`` -- default: 1

    - ``linestyle`` -- default: ``'solid'`` (2D plotting only) The style of the
      line, which is one of ``'dashed'``, ``'dotted'``, ``'solid'``, ``'dashdot'``,
      or ``'--'``, ``':'``, ``'-'``, ``'-.'``, respectively.

    - ``edgecolor`` -- default: 'blue' (2D plotting only)

    - ``facecolor`` -- default: 'blue' (2D plotting only, useful only
      if ``fill=True``)

    - ``rgbcolor`` -- 2D or 3D plotting.  This option overrides
      ``edgecolor`` and ``facecolor`` for 2D plotting.

    - ``legend_label`` -- the label for this item in the legend

    - ``legend_color`` -- the color for the legend label

    EXAMPLES:

    The default color is blue, the default linestyle is solid, but this is easy to change::

        sage: c = circle((1,1), 1)
        sage: c
        Graphics object consisting of 1 graphics primitive

    .. PLOT::

        sphinx_plot(circle((1,1), 1))

    ::

        sage: c = circle((1,1), 1, rgbcolor=(1,0,0), linestyle='-.')
        sage: c
        Graphics object consisting of 1 graphics primitive

    .. PLOT::

        c = circle((1,1), 1, rgbcolor=(1,0,0), linestyle='-.')
        sphinx_plot(c)

    We can also use this command to plot three-dimensional circles parallel
    to the `xy`-plane::

        sage: c = circle((1,1,3), 1, rgbcolor=(1,0,0))
        sage: c
        Graphics3d Object
        sage: type(c)
        <class 'sage.plot.plot3d.base.TransformGroup'>

    .. PLOT::

        c = circle((1,1,3), 1, rgbcolor=(1,0,0))
        sphinx_plot(c)

    To correct the aspect ratio of certain graphics, it is necessary
    to show with a ``figsize`` of square dimensions::

        sage: c.show(figsize=[5,5],xmin=-1,xmax=3,ymin=-1,ymax=3)

    Here we make a more complicated plot, with many circles of different colors::

        sage: g = Graphics()
        sage: step = 6; ocur = 1/5; paths = 16
        sage: PI = math.pi    # numerical for speed -- fine for graphics
        sage: for r in range(1,paths+1):
        ....:     for x,y in [((r+ocur)*math.cos(n), (r+ocur)*math.sin(n))
        ....:                 for n in srange(0, 2*PI+PI/step, PI/step)]:
        ....:         g += circle((x,y), ocur, rgbcolor=hue(r/paths))
        ....:     rnext = (r+1)^2
        ....:     ocur = (rnext-r)-ocur
        sage: g.show(xmin=-(paths+1)^2, xmax=(paths+1)^2,
        ....:        ymin=-(paths+1)^2, ymax=(paths+1)^2, figsize=[6,6])

    .. PLOT::

        g = Graphics()
        step=6; ocur=1/5; paths=16;
        PI = math.pi    # numerical for speed -- fine for graphics
        for r in range(1,paths+1):
             for x,y in [((r+ocur)*math.cos(n), (r+ocur)*math.sin(n)) for n in srange(0, 2*PI+PI/step, PI/step)]:
                 g += circle((x,y), ocur, rgbcolor=hue(r*1.0/paths))
             rnext = (r+1)**2
             ocur = (rnext-r)-ocur
        g.set_axes_range(-(paths+1)**2,(paths+1)**2,-(paths+1)**2,(paths+1)**2)
        sphinx_plot(g)

    Note that the ``rgbcolor`` option overrides the other coloring options.
    This produces red fill in a blue circle::

        sage: circle((2,3), 1, fill=True, edgecolor='blue', facecolor='red')
        Graphics object consisting of 1 graphics primitive

    .. PLOT::

        sphinx_plot(circle((2,3), 1, fill=True, edgecolor='blue', facecolor='red'))

    This produces an all-green filled circle::

        sage: circle((2,3), 1, fill=True, edgecolor='blue', rgbcolor='green')
        Graphics object consisting of 1 graphics primitive

    .. PLOT::

        sphinx_plot(circle((2,3), 1, fill=True, edgecolor='blue', rgbcolor='green'))

    The option ``hue`` overrides *all* other options, so be careful with its use.
    This produces a purplish filled circle::

        sage: circle((2,3), 1, fill=True, edgecolor='blue', rgbcolor='green', hue=.8)
        Graphics object consisting of 1 graphics primitive

    .. PLOT::

        C = circle((2,3), 1, fill=True, edgecolor='blue', rgbcolor='green', hue=.8)
        sphinx_plot(C)

    And circles with legends::

        sage: circle((4,5), 1, rgbcolor='yellow', fill=True,
        ....:        legend_label='the sun').show(xmin=0, ymin=0)

    .. PLOT::

        C = circle((4,5), 1, rgbcolor='yellow', fill=True, legend_label='the sun')
        C.set_axes_range(xmin=0, ymin=0)
        sphinx_plot(C)

    ::

        sage: circle((4,5), 1,
        ....:        legend_label='the sun', legend_color='yellow').show(xmin=0, ymin=0)

    .. PLOT::

        C = circle((4,5), 1, legend_label='the sun', legend_color='yellow')
        C.set_axes_range(xmin=0, ymin=0)
        sphinx_plot(C)

    Extra options will get passed on to show(), as long as they are valid::

        sage: circle((0, 0), 2, figsize=[10,10])  # That circle is huge!
        Graphics object consisting of 1 graphics primitive

    ::

        sage: circle((0, 0), 2).show(figsize=[10,10])  # These are equivalent

    TESTS:

    We cannot currently plot circles in more than three dimensions::

        sage: circle((1,1,1,1), 1, rgbcolor=(1,0,0))
        Traceback (most recent call last):
        ...
        ValueError: the center of a plotted circle should have two or three coordinates

    The default aspect ratio for a circle is 1.0::

        sage: P = circle((1,1), 1)
        sage: P.aspect_ratio()
        1.0

    Verify that :issue:`36153` does not arise::

        sage: C = circle((1,1), 1, legend_label="test")
    """
    from sage.plot.all import Graphics

    # Reset aspect_ratio to 'automatic' in case scale is 'semilog[xy]'.
    # Otherwise matplotlib complains.
    scale = options.get('scale', None)
    if isinstance(scale, (list, tuple)):
        scale = scale[0]
    if scale == 'semilogy' or scale == 'semilogx':
        options['aspect_ratio'] = 'automatic'

    g = Graphics()
    g._set_extra_kwds(Graphics._extract_kwds_for_show(options))
    g.add_primitive(Circle(center[0], center[1], radius, options))
    if options['legend_label']:
        g.legend(True)
        g._legend_colors = [options['legend_color']]
    if len(center) == 2:
        return g
    elif len(center) == 3:
        return g[0].plot3d(z=center[2])
    raise ValueError('the center of a plotted circle should have '
                     'two or three coordinates')<|MERGE_RESOLUTION|>--- conflicted
+++ resolved
@@ -242,11 +242,7 @@
 
     - ``alpha`` -- default: 1
 
-<<<<<<< HEAD
-    - ``fill`` -- default: False
-=======
     - ``fill`` -- default: ``False``
->>>>>>> 038f6f1f
 
     - ``thickness`` -- default: 1
 
