r"""
Graphics objects

This file contains the definition of the class :class:`Graphics`.
Usually, you don't call the constructor of this class directly
(although you can do it), you would use :func:`plot` instead.

AUTHORS:

- Jeroen Demeyer (2012-04-19): split off this file from plot.py (:issue:`12857`)

- Punarbasu Purkayastha (2012-05-20): Add logarithmic scale (:issue:`4529`)

- Emily Chen (2013-01-05): Add documentation for
  :meth:`~sage.plot.graphics.Graphics.show` figsize parameter (:issue:`5956`)

- Eric Gourgoulhon (2015-03-19): Add parameter axes_labels_size (:issue:`18004`)

- Eric Gourgoulhon (2019-05-24): :class:`~sage.plot.multigraphics.GraphicsArray`
  moved to new module :mod:`~sage.plot.multigraphics`; various improvements and
  fixes in :meth:`Graphics.matplotlib` and ``Graphics._set_scale``; new method
  :meth:`Graphics.inset`

"""

# ****************************************************************************
#       Copyright (C) 2006 Alex Clemesha <clemesha@gmail.com>
#       Copyright (C) 2006-2008 William Stein <wstein@gmail.com>
#       Copyright (C) 2010 Jason Grout
#
#  Distributed under the terms of the GNU General Public License (GPL)
#  as published by the Free Software Foundation; either version 2 of
#  the License, or (at your option) any later version.
#                  https://www.gnu.org/licenses/
# ****************************************************************************

import os
from numbers import Integral
from collections.abc import Iterable
from math import isnan
import sage.misc.verbose
from sage.misc.temporary_file import tmp_filename
from sage.misc.fast_methods import WithEqualityById
from sage.structure.sage_object import SageObject
from sage.misc.decorators import suboptions
from .colors import rgbcolor

ALLOWED_EXTENSIONS = ['.eps', '.pdf', '.pgf', '.png', '.ps', '.sobj', '.svg']
DEFAULT_DPI = 100


# If do_verify is True, options are checked when drawing a
# GraphicsPrimitive.  See primitive.py
do_verify = True


def is_Graphics(x):
    """
    Return True if `x` is a Graphics object.

    EXAMPLES::

        sage: from sage.plot.graphics import is_Graphics
        sage: is_Graphics(1)
        False
        sage: is_Graphics(disk((0.0, 0.0), 1, (0, pi/2)))                               # needs sage.symbolic
        True
    """
    return isinstance(x, Graphics)


def _parse_figsize(figsize):
    r"""
    Helper function to get a figure size in matplotlib format.

    INPUT:

    - ``figsize`` -- width or [width, height] in inches; if only the width is
      provided, the height is computed from matplotlib's default aspect ratio

    OUTPUT:

    - a pair of ``float``'s representing ``(width, height)``

    EXAMPLES::

        sage: from sage.plot.graphics import _parse_figsize
        sage: _parse_figsize([5, 4])
        (5.0, 4.0)

    The default aspect ratio is 4/3::

        sage: _parse_figsize(5)  # tol 1.0e-13
        (5.0, 3.75)

    """
    from matplotlib import rcParams
    if isinstance(figsize, (list, tuple)):
        # figsize should be a pair of positive numbers
        if len(figsize) != 2:
            raise ValueError("figsize should be a positive number or a list "
                             f"of two positive numbers, not {figsize}")
        figsize = (float(figsize[0]), float(figsize[1]))  # floats for mpl
        if not (figsize[0] > 0 and figsize[1] > 0):
            raise ValueError("figsize should be positive numbers, "
                             f"not {figsize[0]} and {figsize[1]}")
    else:
        # in this case, figsize is a single number representing the width and
        # should be positive
        try:
            figsize = float(figsize)  # to pass to mpl
        except TypeError:
            raise TypeError(f"figsize should be a positive number, not {figsize}")
        if figsize > 0:
            default_width, default_height = rcParams['figure.figsize']
            figsize = (figsize, default_height * figsize / default_width)
        else:
            raise ValueError(f"figsize should be positive, not {figsize}")
    return figsize


class Graphics(WithEqualityById, SageObject):
    """
    The Graphics object is an empty list of graphics objects. It is
    useful to use this object when initializing a for loop where
    different graphics object will be added to the empty object.

    EXAMPLES::

        sage: G = Graphics(); print(G)
        Graphics object consisting of 0 graphics primitives
        sage: c = circle((1,1), 1)
        sage: G += c; print(G)
        Graphics object consisting of 1 graphics primitive

    Here we make a graphic of embedded isosceles triangles, coloring
    each one with a different color as we go::

        sage: h = 10; c = 0.4; p = 0.5
        sage: G = Graphics()
        sage: for x in srange(1, h+1):                                                  # needs sage.symbolic
        ....:     l = [[0,x*sqrt(3)],[-x/2,-x*sqrt(3)/2],[x/2,-x*sqrt(3)/2],[0,x*sqrt(3)]]
        ....:     G += line(l, color=hue(c + p*(x/h)))
        sage: G.show(figsize=[5,5])                                                     # needs sage.symbolic

    We can change the scale of the axes in the graphics before displaying.::

        sage: G = plot(exp, 1, 10)              # long time                             # needs sage.symbolic
        sage: G.show(scale='semilogy')          # long time                             # needs sage.symbolic

    TESTS:

    From :issue:`4604`, ensure Graphics can handle 3d objects::

        sage: g = Graphics()
        sage: g += sphere((1, 1, 1), 2)
        sage: g.show()

    We check that graphics can be pickled (we can't use equality on
    graphics so we just check that the load/dump cycle gives a
    :class:`Graphics` instance)::

        sage: g = Graphics()
        sage: g2 = loads(dumps(g))
        sage: g2.show()

    ::

        sage: isinstance(g2, Graphics)
        True

        sage: hash(Graphics()) # random
        42

    .. automethod:: _rich_repr_
    """

    def __init__(self):
        """
        Create a new empty Graphics objects with all the defaults.

        EXAMPLES::

            sage: G = Graphics()
        """
        self._axes_color = (0, 0, 0)
        self._axes_label_color = (0, 0, 0)
        self._axes_width = 0.8
        self._bbox_extra_artists = []
        self._extra_kwds = {}
        self._fontsize = 10
        self._axes_labels_size = 1.6
        self._legend_colors = []
        self._legend_opts = {}
        self._objects = []
        self._show_axes = True
        self._show_legend = False
        self._tick_label_color = (0, 0, 0)

    def set_aspect_ratio(self, ratio):
        """
        Set the aspect ratio, which is the ratio of height and width
        of a unit square (i.e., height/width of a unit square), or
        'automatic' (expand to fill the figure).

        INPUT:


        -  ``ratio`` -- a positive real number or 'automatic'


        EXAMPLES: We create a plot of the upper half of a circle, but it
        doesn't look round because the aspect ratio is off::

            sage: P = plot(sqrt(1-x^2),(x,-1,1)); P                                     # needs sage.symbolic
            Graphics object consisting of 1 graphics primitive

        So we set the aspect ratio and now it is round::

            sage: P.set_aspect_ratio(1)                                                 # needs sage.symbolic
            sage: P.aspect_ratio()                                                      # needs sage.symbolic
            1.0
            sage: P                                                                     # needs sage.symbolic
            Graphics object consisting of 1 graphics primitive

        Note that the aspect ratio is inherited upon addition (which takes
        the max of aspect ratios of objects whose aspect ratio has been
        set)::

            sage: P + plot(sqrt(4-x^2),(x,-2,2))                                        # needs sage.symbolic
            Graphics object consisting of 2 graphics primitives

        In the following example, both plots produce a circle that looks
        twice as tall as wide::

            sage: Q = circle((0,0), 0.5); Q.set_aspect_ratio(2)
            sage: (P + Q).aspect_ratio(); P + Q                                         # needs sage.symbolic
            2.0
            Graphics object consisting of 2 graphics primitives
            sage: (Q + P).aspect_ratio(); Q + P                                         # needs sage.symbolic
            2.0
            Graphics object consisting of 2 graphics primitives
        """
        if ratio != 'auto' and ratio != 'automatic':
            ratio = float(ratio)
            if ratio <= 0:
                raise ValueError("the aspect ratio must be positive or 'automatic'")
        else:
            ratio = 'automatic'
        self._extra_kwds['aspect_ratio'] = ratio

    def aspect_ratio(self):
        """
        Get the current aspect ratio, which is the ratio of height to
        width of a unit square, or ``'automatic'``.

        OUTPUT: a positive float (height/width of a unit square), or ``'automatic'``
        (expand to fill the figure).

        EXAMPLES:

        The default aspect ratio for a new blank :class:`Graphics` object is ``'automatic'``::

            sage: P = Graphics()
            sage: P.aspect_ratio()
            'automatic'

        The aspect ratio can be explicitly set different from the object's default::

            sage: P = circle((1,1), 1)
            sage: P.aspect_ratio()
            1.0
            sage: P.set_aspect_ratio(2)
            sage: P.aspect_ratio()
            2.0
            sage: P.set_aspect_ratio('automatic')
            sage: P.aspect_ratio()
            'automatic'
        """
        return self._extra_kwds.get('aspect_ratio', 'automatic')

    def legend(self, show=None):
        r"""
        Set whether or not the legend is shown by default.

        INPUT:

        -  ``show`` -- (default: ``None``) a boolean

        If called with no input, return the current legend setting.

        EXAMPLES:

        By default no legend is displayed::

            sage: P = plot(sin)                                                         # needs sage.symbolic
            sage: P.legend()                                                            # needs sage.symbolic
            False

        But if we put a label then the legend is shown::

            sage: P = plot(sin, legend_label='sin')                                     # needs sage.symbolic
            sage: P.legend()                                                            # needs sage.symbolic
            True

        We can turn it on or off::

            sage: # needs sage.symbolic
            sage: P.legend(False)
            sage: P.legend()
            False
            sage: P.legend(True)
            sage: P  #  show with the legend
            Graphics object consisting of 1 graphics primitive
        """
        if show is None:
            return self._show_legend
        else:
            self._show_legend = bool(show)

    def set_legend_options(self, **kwds):
        r"""
        Set various legend options.

        INPUT:

        - ``title`` -- (default: None) string, the legend title

        - ``ncol`` -- (default: 1) positive integer, the number of columns

        - ``columnspacing`` -- (default: None) the spacing between columns

        - ``borderaxespad`` -- (default: None) float, length between the axes and the legend

        - ``back_color`` -- (default: 'white') This parameter can be a string
          denoting a color or an RGB tuple. The string can be a color name
          as in ('red', 'green', 'yellow', ...) or a floating point number
          like '0.8' which gets expanded to (0.8, 0.8, 0.8). The
          tuple form is just a floating point RGB tuple with all values ranging
          from 0 to 1.

        - ``handlelength`` -- (default: 0.05) float, the length of the legend handles

        - ``handletextpad`` -- (default: 0.5) float, the pad between the legend handle and text

        - ``labelspacing`` -- (default: 0.02) float, vertical space between legend entries

        - ``loc`` -- (default: 'best') May be a string, an integer or a tuple. String or
              integer inputs must be one of the following:

          - 0, 'best'

          - 1, 'upper right'

          - 2, 'upper left'

          - 3, 'lower left'

          - 4, 'lower right'

          - 5, 'right'

          - 6, 'center left'

          - 7, 'center right'

          - 8, 'lower center'

          - 9, 'upper center'

          - 10, 'center'

          - Tuple arguments represent an absolute (x, y) position on the plot
            in axes coordinates (meaning from 0 to 1 in each direction).

        - ``markerscale`` -- (default: 0.6) float, how much to scale the markers in the legend.

        - ``numpoints`` -- (default: 2) integer, the number of points in the legend for line

        - ``borderpad`` -- (default: 0.6) float, the fractional whitespace inside the legend border
          (between 0 and 1)

        - ``font_family`` -- (default: 'sans-serif') string, one of 'serif', 'sans-serif',
          'cursive', 'fantasy', 'monospace'

        - ``font_style`` -- (default: 'normal') string, one of 'normal', 'italic', 'oblique'

        - ``font_variant`` -- (default: 'normal') string, one of 'normal', 'small-caps'

        - ``font_weight`` -- (default: 'medium') string, one of 'black', 'extra bold', 'bold',
          'semibold', 'medium', 'normal', 'light'

        - ``font_size`` -- (default: 'medium') string, one of 'xx-small', 'x-small', 'small',
          'medium', 'large', 'x-large', 'xx-large' or an absolute font size (e.g. 12)

<<<<<<< HEAD
        -  ``shadow`` -- (default: True) boolean -- draw a shadow behind the legend

        - ``fancybox`` -- (default: False) a boolean.  If True, draws a frame with a round
=======
        -  ``shadow`` -- (default: ``True``) boolean -- draw a shadow behind the legend

        - ``fancybox`` -- (default: ``False``) a boolean.  If True, draws a frame with a round
>>>>>>> 038f6f1f
          fancybox.

        These are all keyword arguments.

        OUTPUT: a dictionary of all current legend options

        EXAMPLES:

        By default, no options are set::

            sage: p = plot(tan, legend_label='tan')                                     # needs sage.symbolic
            sage: p.set_legend_options()                                                # needs sage.symbolic
            {}

        We build a legend without a shadow::

            sage: p.set_legend_options(shadow=False)                                    # needs sage.symbolic
            sage: p.set_legend_options()['shadow']                                      # needs sage.symbolic
            False

        To set the legend position to the center of the plot, all these
        methods are roughly equivalent::

            sage: p.set_legend_options(loc='center'); p                                 # needs sage.symbolic
            Graphics object consisting of 1 graphics primitive

        ::

            sage: p.set_legend_options(loc=10); p                                       # needs sage.symbolic
            Graphics object consisting of 1 graphics primitive

        ::

            sage: p.set_legend_options(loc=(0.5,0.5)); p  # aligns the bottom of the box to the center                  # needs sage.symbolic
            Graphics object consisting of 1 graphics primitive
        """
        if len(kwds) == 0:
            return self._legend_opts
        else:
            self._legend_opts.update(kwds)

    def get_axes_range(self):
        """
        Returns a dictionary of the range of the axes for this graphics
        object.  This is fall back to the ranges in get_minmax_data() for
        any value which the user has not explicitly set.

        .. warning::

           Changing the dictionary returned by this function does not
           change the axes range for this object.  To do that, use the
           :meth:`set_axes_range` method.

        EXAMPLES::

            sage: L = line([(1,2), (3,-4), (2, 5), (1,2)])
            sage: list(sorted(L.get_axes_range().items()))
            [('xmax', 3.0), ('xmin', 1.0), ('ymax', 5.0), ('ymin', -4.0)]
            sage: L.set_axes_range(xmin=-1)
            sage: list(sorted(L.get_axes_range().items()))
            [('xmax', 3.0), ('xmin', -1.0), ('ymax', 5.0), ('ymin', -4.0)]
        """
        axes_range = self.get_minmax_data()
        axes_range.update(self._get_axes_range_dict())
        return axes_range

    def set_axes_range(self, xmin=None, xmax=None, ymin=None, ymax=None):
        """
        Set the ranges of the `x` and `y` axes.

        INPUT:


        -  ``xmin, xmax, ymin, ymax`` -- floats


        EXAMPLES::

            sage: L = line([(1,2), (3,-4), (2, 5), (1,2)])
            sage: L.set_axes_range(-1, 20, 0, 2)
            sage: d = L.get_axes_range()
            sage: d['xmin'], d['xmax'], d['ymin'], d['ymax']
            (-1.0, 20.0, 0.0, 2.0)
        """
        l = locals()
        axes_range = self._get_axes_range_dict()
        for name in ['xmin', 'xmax', 'ymin', 'ymax']:
            if l[name] is not None:
                axes_range[name] = float(l[name])

    axes_range = set_axes_range

    def _get_axes_range_dict(self):
        """
        Returns the underlying dictionary used to store the user's
        custom ranges for the axes on this object.

        EXAMPLES::

            sage: L = line([(1,2), (3,-4), (2, 5), (1,2)])
            sage: L._get_axes_range_dict()
            {}
            sage: L.set_axes_range(xmin=-1)
            sage: L._get_axes_range_dict()
            {'xmin': -1.0}
        """
        try:
            return self._axes_range
        except AttributeError:
            self._axes_range = {}
            return self._axes_range

    def set_flip(self, flip_x=None, flip_y=None):
        """
        Set the flip options for this graphics object.

        INPUT:

        - ``flip_x`` -- boolean (default: ``None``); if not ``None``, set the
          ``flip_x`` option to this value
        - ``flip_y`` -- boolean (default: ``None``); if not ``None``, set the
          ``flip_y`` option to this value

        EXAMPLES::

            sage: L = line([(1, 0), (2, 3)])
            sage: L.set_flip(flip_y=True)
            sage: L.flip()
            (False, True)
            sage: L.set_flip(True, False)
            sage: L.flip()
            (True, False)
        """
        if flip_x is not None:
            self._extra_kwds['flip_x'] = flip_x
        if flip_y is not None:
            self._extra_kwds['flip_y'] = flip_y

    def flip(self, flip_x=False, flip_y=False):
        """
        Get the flip options and optionally mirror this graphics object.

        INPUT:

        - ``flip_x`` -- boolean (default: ``False``); if ``True``, replace the
          current ``flip_x`` option by its opposite
        - ``flip_y`` -- boolean (default: ``False``); if ``True``, replace the
          current ``flip_y`` option by its opposite

        OUTPUT: a tuple containing the new flip options

        EXAMPLES:

        When called without arguments, this just returns the current flip
        options::

            sage: L = line([(1, 0), (2, 3)])
            sage: L.flip()
            (False, False)

        Otherwise, the specified options are changed and the new options are
        returned::

            sage: L.flip(flip_y=True)
            (False, True)
            sage: L.flip(True, True)
            (True, False)
        """
        a = self._extra_kwds.get('flip_x', self.SHOW_OPTIONS['flip_x'])
        b = self._extra_kwds.get('flip_y', self.SHOW_OPTIONS['flip_y'])
        if flip_x:
            a = not a
            self._extra_kwds['flip_x'] = a
        if flip_y:
            b = not b
            self._extra_kwds['flip_y'] = b
        return (a, b)

    def fontsize(self, s=None):
        """
        Set the font size of axes labels and tick marks.

        Note that the relative size of the axes labels font w.r.t. the tick
        marks font can be adjusted via :meth:`axes_labels_size`.

        INPUT:


        -  ``s`` -- integer, a font size in points.


        If called with no input, return the current fontsize.

        EXAMPLES::

            sage: L = line([(1,2), (3,-4), (2, 5), (1,2)])
            sage: L.fontsize()
            10
            sage: L.fontsize(20)
            sage: L.fontsize()
            20

        All the numbers on the axes will be very large in this plot::

            sage: L
            Graphics object consisting of 1 graphics primitive
        """
        if s is None:
            try:
                return self._fontsize
            except AttributeError:
                self._fontsize = 10
                return self._fontsize
        self._fontsize = int(s)

    def axes_labels_size(self, s=None):
        """
        Set the relative size of axes labels w.r.t. the axes tick marks.

        INPUT:

        - ``s`` -- float, relative size of axes labels w.r.t. to the tick marks,
          the size of the tick marks being set by :meth:`fontsize`.

        If called with no input, return the current relative size.

        EXAMPLES::

            sage: # needs sage.symbolic
            sage: p = plot(sin(x^2), (x, -3, 3), axes_labels=['$x$','$y$'])
            sage: p.axes_labels_size()  # default value
            1.6
            sage: p.axes_labels_size(2.5)
            sage: p.axes_labels_size()
            2.5

        Now the axes labels are large w.r.t. the tick marks::

            sage: p                                                                     # needs sage.symbolic
            Graphics object consisting of 1 graphics primitive

        """
        if s is None:
            try:
                return self._axes_labels_size
            except AttributeError:
                self._axes_labels_size = 1.6
                return self._axes_labels_size
        self._axes_labels_size = float(s)

    def axes(self, show=None):
        """
        Set whether or not the `x` and `y` axes are shown
        by default.

        INPUT:


        -  ``show`` -- bool


        If called with no input, return the current axes setting.

        EXAMPLES::

            sage: L = line([(1,2), (3,-4), (2, 5), (1,2)])

        By default the axes are displayed.

        ::

            sage: L.axes()
            True

        But we turn them off, and verify that they are off

        ::

            sage: L.axes(False)
            sage: L.axes()
            False

        Displaying L now shows a triangle but no axes.

        ::

            sage: L
            Graphics object consisting of 1 graphics primitive
        """
        if show is None:
            try:
                return self._show_axes
            except AttributeError:
                self._show_axes = True
                return self._show_axes
        self._show_axes = bool(show)

    def axes_color(self, c=None):
        """
        Set the axes color.

        If called with no input, return the current axes_color setting.

        INPUT:


        -  ``c`` -- an RGB color 3-tuple, where each tuple entry
           is a float between 0 and 1


        EXAMPLES: We create a line, which has like everything a default
        axes color of black.

        ::

            sage: L = line([(1,2), (3,-4), (2, 5), (1,2)])
            sage: L.axes_color()
            (0, 0, 0)

        We change the axes color to red and verify the change.

        ::

            sage: L.axes_color((1,0,0))
            sage: L.axes_color()
            (1.0, 0.0, 0.0)

        When we display the plot, we'll see a blue triangle and bright red
        axes.

        ::

            sage: L
            Graphics object consisting of 1 graphics primitive
        """
        if c is None:
            try:
                return self._axes_color

            except AttributeError:
                self._axes_color = (0.0, 0.0, 0.0)
                return self._axes_color
        self._axes_color = rgbcolor(c)

    def axes_labels(self, l=None):
        """
        Set the axes labels.

        INPUT:


        -  ``l`` -- (default: None) a list of two strings or
           None


        OUTPUT: a 2-tuple of strings

        If l is None, returns the current ``axes_labels``,
        which is itself by default None. The default labels are both
        empty.

        EXAMPLES: We create a plot and put x and y axes labels on it.

        ::

            sage: p = plot(sin(x), (x, 0, 10))                                          # needs sage.symbolic
            sage: p.axes_labels(['$x$','$y$'])                                          # needs sage.symbolic
            sage: p.axes_labels()                                                       # needs sage.symbolic
            ('$x$', '$y$')

        Now when you plot p, you see x and y axes labels::

            sage: p                                                                     # needs sage.symbolic
            Graphics object consisting of 1 graphics primitive

        Notice that some may prefer axes labels which are not
        typeset::

            sage: plot(sin(x), (x, 0, 10), axes_labels=['x','y'])                       # needs sage.symbolic
            Graphics object consisting of 1 graphics primitive

        TESTS:

        Unicode strings are acceptable; see :issue:`13161`. Note that
        this does not guarantee that matplotlib will handle the strings
        properly, although it should.

        ::

            sage: c = circle((0,0), 1)
            sage: c.axes_labels(['axe des abscisses', 'axe des ordonnées'])
            sage: c._axes_labels
            ('axe des abscisses', 'axe des ordonnées')
        """
        if l is None:
            try:
                return self._axes_labels
            except AttributeError:
                self._axes_labels = None
                return self._axes_labels
        if not isinstance(l, (list, tuple)):
            raise TypeError("l must be a list or tuple")
        if len(l) != 2:
            raise ValueError("l must have length 2")
        self._axes_labels = tuple(l)

    def axes_label_color(self, c=None):
        r"""
        Set the color of the axes labels.

        The axes labels are placed at the edge of the x and y axes, and are
        not on by default (use the :meth:`axes_labels` command to
        set them; see the example below). This function just changes their
        color.

        INPUT:


        -  ``c`` -- an RGB 3-tuple of numbers between 0 and 1


        If called with no input, return the current axes_label_color
        setting.

        EXAMPLES: We create a plot, which by default has axes label color
        black.

        ::

            sage: p = plot(sin, (-1,1))                                                 # needs sage.symbolic
            sage: p.axes_label_color()                                                  # needs sage.symbolic
            (0, 0, 0)

        We change the labels to be red, and confirm this::

            sage: p.axes_label_color((1,0,0))                                           # needs sage.symbolic
            sage: p.axes_label_color()                                                  # needs sage.symbolic
            (1.0, 0.0, 0.0)

        We set labels, since otherwise we won't see anything.

        ::

            sage: p.axes_labels(['$x$ axis', '$y$ axis'])                               # needs sage.symbolic

        In the plot below, notice that the labels are red::

            sage: p                                                                     # needs sage.symbolic
            Graphics object consisting of 1 graphics primitive
        """
        if c is None:
            try:
                return self._axes_label_color
            except AttributeError:
                self._axes_label_color = (0, 0, 0)
                return self._axes_label_color
        self._axes_label_color = rgbcolor(c)

    def axes_width(self, w=None):
        r"""
        Set the axes width. Use this to draw a plot with really fat or
        really thin axes.

        INPUT:


        -  ``w`` -- a float


        If called with no input, return the current
        ``axes_width`` setting.

        EXAMPLES: We create a plot, see the default axes width (with funny
        Python float rounding), then reset the width to 10 (very fat).

        ::

            sage: # needs sage.symbolic
            sage: p = plot(cos, (-3,3))
            sage: p.axes_width()
            0.8
            sage: p.axes_width(10)
            sage: p.axes_width()
            10.0

        Finally we plot the result, which is a graph with very fat axes.

        ::

            sage: p                                                                     # needs sage.symbolic
            Graphics object consisting of 1 graphics primitive
        """
        if w is None:
            try:
                return self._axes_width
            except AttributeError:
                self._axes_width = True
                return self._axes_width
        self._axes_width = float(w)

    def tick_label_color(self, c=None):
        """
        Set the color of the axes tick labels.

        INPUT:


        -  ``c`` -- an RGB 3-tuple of numbers between 0 and 1


        If called with no input, return the current tick_label_color
        setting.

        EXAMPLES::

            sage: # needs sage.symbolic
            sage: p = plot(cos, (-3,3))
            sage: p.tick_label_color()
            (0, 0, 0)
            sage: p.tick_label_color((1,0,0))
            sage: p.tick_label_color()
            (1.0, 0.0, 0.0)
            sage: p
            Graphics object consisting of 1 graphics primitive
        """
        if c is None:
            try:
                return self._tick_label_color
            except AttributeError:
                self._tick_label_color = (0, 0, 0)
                return self._tick_label_color
        self._tick_label_color = rgbcolor(c)

    def _repr_(self):
        r"""
        Return a string representation of the graphics objects.

        OUTPUT:

        String.

        EXAMPLES:

        We create a plot and call :meth:`show` on it, which causes it
        to be displayed as a plot::

            sage: P = plot(cos, (-1,1))                                                 # needs sage.symbolic
            sage: P.show()                                                              # needs sage.symbolic

        Just doing this also displays the plot::

            sage: P                                                                     # needs sage.symbolic
            Graphics object consisting of 1 graphics primitive

        Using the Python `repr` or `str` commands do not display the
        plot::

            sage: repr(P)                                                               # needs sage.symbolic
            'Graphics object consisting of 1 graphics primitive'
            sage: str(P)                                                                # needs sage.symbolic
            'Graphics object consisting of 1 graphics primitive'
            sage: print(P)                                                              # needs sage.symbolic
            Graphics object consisting of 1 graphics primitive

        TESTS::

            sage: P._repr_()                                                            # needs sage.symbolic
            'Graphics object consisting of 1 graphics primitive'
        """
        return str(self)

    def _rich_repr_(self, display_manager, **kwds):
        """
        Rich Output Magic Method

        See :mod:`sage.repl.rich_output` for details.

        EXAMPLES::

            sage: from sage.repl.rich_output import get_display_manager
            sage: dm = get_display_manager()
            sage: g = Graphics()
            sage: g._rich_repr_(dm)
            OutputImagePng container
        """
        types = display_manager.types
        prefer_raster = (
            ('.png', types.OutputImagePng),
            ('.jpg', types.OutputImageJpg),
            ('.gif', types.OutputImageGif),
        )
        prefer_vector = (
            ('.svg', types.OutputImageSvg),
            ('.pdf', types.OutputImagePdf),
        )
        graphics = display_manager.preferences.graphics
        if graphics == 'disable':
            return
        elif graphics == 'raster' or graphics is None:
            preferred = prefer_raster + prefer_vector
        elif graphics == 'vector':
            preferred = prefer_vector + prefer_raster
        else:
            raise ValueError('unknown graphics output preference')
        for file_ext, output_container in preferred:
            if output_container in display_manager.supported_output():
                return display_manager.graphics_from_save(
                    self.save, kwds, file_ext, output_container)

    def __str__(self):
        r"""
        Return string representation of this plot.

        OUTPUT:

        String.

        EXAMPLES::

            sage: S = circle((0,0), 2); S.__str__()
            'Graphics object consisting of 1 graphics primitive'
            sage: str(S)
            'Graphics object consisting of 1 graphics primitive'
            sage: print(S)
            Graphics object consisting of 1 graphics primitive
        """
        s = "Graphics object consisting of %s graphics primitives" % (len(self))
        if len(self) == 1:
            s = s[:-1]
        return s

    def __getitem__(self, i):
        """
        Returns the ith graphics primitive object:

        EXAMPLES::

            sage: G = circle((1,1),2) + circle((2,2),5); print(G)
            Graphics object consisting of 2 graphics primitives
            sage: G[1]
            Circle defined by (2.0,2.0) with r=5.0
        """
        return self._objects[i]

    def __len__(self):
        """
        If G is of type Graphics, then len(G) gives the number of distinct
        graphics primitives making up that object.

        EXAMPLES::

            sage: G = circle((1,1),1) + circle((1,2),1) + circle((1,2),5); print(G)
            Graphics object consisting of 3 graphics primitives
            sage: len(G)
            3
        """
        return len(self._objects)

    def __delitem__(self, i):
        """
        If G is of type Graphics, then del(G[i]) removes the ith distinct
        graphic primitive making up that object.

        EXAMPLES::

            sage: G = circle((1,1),1) + circle((1,2),1) + circle((1,2),5); print(G)
            Graphics object consisting of 3 graphics primitives
            sage: len(G)
            3
            sage: del(G[2])
            sage: print(G)
            Graphics object consisting of 2 graphics primitives
            sage: len(G)
            2
        """
        del self._objects[int(i)]

    def __setitem__(self, i, x):
        """
        You can replace a :class:`GraphicPrimitive` (point, line, circle, etc...) in
        a :class:`Graphics` object G with any other :class:`GraphicPrimitive`

        EXAMPLES::

            sage: G = circle((1,1),1) + circle((1,2),1) + circle((1,2),5); print(G)
            Graphics object consisting of 3 graphics primitives

        ::

            sage: p = polygon([[1,3],[2,-2],[1,1],[1,3]]); print(p)
            Graphics object consisting of 1 graphics primitive

        ::

            sage: G[1] = p[0]
            sage: G    # show the plot
            Graphics object consisting of 3 graphics primitives
        """
        from sage.plot.primitive import GraphicPrimitive
        if not isinstance(x, GraphicPrimitive):
            raise TypeError("x must be a GraphicPrimitive")
        self._objects[int(i)] = x

    def __radd__(self, other):
        """
        Compute and return other + this graphics object.

        This only works when other is a Python int equal to 0. In all other
        cases a :class:`TypeError` is raised. The main reason for this
        function is to make summing a list of graphics objects easier.

        EXAMPLES::

            sage: S = circle((0,0), 2)
            sage: print(int(0) + S)
            Graphics object consisting of 1 graphics primitive
            sage: print(S + int(0))
            Graphics object consisting of 1 graphics primitive

        The following would fail were it not for this function::

            sage: v = [circle((0,0), 2), circle((2,3), 1)]
            sage: print(sum(v))
            Graphics object consisting of 2 graphics primitives
        """
        if isinstance(other, int) and other == 0:
            return self
        raise TypeError

    def __add__(self, other):
        """
        If you have any Graphics object G1, you can always add any other
        amount of Graphics objects G2,G3,... to form a new Graphics object:
        ``G4 = G1 + G2 + G3``.

        The xmin, xmax, ymin, and ymax properties of the graphics objects
        are expanded to include all objects in both scenes. If the aspect
        ratio property of either or both objects are set, then the larger
        aspect ratio is chosen, with 'automatic' being overridden by a
        numeric aspect ratio.

        If one of the graphics object is set to show a legend, then
        the resulting object will also be set to show a legend. Legend
        options are propagated if set. If the same legend option is
        present in both arguments, the latter value is used.

        EXAMPLES::

            sage: g1 = plot(abs(sqrt(x^3-1)), (x,1,5), frame=True)                      # needs sage.symbolic
            sage: g2 = plot(-abs(sqrt(x^3-1)), (x,1,5), color='red')                    # needs sage.symbolic
            sage: g1 + g2  # displays the plot                                          # needs sage.symbolic
            Graphics object consisting of 2 graphics primitives

        TESTS:

        Extra keywords to show are propagated::

            sage: # needs sage.symbolic
            sage: (g1 + g2)._extra_kwds=={'aspect_ratio': 'automatic', 'frame': True}
            True
            sage: g1.set_aspect_ratio(2)
            sage: (g1+g2).aspect_ratio()
            2.0
            sage: g2.set_aspect_ratio(3)
            sage: (g1+g2).aspect_ratio()
            3.0

        As are legend options, :issue:`12936`::

            sage: # needs sage.symbolic
            sage: p1 = plot(x, x, 0, 1)
            sage: p2 = p1
            sage: p1.set_legend_options(back_color='black')
            sage: p2.set_legend_options(shadow=False)
            sage: p3 = p1 + p2
            sage: p3._legend_opts
            {'back_color': 'black', 'shadow': False}

        If the same legend option is specified more than once, the
        latter takes precedence::

            sage: # needs sage.symbolic
            sage: p1 = plot(x, x, 0, 1)
            sage: p2 = p1
            sage: p1.set_legend_options(shadow=True)
            sage: p2.set_legend_options(shadow=False)
            sage: p3 = p1 + p2
            sage: p3._legend_opts
            {'shadow': False}

        Flipped axes take precedence over non-flipped axes::

            sage: p1 = plot(x, x, 0, 1, flip_x=True, flip_y=True)                       # needs sage.symbolic
            sage: p2 = plot(x^2, x, 0, 1)                                               # needs sage.symbolic
            sage: [p._extra_kwds[k] for p in [p1 + p2, p2 + p1]                         # needs sage.symbolic
            ....:  for k in ['flip_x', 'flip_y']]
            [True, True, True, True]
        """
        if isinstance(other, int) and other == 0:
            return self
        if not isinstance(other, Graphics):
            from sage.plot.plot3d.base import Graphics3d
            if isinstance(other, Graphics3d):
                return self.plot3d() + other
            raise TypeError("other (=%s) must be a Graphics objects" % other)
        g = Graphics()
        g._objects = self._objects + other._objects
        g._show_legend = self._show_legend or other._show_legend
        g._extra_kwds.update(self._extra_kwds)
        g._extra_kwds.update(other._extra_kwds)
        g._legend_colors = self._legend_colors + other._legend_colors
        g._legend_opts.update(self._legend_opts)
        g._legend_opts.update(other._legend_opts)
        if 'flip_x' in self._extra_kwds and 'flip_x' in other._extra_kwds:
            g._extra_kwds['flip_x'] = (self._extra_kwds['flip_x']
                                       or other._extra_kwds['flip_x'])
        if 'flip_y' in self._extra_kwds and 'flip_y' in other._extra_kwds:
            g._extra_kwds['flip_y'] = (self._extra_kwds['flip_y']
                                       or other._extra_kwds['flip_y'])
        if self.aspect_ratio() == 'automatic':
            g.set_aspect_ratio(other.aspect_ratio())
        elif other.aspect_ratio() == 'automatic':
            g.set_aspect_ratio(self.aspect_ratio())
        else:
            g.set_aspect_ratio(max(self.aspect_ratio(), other.aspect_ratio()))
        return g

    def add_primitive(self, primitive):
        """
        Adds a primitive to this graphics object.

        EXAMPLES:

        We give a very explicit example::

            sage: G = Graphics()
            sage: from math import e
            sage: from sage.plot.line import Line
            sage: from sage.plot.arrow import Arrow
            sage: L = Line([3,4,2,7,-2], [1,2,e,4,5.],
            ....:          {'alpha': 1, 'thickness': 2, 'rgbcolor': (0,1,1),
            ....:           'legend_label': ''})
            sage: A = Arrow(2, -5, .1, .2,
            ....:           {'width': 3, 'head': 0, 'rgbcolor': (1,0,0),
            ....:            'linestyle': 'dashed', 'zorder': 8, 'legend_label': ''})
            sage: G.add_primitive(L)
            sage: G.add_primitive(A)
            sage: G
            Graphics object consisting of 2 graphics primitives
        """
        self._objects.append(primitive)

    def plot(self):
        """
        Draw a 2D plot of this graphics object, which just returns this
        object since this is already a 2D graphics object.

        EXAMPLES::

            sage: S = circle((0,0), 2)
            sage: S.plot() is S
            True

        It does not accept any argument (:issue:`19539`)::

            sage: S.plot(1)
            Traceback (most recent call last):
            ...
            TypeError: ...plot() takes 1 positional argument but 2 were given

            sage: S.plot(hey="hou")
            Traceback (most recent call last):
            ...
            TypeError: ...plot() got an unexpected keyword argument 'hey'
        """
        return self

    def plot3d(self, z=0, **kwds):
        """
        Return an embedding of this 2D plot into the xy-plane of 3D space,
        as a 3D plot object. An optional parameter ``z`` can be given to
        specify the z-coordinate.

        EXAMPLES::

            sage: sum(plot(z*sin(x), 0, 10).plot3d(z)   # long time                     # needs sage.symbolic
            ....:     for z in range(6))
            Graphics3d Object
        """
        from sage.plot.plot3d.base import Graphics3dGroup
        g = Graphics3dGroup([g.plot3d(**kwds) for g in self._objects])
        if z:
            g = g.translate(0, 0, z)
        return g

    @classmethod
    def _extract_kwds_for_show(cls, kwds, ignore=[]):
        """
        Extract keywords relevant to show() from the provided dictionary.

        EXAMPLES::

            sage: kwds = {'f': lambda x: x, 'xmin': 0, 'figsize': [1,1], 'plot_points': (40, 40)}
            sage: G_kwds = Graphics._extract_kwds_for_show(kwds, ignore='xmin')
            sage: kwds  # Note how this action modifies the passed dictionary
            {'f': <function <lambda> at 0x...>,
             'plot_points': (40, 40),
             'xmin': 0}
            sage: G_kwds
            {'figsize': [1, 1]}

        This method is intended to be used with _set_extra_kwds(). Here is an
        idiom to ensure the correct keywords will get passed on to show()::

            sage: options = {}  # Usually this will come from an argument
            sage: g = Graphics()
            sage: g._set_extra_kwds(Graphics._extract_kwds_for_show(options))
        """
        result = {}
        for option in cls.SHOW_OPTIONS:
            if option not in ignore:
                try:
                    result[option] = kwds.pop(option)
                except KeyError:
                    pass
        return result

    def _set_extra_kwds(self, kwds):
        """
        Set a dictionary of keywords that will get passed on to show().

        TESTS::

            sage: g = Graphics()
            sage: g._extra_kwds
            {}
            sage: g._set_extra_kwds({'figsize': [10,10]})
            sage: g._extra_kwds
            {'figsize': [10, 10]}
            sage: g.show()  # Now the (blank) plot will be extra large
        """
        self._extra_kwds = kwds

    def _set_scale(self, subplot, scale=None, base=None):
        """
        Set the scale of the axes in the current subplot. This function is
        only for internal use.

        INPUT:

        - ``subplot`` -- matplotlib Axes instance.
        - ``scale`` -- the scale of the figure. Values it can take are
          ``"linear"``, ``"loglog"``, ``"semilogx"``, ``"semilogy"``. See
          :meth:`show` for other options it can take.
        - ``base`` -- the base of the logarithm if a logarithmic scale is
          set. See :meth:`show` for the options it can take.

        OUTPUT:
        The scale in the form of a tuple: (xscale, yscale, basex, basey)

        EXAMPLES::

            sage: # needs sage.symbolic
            sage: p = plot(x, 1, 10)
            sage: fig = p.matplotlib()
            sage: ax = fig.get_axes()[0]
            sage: p._set_scale(ax, scale='linear', base=2)
            ('linear', 'linear', 10, 10)
            sage: p._set_scale(ax, scale='semilogy', base=2)
            ('linear', 'log', 10, 2)
            sage: p._set_scale(ax, scale=('loglog', 2, 3))
            ('log', 'log', 2, 3)
            sage: p._set_scale(ax, scale=['semilogx', 2])
            ('log', 'linear', 2, 10)

        TESTS::

            sage: # needs sage.symbolic
            sage: p._set_scale(ax, 'log')
            Traceback (most recent call last):
            ...
            ValueError: The scale must be one of 'linear', 'loglog', 'semilogx' or 'semilogy' -- got 'log'
            sage: p._set_scale(ax, ('loglog', 1))
            Traceback (most recent call last):
            ...
            ValueError: The base of the logarithm must be greater than 1
        """
        if scale is None:
            return ('linear', 'linear', 10, 10)
        if isinstance(scale, (list, tuple)):
            if len(scale) != 2 and len(scale) != 3:
                raise ValueError("If the input is a tuple, it must be of "
                                 "the form (scale, base) or (scale, basex, basey)")
            if len(scale) == 2:
                base = scale[1]
            else:
                base = scale[1:]
            scale = scale[0]

        if scale not in ('linear', 'loglog', 'semilogx', 'semilogy'):
            raise ValueError("The scale must be one of 'linear', 'loglog',"
                             f" 'semilogx' or 'semilogy' -- got '{scale}'")

        if isinstance(base, (list, tuple)):
            basex, basey = base
        elif base is None:
            basex = basey = 10
        else:
            basex = basey = base

        if basex <= 1 or basey <= 1:
            raise ValueError("The base of the logarithm must be greater "
                             "than 1")

        xscale = yscale = 'linear'
        if scale == 'linear':
            basex = basey = 10
        elif scale == 'loglog':
            subplot.set_xscale('log', base=basex)
            subplot.set_yscale('log', base=basey)
            xscale = yscale = 'log'
        elif scale == 'semilogx':
            subplot.set_xscale('log', base=basex)
            basey = 10
            xscale = 'log'
        elif scale == 'semilogy':
            subplot.set_yscale('log', base=basey)
            basex = 10
            yscale = 'log'

        return (xscale, yscale, basex, basey)

    # This dictionary has the default values for the keywords to show(). When
    # show is invoked with keyword arguments, those arguments are merged with
    # this dictionary to create a set of keywords with the defaults filled in.
    # Then, those keywords are passed on to save().

    # NOTE: If you intend to use a new parameter in show(), you should update
    # this dictionary to contain the default value for that parameter.

    SHOW_OPTIONS = {  # axes options
        'axes': None, 'axes_labels': None, 'axes_labels_size': None,
        'axes_pad': None, 'base': None, 'scale': None,
        'xmin': None, 'xmax': None, 'ymin': None, 'ymax': None,
        'flip_x': False, 'flip_y': False,
        # Figure options
        'aspect_ratio': None, 'dpi': DEFAULT_DPI, 'fig_tight': True,
        'figsize': None, 'fontsize': None, 'frame': False,
        'title': None, 'title_pos': None, 'transparent': False,
        # Grid options
        'gridlines': None, 'gridlinesstyle': None,
        'hgridlinesstyle': None, 'vgridlinesstyle': None,
        # Legend options
        'legend_options': {}, 'show_legend': None,
        # Ticks options
        'ticks': None, 'tick_formatter': None, 'ticks_integer': False,
        # Text options
        'typeset': 'default'}

    # Default options for the legends:

    LEGEND_OPTIONS = {'back_color': 'white', 'borderpad': 0.6,
                      'borderaxespad': None,
                      'columnspacing': None,
                      'fancybox': False, 'font_family': 'sans-serif',
                      'font_size': 'medium', 'font_style': 'normal',
                      'font_variant': 'normal', 'font_weight': 'medium',
                      'handlelength': 0.05, 'handletextpad': 0.5,
                      'labelspacing': 0.02, 'loc': 'best',
                      'markerscale': 0.6, 'ncol': 1, 'numpoints': 2,
                      'shadow': True, 'title': None}

    @suboptions('legend', **LEGEND_OPTIONS)
    def show(self, **kwds):
        r"""
        Show this graphics image immediately.

        This method attempts to display the graphics immediately,
        without waiting for the currently running code (if any) to
        return to the command line. Be careful, calling it from within
        a loop will potentially launch a large number of external
        viewer programs.

        OPTIONAL INPUT:

        - ``dpi`` -- (default: 100) dots per inch

        - ``figsize`` -- (default: [6.4, 4.8]) [width, height] inches. The
          maximum value of each of the width and the height can be 327
          inches, at the default ``dpi`` of 100 dpi, which is just shy of
          the maximum allowed value of 32768 dots (pixels).

<<<<<<< HEAD
        - ``fig_tight`` -- (default: True) whether to clip the drawing
=======
        - ``fig_tight`` -- (default: ``True``) whether to clip the drawing
>>>>>>> 038f6f1f
          tightly around drawn objects.  If True, then the resulting
          image will usually not have dimensions corresponding to
          ``figsize``.  If False, the resulting image will have
          dimensions corresponding to ``figsize``.

        - ``aspect_ratio`` -- the perceived height divided by the
          perceived width. For example, if the aspect ratio is set to ``1``, circles
          will look round and a unit square will appear to have sides
          of equal length, and if the aspect ratio is set ``2``, vertical units will be
          twice as long as horizontal units, so a unit square will be twice as
          high as it is wide.  If set to ``'automatic'``, the aspect ratio
          is determined by ``figsize`` and the picture fills the figure.

<<<<<<< HEAD
        - ``axes`` -- (default: True)
=======
        - ``axes`` -- (default: ``True``)
>>>>>>> 038f6f1f

        - ``axes_labels`` -- (default: None) list (or tuple) of two
          strings; the first is used as the label for the horizontal
          axis, and the second for the vertical axis.

        - ``axes_labels_size`` -- (default: current setting -- 1.6) scale factor
          relating the size of the axes labels with respect to the size of the
          tick marks.

        - ``fontsize`` -- (default: current setting -- 10) positive
          integer; used for axes labels; if you make this very large,
          you may have to increase figsize to see all labels.

<<<<<<< HEAD
        - ``frame`` -- (default: False) draw a frame around the image
=======
        - ``frame`` -- (default: ``False``) draw a frame around the image
>>>>>>> 038f6f1f

        - ``gridlines`` -- (default: None) can be any of the following:

          - None, False: do not add grid lines.

          - True, "automatic", "major": add grid lines at major ticks of the axes.

          - "minor": add grid at major and minor ticks.

          - [xlist,ylist]: a tuple or list containing
            two elements, where xlist (or ylist) can be
            any of the following.


            - None, False: don't add horizontal (or vertical) lines.

            - True, "automatic", "major": add horizontal (or vertical) grid lines at
              the major ticks of the axes.

            - "minor": add horizontal (or vertical) grid lines at major and minor ticks of
              axes.

            - an iterable yielding numbers n or pairs (n,opts), where n
              is the coordinate of the line and opt is a dictionary of
              MATPLOTLIB options for rendering the line.


        - ``gridlinesstyle, hgridlinesstyle, vgridlinesstyle`` -
          (default: None) a dictionary of MATPLOTLIB options for the
          rendering of the grid lines, the horizontal grid lines or the
          vertical grid lines, respectively.

<<<<<<< HEAD
        - ``transparent`` -- (default: False) If True, make the background transparent.
=======
        - ``transparent`` -- (default: ``False``) If True, make the background transparent.
>>>>>>> 038f6f1f

        - ``axes_pad`` -- (default: 0.02 on ``"linear"`` scale, 1 on
          ``"log"`` scale).

          - In the ``"linear"`` scale, it determines the percentage of the
            axis range that is added to each end of each axis. This helps
            avoid problems like clipping lines because of line-width, etc.
            To get axes that are exactly the specified limits, set
            ``axes_pad`` to zero.

          - On the ``"log"`` scale, it determines the exponent of the
            fraction of the minimum (resp. maximum) that is subtracted from
            the minimum (resp. added to the maximum) value of the axis. For
            instance if the minimum is `m` and the base of the axis is `b`
            then the new minimum after padding the axis will be
            `m - m/b^{\mathrm{axes\_pad}}`.

<<<<<<< HEAD
        - ``ticks_integer`` -- (default: False) guarantee that the ticks
=======
        - ``ticks_integer`` -- (default: ``False``) guarantee that the ticks
>>>>>>> 038f6f1f
          are integers (the ``ticks`` option, if specified, will
          override this)

        - ``ticks`` -- A matplotlib locator for the major ticks, or
          a number. There are several options.  For more information about
          locators, type ``from matplotlib import ticker`` and then
          ``ticker?``.

          - If this is a locator object, then it is the locator for
            the horizontal axis.  A value of None means use the default
            locator.

          - If it is a list of two locators, then the first is for the
            horizontal axis and one for the vertical axis.  A value of
            None means use the default locator (so a value of
            [None, my_locator] uses my_locator for the vertical axis and
            the default for the horizontal axis).

          - If in either case above one of the entries is a number `m`
            (something which can be coerced to a float), it will be
            replaced by a MultipleLocator which places major ticks at
            integer multiples of `m`.  See examples.

          - If in either case above one of the entries is a list of
            numbers, it will be replaced by a FixedLocator which places
            ticks at the locations specified.  This includes the case of
            of the empty list, which will give no ticks.  See examples.

        - ``tick_formatter`` -- A matplotlib formatter for the major
          ticks. There are several options.  For more information about
          formatters, type ``from matplotlib import ticker`` and then
          ``ticker?``.

          If the value of this keyword is a single item, then this will
          give the formatting for the horizontal axis *only* (except for
          the ``"latex"`` option).  If it is a list or tuple, the first
          is for the horizontal axis, the second for the vertical axis.
          The options are below:

          - If one of the entries is a formatter object, then it used.
            A value of None means to use the default locator (so using
            ``tick_formatter=[None, my_formatter]`` uses my_formatter
            for the vertical axis and the default for the horizontal axis).

          - If one of the entries is a symbolic constant such as `\pi`,
            `e`, or `sqrt(2)`, ticks will be formatted nicely at rational
            multiples of this constant.

          .. warning::

             This should only be used with the ``ticks`` option using nice
             rational multiples of that constant!

          - If one of the entries is the string ``"latex"``, then the
            formatting will be nice typesetting of the ticks.  This is
            intended to be used when the tick locator for at least one of
            the axes is a list including some symbolic elements. This uses
            matplotlib's internal LaTeX rendering engine. If you want to
            use an external LaTeX compiler, then set the keyword option
            ``typeset``.  See examples.

        - ``title`` -- (default: None) The title for the plot

        - ``title_pos`` -- (default: None) The position of the title for the
            plot. It must be a tuple or a list of two real numbers
            ``(x_pos, y_pos)`` which indicate the relative position of the
            title within the plot. The plot itself can be considered to
            occupy, in relative terms, the region within a unit square
            `[0, 1] \times [0, 1]`.  The title text is centered around the
            horizontal factor ``x_pos`` of the plot. The baseline of the
            title text is present at the vertical factor ``y_pos`` of the
            plot. Hence, ``title_pos=(0.5, 0.5)`` will center the title in
            the plot, whereas ``title_pos=(0.5, 1.1)`` will center the
            title along the horizontal direction, but will place the title
            a fraction `0.1` times above the plot.

          - If the first entry is a list of strings (or numbers), then the
            formatting for the horizontal axis will be typeset with the strings
            present in the list. Each entry of the list of strings must be
            provided with a corresponding number in the first entry of
            ``ticks`` to indicate its position on the axis. To typeset the
            strings with ``"latex"`` enclose them within ``"$"`` symbols. To
            have similar custom formatting of the labels along the vertical
            axis, the second entry must be a list of strings and the second
            entry of ``ticks`` must also be a list of numbers which give the
            positions of the labels. See the examples below.

        - ``show_legend`` -- (default: None) If True, show the legend

        - ``legend_*`` -- all the options valid for :meth:`set_legend_options`
            prefixed with ``legend_``

        - ``base`` -- (default: 10) the base of the logarithm if
          a logarithmic scale is set. This must be greater than 1. The base
          can be also given as a list or tuple ``(basex, basey)``.
          ``basex`` sets the base of the logarithm along the horizontal
          axis and ``basey`` sets the base along the vertical axis.

        - ``scale`` -- (default: ``"linear"``) string. The scale of the axes.
          Possible values are

          - ``"linear"`` -- linear scaling of both the axes
          - ``"loglog"`` -- sets both the horizontal and vertical axes to
            logarithmic scale
          - ``"semilogx"`` -- sets only the horizontal axis to logarithmic
            scale.
          - ``"semilogy"`` -- sets only the vertical axis to logarithmic
            scale.

          The scale can be also be given as single argument that is a list
          or tuple ``(scale, base)`` or ``(scale, basex, basey)``.

          .. note::

            - If the ``scale`` is ``"linear"``, then irrespective of what
              ``base`` is set to, it will default to 10 and will remain
              unused.

        - ``xmin`` -- starting x value in the rendered figure.

        - ``xmax`` -- ending x value in the rendered figure.

        - ``ymin`` -- starting y value in the rendered figure.

        - ``ymax`` -- ending y value in the rendered figure.

        - ``flip_x`` -- (default: ``False``) boolean. If True, flip the horizontal
          axis.

        - ``flip_y`` -- (default: ``False``) boolean. If True, flip the vertical
          axis.

        - ``typeset`` -- (default: ``"default"``) string. The type of
          font rendering that should be used for the text. The possible
          values are

          - ``"default"`` -- Uses matplotlib's internal text rendering
            engine called Mathtext ( see
            https://matplotlib.org/users/mathtext.html ). If you have
            modified the default matplotlib settings, for instance via
            a matplotlibrc file, then this option will not change any of
            those settings.
          - ``"latex"`` -- LaTeX is used for rendering the fonts. This
            requires LaTeX, dvipng and Ghostscript to be installed.
          - ``"type1"`` -- Type 1 fonts are used by matplotlib in the text
            in the figure.  This requires LaTeX, dvipng and Ghostscript to
            be installed.

        OUTPUT:

        This method does not return anything. Use :meth:`save` if you
        want to save the figure as an image.

        EXAMPLES::

            sage: c = circle((1,1), 1, color='red')
            sage: c.show(xmin=-1, xmax=3, ymin=-1, ymax=3)

        You can make the picture larger by changing ``figsize`` with width,
        height each having a maximum value of 327 inches at default dpi::

            sage: p = ellipse((0,0),4,1)
            sage: p.show(figsize=[327,10], dpi=100)
            sage: p.show(figsize=[328,10], dpi=80)

        You can turn off the drawing of the axes::

            sage: show(plot(sin,-4,4), axes=False)                                      # needs sage.symbolic

        You can also label the axes.  Putting something in dollar
        signs formats it as a mathematical expression::

            sage: show(plot(sin,-4,4), axes_labels=('$x$','$y$'))                       # needs sage.symbolic

        You can add a title to a plot::

            sage: show(plot(sin,-4,4), title=r'A plot of $\sin(x)$')                    # needs sage.symbolic

        You can also provide the position for the title to the plot. In the
        plot below the title is placed on the bottom left of the figure.::

            sage: plot(sin, -4, 4, title='Plot sin(x)', title_pos=(0.05,-0.05))         # needs sage.symbolic
            Graphics object consisting of 1 graphics primitive

        If you want all the text to be rendered by using an external LaTeX
        installation then set the ``typeset`` to ``"latex"``. This
        requires that LaTeX, dvipng and Ghostscript be installed::

            sage: plot(x, typeset='latex')                                      # optional - latex, needs sage.symbolic
            Graphics object consisting of 1 graphics primitive

        If you want all the text in your plot to use Type 1 fonts, then
        set the ``typeset`` option to ``"type1"``. This requires that
        LaTeX, dvipng and Ghostscript be installed::

            sage: plot(x, typeset='type1')                                      # optional - latex, needs sage.symbolic
            Graphics object consisting of 1 graphics primitive

        You can turn on the drawing of a frame around the plots::

            sage: show(plot(sin,-4,4), frame=True)                                      # needs sage.symbolic

        You can make the background transparent::

            sage: plot(sin(x), (x, -4, 4), transparent=True)                            # needs sage.symbolic
            Graphics object consisting of 1 graphics primitive

        Prior to :issue:`19485`, legends by default had a shadowless gray
        background. This behavior can be recovered by passing in certain
        ``legend_options``::

            sage: p = plot(sin(x), legend_label=r'$\sin(x)$')                           # needs sage.symbolic
            sage: p.show(legend_options={'back_color': (0.9,0.9,0.9),                   # needs sage.symbolic
            ....:                        'shadow': False})

        We can change the scale of the axes in the graphics before
        displaying::

            sage: G = plot(exp, 1, 10)                                                  # needs sage.symbolic
            sage: G.show(scale='semilogy')                                              # needs sage.symbolic

        We can change the base of the logarithm too. The following changes
        the vertical axis to be on log scale, and with base 2. Note that
        the ``base`` argument will ignore any changes to the axis which is
        in linear scale.::

            sage: G.show(scale='semilogy', base=2)  # y axis as powers of 2         # long time, needs sage.symbolic

        ::

            sage: G.show(scale='semilogy', base=(3,2))  # base ignored for x-axis       # needs sage.symbolic

        The scale can be also given as a 2-tuple or a 3-tuple.::

            sage: G.show(scale=('loglog', 2.1))   # both x and y axes in base 2.1   # long time, needs sage.symbolic

        ::

            sage: G.show(scale=('loglog', 2, 3))  # x in base 2, y in base 3        # long time, needs sage.symbolic

        The base need not be an integer, though it does have to be made
        a float.::

            sage: G.show(scale='semilogx', base=float(e))  # base is e                  # needs sage.symbolic

        Logarithmic scale can be used for various kinds of plots. Here are
        some examples.::

            sage: G = list_plot([10**i for i in range(10)])                         # long time, needs sage.symbolic
            sage: G.show(scale='semilogy')                                          # long time, needs sage.symbolic

        ::

            sage: G = parametric_plot((x, x**2), (x, 1, 10))                            # needs sage.symbolic
            sage: G.show(scale='loglog')                                                # needs sage.symbolic

        ::

            sage: disk((5,5), 4, (0, 3*pi/2)).show(scale='loglog',base=2)               # needs sage.symbolic

        ::

            sage: x, y = var('x, y')                                                    # needs sage.symbolic
            sage: G = plot_vector_field((2^x,y^2), (x,1,10), (y,1,100))                 # needs sage.symbolic
            sage: G.show(scale='semilogx',base=2)                                       # needs sage.symbolic

        Flip the horizontal or vertical axis.

        ::

            sage: G = plot(x^3, -2, 3)                                                  # needs sage.symbolic
            sage: G.show(flip_x=True)                                                   # needs sage.symbolic
            sage: G.show(flip_y=True)                                                   # needs sage.symbolic

        Add grid lines at the major ticks of the axes.

        ::

            sage: c = circle((0,0), 1)
            sage: c.show(gridlines=True)
            sage: c.show(gridlines="automatic")
            sage: c.show(gridlines="major")

        Add grid lines at the major and minor ticks of the axes.

        ::

            sage: # needs sage.symbolic
            sage: u,v = var('u v')
            sage: f = exp(-(u^2+v^2))
            sage: p = plot_vector_field(f.gradient(), (u,-2,2), (v,-2,2))
            sage: p.show(gridlines="minor")

        Add only horizontal or vertical grid lines.

        ::

            sage: p = plot(sin, -10, 20)                                                # needs sage.symbolic
            sage: p.show(gridlines=[None, "automatic"])                                 # needs sage.symbolic
            sage: p.show(gridlines=["minor", False])                                    # needs sage.symbolic

        Add grid lines at specific positions (using lists/tuples).

        ::

            sage: x, y = var('x, y')                                                    # needs sage.symbolic
            sage: p = implicit_plot((y^2-x^2)*(x-1)*(2*x-3) - 4*(x^2+y^2-2*x)^2,        # needs sage.symbolic
            ....:                   (x,-2,2), (y,-2,2), plot_points=1000)
            sage: p.show(gridlines=[[1,0],[-1,0,1]])                                    # needs sage.symbolic

        Add grid lines at specific positions (using iterators).

        ::

            sage: def maple_leaf(t):
            ....:     return (100/(100+(t-pi/2)^8))*(2-sin(7*t)-cos(30*t)/2)
            sage: p = polar_plot(maple_leaf, -pi/4, 3*pi/2,                         # long time, needs sage.symbolic
            ....:                color="red",plot_points=1000)
            sage: p.show(gridlines=([-3,-2.75,..,3], range(-1,5,2)))                # long time, needs sage.symbolic

        Add grid lines at specific positions (using functions).

        ::

            sage: # needs sage.symbolic
            sage: y = x^5 + 4*x^4 - 10*x^3 - 40*x^2 + 9*x + 36
            sage: p = plot(y, -4.1, 1.1)
            sage: xlines = lambda a, b: [z for z, m in y.roots()]
            sage: p.show(gridlines=[xlines, [0]], frame=True, axes=False)

        Change the style of all the grid lines.

        ::

            sage: b = bar_chart([-3,5,-6,11], color='red')
            sage: b.show(gridlines=([-1,-0.5,..,4], True),
            ....:        gridlinesstyle=dict(color="blue", linestyle=":"))

        Change the style of the horizontal or vertical grid lines
        separately.

        ::

            sage: p = polar_plot(2 + 2*cos(x), 0, 2*pi, color=hue(0.3))                 # needs sage.symbolic
            sage: p.show(gridlines=True,                                                # needs sage.symbolic
            ....:        hgridlinesstyle=dict(color="orange", linewidth=1.0),
            ....:        vgridlinesstyle=dict(color="blue", linestyle=":"))

        Change the style of each grid line individually.

        ::

            sage: x, y = var('x, y')                                                    # needs sage.symbolic
            sage: p = implicit_plot((y^2-x^2)*(x-1)*(2*x-3) - 4*(x^2+y^2-2*x)^2,        # needs sage.symbolic
            ....:                   (x,-2,2), (y,-2,2), plot_points=1000)
            sage: p.show(gridlines=(                                                    # needs sage.symbolic
            ....:    [
            ....:     (1,{"color":"red","linestyle":":"}),
            ....:     (0,{"color":"blue","linestyle":"--"})
            ....:    ],
            ....:    [
            ....:     (-1,{"color":"red","linestyle":":"}),
            ....:     (0,{"color":"blue","linestyle":"--"}),
            ....:     (1,{"color":"red","linestyle":":"}),
            ....:    ]
            ....:    ),
            ....:    gridlinesstyle=dict(marker='x',color="black"))

        Grid lines can be added to contour plots.

        ::

            sage: f = sin(x^2 + y^2)*cos(x)*sin(y)                                      # needs sage.symbolic
            sage: c = contour_plot(f, (x, -4, 4), (y, -4, 4), plot_points=100)          # needs sage.symbolic
            sage: c.show(gridlines=True,                                                # needs sage.symbolic
            ....:        gridlinesstyle={'linestyle': ':', 'linewidth': 1, 'color': 'red'})

        Grid lines can be added to matrix plots.

        ::

            sage: M = MatrixSpace(QQ,10).random_element()
            sage: matrix_plot(M).show(gridlines=True)

        By default, Sage increases the horizontal and vertical axes
        limits by a certain percentage in all directions.  This is
        controlled by the ``axes_pad`` parameter.  Increasing the range
        of the axes helps avoid problems with lines and dots being
        clipped because the linewidth extends beyond the axes.  To get
        axes limits that are exactly what is specified, set
        ``axes_pad`` to zero.  Compare the following two examples

        ::

            sage: (plot(sin(x), (x, -pi, pi), thickness=2)                              # needs sage.symbolic
            ....:   + point((pi, -1), pointsize=15))
            Graphics object consisting of 2 graphics primitives
            sage: (plot(sin(x), (x, -pi, pi), thickness=2, axes_pad=0)                  # needs sage.symbolic
            ....:   + point((pi, -1), pointsize=15))
            Graphics object consisting of 2 graphics primitives

        The behavior of the ``axes_pad`` parameter is different if the axis
        is in the ``"log"`` scale. If `b` is the base of the axis, the
        minimum value of the axis, is decreased by the factor
        `1/b^{\mathrm{axes\_pad}}` of the minimum and the maximum value of the axis
        is increased by the same factor of the maximum value.  Compare the
        axes in the following two plots to see the difference.

        ::

            sage: plot_loglog(x, (1.1*10**-2, 9990))                                    # needs sage.symbolic
            Graphics object consisting of 1 graphics primitive

            sage: plot_loglog(x, (1.1*10**-2, 9990), axes_pad=0)                        # needs sage.symbolic
            Graphics object consisting of 1 graphics primitive

        Via matplotlib, Sage allows setting of custom ticks.  See above
        for more details.

        Here the labels are not so useful::

            sage: plot(sin(pi*x), (x, -8, 8))                                           # needs sage.symbolic
            Graphics object consisting of 1 graphics primitive

        Now put ticks at multiples of 2::

            sage: plot(sin(pi*x), (x, -8, 8), ticks=2)                                  # needs sage.symbolic
            Graphics object consisting of 1 graphics primitive

        Or just choose where you want the ticks::

            sage: plot(sin(pi*x), (x, -8, 8), ticks=[[-7,-3,0,3,7], [-1/2,0,1/2]])      # needs sage.symbolic
            Graphics object consisting of 1 graphics primitive

        Or no ticks at all::

            sage: plot(sin(pi*x), (x, -8, 8), ticks=[[], []])                           # needs sage.symbolic
            Graphics object consisting of 1 graphics primitive

        This can be very helpful in showing certain features of plots. ::

            sage: plot(1.5/(1+e^(-x)), (x, -10, 10))  # doesn't quite show value of inflection point                    # needs sage.symbolic
            Graphics object consisting of 1 graphics primitive

        ::

            sage: plot(1.5/(1+e^(-x)), (x, -10, 10),  # It's right at f(x)=0.75!        # needs sage.symbolic
            ....:      ticks=[None, 1.5/4])
            Graphics object consisting of 1 graphics primitive

        But be careful to leave enough room for at least two major ticks, so that
        the user can tell what the scale is::

            sage: plot(x^2, (x,1,8), ticks=6).show()                                    # needs sage.symbolic
            Traceback (most recent call last):
            ...
            ValueError: Expand the range of the independent variable to
            allow two multiples of your tick locator (option `ticks`).

        We can also do custom formatting if you need it.  See above for full
        details::

            sage: plot(2*x + 1, (x,0,5),        # not tested (broken with matplotlib 3.6), needs sage.symbolic
            ....:      ticks=[[0,1,e,pi,sqrt(20)], 2],
            ....:      tick_formatter="latex")
            Graphics object consisting of 1 graphics primitive

        This is particularly useful when setting custom ticks in multiples
        of `\pi`.

        ::

            sage: plot(sin(x), (x,0,2*pi), ticks=pi/3, tick_formatter=pi)               # needs sage.symbolic
            Graphics object consisting of 1 graphics primitive

        But keep in mind that you will get exactly the formatting you asked
        for if you specify both formatters.  The first syntax is recommended
        for best style in that case. ::

            sage: plot(arcsin(x), (x,-1,1), ticks=[None, pi/6],  # Nice-looking!        # needs sage.symbolic
            ....:      tick_formatter=["latex", pi])
            Graphics object consisting of 1 graphics primitive

        ::

            sage: plot(arcsin(x), (x,-1,1), ticks=[None, pi/6],  # Not so nice-looking  # needs sage.symbolic
            ....:      tick_formatter=[None, pi])
            Graphics object consisting of 1 graphics primitive

        Custom tick labels can be provided by providing the keyword
        ``tick_formatter`` with the list of labels, and simultaneously
        providing the keyword ``ticks`` with the positions of the labels. ::

            sage: plot(x, (x,0,3), ticks=[[1,2.5], [0.5,1,2]],                          # needs sage.symbolic
            ....:      tick_formatter=[["$x_1$","$x_2$"], ["$y_1$","$y_2$","$y_3$"]])
            Graphics object consisting of 1 graphics primitive

        The following sets the custom tick labels only along the horizontal
        axis. ::

            sage: plot(x**2, (x,0,2), ticks=[[1,2], None],                              # needs sage.symbolic
            ....:      tick_formatter=[["$x_1$","$x_2$"], None])
            Graphics object consisting of 1 graphics primitive

        If the number of tick labels do not match the number of positions of
        tick labels, then it results in an error.::

            sage: plot(x**2, (x,0,2), ticks=[[2], None],                                # needs sage.symbolic
            ....:      tick_formatter=[["$x_1$","$x_2$"], None]).show()
            Traceback (most recent call last):
            ...
            ValueError: If the first component of the list `tick_formatter` is a list
            then the first component of `ticks` must also be a list of equal length.

        When using logarithmic scale along the axis, make sure to have
        enough room for two ticks so that the user can tell what the scale
        is. This can be effected by increasing the range of the independent
        variable, or by changing the ``base``, or by providing enough tick
        locations by using the ``ticks`` parameter.

        By default, Sage will expand the variable range so that at least two
        ticks are included along the logarithmic axis. However, if you
        specify ``ticks`` manually, this safety measure can be defeated::

            sage: list_plot_loglog([(1,2),(2,3)], plotjoined=True, ticks=[[1],[1]])
            doctest:...: UserWarning: The x-axis contains fewer than 2 ticks;
            the logarithmic scale of the plot may not be apparent to the reader.
            doctest:...: UserWarning: The y-axis contains fewer than 2 ticks;
            the logarithmic scale of the plot may not be apparent to the reader.
            Graphics object consisting of 1 graphics primitive

        This one works, since the horizontal axis is automatically expanded
        to contain two ticks and the vertical axis is provided with two ticks::

            sage: list_plot_loglog([(1,2),(2,3)], plotjoined=True, ticks=[None,[1,10]])
            Graphics object consisting of 1 graphics primitive

        Another example in the log scale where both the axes are automatically
        expanded to show two major ticks::

            sage: list_plot_loglog([(2,0.5), (3, 4)], plotjoined=True)
            Graphics object consisting of 1 graphics primitive

        When using ``title_pos``, it must be ensured that a list or a tuple
        of length two is used. Otherwise, a warning is raised::

            sage: plot(x, -4, 4, title='Plot x', title_pos=0.05)                        # needs sage.symbolic
            doctest:...: ...RichReprWarning: Exception in _rich_repr_ while displaying
            object: 'title_pos' must be a list or tuple of two real numbers.
            Graphics object consisting of 1 graphics primitive

        TESTS:

        The following tests result in a segmentation fault and should not
        be run or doctested::

            sage: p = ellipse((0,0),4,1)
            sage: p.show(figsize=[232,232],dpi=100)  # not tested
            ------------------------------------------------------------------------
            Unhandled SIGSEGV: A segmentation fault occurred.
            This probably occurred because a *compiled* module has a bug
            in it and is not properly wrapped with sig_on(), sig_off().
            Python will now terminate.
            ------------------------------------------------------------------------
            sage: p.show(figsize=[327,181],dpi=100)  # not tested
            ------------------------------------------------------------------------
            Unhandled SIGSEGV: A segmentation fault occurred.
            This probably occurred because a *compiled* module has a bug
            in it and is not properly wrapped with sig_on(), sig_off().
            Python will now terminate.
            ------------------------------------------------------------------------

        The following tests ensure we give a good error message for
        negative figsizes::

            sage: # needs sage.symbolic
            sage: P = plot(x^2,(x,0,1))
            sage: P.show(figsize=[-1,1])
            Traceback (most recent call last):
            ...
            ValueError: figsize should be positive numbers, not -1.0 and 1.0
            sage: P.show(figsize=-1)
            Traceback (most recent call last):
            ...
            ValueError: figsize should be positive, not -1.0
            sage: P.show(figsize=x^2)
            Traceback (most recent call last):
            ...
            TypeError: figsize should be a positive number, not x^2
            sage: P.show(figsize=[2,3,4])
            Traceback (most recent call last):
            ...
            ValueError: figsize should be a positive number or
            a list of two positive numbers, not [2, 3, 4]
            sage: P.show(figsize=[sqrt(2),sqrt(3)])
        """
        from sage.repl.rich_output import get_display_manager
        dm = get_display_manager()
        dm.display_immediately(self, **kwds)

    def xmin(self, xmin=None):
        """
        EXAMPLES::

            sage: g = line([(-1,1), (3,2)])
            sage: g.xmin()
            -1.0
            sage: g.xmin(-3)
            sage: g.xmin()
            -3.0
        """
        if xmin is None:
            return self.get_axes_range()['xmin']
        else:
            self.set_axes_range(xmin=xmin)

    def xmax(self, xmax=None):
        """
        EXAMPLES::

            sage: g = line([(-1,1), (3,2)])
            sage: g.xmax()
            3.0
            sage: g.xmax(10)
            sage: g.xmax()
            10.0
        """
        if xmax is None:
            return self.get_axes_range()['xmax']
        else:
            self.set_axes_range(xmax=xmax)

    def ymin(self, ymin=None):
        """
        EXAMPLES::

            sage: g = line([(-1,1), (3,2)])
            sage: g.ymin()
            1.0
            sage: g.ymin(-3)
            sage: g.ymin()
            -3.0
        """
        if ymin is None:
            return self.get_axes_range()['ymin']
        else:
            self.set_axes_range(ymin=ymin)

    def ymax(self, ymax=None):
        """
        EXAMPLES::

            sage: g = line([(-1,1), (3,2)])
            sage: g.ymax()
            2.0
            sage: g.ymax(10)
            sage: g.ymax()
            10.0
        """
        if ymax is None:
            return self.get_axes_range()['ymax']
        else:
            self.set_axes_range(ymax=ymax)

    def get_minmax_data(self):
        r"""
        Return the x and y coordinate minimum and maximum

        .. warning::

           The returned dictionary is mutable, but changing it does
           not change the xmin/xmax/ymin/ymax data.  The minmax data is a function
           of the primitives which make up this Graphics object.  To change the
           range of the axes, call methods :meth:`xmin`, :meth:`xmax`,
           :meth:`ymin`, :meth:`ymax`, or :meth:`set_axes_range`.

        OUTPUT:

        A dictionary whose keys give the xmin, xmax, ymin, and ymax
        data for this graphic.

        EXAMPLES::

            sage: g = line([(-1,1), (3,2)])
            sage: list(sorted(g.get_minmax_data().items()))
            [('xmax', 3.0), ('xmin', -1.0), ('ymax', 2.0), ('ymin', 1.0)]

        Note that changing ymax doesn't change the output of get_minmax_data::

            sage: g.ymax(10)
            sage: list(sorted(g.get_minmax_data().items()))
            [('xmax', 3.0), ('xmin', -1.0), ('ymax', 2.0), ('ymin', 1.0)]

        The width/height ratio (in output units, after factoring in the
        chosen aspect ratio) of the plot is limited to `10^{-15}\dots
        10^{15}`, otherwise floating point errors cause problems in
        matplotlib::

            sage: l = line([(1e-19,-1), (-1e-19,+1)], aspect_ratio=1.0)
            sage: l.get_minmax_data()
            {'xmax': 1.00010000000000e-15,
             'xmin': -9.99900000000000e-16,
             'ymax': 1.0,
             'ymin': -1.0}
            sage: l = line([(0,0), (1,1)], aspect_ratio=1e19)
            sage: l.get_minmax_data()
            {'xmax': 5000.50000000000, 'xmin': -4999.50000000000,
             'ymax': 1.0, 'ymin': 0.0}
        """
        objects = self._objects
        if objects:
            minmax_data = [o.get_minmax_data() for o in objects]
            xmin = min(d['xmin'] for d in minmax_data)
            xmax = max(d['xmax'] for d in minmax_data)
            ymin = min(d['ymin'] for d in minmax_data)
            ymax = max(d['ymax'] for d in minmax_data)
            if isnan(xmin):
                xmin = 0
                sage.misc.verbose.verbose("xmin was NaN (setting to 0)", level=0)
            if isnan(xmax):
                xmax = 0
                sage.misc.verbose.verbose("xmax was NaN (setting to 0)", level=0)
            if isnan(ymin):
                ymin = 0
                sage.misc.verbose.verbose("ymin was NaN (setting to 0)", level=0)
            if isnan(ymax):
                ymax = 0
                sage.misc.verbose.verbose("ymax was NaN (setting to 0)", level=0)
        else:
            xmin = xmax = ymin = ymax = 0

        if xmin == xmax:
            xmin -= 1
            xmax += 1
        if ymin == ymax:
            ymin -= 1
            ymax += 1
        return self._limit_output_aspect_ratio(xmin, xmax, ymin, ymax)

    def _limit_output_aspect_ratio(self, xmin, xmax, ymin, ymax):
        r"""
        Private helper function for :meth:`get_minmax_data`

        INPUT:

        - ``xmin``, ``xmax``, ``ymin``, ``ymax`` -- bounding box for
          the graphics.

        OUTPUT:

        A dictionary whose keys give the xmin, xmax, ymin, and ymax
        data for this graphic. Possibly enlarged in order to keep the
        width/height ratio (in output units, after factoring in the
        chosen aspect ratio) of the plot is limited to `10^{-15}\dots
        10^{15}` to avoid floating point issues in matplotlib.

        EXAMPLES::

            sage: l = line([(0,0), (1,1)], aspect_ratio=1.0)
            sage: l._limit_output_aspect_ratio(1, 2, 1e19, 3)
            {'xmax': -4999.50000000000,
             'xmin': 5000.50000000000,
             'ymax': 3,
             'ymin': 1.00000000000000e19}
            sage: l._limit_output_aspect_ratio(1, 2, 3, 1e19)
            {'xmax': 5000.50000000000,
             'xmin': -4999.50000000000,
             'ymax': 1.00000000000000e19,
             'ymin': 3}
            sage: l = line([(0,0), (1,1)], aspect_ratio=1e16)
            sage: l._limit_output_aspect_ratio(0, 1, 2, 3)
            {'xmax': 5.50000000000000, 'xmin': -4.50000000000000, 'ymax': 3, 'ymin': 2}
        """
        aspect_ratio = self.aspect_ratio()
        if aspect_ratio != 'automatic':
            width = xmax - xmin
            height = ymax - ymin
            output_aspect = abs(width / height / aspect_ratio)
            if output_aspect > 1e15:
                height = 1e15 * width / aspect_ratio
                ycenter = (ymax - ymin) / 2
                ymin = ycenter - height / 2
                ymax = ycenter + height / 2
            if output_aspect < 1e-15:
                width = 1e-15 * height * aspect_ratio
                xcenter = (xmax - xmin) / 2
                xmin = xcenter - width / 2
                xmax = xcenter + width / 2
        return {'xmin': xmin, 'xmax': xmax, 'ymin': ymin, 'ymax': ymax}

    def _matplotlib_tick_formatter(self, subplot, base=(10, 10),
                                   locator_options={}, scale=('linear', 'linear'),
                                   tick_formatter=(None, None), ticks=(None, None),
                                   xmax=None, xmin=None, ymax=None, ymin=None):
        r"""
        Take a matplotlib subplot instance representing the graphic and set
        the ticks formatting. This function is only for internal use.

        INPUT:

        - ``subplot`` -- the subplot instance.

        EXAMPLES::

            sage: # needs sage.symbolic
            sage: from matplotlib.figure import Figure
            sage: p = plot(x); d = p.get_minmax_data()
            sage: subplot = Figure().add_subplot(111)
            sage: p._objects[0]._render_on_subplot(subplot)
            sage: p._matplotlib_tick_formatter(subplot, **d)
            (<Axes...>,
            <matplotlib.ticker.MaxNLocator object at ...>,
            <matplotlib.ticker.MaxNLocator object at ...>,
            <matplotlib.ticker.ScalarFormatter object at ...>,
            <matplotlib.ticker.ScalarFormatter object at ...>)
        """
        # This function is created to refactor some code that is repeated
        # in the matplotlib function
        from matplotlib.ticker import (FixedLocator, Locator,
                                       LogFormatterMathtext,
                                       LogLocator, MaxNLocator,
                                       MultipleLocator,
                                       NullLocator, ScalarFormatter)

        x_locator, y_locator = ticks
        # ---------------------- Location of x-ticks ---------------------

        if x_locator is None:
            if scale[0] == 'log':
                x_locator = LogLocator(base=base[0])
            else:
                x_locator = MaxNLocator(**locator_options)
        elif isinstance(x_locator, Locator):
            pass
        elif x_locator == []:
            x_locator = NullLocator()
        elif isinstance(x_locator, list):
            x_locator = FixedLocator([float(x) for x in x_locator])
        else:  # x_locator is a number which can be made a float
            from sage.functions.other import ceil, floor
            if floor(xmax / x_locator) - ceil(xmin / x_locator) > 1:
                x_locator = MultipleLocator(float(x_locator))
            else:  # not enough room for two major ticks
                raise ValueError('Expand the range of the independent '
                                 'variable to allow two multiples of your tick locator '
                                 '(option `ticks`).')

        # ---------------------- Location of y-ticks ---------------------
        if y_locator is None:
            if scale[1] == 'log':
                y_locator = LogLocator(base=base[1])
            else:
                y_locator = MaxNLocator(**locator_options)
        elif isinstance(y_locator, Locator):
            pass
        elif y_locator == []:
            y_locator = NullLocator()
        elif isinstance(y_locator, list):
            y_locator = FixedLocator([float(y) for y in y_locator])
        else:  # y_locator is a number which can be made a float
            from sage.functions.other import ceil, floor
            if floor(ymax / y_locator) - ceil(ymin / y_locator) > 1:
                y_locator = MultipleLocator(float(y_locator))
            else:  # not enough room for two major ticks
                raise ValueError('Expand the range of the dependent '
                                 'variable to allow two multiples of your tick locator '
                                 '(option `ticks`).')

        x_formatter, y_formatter = tick_formatter
        from matplotlib.ticker import FuncFormatter, FixedFormatter
        from sage.misc.latex import latex
        from sage.symbolic.ring import SR
        from .misc import _multiple_of_constant
        # ---------------------- Formatting x-ticks ----------------------
        if x_formatter is None:
            if scale[0] == 'log':
                x_formatter = LogFormatterMathtext(base=base[0])
            else:
                x_formatter = ScalarFormatter()
        elif x_formatter in SR:
            x_const = x_formatter
            x_formatter = FuncFormatter(lambda n, pos:
                                        _multiple_of_constant(n, pos, x_const))
        elif x_formatter == "latex":
            if scale[0] == 'log':
                # We need to strip out '\\mathdefault' from the string
                x_formatter = FuncFormatter(lambda n, pos:
                                            LogFormatterMathtext(base=base[0])(n, pos).replace(
                                                "\\mathdefault", ""))
            else:
                # circumvent the problem of symbolic tick values (trac #34693)
                if isinstance(x_locator, FixedLocator):
                    x_formatter = FixedFormatter(['$%s$' % latex(n) for n in ticks[0]])
                else:
                    x_formatter = FuncFormatter(lambda n, pos: '$%s$' % latex(n))
        elif isinstance(x_formatter, (list, tuple)):
            if (not isinstance(ticks[0], (list, tuple)) or
                    len(ticks[0]) != len(x_formatter)):
                raise ValueError("If the first component of the list "
                                 "`tick_formatter` is a list then the first component "
                                 "of `ticks` must also be a list of equal length.")
            x_formatter = FixedFormatter(x_formatter)
        # ---------------------- Formatting y-ticks ----------------------
        if y_formatter is None:
            if scale[1] == 'log':
                y_formatter = LogFormatterMathtext(base=base[1])
            else:
                y_formatter = ScalarFormatter()
        elif y_formatter in SR:
            y_const = y_formatter
            y_formatter = FuncFormatter(lambda n, pos:
                                        _multiple_of_constant(n, pos, y_const))
        elif y_formatter == "latex":
            if scale[1] == 'log':
                # We need to strip out '\\mathdefault' from the string
                y_formatter = FuncFormatter(lambda n, pos:
                                            LogFormatterMathtext(base=base[1])(n, pos).replace(
                                                "\\mathdefault", ""))
            else:
                # circumvent the problem of symbolic tick values (trac #34693)
                if isinstance(y_locator, FixedLocator):
                    y_formatter = FixedFormatter(['$%s$' % latex(n) for n in ticks[1]])
                else:
                    y_formatter = FuncFormatter(lambda n, pos: '$%s$' % latex(n))
        elif isinstance(y_formatter, (list, tuple)):
            if (not isinstance(ticks[1], (list, tuple)) or
                    len(ticks[1]) != len(y_formatter)):
                raise ValueError("If the second component of the list "
                                 "`tick_formatter` is a list then the second component "
                                 "of `ticks` must also be a list of equal length.")
            y_formatter = FixedFormatter(y_formatter)

        subplot.xaxis.set_major_locator(x_locator)
        subplot.yaxis.set_major_locator(y_locator)
        subplot.xaxis.set_major_formatter(x_formatter)
        subplot.yaxis.set_major_formatter(y_formatter)

        # Check for whether there will be too few ticks in the log scale case.
        # If there are not enough ticks (2 or more) to determine that the scale
        # is non-linear, we throw a warning.
        from warnings import warn
        tickwarnmsg = 'The %s-axis contains fewer than 2 ticks; '
        tickwarnmsg += 'the logarithmic scale of the plot may not be apparent '
        tickwarnmsg += 'to the reader.'

        if (scale[0] == 'log' and not isinstance(x_locator, NullLocator) and
                len(subplot.xaxis.get_ticklocs()) < 2):
            warn(tickwarnmsg % 'x')

        if (scale[1] == 'log' and not isinstance(y_locator, NullLocator) and
                len(subplot.yaxis.get_ticklocs()) < 2):
            warn(tickwarnmsg % 'y')

        return (subplot, x_locator, y_locator, x_formatter, y_formatter)

    def _get_vmin_vmax(self, vmin, vmax, basev, axes_pad):
        r"""
        Determine the min/max value for a variable plotted on a logarithmic
        scale. The motivation is that we desire at least two ticks for a log
        plot; otherwise the reader may assume that the scale is linear. For
        internal use only.

        We check if this case occurs (for e.g. assuming xmin < xmax)::

           floor(logxmin)              ceil(logxmax)
           ----|---------+----------+----------|----------------------|--
                      logxmin     logxmax

        Or if this case occurs (assuming xmin < xmax)::

           floor(logxmin)             floor(logxmax)         ceil(logxmax)
           ----|---------+---------------------|-----+----------------|--
                      logxmin                     logxmax


        INPUT:

        -  ``vmin`` -- the current min for this variable (e.g. xmin or ymin)

        -  ``vmax`` -- the current max for this variable (e.g. xmax or ymax)

        -  ``basev`` -- the base of the logarithmic scale for this variable

        - ``axes_pad`` -- the padding for the axis. It determines the
          exponent of the fraction of the minimum (resp. maximum) that is
          subtracted from the minimum (resp. added to the maximum) value of
          the axis. For instance if the minimum is `m` and the base of the
          axis is `b` then the new minimum after padding the axis will be
          `m - m/b^{\mathrm{axes\_pad}}`.

        OUTPUT:

        A new (min,max) pair for this variable, suitable for its logarithmic
        scale.

        EXAMPLES:

        On a base-10 logarithmic scale, we should have ``vmin``/``vmax``
        at least 10 units apart::

            sage: p = Graphics()
            sage: p._get_vmin_vmax(1, 2, 10, None) == (9/10, 10)
            True
            sage: p._get_vmin_vmax(1, 5, 10, None) == (9/10, 10)
            True
            sage: p._get_vmin_vmax(1, 10, 10, None)
            (9/10, 11)
            sage: p._get_vmin_vmax(1, 11, 10, None)
            (9/10, 121/10)
            sage: p._get_vmin_vmax(1, 50, 10, None)
            (9/10, 55)

        We can set the ``axes_pad`` separately::

            sage: p._get_vmin_vmax(1, 50, 2, 2)
            (0.75, 62.5)

        Nonpositive values of ``vmin`` are not accepted due to the domain
        of the logarithm function::

            sage: p = Graphics()
            sage: p._get_vmin_vmax(-1,2,10, None)
            Traceback (most recent call last):
            ...
            ValueError: vmin must be positive

        And ``vmax`` must be greater than ``vmin``::

            sage: p._get_vmin_vmax(1,-2,10, None)
            Traceback (most recent call last):
            ...
            ValueError: vmin must be less than vmax

        """
        if vmin <= 0:
            raise ValueError('vmin must be positive')

        if vmin >= vmax:
            raise ValueError('vmin must be less than vmax')

        import math
        if axes_pad is None:
            axes_pad = 1
        else:
            axes_pad = float(abs(axes_pad))

        logvmin = math.log(vmin) / math.log(basev)
        logvmax = math.log(vmax) / math.log(basev)

        if math.floor(logvmax) - math.ceil(logvmin) < 0:
            vmax = basev**math.ceil(logvmax)
            vmin = basev**math.floor(logvmin)
        elif math.floor(logvmax) - math.ceil(logvmin) < 1:
            if logvmax - math.floor(logvmax) > math.ceil(logvmin) - logvmin:
                vmax = basev**math.ceil(logvmax)
                if axes_pad > 0:
                    vmin -= vmin * basev**(-axes_pad)
            else:
                vmin = basev**math.floor(logvmin)
                if axes_pad > 0:
                    vmax += vmax * basev**(-axes_pad)
        elif axes_pad > 0:
            # pad the axes if we haven't expanded the axes earlier.
            vmin -= vmin * basev**(-axes_pad)
            vmax += vmax * basev**(-axes_pad)

        return vmin, vmax

    def matplotlib(self, filename=None,
                   xmin=None, xmax=None, ymin=None, ymax=None,
                   figsize=None, figure=None, sub=None,
                   axes=None, axes_labels=None, axes_labels_size=None,
                   flip_x=False, flip_y=False,
                   fontsize=None, frame=False, verify=True,
                   aspect_ratio=None,
                   gridlines=None, gridlinesstyle=None,
                   vgridlinesstyle=None, hgridlinesstyle=None,
                   show_legend=None, legend_options=None,
                   axes_pad=None, ticks_integer=None,
                   tick_formatter=None, ticks=None, title=None,
                   title_pos=None, base=None, scale=None,
                   stylesheet=None,
                   typeset='default'):
        r"""
        Construct or modify a Matplotlib figure by drawing ``self`` on it.

        INPUT (partial description, involving only Matplotlib objects; see
        :meth:`show` for the other arguments):

        - ``figure`` -- (default: ``None``) Matplotlib figure (class
          ``matplotlib.figure.Figure``) on which ``self`` is to be displayed;
          if ``None``, the figure will be created from the parameter
          ``figsize``

        - ``figsize`` -- (default: ``None``) width or [width, height] in inches
          of the Matplotlib figure in case ``figure`` is ``None``; if
          ``figsize`` is ``None``, Matplotlib's default (6.4 x 4.8 inches) is
          used

        - ``sub`` -- (default: ``None``) subpart of the figure, as an
          instance of Matplotlib "axes" (class ``matplotlib.axes.Axes``) on
          which ``self`` is to be drawn; if ``None``, the subpart will be
          created so as to cover the whole figure

        OUTPUT:

        - a ``matplotlib.figure.Figure`` object; if the argument ``figure`` is
          provided, this is the same object as ``figure``.

        EXAMPLES::

            sage: c = circle((1,1),1)
            sage: print(c.matplotlib())
            Figure(640x480)

        To obtain the first Matplotlib ``Axes`` object inside of the
        figure, you can do something like the following.

        ::

            sage: p = plot(sin(x), (x, -2*pi, 2*pi))                                    # needs sage.symbolic
            sage: figure = p.matplotlib()                                               # needs sage.symbolic
            sage: axes = figure.axes[0]                                                 # needs sage.symbolic

        TESTS:

        We verify that :issue:`10291` is fixed::

            sage: # needs sage.symbolic
            sage: p = plot(sin(x), (x, -2*pi, 2*pi))
            sage: figure = p.matplotlib()
            sage: axes_range = p.get_axes_range()
            sage: figure = p.matplotlib()
            sage: axes_range2 = p.get_axes_range()
            sage: axes_range == axes_range2
            True

        We verify that legend options are properly handled (:issue:`12960`).
        First, we test with no options, and next with an incomplete set of
        options.::

            sage: # needs sage.symbolic
            sage: p = plot(x, legend_label='aha')
            sage: p.legend(True)
            sage: pm = p.matplotlib()
            sage: pm = p.matplotlib(legend_options={'font_size': 'small'})

        The title should not overlap with the axes labels nor the frame in
        the following plot (see :issue:`10512`)::

            sage: plot(sin(x^2), (x, -3, 3), title='Plot of sin(x^2)',                  # needs sage.symbolic
            ....:      axes_labels=['x','y'], frame=True)
            Graphics object consisting of 1 graphics primitive

        ``typeset`` must not be set to an arbitrary string::

            sage: plot(x, typeset='garbage')                                            # needs sage.symbolic
            doctest:...: ...RichReprWarning: Exception in _rich_repr_ while
            displaying object: typeset must be set to one of 'default',
            'latex', or 'type1'; got 'garbage'.
            Graphics object consisting of 1 graphics primitive

        We verify that numerical options are changed to float before saving (:issue:`14741`).
        By default, Sage 5.10 changes float objects to the `RealLiteral` type.
        The patch changes them to float before creating `matplotlib` objects.::

            sage: # long time, needs sage.symbolic
            sage: f = lambda x, y: abs(cos((x + I * y) ** 4)) - 1
            sage: g = implicit_plot(f, (-4, 4), (-3, 3), linewidth=0.6)
            sage: gm = g.matplotlib()

        If the axes are flipped, the limits of the axes get swapped::

            sage: # needs sage.symbolic
            sage: p = plot(2*x, 1, 2)
            sage: sub, = p.matplotlib(flip_y=True, flip_x=True).axes
            sage: xmin, xmax = sub.get_xlim()
            sage: ymin, ymax = sub.get_ylim()
            sage: xmin > xmax, ymin > ymax
            (True, True)
        """
        if not isinstance(ticks, (list, tuple)):
            ticks = (ticks, None)
        if legend_options is None:
            legend_options = {}
        # as discussed in trac #25799 and #23696, Sage prefers the computer
        # modern fonts of TeX for math texts such as axes labels, but otherwise
        # adopts the default style of matplotlib
        from matplotlib import rcParams
        rcParams['mathtext.fontset'] = 'cm'
        rcParams['mathtext.rm'] = 'serif'

        import matplotlib.pyplot as plt
        if stylesheet in plt.style.available:
            plt.style.use(stylesheet)

        from sage.symbolic.ring import SR
        # make sure both formatters typeset or both don't
        if not isinstance(tick_formatter, (list, tuple)):
            if tick_formatter == "latex" or tick_formatter in SR:
                tick_formatter = (tick_formatter, "latex")
            else:
                tick_formatter = (tick_formatter, None)

        global do_verify
        do_verify = verify

        if axes is None:
            axes = self._show_axes

        from matplotlib.figure import Figure
        if typeset == 'type1':  # Requires LaTeX, dvipng, gs to be installed.
            rcParams['ps.useafm'] = True
            rcParams['pdf.use14corefonts'] = True
            rcParams['text.usetex'] = True
        elif typeset == 'latex':  # Requires LaTeX, dvipng, gs to be installed.
            rcParams['ps.useafm'] = False
            rcParams['pdf.use14corefonts'] = False
            rcParams['text.usetex'] = True
        elif typeset != 'default':  # We won't change (maybe user-set) defaults
            raise ValueError("typeset must be set to one of 'default', 'latex',"
                             f" or 'type1'; got '{typeset}'.")

        self.fontsize(fontsize)
        self.axes_labels(l=axes_labels)
        self.axes_labels_size(s=axes_labels_size)

        # If no matplotlib figure is provided, it is created here:
        if figure is None:
            if figsize is not None:
                figsize = _parse_figsize(figsize)
            figure = Figure(figsize=figsize)

        # The incoming subplot instance
        subplot = sub
        if not subplot:
            subplot = figure.add_subplot(111)
        # Add all the primitives to the subplot
        old_opts = {}
        for g in self._objects:
            opts, old_opts[g] = g.options(), g.options()
            for k, v in opts.items():
                try:
                    if v.parent() in sage.categories.fields.Fields():
                        opts[k] = float(v)
                except (AttributeError, TypeError):
                    pass
            g.set_options(opts)
            g._render_on_subplot(subplot)
            if hasattr(g, '_bbox_extra_artists'):
                self._bbox_extra_artists.extend(g._bbox_extra_artists)
        # Set the aspect ratio
        if aspect_ratio is None:
            aspect_ratio = self.aspect_ratio()
        if aspect_ratio == 'automatic':
            subplot.set_aspect('auto', adjustable='box')
        else:
            subplot.set_aspect(aspect_ratio, adjustable='box')

        # ---------------- Set the axes limits and scale ------------------
        self.set_axes_range(xmin, xmax, ymin, ymax)
        d = self.get_axes_range()
        xmin = d['xmax' if flip_x else 'xmin']
        xmax = d['xmin' if flip_x else 'xmax']
        ymin = d['ymax' if flip_y else 'ymin']
        ymax = d['ymin' if flip_y else 'ymax']

        xscale, yscale, basex, basey = self._set_scale(subplot, scale=scale,
                                                       base=base)

        # If any of the x-data are negative, we leave the min/max alone.
        if xscale == 'log' and min(xmin, xmax) > 0:
            if xmin < xmax:
                xmin, xmax = self._get_vmin_vmax(xmin, xmax, basex, axes_pad)
            else:
                xmax, xmin = self._get_vmin_vmax(xmax, xmin, basex, axes_pad)
        else:
            xpad = 0.02 if axes_pad is None else axes_pad
            xpad = (xmax - xmin) * float(xpad)
            xmax += xpad
            xmin -= xpad

        # Likewise for the y-data.
        if yscale == 'log' and min(ymin, ymax) > 0:
            if ymin < ymax:
                ymin, ymax = self._get_vmin_vmax(ymin, ymax, basey, axes_pad)
            else:
                ymax, ymin = self._get_vmin_vmax(ymax, ymin, basey, axes_pad)
        else:
            ypad = 0.02 if axes_pad is None else axes_pad
            ypad = (ymax - ymin) * float(ypad)
            ymax += ypad
            ymin -= ypad

        # -------------------------- Set the legend -----------------------
        if show_legend is None:
            show_legend = self._show_legend

        if show_legend:
            from matplotlib.font_manager import FontProperties
            lopts = {}
            lopts.update(legend_options)
            lopts.update(self._legend_opts)
            prop = FontProperties(
                family=lopts.pop('font_family', 'sans-serif'),
                size=lopts.pop('font_size', 'medium'),
                style=lopts.pop('font_style', 'normal'),
                weight=lopts.pop('font_weight', 'medium'),
                variant=lopts.pop('font_variant', 'normal'))
            color = lopts.pop('back_color', 'white')
            if 'loc' in lopts:
                loc = lopts['loc']
                if isinstance(loc, Integral):
                    # matplotlib 3.8 doesn't support sage integers
                    lopts['loc'] = int(loc)
            leg = subplot.legend(prop=prop, **lopts)
            if leg is None:
                from warnings import warn
                warn("legend requested but no items are labeled")
            else:
                # color
                lframe = leg.get_frame()
                lframe.set_facecolor(color)
                from sage.plot.colors import to_mpl_color
                for txt, color in zip(leg.get_texts(), self._legend_colors):
                    if color is not None:
                        txt.set_color(to_mpl_color(color))

        subplot.set_xlim([xmin, xmax])
        subplot.set_ylim([ymin, ymax])

        locator_options = {'nbins': 9, 'steps': [1, 2, 5, 10],
                           'integer': ticks_integer}

        if axes is None:
            axes = self._show_axes

        for spine in subplot.spines.values():
            spine.set_color(self._axes_color)
            spine.set_linewidth(self._axes_width)

        if frame:
            # For now, set the formatter to the old one, since that is
            # sort of what we are used to.  We should eventually look at
            # the default one to see if we like it better.

            (subplot, x_locator, y_locator,
                x_formatter, y_formatter) = self._matplotlib_tick_formatter(
                    subplot, base=(basex, basey),
                    locator_options=locator_options,
                    scale=(xscale, yscale),
                    tick_formatter=tick_formatter, ticks=ticks,
                    xmax=xmax, xmin=xmin, ymax=ymax, ymin=ymin)

            subplot.set_frame_on(True)
            if axes and xscale == 'linear' and yscale == 'linear':
                if (ymin <= 0 and ymax >= 0) or (ymax <= 0 and ymin >= 0):
                    subplot.axhline(color=self._axes_color,
                                    linewidth=self._axes_width)
                if (xmin <= 0 and xmax >= 0) or (xmax <= 0 and xmin >= 0):
                    subplot.axvline(color=self._axes_color,
                                    linewidth=self._axes_width)

        elif axes:
            ymiddle = False
            xmiddle = False
            # Note that the user may specify a custom xmin and xmax which
            # flips the axis horizontally. Hence we need to check for both
            # the possibilities in the if statements below. Similar
            # comments hold for ymin and ymax.
            if xscale == 'log':
                if xmax > xmin:
                    subplot.spines['right'].set_visible(False)
                    subplot.spines['left'].set_position(('outward', 10))
                    subplot.yaxis.set_ticks_position('left')
                    subplot.yaxis.set_label_position('left')
                    yaxis = 'left'
                elif xmax < xmin:
                    subplot.spines['left'].set_visible(False)
                    subplot.spines['right'].set_position(('outward', 10))
                    subplot.yaxis.set_ticks_position('right')
                    subplot.yaxis.set_label_position('right')
                    yaxis = 'right'
            elif (xmin > 0 and xmax > xmin) or (xmax > 0 and xmin > xmax):
                subplot.spines['right'].set_visible(False)
                subplot.spines['left'].set_position(('outward', 10))
                subplot.yaxis.set_ticks_position('left')
                subplot.yaxis.set_label_position('left')
                yaxis = 'left'
            elif (xmax < 0 and xmax > xmin) or (xmin < 0 and xmin > xmax):
                subplot.spines['left'].set_visible(False)
                subplot.spines['right'].set_position(('outward', 10))
                subplot.yaxis.set_ticks_position('right')
                subplot.yaxis.set_label_position('right')
                yaxis = 'right'
            else:
                subplot.spines['left'].set_position('zero')
                subplot.yaxis.set_ticks_position('left')
                subplot.yaxis.set_label_position('left')
                subplot.spines['right'].set_visible(False)
                ymiddle = True
                yaxis = 'left'

            if yscale == 'log':
                if ymax > ymin:
                    subplot.spines['top'].set_visible(False)
                    subplot.spines['bottom'].set_position(('outward', 10))
                    subplot.xaxis.set_ticks_position('bottom')
                    subplot.xaxis.set_label_position('bottom')
                    xaxis = 'bottom'
                elif ymax < ymin:
                    subplot.spines['bottom'].set_visible(False)
                    subplot.spines['top'].set_position(('outward', 10))
                    subplot.xaxis.set_ticks_position('top')
                    subplot.xaxis.set_label_position('top')
                    xaxis = 'top'
            elif (ymin > 0 and ymax > ymin) or (ymax > 0 and ymin > ymax):
                subplot.spines['top'].set_visible(False)
                subplot.spines['bottom'].set_position(('outward', 10))
                subplot.xaxis.set_ticks_position('bottom')
                subplot.xaxis.set_label_position('bottom')
                xaxis = 'bottom'
            elif (ymax < 0 and ymax > ymin) or (ymin < 0 and ymin > ymax):
                subplot.spines['bottom'].set_visible(False)
                subplot.spines['top'].set_position(('outward', 10))
                subplot.xaxis.set_ticks_position('top')
                subplot.xaxis.set_label_position('top')
                xaxis = 'top'
            else:
                subplot.spines['bottom'].set_position('zero')
                subplot.xaxis.set_ticks_position('bottom')
                subplot.xaxis.set_label_position('bottom')
                subplot.spines['top'].set_visible(False)
                xmiddle = True
                xaxis = 'bottom'

            # For now, set the formatter to the old one, since that is
            # sort of what we are used to.  We should eventually look at
            # the default one to see if we like it better.

            (subplot, x_locator, y_locator,
                x_formatter, y_formatter) = self._matplotlib_tick_formatter(
                    subplot, base=(basex, basey),
                    locator_options=locator_options,
                    scale=(xscale, yscale),
                    tick_formatter=tick_formatter, ticks=ticks,
                    xmax=xmax, xmin=xmin, ymax=ymax, ymin=ymin)

            # Make ticklines go on both sides of the axes
            #             if xmiddle:
            #                 for t in subplot.xaxis.get_majorticklines():
            #                     t.set_marker("|")
            #                     t.set_markersize(8)
            #                 for t in subplot.xaxis.get_minorticklines():
            #                     t.set_marker("|")
            #                     t.set_markersize(4)

            #             if ymiddle:
            #                 for t in subplot.yaxis.get_majorticklines():
            #                     t.set_marker("|")
            #                     t.set_markersize(8)
            #                 for t in subplot.yaxis.get_minorticklines():
            #                     t.set_marker("|")
            #                     t.set_markersize(4)

            # Make the zero tick labels disappear if the axes cross
            # inside the picture, but only if log scale is not used
            if (xmiddle and ymiddle and xscale == 'linear' == yscale):
                from sage.plot.plot import SelectiveFormatter
                subplot.yaxis.set_major_formatter(SelectiveFormatter(
                    subplot.yaxis.get_major_formatter(), skip_values=[0]))
                subplot.xaxis.set_major_formatter(SelectiveFormatter(
                    subplot.xaxis.get_major_formatter(), skip_values=[0]))

        else:
            for spine in subplot.spines.values():
                spine.set_visible(False)
            from matplotlib.ticker import NullFormatter, NullLocator
            subplot.xaxis.set_major_formatter(NullFormatter())
            subplot.yaxis.set_major_formatter(NullFormatter())
            subplot.xaxis.set_major_locator(NullLocator())
            subplot.yaxis.set_major_locator(NullLocator())

        if frame or axes:
            # Make minor tickmarks, unless we specify fixed ticks or no ticks
            # We do this change only on linear scale, otherwise matplotlib
            # errors out with a memory error.
            from matplotlib.ticker import (AutoMinorLocator, FixedLocator,
                                           LogLocator, NullLocator)
            if isinstance(x_locator, (NullLocator, FixedLocator)):
                subplot.xaxis.set_minor_locator(NullLocator())
            elif xscale == 'linear':
                subplot.xaxis.set_minor_locator(AutoMinorLocator())
            else:  # log scale
                from sage.arith.srange import srange
                base_inv = 1.0 / basex
                subs = [float(_) for _ in srange(2 * base_inv, 1, base_inv)]
                subplot.xaxis.set_minor_locator(LogLocator(base=basex,
                                                           subs=subs))
            if isinstance(y_locator, (NullLocator, FixedLocator)):
                subplot.yaxis.set_minor_locator(NullLocator())
            elif yscale == 'linear':
                subplot.yaxis.set_minor_locator(AutoMinorLocator())
            else:  # log scale
                from sage.arith.srange import srange
                base_inv = 1.0 / basey
                subs = [float(_) for _ in srange(2 * base_inv, 1, base_inv)]
                subplot.yaxis.set_minor_locator(LogLocator(base=basey,
                                                           subs=subs))
            # Set the color and fontsize of ticks
            subplot.tick_params(color=self._axes_color,
                                labelcolor=self._tick_label_color,
                                labelsize=self._fontsize, which='both')

        if gridlines is not None:
            if isinstance(gridlines, (list, tuple)):
                vgridlines, hgridlines = gridlines
            else:
                hgridlines = gridlines
                vgridlines = gridlines

            if gridlinesstyle is None:
                # Set up the default grid style
                gridlinesstyle = {'color': 'black', 'linestyle': ':',
                                  'linewidth': 0.5}

            vgridstyle = gridlinesstyle.copy()
            if vgridlinesstyle is not None:
                vgridstyle.update(vgridlinesstyle)

            hgridstyle = gridlinesstyle.copy()
            if hgridlinesstyle is not None:
                hgridstyle.update(hgridlinesstyle)

            if hgridlines == 'minor':
                hgridstyle['which'] = 'both'
            if vgridlines == 'minor':
                vgridstyle['which'] = 'both'

            if not isinstance(hgridlines, str) and isinstance(hgridlines, Iterable):
                hlines = iter(hgridlines)
                hgridstyle.pop("minor", None)
                for hline in hlines:
                    if isinstance(hline, (list, tuple)):
                        hl, style = hline
                        st = hgridstyle.copy()
                        st.update(style)
                    else:
                        hl = hline
                        st = hgridstyle
                    subplot.axhline(hl, **st)
            else:
                if hgridlines not in (None, False):
                    subplot.yaxis.grid(True, **hgridstyle)

            if not isinstance(vgridlines, str) and isinstance(vgridlines, Iterable):
                vlines = iter(vgridlines)
                vgridstyle.pop("minor", None)
                for vline in vlines:
                    if isinstance(vline, (list, tuple)):
                        vl, style = vline
                        st = vgridstyle.copy()
                        st.update(style)
                    else:
                        vl = vline
                        st = vgridstyle
                    subplot.axvline(vl, **st)
            else:
                if vgridlines not in (None, False):
                    subplot.xaxis.grid(True, **vgridstyle)

        if self._axes_labels is not None:
            label_options = {}
            label_options['color'] = self._axes_label_color
            label_options['size'] = int(self._axes_labels_size * self._fontsize)
            subplot.set_xlabel(self._axes_labels[0], **label_options)
            subplot.set_ylabel(self._axes_labels[1], **label_options)

            if axes is True and frame is False:
                # We set the label positions according to where we are
                # drawing the axes.
                if xaxis == 'bottom':
                    yaxis_labely = subplot.get_ylim()[1]
                    yaxis_labeloffset = 8
                    yaxis_vert = 'bottom'
                    xaxis_labely = 0
                    xaxis_vert = 'baseline'
                else:
                    yaxis_labely = subplot.get_ylim()[0]
                    yaxis_labeloffset = -8
                    yaxis_vert = 'top'
                    xaxis_labely = 1
                    xaxis_vert = 'top'

                if yaxis == 'left':
                    xaxis_labelx = subplot.get_xlim()[1]
                    xaxis_labeloffset = 8
                    xaxis_horiz = 'left'
                    yaxis_labelx = 0
                else:
                    xaxis_labelx = subplot.get_xlim()[0]
                    xaxis_labeloffset = -8
                    xaxis_horiz = 'right'
                    yaxis_labelx = 1

                from matplotlib.transforms import offset_copy
                xlabel = subplot.xaxis.get_label()
                xlabel.set_horizontalalignment(xaxis_horiz)
                xlabel.set_verticalalignment(xaxis_vert)
                trans = subplot.spines[xaxis].get_transform()
                labeltrans = offset_copy(trans, figure, x=xaxis_labeloffset,
                                         y=0, units='points')
                subplot.xaxis.set_label_coords(x=xaxis_labelx,
                                               y=xaxis_labely, transform=labeltrans)

                ylabel = subplot.yaxis.get_label()
                ylabel.set_horizontalalignment('center')
                ylabel.set_verticalalignment(yaxis_vert)
                ylabel.set_rotation('horizontal')
                trans = subplot.spines[yaxis].get_transform()
                labeltrans = offset_copy(trans, figure, x=0,
                                         y=yaxis_labeloffset, units='points')
                subplot.yaxis.set_label_coords(x=yaxis_labelx,
                                               y=yaxis_labely, transform=labeltrans)

        # This option makes the xlim and ylim limits not take effect
        # todo: figure out which limits were specified, and let the
        # free limits autoscale
        # subplot.autoscale_view(tight=True)
        if title is not None:
            if title_pos is not None:
                if (not isinstance(title_pos, (list, tuple)) or
                        len(title_pos) != 2):
                    raise ValueError("'title_pos' must be a list or tuple "
                                     "of two real numbers.")
                title_pos = (float(title_pos[0]), float(title_pos[1]))

            if (frame) or (axes_labels is None):
                if title_pos is not None:
                    subplot.set_title(title, fontsize=fontsize,
                                      position=title_pos)
                else:
                    subplot.set_title(title, fontsize=fontsize)
            else:
                # frame is false axes is not None, and neither is axes_labels
                # Then, the title is moved up to avoid overlap with axes labels
                if title_pos is None:
                    title_pos = (0.5, 1.05)
                subplot.set_title(title, fontsize=fontsize, position=title_pos)

        for g in self._objects:
            g.set_options(old_opts[g])

        return figure

    def save_image(self, filename=None, *args, **kwds):
        r"""
        Save an image representation of self.

        The image type is determined by the extension of the filename.
        For example, this could be ``.png``, ``.jpg``, ``.gif``,
        ``.pdf``, ``.svg``.  Currently this is implemented by calling
        the :meth:`save` method of self, passing along all arguments
        and keywords.

        .. NOTE::

            Not all image types are necessarily implemented for all
            graphics types.  See :meth:`save` for more details.

        EXAMPLES::

            sage: import tempfile
            sage: c = circle((1,1), 1, color='red')
            sage: with tempfile.NamedTemporaryFile(suffix=".png") as f:
            ....:     c.save_image(f.name, xmin=-1, xmax=3,
            ....:                  ymin=-1, ymax=3)
        """
        self.save(filename, *args, **kwds)

    # filename argument is written explicitly so that it can be used as a
    # positional one, which is a very likely usage for this function.

    @suboptions('legend', **LEGEND_OPTIONS)
    def save(self, filename, **kwds):
        r"""
        Save the graphics to an image file.

        INPUT:

        - ``filename`` -- string. The filename and the image format
          given by the extension, which can be one of the following:

            * ``.eps``,

            * ``.pdf``,

            * ``.pgf``,

            * ``.png``,

            * ``.ps``,

            * ``.sobj`` (for a Sage object you can load later),

            * ``.svg``,

            * empty extension will be treated as ``.sobj``.

        All other keyword arguments will be passed to the plotter.

        OUTPUT:

        - none.

        EXAMPLES::

            sage: c = circle((1,1), 1, color='red')
            sage: from tempfile import NamedTemporaryFile
            sage: with NamedTemporaryFile(suffix=".png") as f:
            ....:     c.save(f.name, xmin=-1, xmax=3, ymin=-1, ymax=3)

        To make a figure bigger or smaller, use ``figsize``::

            sage: c.save(f.name, figsize=5, xmin=-1, xmax=3, ymin=-1, ymax=3)

        By default, the figure grows to include all of the graphics and text,
        so the final image may not be exactly the figure size you specified.
        If you want a figure to be exactly a certain size, specify the keyword
        ``fig_tight=False``::

            sage: c.save(f.name, figsize=[8,4], fig_tight=False,
            ....:        xmin=-1, xmax=3, ymin=-1, ymax=3)

        You can also pass extra options to the plot command instead of this
        method, e.g. ::

            sage: plot(x^2 - 5, (x, 0, 5), ymin=0).save(tmp_filename(ext='.png'))       # needs sage.symbolic

        will save the same plot as the one shown by this command::

            sage: plot(x^2 - 5, (x, 0, 5), ymin=0)                                      # needs sage.symbolic
            Graphics object consisting of 1 graphics primitive

        (This test verifies that :issue:`8632` is fixed.)

        TESTS:

        Legend labels should save correctly::

            sage: # needs sage.symbolic
            sage: P = plot(x,(x,0,1),legend_label='$xyz$')
            sage: P.set_legend_options(back_color=(1,0,0))
            sage: P.set_legend_options(loc=7)
            sage: import tempfile
            sage: with tempfile.NamedTemporaryFile(suffix=".png") as f:
            ....:     P.save(f.name)

        This plot should save with the frame shown, showing :issue:`7524`
        is fixed (same issue as :issue:`7981` and :issue:`8632`)::

            sage: var('x,y')                                                            # needs sage.symbolic
            (x, y)
            sage: a = plot_vector_field((x,-y),(x,-1,1),(y,-1,1))                       # needs sage.symbolic
            sage: import tempfile
            sage: with tempfile.NamedTemporaryFile(suffix=".png") as f:                 # needs sage.symbolic
            ....:     a.save(f.name)

        The following plot should show the axes; fixes :issue:`14782` ::

            sage: plot(x^2, (x, 1, 2), ticks=[[], []])                                  # needs sage.symbolic
            Graphics object consisting of 1 graphics primitive

        """
        options = {}
        options.update(self.SHOW_OPTIONS)
        options.update(self._extra_kwds)
        options.update(kwds)
        dpi = options.pop('dpi')
        transparent = options.pop('transparent')
        fig_tight = options.pop('fig_tight')

        ext = os.path.splitext(filename)[1].lower()

        if ext in ['', '.sobj']:
            SageObject.save(self, filename)
        elif ext not in ALLOWED_EXTENSIONS:
            raise ValueError("allowed file extensions for images are '" +
                             "', '".join(ALLOWED_EXTENSIONS) + "'!")
        else:
            from matplotlib import rcParams
            rc_backup = (rcParams['ps.useafm'], rcParams['pdf.use14corefonts'],
                         rcParams['text.usetex'])  # save the rcParams
            figure = self.matplotlib(**options)
            # You can output in PNG, PS, EPS, PDF, PGF, or SVG format, depending
            # on the file extension.
            # PGF is handled by a different backend
            if ext == '.pgf':
                from sage.features.latex import xelatex, pdflatex, lualatex
                latex_implementations = []
                if xelatex().is_present():
                    latex_implementations.append('xelatex')
                if pdflatex().is_present():
                    latex_implementations.append('pdflatex')
                if lualatex().is_present():
                    latex_implementations.append('lualatex')
                if not latex_implementations:
                    raise ValueError("Matplotlib requires either xelatex, "
                                     "lualatex, or pdflatex.")
                if latex_implementations[0] == "pdflatex":
                    # use pdflatex and set font encoding as per
                    # matplotlib documentation:
                    # https://matplotlib.org/users/pgf.html#pgf-tutorial
                    pgf_options = {"pgf.texsystem": "pdflatex",
                                   "pgf.preamble": [
                                       r"\usepackage[utf8x]{inputenc}",
                                       r"\usepackage[T1]{fontenc}"]}
                else:
                    pgf_options = {
                        "pgf.texsystem": latex_implementations[0],
                    }
                from matplotlib import rcParams
                rcParams.update(pgf_options)
                from matplotlib.backends.backend_pgf import FigureCanvasPgf
                figure.set_canvas(FigureCanvasPgf(figure))

            # matplotlib looks at the file extension to see what the renderer should be.
            # The default is FigureCanvasAgg for PNG's because this is by far the most
            # common type of files rendered, like in the notebook, for example.
            # if the file extension is not '.png', then matplotlib will handle it.
            else:
                from matplotlib.backends.backend_agg import FigureCanvasAgg
                figure.set_canvas(FigureCanvasAgg(figure))
            # this messes up the aspect ratio!
            # figure.canvas.mpl_connect('draw_event', pad_for_tick_labels)

            # tight_layout adjusts the *subplot* parameters so ticks aren't cut off, etc.
            figure.tight_layout()

            opts = {'dpi': dpi, 'transparent': transparent}
            if fig_tight is True:
                opts['bbox_inches'] = 'tight'
            if self._bbox_extra_artists:
                opts['bbox_extra_artists'] = self._bbox_extra_artists

            figure.savefig(filename, **opts)

            # Restore the rcParams to the original, possibly user-set values
            (rcParams['ps.useafm'], rcParams['pdf.use14corefonts'],
             rcParams['text.usetex']) = rc_backup

    def _latex_(self, **kwds):
        """
        Return a string plotting ``self`` with PGF.

        INPUT:

        All keyword arguments will be passed to the plotter.

        OUTPUT:

        A string of PGF commands to plot ``self``

        EXAMPLES::

            sage: L = line([(0,0), (1,1)], axes=False)
            sage: L._latex_()     # not tested
            '%% Creator: Matplotlib, PGF backend...
        """
        tmpfilename = tmp_filename(ext='.pgf')
        self.save(filename=tmpfilename, **kwds)
        with open(tmpfilename) as tmpfile:
            latex_list = tmpfile.readlines()
        from sage.misc.latex import latex
        latex.add_package_to_preamble_if_available('pgf')
        return ''.join(latex_list)

    def description(self):
        r"""
        Print a textual description to stdout.

        This method is mostly used for doctests.

        EXAMPLES::

            sage: print(polytopes.hypercube(2).plot().description())                    # needs sage.geometry.polyhedron
            Polygon defined by 4 points: [(-1.0, -1.0), (1.0, -1.0), (1.0, 1.0), (-1.0, 1.0)]
            Line defined by 2 points: [(-1.0, 1.0), (-1.0, -1.0)]
            Line defined by 2 points: [(1.0, -1.0), (-1.0, -1.0)]
            Line defined by 2 points: [(1.0, -1.0), (1.0, 1.0)]
            Line defined by 2 points: [(1.0, 1.0), (-1.0, 1.0)]
            Point set defined by 4 point(s): [(1.0, -1.0), (1.0, 1.0), (-1.0, 1.0), (-1.0, -1.0)]
        """
        data = []
        for g in self:
            g_zorder = g.options().get('zorder', 0)
            if hasattr(g, 'xdata'):
                g_str = f'{g}:\t{list(zip(g.xdata, g.ydata))}'
            else:
                g_str = repr(g)
            data.append([g_zorder, g_str, g])
        data.sort()
        return '\n'.join(g[1] for g in data)

    def inset(self, graphics, pos=None, fontsize=None):
        r"""
        Add a graphics object as an inset.

        INPUT:

        - ``graphics`` -- the graphics object (instance of :class:`Graphics`)
          to be added as an inset to the current graphics

        - ``pos`` -- (default: ``None``) 4-tuple
          ``(left, bottom, width, height)``
          specifying the location and size of the inset on the final figure,
          all quantities being in fractions of the figure width and height; if
          ``None``, the value ``(0.7, 0.7, 0.2, 0.2)`` is used

        - ``fontsize`` -- (default: ``None``)  integer, font size (in points)
          for the inset; if ``None``, the value of 6 points is used, unless
          ``fontsize`` has been explicitly set in the construction of
          ``graphics`` (in this case, it is not overwritten here)

        OUTPUT:

        - instance of :class:`~sage.plot.multigraphics.MultiGraphics`

        EXAMPLES::

            sage: # needs sage.symbolic
            sage: f(x) = x^2*sin(1/x)
            sage: g1 = plot(f(x), (x, -2, 2), axes_labels=['$x$', '$y$'])
            sage: g2 = plot(f(x), (x, -0.3, 0.3), axes_labels=['$x$', '$y$'],
            ....:           frame=True)
            sage: g1.inset(g2)
            Multigraphics with 2 elements

        .. PLOT::

            f = (x**2*sin(1/x)).function(x)
            g1 = plot(f(x), (x, -2, 2), axes_labels=['$x$', '$y$'])
            g2 = plot(f(x), (x, -0.3, 0.3), axes_labels=['$x$', '$y$'], \
                      frame=True)
            sphinx_plot(g1.inset(g2))

        Using non-default values for the position/size and the font size::

            sage: g1.inset(g2, pos=(0.15, 0.7, 0.25, 0.25), fontsize=8)                 # needs sage.symbolic
            Multigraphics with 2 elements

        .. PLOT::

            f = (x**2*sin(1/x)).function(x)
            g1 = plot(f(x), (x, -2, 2), axes_labels=['$x$', '$y$'])
            g2 = plot(f(x), (x, -0.3, 0.3), axes_labels=['$x$', '$y$'], \
                      frame=True)
            sphinx_plot(g1.inset(g2, pos=(0.15, 0.7, 0.25, 0.25), fontsize=8))

        We can add another inset by invoking ``inset`` on the last output::

            sage: g1g2 = _                                                              # needs sage.symbolic
            sage: g3 = plot(f(x), (x, -0.05, 0.05), axes_labels=['$x$', '$y$'],         # needs sage.symbolic
            ....:           frame=True)
            sage: g1g2.inset(g3, pos=(0.65, 0.12, 0.25, 0.25))                          # needs sage.symbolic
            Multigraphics with 3 elements

        .. PLOT::

            f = (x**2*sin(1/x)).function(x)
            g1 = plot(f(x), (x, -2, 2), axes_labels=['$x$', '$y$'])
            g2 = plot(f(x), (x, -0.3, 0.3), axes_labels=['$x$', '$y$'], \
                      frame=True)
            g1g2 = g1.inset(g2, pos=(0.15, 0.7, 0.25, 0.25), fontsize=8)
            g3 = plot(f(x), (x, -0.05, 0.05), axes_labels=['$x$', '$y$'], \
                      frame=True)
            sphinx_plot(g1g2.inset(g3, pos=(0.65, 0.12, 0.25, 0.25)))

        """
        from .multigraphics import MultiGraphics
        if pos is None:
            pos = (0.7, 0.7, 0.2, 0.2)
        pos0 = (0.05, 0.05, 0.9, 0.9)
        if fontsize is not None:
            graphics._extra_kwds['fontsize'] = fontsize
        elif 'fontsize' not in graphics._extra_kwds:
            graphics._extra_kwds['fontsize'] = 6
        return MultiGraphics([(self, pos0), (graphics, pos)])


# Deprecation notice for GraphicsArray import
def GraphicsArray(*args, **kwargs):
    r"""
    This is deprecated (see :issue:`28675`).
    Use :class:`sage.plot.multigraphics.GraphicsArray` instead.

    TESTS::

        sage: from sage.plot.graphics import GraphicsArray
        sage: c = circle((0,0), 1)
        sage: G = GraphicsArray([c, c])
        doctest:...: DeprecationWarning: GraphicsArray must be imported from
        sage.plot.multigraphics and no longer from sage.plot.graphics.
        See https://github.com/sagemath/sage/issues/28675 for details.
        sage: G
        Graphics Array of size 1 x 2

    """
    from .multigraphics import GraphicsArray as NewGraphicsArray
    from sage.misc.superseded import deprecation
    deprecation(28675, "GraphicsArray must be imported from "
                "sage.plot.multigraphics and no longer from "
                "sage.plot.graphics.")
    return NewGraphicsArray(*args, **kwargs)<|MERGE_RESOLUTION|>--- conflicted
+++ resolved
@@ -393,15 +393,9 @@
         - ``font_size`` -- (default: 'medium') string, one of 'xx-small', 'x-small', 'small',
           'medium', 'large', 'x-large', 'xx-large' or an absolute font size (e.g. 12)
 
-<<<<<<< HEAD
-        -  ``shadow`` -- (default: True) boolean -- draw a shadow behind the legend
-
-        - ``fancybox`` -- (default: False) a boolean.  If True, draws a frame with a round
-=======
         -  ``shadow`` -- (default: ``True``) boolean -- draw a shadow behind the legend
 
         - ``fancybox`` -- (default: ``False``) a boolean.  If True, draws a frame with a round
->>>>>>> 038f6f1f
           fancybox.
 
         These are all keyword arguments.
@@ -1494,11 +1488,7 @@
           inches, at the default ``dpi`` of 100 dpi, which is just shy of
           the maximum allowed value of 32768 dots (pixels).
 
-<<<<<<< HEAD
-        - ``fig_tight`` -- (default: True) whether to clip the drawing
-=======
         - ``fig_tight`` -- (default: ``True``) whether to clip the drawing
->>>>>>> 038f6f1f
           tightly around drawn objects.  If True, then the resulting
           image will usually not have dimensions corresponding to
           ``figsize``.  If False, the resulting image will have
@@ -1512,11 +1502,7 @@
           high as it is wide.  If set to ``'automatic'``, the aspect ratio
           is determined by ``figsize`` and the picture fills the figure.
 
-<<<<<<< HEAD
-        - ``axes`` -- (default: True)
-=======
         - ``axes`` -- (default: ``True``)
->>>>>>> 038f6f1f
 
         - ``axes_labels`` -- (default: None) list (or tuple) of two
           strings; the first is used as the label for the horizontal
@@ -1530,11 +1516,7 @@
           integer; used for axes labels; if you make this very large,
           you may have to increase figsize to see all labels.
 
-<<<<<<< HEAD
-        - ``frame`` -- (default: False) draw a frame around the image
-=======
         - ``frame`` -- (default: ``False``) draw a frame around the image
->>>>>>> 038f6f1f
 
         - ``gridlines`` -- (default: None) can be any of the following:
 
@@ -1567,11 +1549,7 @@
           rendering of the grid lines, the horizontal grid lines or the
           vertical grid lines, respectively.
 
-<<<<<<< HEAD
-        - ``transparent`` -- (default: False) If True, make the background transparent.
-=======
         - ``transparent`` -- (default: ``False``) If True, make the background transparent.
->>>>>>> 038f6f1f
 
         - ``axes_pad`` -- (default: 0.02 on ``"linear"`` scale, 1 on
           ``"log"`` scale).
@@ -1589,11 +1567,7 @@
             then the new minimum after padding the axis will be
             `m - m/b^{\mathrm{axes\_pad}}`.
 
-<<<<<<< HEAD
-        - ``ticks_integer`` -- (default: False) guarantee that the ticks
-=======
         - ``ticks_integer`` -- (default: ``False``) guarantee that the ticks
->>>>>>> 038f6f1f
           are integers (the ``ticks`` option, if specified, will
           override this)
 
