# -*- encoding: utf-8 -*-
r"""
Graphics objects

This file contains the definition of the class :class:`Graphics`.
Usually, you don't call the constructor of this class directly
(although you can do it), you would use :func:`plot` instead.

AUTHORS:

- Jeroen Demeyer (2012-04-19): split off this file from plot.py (:trac:`12857`)

- Punarbasu Purkayastha (2012-05-20): Add logarithmic scale (:trac:`4529`)

- Emily Chen (2013-01-05): Add documentation for
  :meth:`~sage.plot.graphics.Graphics.show` figsize parameter (:trac:`5956`)

- Eric Gourgoulhon (2015-03-19): Add parameter axes_labels_size (:trac:`18004`)

- Eric Gourgoulhon (2019-05-24): :class:`~sage.plot.multigraphics.GraphicsArray`
  moved to new module :mod:`~sage.plot.multigraphics`; various improvements and
  fixes in :meth:`Graphics.matplotlib` and ``Graphics._set_scale``; new method
  :meth:`Graphics.inset`

"""

# ****************************************************************************
#       Copyright (C) 2006 Alex Clemesha <clemesha@gmail.com>
#       Copyright (C) 2006-2008 William Stein <wstein@gmail.com>
#       Copyright (C) 2010 Jason Grout
#
#  Distributed under the terms of the GNU General Public License (GPL)
#  as published by the Free Software Foundation; either version 2 of
#  the License, or (at your option) any later version.
#                  https://www.gnu.org/licenses/
# ****************************************************************************

import os
from math import isnan
import sage.misc.verbose
from sage.misc.temporary_file import tmp_filename
from sage.misc.fast_methods import WithEqualityById
from sage.structure.sage_object import SageObject
from sage.misc.decorators import suboptions
from .colors import rgbcolor

ALLOWED_EXTENSIONS = ['.eps', '.pdf', '.pgf', '.png', '.ps', '.sobj', '.svg']
DEFAULT_DPI = 100


# If do_verify is True, options are checked when drawing a
# GraphicsPrimitive.  See primitive.py
do_verify = True


def is_Graphics(x):
    """
    Return True if `x` is a Graphics object.

    EXAMPLES::

        sage: from sage.plot.graphics import is_Graphics
        sage: is_Graphics(1)
        False
        sage: is_Graphics(disk((0.0, 0.0), 1, (0, pi/2)))
        True
    """
    return isinstance(x, Graphics)


def _parse_figsize(figsize):
    r"""
    Helper function to get a figure size in matplotlib format.

    INPUT:

    - ``figsize`` -- width or [width, height] in inches; if only the width is
      provided, the height is computed from matplotlib's default aspect ratio

    OUTPUT:

    - a pair of ``float``'s representing ``(width, height)``

    EXAMPLES::

        sage: from sage.plot.graphics import _parse_figsize
        sage: _parse_figsize([5, 4])
        (5.0, 4.0)

    The default aspect ratio is 4/3::

        sage: _parse_figsize(5)  # tol 1.0e-13
        (5.0, 3.75)

    """
    from matplotlib import rcParams
    if isinstance(figsize, (list, tuple)):
        # figsize should be a pair of positive numbers
        if len(figsize) != 2:
            raise ValueError("figsize should be a positive number or a list "
                             "of two positive numbers, not {0}".format(figsize))
        figsize = (float(figsize[0]), float(figsize[1])) # floats for mpl
        if not (figsize[0] > 0 and figsize[1] > 0):
            raise ValueError("figsize should be positive numbers, "
                             "not {0} and {1}".format(figsize[0], figsize[1]))
    else:
        # in this case, figsize is a single number representing the width and
        # should be positive
        try:
            figsize = float(figsize) # to pass to mpl
        except TypeError:
            raise TypeError("figsize should be a positive number, not {0}".format(figsize))
        if figsize > 0:
            default_width, default_height = rcParams['figure.figsize']
            figsize = (figsize, default_height*figsize/default_width)
        else:
            raise ValueError("figsize should be positive, not {0}".format(figsize))
    return figsize


class Graphics(WithEqualityById, SageObject):
    """
    The Graphics object is an empty list of graphics objects. It is
    useful to use this object when initializing a for loop where
    different graphics object will be added to the empty object.

    EXAMPLES::

        sage: G = Graphics(); print(G)
        Graphics object consisting of 0 graphics primitives
        sage: c = circle((1,1), 1)
        sage: G+=c; print(G)
        Graphics object consisting of 1 graphics primitive

    Here we make a graphic of embedded isosceles triangles, coloring
    each one with a different color as we go::

        sage: h=10; c=0.4; p=0.5
        sage: G = Graphics()
        sage: for x in srange(1,h+1):
        ....:     l = [[0,x*sqrt(3)],[-x/2,-x*sqrt(3)/2],[x/2,-x*sqrt(3)/2],[0,x*sqrt(3)]]
        ....:     G+=line(l,color=hue(c + p*(x/h)))
        sage: G.show(figsize=[5,5])

    We can change the scale of the axes in the graphics before displaying.::

        sage: G = plot(exp, 1, 10) # long time
        sage: G.show(scale='semilogy') # long time

    TESTS:

    From :trac:`4604`, ensure Graphics can handle 3d objects::

        sage: g = Graphics()
        sage: g += sphere((1, 1, 1), 2)
        sage: g.show()

    We check that graphics can be pickled (we can't use equality on
    graphics so we just check that the load/dump cycle gives a
    :class:`Graphics` instance)::

        sage: g = Graphics()
        sage: g2 = loads(dumps(g))
        sage: g2.show()

    ::

        sage: isinstance(g2, Graphics)
        True

        sage: hash(Graphics()) # random
        42

    .. automethod:: _rich_repr_
    """

    def __init__(self):
        """
        Create a new empty Graphics objects with all the defaults.

        EXAMPLES::

            sage: G = Graphics()
        """
        self._axes_color = (0, 0, 0)
        self._axes_label_color = (0, 0, 0)
        self._axes_width = 0.8
        self._bbox_extra_artists = []
        self._extra_kwds = {}
        self._fontsize = 10
        self._axes_labels_size = 1.6
        self._legend_colors = []
        self._legend_opts = {}
        self._objects = []
        self._show_axes = True
        self._show_legend = False
        self._tick_label_color = (0, 0, 0)

    def set_aspect_ratio(self, ratio):
        """
        Set the aspect ratio, which is the ratio of height and width
        of a unit square (i.e., height/width of a unit square), or
        'automatic' (expand to fill the figure).

        INPUT:


        -  ``ratio`` - a positive real number or 'automatic'


        EXAMPLES: We create a plot of the upper half of a circle, but it
        doesn't look round because the aspect ratio is off::

            sage: P = plot(sqrt(1-x^2),(x,-1,1)); P
            Graphics object consisting of 1 graphics primitive

        So we set the aspect ratio and now it is round::

            sage: P.set_aspect_ratio(1)
            sage: P.aspect_ratio()
            1.0
            sage: P
            Graphics object consisting of 1 graphics primitive

        Note that the aspect ratio is inherited upon addition (which takes
        the max of aspect ratios of objects whose aspect ratio has been
        set)::

            sage: P + plot(sqrt(4-x^2),(x,-2,2))
            Graphics object consisting of 2 graphics primitives

        In the following example, both plots produce a circle that looks
        twice as tall as wide::

            sage: Q = circle((0,0), 0.5); Q.set_aspect_ratio(2)
            sage: (P + Q).aspect_ratio(); P+Q
            2.0
            Graphics object consisting of 2 graphics primitives
            sage: (Q + P).aspect_ratio(); Q+P
            2.0
            Graphics object consisting of 2 graphics primitives
        """
        if ratio != 'auto' and ratio != 'automatic':
            ratio = float(ratio)
            if ratio <= 0:
                raise ValueError("the aspect ratio must be positive or 'automatic'")
        else:
            ratio = 'automatic'
        self._extra_kwds['aspect_ratio'] = ratio

    def aspect_ratio(self):
        """
        Get the current aspect ratio, which is the ratio of height to
        width of a unit square, or 'automatic'.

        OUTPUT: a positive float (height/width of a unit square), or 'automatic'
        (expand to fill the figure).

        EXAMPLES:

        The default aspect ratio for a new blank Graphics object is 'automatic'::

            sage: P = Graphics()
            sage: P.aspect_ratio()
            'automatic'

        The aspect ratio can be explicitly set different than the object's default::

            sage: P = circle((1,1), 1)
            sage: P.aspect_ratio()
            1.0
            sage: P.set_aspect_ratio(2)
            sage: P.aspect_ratio()
            2.0
            sage: P.set_aspect_ratio('automatic')
            sage: P.aspect_ratio()
            'automatic'
        """
        return self._extra_kwds.get('aspect_ratio', 'automatic')

    def legend(self, show=None):
        r"""
        Set whether or not the legend is shown by default.

        INPUT:

        -  ``show`` - (default: None) a boolean

        If called with no input, return the current legend setting.

        EXAMPLES:

        By default no legend is displayed::

            sage: P = plot(sin)
            sage: P.legend()
            False

        But if we put a label then the legend is shown::

            sage: P = plot(sin, legend_label='sin')
            sage: P.legend()
            True

        We can turn it on or off::

            sage: P.legend(False)
            sage: P.legend()
            False
            sage: P.legend(True)
            sage: P # show with the legend
            Graphics object consisting of 1 graphics primitive
        """
        if show is None:
            return self._show_legend
        else:
            self._show_legend = bool(show)

    def set_legend_options(self, **kwds):
        r"""
        Set various legend options.

        INPUT:

        - ``title`` - (default: None) string, the legend title

        - ``ncol`` - (default: 1) positive integer, the number of columns

        - ``columnspacing`` - (default: None) the spacing between columns

        - ``borderaxespad`` - (default: None) float, length between the axes and the legend

        - ``back_color`` - (default: 'white') This parameter can be a string
          denoting a color or an RGB tuple. The string can be a color name
          as in ('red', 'green', 'yellow', ...) or a floating point number
          like '0.8' which gets expanded to (0.8, 0.8, 0.8). The
          tuple form is just a floating point RGB tuple with all values ranging
          from 0 to 1.

        - ``handlelength`` - (default: 0.05) float, the length of the legend handles

        - ``handletextpad`` - (default: 0.5) float, the pad between the legend handle and text

        - ``labelspacing`` - (default: 0.02) float, vertical space between legend entries

        - ``loc`` - (default: 'best') May be a string, an integer or a tuple. String or
              integer inputs must be one of the following:

          - 0, 'best'

          - 1, 'upper right'

          - 2, 'upper left'

          - 3, 'lower left'

          - 4, 'lower right'

          - 5, 'right'

          - 6, 'center left'

          - 7, 'center right'

          - 8, 'lower center'

          - 9, 'upper center'

          - 10, 'center'

          - Tuple arguments represent an absolute (x, y) position on the plot
            in axes coordinates (meaning from 0 to 1 in each direction).

        - ``markerscale`` - (default: 0.6) float, how much to scale the markers in the legend.

        - ``numpoints`` - (default: 2) integer, the number of points in the legend for line

        - ``borderpad`` - (default: 0.6) float, the fractional whitespace inside the legend border
          (between 0 and 1)

        - ``font_family`` - (default: 'sans-serif') string, one of 'serif', 'sans-serif',
          'cursive', 'fantasy', 'monospace'

        - ``font_style`` - (default: 'normal') string, one of 'normal', 'italic', 'oblique'

        - ``font_variant`` - (default: 'normal') string, one of 'normal', 'small-caps'

        - ``font_weight`` - (default: 'medium') string, one of 'black', 'extra bold', 'bold',
          'semibold', 'medium', 'normal', 'light'

        - ``font_size`` - (default: 'medium') string, one of 'xx-small', 'x-small', 'small',
          'medium', 'large', 'x-large', 'xx-large' or an absolute font size (e.g. 12)

        -  ``shadow`` - (default: True) boolean - draw a shadow behind the legend

        - ``fancybox`` - (default: False) a boolean.  If True, draws a frame with a round
          fancybox.

        These are all keyword arguments.

        OUTPUT: a dictionary of all current legend options

        EXAMPLES:

        By default, no options are set::

            sage: p = plot(tan, legend_label='tan')
            sage: p.set_legend_options()
            {}

        We build a legend without a shadow::

            sage: p.set_legend_options(shadow=False)
            sage: p.set_legend_options()['shadow']
            False

        To set the legend position to the center of the plot, all these
        methods are roughly equivalent::

            sage: p.set_legend_options(loc='center'); p
            Graphics object consisting of 1 graphics primitive

        ::

            sage: p.set_legend_options(loc=10); p
            Graphics object consisting of 1 graphics primitive

        ::

            sage: p.set_legend_options(loc=(0.5,0.5)); p # aligns the bottom of the box to the center
            Graphics object consisting of 1 graphics primitive
        """
        if len(kwds) == 0:
            return self._legend_opts
        else:
            self._legend_opts.update(kwds)


    def get_axes_range(self):
        """
        Returns a dictionary of the range of the axes for this graphics
        object.  This is fall back to the ranges in get_minmax_data() for
        any value which the user has not explicitly set.

        .. warning::

           Changing the dictionary returned by this function does not
           change the axes range for this object.  To do that, use the
           :meth:`set_axes_range` method.

        EXAMPLES::

            sage: L = line([(1,2), (3,-4), (2, 5), (1,2)])
            sage: list(sorted(L.get_axes_range().items()))
            [('xmax', 3.0), ('xmin', 1.0), ('ymax', 5.0), ('ymin', -4.0)]
            sage: L.set_axes_range(xmin=-1)
            sage: list(sorted(L.get_axes_range().items()))
            [('xmax', 3.0), ('xmin', -1.0), ('ymax', 5.0), ('ymin', -4.0)]
        """
        axes_range = self.get_minmax_data()
        axes_range.update(self._get_axes_range_dict())
        return axes_range

    def set_axes_range(self, xmin=None, xmax=None, ymin=None, ymax=None):
        """
        Set the ranges of the `x` and `y` axes.

        INPUT:


        -  ``xmin, xmax, ymin, ymax`` - floats


        EXAMPLES::

            sage: L = line([(1,2), (3,-4), (2, 5), (1,2)])
            sage: L.set_axes_range(-1, 20, 0, 2)
            sage: d = L.get_axes_range()
            sage: d['xmin'], d['xmax'], d['ymin'], d['ymax']
            (-1.0, 20.0, 0.0, 2.0)
        """
        l = locals()
        axes_range = self._get_axes_range_dict()
        for name in ['xmin', 'xmax', 'ymin', 'ymax']:
            if l[name] is not None:
                axes_range[name] = float(l[name])

    axes_range = set_axes_range

    def _get_axes_range_dict(self):
        """
        Returns the underlying dictionary used to store the user's
        custom ranges for the axes on this object.

        EXAMPLES::

            sage: L = line([(1,2), (3,-4), (2, 5), (1,2)])
            sage: L._get_axes_range_dict()
            {}
            sage: L.set_axes_range(xmin=-1)
            sage: L._get_axes_range_dict()
            {'xmin': -1.0}
        """
        try:
            return self._axes_range
        except AttributeError:
            self._axes_range = {}
            return self._axes_range

    def set_flip(self, flip_x=None, flip_y=None):
        """
        Set the flip options for this graphics object.

        INPUT:

        - ``flip_x`` -- boolean (default: ``None``); if not ``None``, set the
          ``flip_x`` option to this value
        - ``flip_y`` -- boolean (default: ``None``); if not ``None``, set the
          ``flip_y`` option to this value

        EXAMPLES::

            sage: L = line([(1, 0), (2, 3)])
            sage: L.set_flip(flip_y=True)
            sage: L.flip()
            (False, True)
            sage: L.set_flip(True, False)
            sage: L.flip()
            (True, False)
        """
        if flip_x is not None:
            self._extra_kwds['flip_x'] = flip_x
        if flip_y is not None:
            self._extra_kwds['flip_y'] = flip_y

    def flip(self, flip_x=False, flip_y=False):
        """
        Get the flip options and optionally mirror this graphics object.

        INPUT:

        - ``flip_x`` -- boolean (default: ``False``); if ``True``, replace the
          current ``flip_x`` option by its opposite
        - ``flip_y`` -- boolean (default: ``False``); if ``True``, replace the
          current ``flip_y`` option by its opposite

        OUTPUT: a tuple containing the new flip options

        EXAMPLES:

        When called without arguments, this just returns the current flip
        options::

            sage: L = line([(1, 0), (2, 3)])
            sage: L.flip()
            (False, False)

        Otherwise, the specified options are changed and the new options are
        returned::

            sage: L.flip(flip_y=True)
            (False, True)
            sage: L.flip(True, True)
            (True, False)
        """
        a = self._extra_kwds.get('flip_x', self.SHOW_OPTIONS['flip_x'])
        b = self._extra_kwds.get('flip_y', self.SHOW_OPTIONS['flip_y'])
        if flip_x:
            a = not a
            self._extra_kwds['flip_x'] = a
        if flip_y:
            b = not b
            self._extra_kwds['flip_y'] = b
        return (a, b)

    def fontsize(self, s=None):
        """
        Set the font size of axes labels and tick marks.

        Note that the relative size of the axes labels font w.r.t. the tick
        marks font can be adjusted via :meth:`axes_labels_size`.

        INPUT:


        -  ``s`` - integer, a font size in points.


        If called with no input, return the current fontsize.

        EXAMPLES::

            sage: L = line([(1,2), (3,-4), (2, 5), (1,2)])
            sage: L.fontsize()
            10
            sage: L.fontsize(20)
            sage: L.fontsize()
            20

        All the numbers on the axes will be very large in this plot::

            sage: L
            Graphics object consisting of 1 graphics primitive
        """
        if s is None:
            try:
                return self._fontsize
            except AttributeError:
                self._fontsize = 10
                return self._fontsize
        self._fontsize = int(s)

    def axes_labels_size(self, s=None):
        """
        Set the relative size of axes labels w.r.t. the axes tick marks.

        INPUT:

        - ``s`` - float, relative size of axes labels w.r.t. to the tick marks,
          the size of the tick marks being set by :meth:`fontsize`.

        If called with no input, return the current relative size.

        EXAMPLES::

            sage: p = plot(sin(x^2), (x, -3, 3), axes_labels=['$x$','$y$'])
            sage: p.axes_labels_size() # default value
            1.6
            sage: p.axes_labels_size(2.5)
            sage: p.axes_labels_size()
            2.5

        Now the axes labels are large w.r.t. the tick marks::

            sage: p
            Graphics object consisting of 1 graphics primitive

        """
        if s is None:
            try:
                return self._axes_labels_size
            except AttributeError:
                self._axes_labels_size = 1.6
                return self._axes_labels_size
        self._axes_labels_size = float(s)

    def axes(self, show=None):
        """
        Set whether or not the `x` and `y` axes are shown
        by default.

        INPUT:


        -  ``show`` - bool


        If called with no input, return the current axes setting.

        EXAMPLES::

            sage: L = line([(1,2), (3,-4), (2, 5), (1,2)])

        By default the axes are displayed.

        ::

            sage: L.axes()
            True

        But we turn them off, and verify that they are off

        ::

            sage: L.axes(False)
            sage: L.axes()
            False

        Displaying L now shows a triangle but no axes.

        ::

            sage: L
            Graphics object consisting of 1 graphics primitive
        """
        if show is None:
            try:
                return self._show_axes
            except AttributeError:
                self._show_axes = True
                return self._show_axes
        self._show_axes = bool(show)

    def axes_color(self, c=None):
        """
        Set the axes color.

        If called with no input, return the current axes_color setting.

        INPUT:


        -  ``c`` - an RGB color 3-tuple, where each tuple entry
           is a float between 0 and 1


        EXAMPLES: We create a line, which has like everything a default
        axes color of black.

        ::

            sage: L = line([(1,2), (3,-4), (2, 5), (1,2)])
            sage: L.axes_color()
            (0, 0, 0)

        We change the axes color to red and verify the change.

        ::

            sage: L.axes_color((1,0,0))
            sage: L.axes_color()
            (1.0, 0.0, 0.0)

        When we display the plot, we'll see a blue triangle and bright red
        axes.

        ::

            sage: L
            Graphics object consisting of 1 graphics primitive
        """
        if c is None:
            try:
                return self._axes_color

            except AttributeError:
                self._axes_color = (0.0, 0.0, 0.0)
                return self._axes_color
        self._axes_color = rgbcolor(c)

    def axes_labels(self, l=None):
        """
        Set the axes labels.

        INPUT:


        -  ``l`` - (default: None) a list of two strings or
           None


        OUTPUT: a 2-tuple of strings

        If l is None, returns the current ``axes_labels``,
        which is itself by default None. The default labels are both
        empty.

        EXAMPLES: We create a plot and put x and y axes labels on it.

        ::

            sage: p = plot(sin(x), (x, 0, 10))
            sage: p.axes_labels(['$x$','$y$'])
            sage: p.axes_labels()
            ('$x$', '$y$')

        Now when you plot p, you see x and y axes labels::

            sage: p
            Graphics object consisting of 1 graphics primitive

        Notice that some may prefer axes labels which are not
        typeset::

            sage: plot(sin(x), (x, 0, 10), axes_labels=['x','y'])
            Graphics object consisting of 1 graphics primitive

        TESTS:

        Unicode strings are acceptable; see :trac:`13161`. Note that
        this does not guarantee that matplotlib will handle the strings
        properly, although it should.

        ::

            sage: c = circle((0,0), 1)
            sage: c.axes_labels(['axe des abscisses', u'axe des ordonnées'])
            sage: c._axes_labels
            ('axe des abscisses', u'axe des ordonn\xe9es')
        """
        if l is None:
            try:
                return self._axes_labels
            except AttributeError:
                self._axes_labels = None
                return self._axes_labels
        if not isinstance(l, (list, tuple)):
            raise TypeError("l must be a list or tuple")
        if len(l) != 2:
            raise ValueError("l must have length 2")
        self._axes_labels = tuple(l)

    def axes_label_color(self, c=None):
        r"""
        Set the color of the axes labels.

        The axes labels are placed at the edge of the x and y axes, and are
        not on by default (use the ``axes_labels`` command to
        set them; see the example below). This function just changes their
        color.

        INPUT:


        -  ``c`` - an RGB 3-tuple of numbers between 0 and 1


        If called with no input, return the current axes_label_color
        setting.

        EXAMPLES: We create a plot, which by default has axes label color
        black.

        ::

            sage: p = plot(sin, (-1,1))
            sage: p.axes_label_color()
            (0, 0, 0)

        We change the labels to be red, and confirm this::

            sage: p.axes_label_color((1,0,0))
            sage: p.axes_label_color()
            (1.0, 0.0, 0.0)

        We set labels, since otherwise we won't see anything.

        ::

            sage: p.axes_labels(['$x$ axis', '$y$ axis'])

        In the plot below, notice that the labels are red::

            sage: p
            Graphics object consisting of 1 graphics primitive
        """
        if c is None:
            try:
                return self._axes_label_color
            except AttributeError:
                self._axes_label_color = (0, 0, 0)
                return self._axes_label_color
        self._axes_label_color = rgbcolor(c)


    def axes_width(self, w=None):
        r"""
        Set the axes width. Use this to draw a plot with really fat or
        really thin axes.

        INPUT:


        -  ``w`` - a float


        If called with no input, return the current
        ``axes_width`` setting.

        EXAMPLES: We create a plot, see the default axes width (with funny
        Python float rounding), then reset the width to 10 (very fat).

        ::

            sage: p = plot(cos, (-3,3))
            sage: p.axes_width()
            0.8
            sage: p.axes_width(10)
            sage: p.axes_width()
            10.0

        Finally we plot the result, which is a graph with very fat axes.

        ::

            sage: p
            Graphics object consisting of 1 graphics primitive
        """
        if w is None:
            try:
                return self._axes_width
            except AttributeError:
                self._axes_width = True
                return self._axes_width
        self._axes_width = float(w)

    def tick_label_color(self, c=None):
        """
        Set the color of the axes tick labels.

        INPUT:


        -  ``c`` - an RGB 3-tuple of numbers between 0 and 1


        If called with no input, return the current tick_label_color
        setting.

        EXAMPLES::

            sage: p = plot(cos, (-3,3))
            sage: p.tick_label_color()
            (0, 0, 0)
            sage: p.tick_label_color((1,0,0))
            sage: p.tick_label_color()
            (1.0, 0.0, 0.0)
            sage: p
            Graphics object consisting of 1 graphics primitive
        """
        if c is None:
            try:
                return self._tick_label_color
            except AttributeError:
                self._tick_label_color = (0, 0, 0)
                return self._tick_label_color
        self._tick_label_color = rgbcolor(c)

    def _repr_(self):
        r"""
        Return a string representation of the graphics objects.

        OUTPUT:

        String.

        EXAMPLES:

        We create a plot and call :meth:`show` on it, which causes it
        to be displayed as a plot::

            sage: P = plot(cos, (-1,1))
            sage: P.show()

        Just doing this also displays the plot::

            sage: P
            Graphics object consisting of 1 graphics primitive

        Using the Python `repr` or `str` commands do not display the
        plot::

            sage: repr(P)
            'Graphics object consisting of 1 graphics primitive'
            sage: str(P)
            'Graphics object consisting of 1 graphics primitive'
            sage: print(P)
            Graphics object consisting of 1 graphics primitive

        TESTS::

            sage: P._repr_()
            'Graphics object consisting of 1 graphics primitive'
        """
        return str(self)

    def _rich_repr_(self, display_manager, **kwds):
        """
        Rich Output Magic Method

        See :mod:`sage.repl.rich_output` for details.

        EXAMPLES::

            sage: from sage.repl.rich_output import get_display_manager
            sage: dm = get_display_manager()
            sage: g = Graphics()
            sage: g._rich_repr_(dm)
            OutputImagePng container
        """
        types = display_manager.types
        prefer_raster = (
            ('.png', types.OutputImagePng),
            ('.jpg', types.OutputImageJpg),
            ('.gif', types.OutputImageGif),
        )
        prefer_vector = (
            ('.svg', types.OutputImageSvg),
            ('.pdf', types.OutputImagePdf),
        )
        graphics = display_manager.preferences.graphics
        if graphics == 'disable':
            return
        elif graphics == 'raster' or graphics is None:
            preferred = prefer_raster + prefer_vector
        elif graphics == 'vector':
            preferred = prefer_vector + prefer_raster
        else:
            raise ValueError('unknown graphics output preference')
        for file_ext, output_container in preferred:
            if output_container in display_manager.supported_output():
                return display_manager.graphics_from_save(
                    self.save, kwds, file_ext, output_container)

    def __str__(self):
        r"""
        Return string representation of this plot.

        OUTPUT:

        String.

        EXAMPLES::

            sage: S = circle((0,0), 2); S.__str__()
            'Graphics object consisting of 1 graphics primitive'
            sage: str(S)
            'Graphics object consisting of 1 graphics primitive'
            sage: print(S)
            Graphics object consisting of 1 graphics primitive
        """
        s = "Graphics object consisting of %s graphics primitives"%(len(self))
        if len(self) == 1:
            s = s[:-1]
        return s

    def __getitem__(self, i):
        """
        Returns the ith graphics primitive object:

        EXAMPLES::

            sage: G = circle((1,1),2) + circle((2,2),5); print(G)
            Graphics object consisting of 2 graphics primitives
            sage: G[1]
            Circle defined by (2.0,2.0) with r=5.0
        """
        return self._objects[i]

    def __len__(self):
        """
        If G is of type Graphics, then len(G) gives the number of distinct
        graphics primitives making up that object.

        EXAMPLES::

            sage: G = circle((1,1),1) + circle((1,2),1) + circle((1,2),5); print(G)
            Graphics object consisting of 3 graphics primitives
            sage: len(G)
            3
        """
        return len(self._objects)

    def __delitem__(self, i):
        """
        If G is of type Graphics, then del(G[i]) removes the ith distinct
        graphic primitive making up that object.

        EXAMPLES::

            sage: G = circle((1,1),1) + circle((1,2),1) + circle((1,2),5); print(G)
            Graphics object consisting of 3 graphics primitives
            sage: len(G)
            3
            sage: del(G[2])
            sage: print(G)
            Graphics object consisting of 2 graphics primitives
            sage: len(G)
            2
        """
        del self._objects[int(i)]

    def __setitem__(self, i, x):
        """
        You can replace a GraphicPrimitive (point, line, circle, etc...) in
        a Graphics object G with any other GraphicPrimitive

        EXAMPLES::

            sage: G = circle((1,1),1) + circle((1,2),1) + circle((1,2),5); print(G)
            Graphics object consisting of 3 graphics primitives

        ::

            sage: p = polygon([[1,3],[2,-2],[1,1],[1,3]]); print(p)
            Graphics object consisting of 1 graphics primitive

        ::

            sage: G[1] = p[0]
            sage: G    # show the plot
            Graphics object consisting of 3 graphics primitives
        """
        from sage.plot.primitive import GraphicPrimitive
        if not isinstance(x, GraphicPrimitive):
            raise TypeError("x must be a GraphicPrimitive")
        self._objects[int(i)] = x

    def __radd__(self, other):
        """
        Compute and return other + this graphics object.

        This only works when other is a Python int equal to 0. In all other
        cases a TypeError is raised. The main reason for this function is
        to make summing a list of graphics objects easier.

        EXAMPLES::

            sage: S = circle((0,0), 2)
            sage: print(int(0) + S)
            Graphics object consisting of 1 graphics primitive
            sage: print(S + int(0))
            Graphics object consisting of 1 graphics primitive

        The following would fail were it not for this function::

            sage: v = [circle((0,0), 2), circle((2,3), 1)]
            sage: print(sum(v))
            Graphics object consisting of 2 graphics primitives
        """
        if isinstance(other, int) and other == 0:
            return self
        raise TypeError

    def __add__(self, other):
        """
        If you have any Graphics object G1, you can always add any other
        amount of Graphics objects G2,G3,... to form a new Graphics object:
        G4 = G1 + G2 + G3.

        The xmin, xmax, ymin, and ymax properties of the graphics objects
        are expanded to include all objects in both scenes. If the aspect
        ratio property of either or both objects are set, then the larger
        aspect ratio is chosen, with 'automatic' being overridden by a
        numeric aspect ratio.

        If one of the graphics object is set to show a legend, then
        the resulting object will also be set to show a legend. Legend
        options are propagated if set. If the same legend option is
        present in both arguments, the latter value is used.

        EXAMPLES::

            sage: g1 = plot(abs(sqrt(x^3-1)), (x,1,5), frame=True)
            sage: g2 = plot(-abs(sqrt(x^3-1)), (x,1,5), color='red')
            sage: g1 + g2  # displays the plot
            Graphics object consisting of 2 graphics primitives

        TESTS:

        Extra keywords to show are propagated::

            sage: (g1 + g2)._extra_kwds=={'aspect_ratio': 'automatic', 'frame': True}
            True
            sage: g1.set_aspect_ratio(2)
            sage: (g1+g2).aspect_ratio()
            2.0
            sage: g2.set_aspect_ratio(3)
            sage: (g1+g2).aspect_ratio()
            3.0

        As are legend options, :trac:`12936`::

            sage: p1 = plot(x, x, 0, 1)
            sage: p2 = p1
            sage: p1.set_legend_options(back_color = 'black')
            sage: p2.set_legend_options(shadow = False)
            sage: p3 = p1 + p2
            sage: p3._legend_opts
            {'back_color': 'black', 'shadow': False}

        If the same legend option is specified more than once, the
        latter takes precedence::

            sage: p1 = plot(x, x, 0, 1)
            sage: p2 = p1
            sage: p1.set_legend_options(shadow = True)
            sage: p2.set_legend_options(shadow = False)
            sage: p3 = p1 + p2
            sage: p3._legend_opts
            {'shadow': False}

        Flipped axes take precedence over non-flipped axes::

            sage: p1 = plot(x, x, 0, 1, flip_x=True, flip_y=True)
            sage: p2 = plot(x^2, x, 0, 1)
            sage: [p._extra_kwds[k] for p in [p1 + p2, p2 + p1] for k in ['flip_x', 'flip_y']]
            [True, True, True, True]
        """
        if isinstance(other, int) and other == 0:
            return self
        if not isinstance(other, Graphics):
            from sage.plot.plot3d.base import Graphics3d
            if isinstance(other, Graphics3d):
                return self.plot3d() + other
            raise TypeError("other (=%s) must be a Graphics objects"%other)
        g = Graphics()
        g._objects = self._objects + other._objects
        g._show_legend = self._show_legend or other._show_legend
        g._extra_kwds.update(self._extra_kwds)
        g._extra_kwds.update(other._extra_kwds)
        g._legend_colors = self._legend_colors + other._legend_colors
        g._legend_opts.update(self._legend_opts)
        g._legend_opts.update(other._legend_opts)
        if 'flip_x' in self._extra_kwds and 'flip_x' in other._extra_kwds:
            g._extra_kwds['flip_x'] = (self._extra_kwds['flip_x']
                                       or other._extra_kwds['flip_x'])
        if 'flip_y' in self._extra_kwds and 'flip_y' in other._extra_kwds:
            g._extra_kwds['flip_y'] = (self._extra_kwds['flip_y']
                                       or other._extra_kwds['flip_y'])
        if self.aspect_ratio()=='automatic':
            g.set_aspect_ratio(other.aspect_ratio())
        elif other.aspect_ratio()=='automatic':
            g.set_aspect_ratio(self.aspect_ratio())
        else:
            g.set_aspect_ratio(max(self.aspect_ratio(), other.aspect_ratio()))
        return g

    def add_primitive(self, primitive):
        """
        Adds a primitive to this graphics object.

        EXAMPLES:

        We give a very explicit example::

            sage: G = Graphics()
            sage: from sage.plot.line import Line
            sage: from sage.plot.arrow import Arrow
            sage: L = Line([3,4,2,7,-2],[1,2,e,4,5.],{'alpha':1,'thickness':2,'rgbcolor':(0,1,1),'legend_label':''})
            sage: A = Arrow(2,-5,.1,.2,{'width':3,'head':0,'rgbcolor':(1,0,0),'linestyle':'dashed','zorder':8,'legend_label':''})
            sage: G.add_primitive(L)
            sage: G.add_primitive(A)
            sage: G
            Graphics object consisting of 2 graphics primitives
        """
        self._objects.append(primitive)

    def plot(self):
        """
        Draw a 2D plot of this graphics object, which just returns this
        object since this is already a 2D graphics object.

        EXAMPLES::

            sage: S = circle((0,0), 2)
            sage: S.plot() is S
            True

        It does not accept any argument (:trac:`19539`)::

<<<<<<< HEAD
            sage: S.plot(1)  # py2
            Traceback (most recent call last):
            ...
            TypeError: ...plot() takes exactly 1 argument (2 given)

            sage: S.plot(1)  # py3
=======
            sage: S.plot(1)
>>>>>>> 52915b66
            Traceback (most recent call last):
            ...
            TypeError: ...plot() takes 1 positional argument but 2 were given

            sage: S.plot(hey="hou")
            Traceback (most recent call last):
            ...
            TypeError: ...plot() got an unexpected keyword argument 'hey'
        """
        return self

    def plot3d(self, z=0, **kwds):
        """
        Returns an embedding of this 2D plot into the xy-plane of 3D space,
        as a 3D plot object. An optional parameter z can be given to
        specify the z-coordinate.

        EXAMPLES::

            sage: sum([plot(z*sin(x), 0, 10).plot3d(z) for z in range(6)]) # long time
            Graphics3d Object
        """
        from sage.plot.plot3d.base import Graphics3dGroup
        g = Graphics3dGroup([g.plot3d(**kwds) for g in self._objects])
        if z:
            g = g.translate(0,0,z)
        return g

    @classmethod
    def _extract_kwds_for_show(cls, kwds, ignore=[]):
        """
        Extract keywords relevant to show() from the provided dictionary.

        EXAMPLES::

            sage: kwds = {'f': lambda x: x, 'xmin': 0, 'figsize': [1,1], 'plot_points': (40, 40)}
            sage: G_kwds = Graphics._extract_kwds_for_show(kwds, ignore='xmin')
            sage: kwds # Note how this action modifies the passed dictionary
            {'f': <function <lambda> at 0x...>,
             'plot_points': (40, 40),
             'xmin': 0}
            sage: G_kwds
            {'figsize': [1, 1]}

        This method is intended to be used with _set_extra_kwds(). Here is an
        idiom to ensure the correct keywords will get passed on to show()::

            sage: options = {} # Usually this will come from an argument
            sage: g = Graphics()
            sage: g._set_extra_kwds(Graphics._extract_kwds_for_show(options))
        """
        result = {}
        for option in cls.SHOW_OPTIONS:
            if option not in ignore:
                try:
                    result[option] = kwds.pop(option)
                except KeyError:
                    pass
        return result

    def _set_extra_kwds(self, kwds):
        """
        Set a dictionary of keywords that will get passed on to show().

        TESTS::

            sage: g = Graphics()
            sage: g._extra_kwds
            {}
            sage: g._set_extra_kwds({'figsize': [10,10]})
            sage: g._extra_kwds
            {'figsize': [10, 10]}
            sage: g.show() # Now the (blank) plot will be extra large
        """
        self._extra_kwds = kwds

    def _set_scale(self, subplot, scale=None, base=None):
        """
        Set the scale of the axes in the current subplot. This function is
        only for internal use.

        INPUT:
        - ``subplot`` -- matplotlib Axes instance.
        - ``scale`` -- the scale of the figure. Values it can take are
          ``"linear"``, ``"loglog"``, ``"semilogx"``, ``"semilogy"``. See
          :meth:`show` for other options it can take.
        - ``base`` -- the base of the logarithm if a logarithmic scale is
          set. See :meth:`show` for the options it can take.

        OUTPUT:
        The scale in the form of a tuple: (xscale, yscale, basex, basey)

        EXAMPLES::

            sage: p = plot(x, 1, 10)
            sage: fig = p.matplotlib()
            sage: ax = fig.get_axes()[0]
            sage: p._set_scale(ax, scale='linear', base=2)
            ('linear', 'linear', 10, 10)
            sage: p._set_scale(ax, scale='semilogy', base=2)
            ('linear', 'log', 10, 2)
            sage: p._set_scale(ax, scale=('loglog', 2, 3))
            ('log', 'log', 2, 3)
            sage: p._set_scale(ax, scale=['semilogx', 2])
            ('log', 'linear', 2, 10)

        TESTS::

            sage: p._set_scale(ax, 'log')
            Traceback (most recent call last):
            ...
            ValueError: The scale must be one of 'linear', 'loglog', 'semilogx' or 'semilogy' -- got 'log'
            sage: p._set_scale(ax, ('loglog', 1))
            Traceback (most recent call last):
            ...
            ValueError: The base of the logarithm must be greater than 1
        """
        if scale is None:
            return ('linear', 'linear', 10, 10)
        if isinstance(scale, (list, tuple)):
            if len(scale) != 2 and len(scale) != 3:
                raise ValueError("If the input is a tuple, it must be of "
                    "the form (scale, base) or (scale, basex, basey)")
            if len(scale) == 2:
                base = scale[1]
            else:
                base = scale[1:]
            scale = scale[0]

        if scale not in ('linear', 'loglog', 'semilogx', 'semilogy'):
            raise ValueError("The scale must be one of 'linear', 'loglog',"
                    " 'semilogx' or 'semilogy' -- got '{0}'".format(scale))

        if isinstance(base, (list, tuple)):
            basex, basey = base
        elif base is None:
            basex = basey = 10
        else:
            basex = basey = base

        if basex <= 1 or basey <= 1:
            raise ValueError("The base of the logarithm must be greater "
                             "than 1")

        xscale = yscale = 'linear'
        if scale == 'linear':
            basex = basey = 10
        elif scale == 'loglog':
            subplot.set_xscale('log', base=basex)
            subplot.set_yscale('log', base=basey)
            xscale = yscale = 'log'
        elif scale == 'semilogx':
            subplot.set_xscale('log', base=basex)
            basey = 10
            xscale = 'log'
        elif scale == 'semilogy':
            subplot.set_yscale('log', base=basey)
            basex = 10
            yscale = 'log'

        return (xscale, yscale, basex, basey)


    # This dictionary has the default values for the keywords to show(). When
    # show is invoked with keyword arguments, those arguments are merged with
    # this dictionary to create a set of keywords with the defaults filled in.
    # Then, those keywords are passed on to save().

    # NOTE: If you intend to use a new parameter in show(), you should update
    # this dictionary to contain the default value for that parameter.

    SHOW_OPTIONS = dict(# axes options
                        axes=None, axes_labels=None, axes_labels_size=None,
                        axes_pad=None, base=None, scale=None,
                        xmin=None, xmax=None, ymin=None, ymax=None,
                        flip_x=False, flip_y=False,
                        # Figure options
                        aspect_ratio=None, dpi=DEFAULT_DPI, fig_tight=True,
                        figsize=None, fontsize=None, frame=False,
                        title=None, title_pos=None, transparent=False,
                        # Grid options
                        gridlines=None, gridlinesstyle=None,
                        hgridlinesstyle=None, vgridlinesstyle=None,
                        # Legend options
                        legend_options={}, show_legend=None,
                        # Ticks options
                        ticks=None, tick_formatter=None, ticks_integer=False,
                        # Text options
                        typeset='default')

    # Default options for the legends:

    LEGEND_OPTIONS = dict(back_color='white', borderpad=0.6,
                          borderaxespad=None,
                          columnspacing=None,
                          fancybox=False, font_family='sans-serif',
                          font_size='medium', font_style='normal',
                          font_variant='normal', font_weight='medium',
                          handlelength=0.05, handletextpad=0.5,
                          labelspacing=0.02, loc='best',
                          markerscale=0.6, ncol=1, numpoints=2,
                          shadow=True, title=None)

    @suboptions('legend', **LEGEND_OPTIONS)
    def show(self, **kwds):
        r"""
        Show this graphics image immediately.

        This method attempts to display the graphics immediately,
        without waiting for the currently running code (if any) to
        return to the command line. Be careful, calling it from within
        a loop will potentially launch a large number of external
        viewer programs.

        OPTIONAL INPUT:

        - ``dpi`` - (default: 100) dots per inch

        - ``figsize`` - (default: [6.4, 4.8]) [width, height] inches. The
          maximum value of each of the width and the height can be 327
          inches, at the default ``dpi`` of 100 dpi, which is just shy of
          the maximum allowed value of 32768 dots (pixels).

        - ``fig_tight`` - (default: True) whether to clip the drawing
          tightly around drawn objects.  If True, then the resulting
          image will usually not have dimensions corresponding to
          ``figsize``.  If False, the resulting image will have
          dimensions corresponding to ``figsize``.

        - ``aspect_ratio`` - the perceived height divided by the
          perceived width. For example, if the aspect ratio is set to ``1``, circles
          will look round and a unit square will appear to have sides
          of equal length, and if the aspect ratio is set ``2``, vertical units will be
          twice as long as horizontal units, so a unit square will be twice as
          high as it is wide.  If set to ``'automatic'``, the aspect ratio
          is determined by ``figsize`` and the picture fills the figure.

        - ``axes`` - (default: True)

        - ``axes_labels`` - (default: None) list (or tuple) of two
          strings; the first is used as the label for the horizontal
          axis, and the second for the vertical axis.

        - ``axes_labels_size`` - (default: current setting -- 1.6) scale factor
          relating the size of the axes labels with respect to the size of the
          tick marks.

        - ``fontsize`` - (default: current setting -- 10) positive
          integer; used for axes labels; if you make this very large,
          you may have to increase figsize to see all labels.

        - ``frame`` - (default: False) draw a frame around the image

        - ``gridlines`` - (default: None) can be any of the following:

          - None, False: do not add grid lines.

          - True, "automatic", "major": add grid lines at major ticks of the axes.

          - "minor": add grid at major and minor ticks.

          - [xlist,ylist]: a tuple or list containing
            two elements, where xlist (or ylist) can be
            any of the following.


            - None, False: don't add horizontal (or vertical) lines.

            - True, "automatic", "major": add horizontal (or vertical) grid lines at
              the major ticks of the axes.

            - "minor": add horizontal (or vertical) grid lines at major and minor ticks of
              axes.

            - an iterable yielding numbers n or pairs (n,opts), where n
              is the coordinate of the line and opt is a dictionary of
              MATPLOTLIB options for rendering the line.


        - ``gridlinesstyle, hgridlinesstyle, vgridlinesstyle`` -
          (default: None) a dictionary of MATPLOTLIB options for the
          rendering of the grid lines, the horizontal grid lines or the
          vertical grid lines, respectively.

        - ``transparent`` - (default: False) If True, make the background transparent.

        - ``axes_pad`` - (default: 0.02 on ``"linear"`` scale, 1 on
          ``"log"`` scale).

          - In the ``"linear"`` scale, it determines the percentage of the
            axis range that is added to each end of each axis. This helps
            avoid problems like clipping lines because of line-width, etc.
            To get axes that are exactly the specified limits, set
            ``axes_pad`` to zero.

          - On the ``"log"`` scale, it determines the exponent of the
            fraction of the minimum (resp. maximum) that is subtracted from
            the minimum (resp. added to the maximum) value of the axis. For
            instance if the minimum is `m` and the base of the axis is `b`
            then the new minimum after padding the axis will be
            `m - m/b^{\mathrm{axes\_pad}}`.

        - ``ticks_integer`` - (default: False) guarantee that the ticks
          are integers (the ``ticks`` option, if specified, will
          override this)

        - ``ticks`` - A matplotlib locator for the major ticks, or
          a number. There are several options.  For more information about
          locators, type ``from matplotlib import ticker`` and then
          ``ticker?``.

          - If this is a locator object, then it is the locator for
            the horizontal axis.  A value of None means use the default
            locator.

          - If it is a list of two locators, then the first is for the
            horizontal axis and one for the vertical axis.  A value of
            None means use the default locator (so a value of
            [None, my_locator] uses my_locator for the vertical axis and
            the default for the horizontal axis).

          - If in either case above one of the entries is a number `m`
            (something which can be coerced to a float), it will be
            replaced by a MultipleLocator which places major ticks at
            integer multiples of `m`.  See examples.

          - If in either case above one of the entries is a list of
            numbers, it will be replaced by a FixedLocator which places
            ticks at the locations specified.  This includes the case of
            of the empty list, which will give no ticks.  See examples.

        - ``tick_formatter`` - A matplotlib formatter for the major
          ticks. There are several options.  For more information about
          formatters, type ``from matplotlib import ticker`` and then
          ``ticker?``.

          If the value of this keyword is a single item, then this will
          give the formatting for the horizontal axis *only* (except for
          the ``"latex"`` option).  If it is a list or tuple, the first
          is for the horizontal axis, the second for the vertical axis.
          The options are below:

          - If one of the entries is a formatter object, then it used.
            A value of None means to use the default locator (so using
            ``tick_formatter=[None, my_formatter]`` uses my_formatter
            for the vertical axis and the default for the horizontal axis).

          - If one of the entries is a symbolic constant such as `\pi`,
            `e`, or `sqrt(2)`, ticks will be formatted nicely at rational
            multiples of this constant.

          .. warning::

             This should only be used with the ``ticks`` option using nice
             rational multiples of that constant!

          - If one of the entries is the string ``"latex"``, then the
            formatting will be nice typesetting of the ticks.  This is
            intended to be used when the tick locator for at least one of
            the axes is a list including some symbolic elements. This uses
            matplotlib's internal LaTeX rendering engine. If you want to
            use an external LaTeX compiler, then set the keyword option
            ``typeset``.  See examples.

        - ``title`` - (default: None) The title for the plot

        - ``title_pos`` - (default: None) The position of the title for the
            plot. It must be a tuple or a list of two real numbers
            ``(x_pos, y_pos)`` which indicate the relative position of the
            title within the plot. The plot itself can be considered to
            occupy, in relative terms, the region within a unit square
            `[0, 1] \times [0, 1]`.  The title text is centered around the
            horizontal factor ``x_pos`` of the plot. The baseline of the
            title text is present at the vertical factor ``y_pos`` of the
            plot. Hence, ``title_pos=(0.5, 0.5)`` will center the title in
            the plot, whereas ``title_pos=(0.5, 1.1)`` will center the
            title along the horizontal direction, but will place the title
            a fraction `0.1` times above the plot.

          - If the first entry is a list of strings (or numbers), then the
            formatting for the horizontal axis will be typeset with the strings
            present in the list. Each entry of the list of strings must be
            provided with a corresponding number in the first entry of
            ``ticks`` to indicate its position on the axis. To typeset the
            strings with ``"latex"`` enclose them within ``"$"`` symbols. To
            have similar custom formatting of the labels along the vertical
            axis, the second entry must be a list of strings and the second
            entry of ``ticks`` must also be a list of numbers which give the
            positions of the labels. See the examples below.

        - ``show_legend`` - (default: None) If True, show the legend

        - ``legend_*`` - all the options valid for :meth:`set_legend_options`
            prefixed with ``legend_``

        - ``base`` - (default: 10) the base of the logarithm if
          a logarithmic scale is set. This must be greater than 1. The base
          can be also given as a list or tuple ``(basex, basey)``.
          ``basex`` sets the base of the logarithm along the horizontal
          axis and ``basey`` sets the base along the vertical axis.

        - ``scale`` -- (default: ``"linear"``) string. The scale of the axes.
          Possible values are

          - ``"linear"`` -- linear scaling of both the axes
          - ``"loglog"`` -- sets both the horizontal and vertical axes to
            logarithmic scale
          - ``"semilogx"`` -- sets only the horizontal axis to logarithmic
            scale.
          - ``"semilogy"`` -- sets only the vertical axis to logarithmic
            scale.

          The scale can be also be given as single argument that is a list
          or tuple ``(scale, base)`` or ``(scale, basex, basey)``.

          .. note::

            - If the ``scale`` is ``"linear"``, then irrespective of what
              ``base`` is set to, it will default to 10 and will remain
              unused.

        - ``xmin`` -- starting x value in the rendered figure.

        - ``xmax`` -- ending x value in the rendered figure.

        - ``ymin`` -- starting y value in the rendered figure.

        - ``ymax`` -- ending y value in the rendered figure.

        - ``flip_x`` -- (default: False) boolean. If True, flip the horizontal
          axis.

        - ``flip_y`` -- (default: False) boolean. If True, flip the vertical
          axis.

        - ``typeset`` -- (default: ``"default"``) string. The type of
          font rendering that should be used for the text. The possible
          values are

          - ``"default"`` -- Uses matplotlib's internal text rendering
            engine called Mathtext ( see
            https://matplotlib.org/users/mathtext.html ). If you have
            modified the default matplotlib settings, for instance via
            a matplotlibrc file, then this option will not change any of
            those settings.
          - ``"latex"`` -- LaTeX is used for rendering the fonts. This
            requires LaTeX, dvipng and Ghostscript to be installed.
          - ``"type1"`` -- Type 1 fonts are used by matplotlib in the text
            in the figure.  This requires LaTeX, dvipng and Ghostscript to
            be installed.

        OUTPUT:

        This method does not return anything. Use :meth:`save` if you
        want to save the figure as an image.

        EXAMPLES::

            sage: c = circle((1,1), 1, color='red')
            sage: c.show(xmin=-1, xmax=3, ymin=-1, ymax=3)

        You can make the picture larger by changing ``figsize`` with width,
        height each having a maximum value of 327 inches at default dpi::

            sage: p = ellipse((0,0),4,1)
            sage: p.show(figsize=[327,10],dpi=100)
            sage: p.show(figsize=[328,10],dpi=80)

        You can turn off the drawing of the axes::

            sage: show(plot(sin,-4,4), axes=False)

        You can also label the axes.  Putting something in dollar
        signs formats it as a mathematical expression::

            sage: show(plot(sin,-4,4), axes_labels=('$x$','$y$'))

        You can add a title to a plot::

            sage: show(plot(sin,-4,4), title=r'A plot of $\sin(x)$')

        You can also provide the position for the title to the plot. In the
        plot below the title is placed on the bottom left of the figure.::

            sage: plot(sin, -4, 4, title='Plot sin(x)', title_pos=(0.05,-0.05))
            Graphics object consisting of 1 graphics primitive

        If you want all the text to be rendered by using an external LaTeX
        installation then set the ``typeset`` to ``"latex"``. This
        requires that LaTeX, dvipng and Ghostscript be installed::

            sage: plot(x, typeset='latex') # optional - latex
            Graphics object consisting of 1 graphics primitive

        If you want all the text in your plot to use Type 1 fonts, then
        set the ``typeset`` option to ``"type1"``. This requires that
        LaTeX, dvipng and Ghostscript be installed::

            sage: plot(x, typeset='type1') # optional - latex
            Graphics object consisting of 1 graphics primitive

        You can turn on the drawing of a frame around the plots::

            sage: show(plot(sin,-4,4), frame=True)

        You can make the background transparent::

            sage: plot(sin(x), (x, -4, 4), transparent=True)
            Graphics object consisting of 1 graphics primitive

        Prior to :trac:`19485`, legends by default had a shadowless gray
        background. This behavior can be recovered by passing in certain
        ``legend_options``::

            sage: p = plot(sin(x), legend_label=r'$\sin(x)$')
            sage: p.show(legend_options={'back_color': (0.9,0.9,0.9),
            ....:                        'shadow': False})

        We can change the scale of the axes in the graphics before
        displaying::

            sage: G = plot(exp, 1, 10)
            sage: G.show(scale='semilogy')

        We can change the base of the logarithm too. The following changes
        the vertical axis to be on log scale, and with base 2. Note that
        the ``base`` argument will ignore any changes to the axis which is
        in linear scale.::

            sage: G.show(scale='semilogy', base=2) # long time # y axis as powers of 2

        ::

            sage: G.show(scale='semilogy', base=(3,2)) # base ignored for x-axis

        The scale can be also given as a 2-tuple or a 3-tuple.::

            sage: G.show(scale=('loglog', 2.1)) # long time # both x and y axes in base 2.1

        ::

            sage: G.show(scale=('loglog', 2, 3)) # long time # x in base 2, y in base 3

        The base need not be an integer, though it does have to be made
        a float.::

            sage: G.show(scale='semilogx', base=float(e)) # base is e

        Logarithmic scale can be used for various kinds of plots. Here are
        some examples.::

            sage: G = list_plot([10**i for i in range(10)]) # long time
            sage: G.show(scale='semilogy') # long time

        ::

            sage: G = parametric_plot((x, x**2), (x, 1, 10))
            sage: G.show(scale='loglog')

        ::

            sage: disk((5,5), 4, (0, 3*pi/2)).show(scale='loglog',base=2)

        ::

            sage: x, y = var('x, y')
            sage: G =  plot_vector_field((2^x,y^2),(x,1,10),(y,1,100))
            sage: G.show(scale='semilogx',base=2)

        Flip the horizontal or vertical axis.

        ::

            sage: G = plot(x^3, -2, 3)
            sage: G.show(flip_x=True)
            sage: G.show(flip_y=True)

        Add grid lines at the major ticks of the axes.

        ::

            sage: c = circle((0,0), 1)
            sage: c.show(gridlines=True)
            sage: c.show(gridlines="automatic")
            sage: c.show(gridlines="major")

        Add grid lines at the major and minor ticks of the axes.

        ::

            sage: u,v = var('u v')
            sage: f = exp(-(u^2+v^2))
            sage: p = plot_vector_field(f.gradient(), (u,-2,2), (v,-2,2))
            sage: p.show(gridlines="minor")

        Add only horizontal or vertical grid lines.

        ::

            sage: p = plot(sin,-10,20)
            sage: p.show(gridlines=[None, "automatic"])
            sage: p.show(gridlines=["minor", False])

        Add grid lines at specific positions (using lists/tuples).

        ::

            sage: x, y = var('x, y')
            sage: p = implicit_plot((y^2-x^2)*(x-1)*(2*x-3)-4*(x^2+y^2-2*x)^2, \
            ....:             (x,-2,2), (y,-2,2), plot_points=1000)
            sage: p.show(gridlines=[[1,0],[-1,0,1]])

        Add grid lines at specific positions (using iterators).

        ::

            sage: def maple_leaf(t):
            ....:     return (100/(100+(t-pi/2)^8))*(2-sin(7*t)-cos(30*t)/2)
            sage: p = polar_plot(maple_leaf, -pi/4, 3*pi/2, color="red",plot_points=1000) # long time
            sage: p.show(gridlines=([-3,-2.75,..,3], range(-1,5,2))) # long time

        Add grid lines at specific positions (using functions).

        ::

            sage: y = x^5 + 4*x^4 - 10*x^3 - 40*x^2 + 9*x + 36
            sage: p = plot(y, -4.1, 1.1)
            sage: xlines = lambda a,b: [z for z,m in y.roots()]
            sage: p.show(gridlines=[xlines, [0]], frame=True, axes=False)

        Change the style of all the grid lines.

        ::

            sage: b = bar_chart([-3,5,-6,11], color='red')
            sage: b.show(gridlines=([-1,-0.5,..,4],True),
            ....:     gridlinesstyle=dict(color="blue", linestyle=":"))

        Change the style of the horizontal or vertical grid lines
        separately.

        ::

            sage: p = polar_plot(2 + 2*cos(x), 0, 2*pi, color=hue(0.3))
            sage: p.show(gridlines=True,
            ....:     hgridlinesstyle=dict(color="orange", linewidth=1.0),
            ....:     vgridlinesstyle=dict(color="blue", linestyle=":"))

        Change the style of each grid line individually.

        ::

            sage: x, y = var('x, y')
            sage: p = implicit_plot((y^2-x^2)*(x-1)*(2*x-3)-4*(x^2+y^2-2*x)^2,
            ....:             (x,-2,2), (y,-2,2), plot_points=1000)
            sage: p.show(gridlines=(
            ....:    [
            ....:     (1,{"color":"red","linestyle":":"}),
            ....:     (0,{"color":"blue","linestyle":"--"})
            ....:    ],
            ....:    [
            ....:     (-1,{"color":"red","linestyle":":"}),
            ....:     (0,{"color":"blue","linestyle":"--"}),
            ....:     (1,{"color":"red","linestyle":":"}),
            ....:    ]
            ....:    ),
            ....:    gridlinesstyle=dict(marker='x',color="black"))

        Grid lines can be added to contour plots.

        ::

            sage: f = sin(x^2 + y^2)*cos(x)*sin(y)
            sage: c = contour_plot(f, (x, -4, 4), (y, -4, 4), plot_points=100)
            sage: c.show(gridlines=True, gridlinesstyle={'linestyle':':','linewidth':1, 'color':'red'})

        Grid lines can be added to matrix plots.

        ::

            sage: M = MatrixSpace(QQ,10).random_element()
            sage: matrix_plot(M).show(gridlines=True)

        By default, Sage increases the horizontal and vertical axes
        limits by a certain percentage in all directions.  This is
        controlled by the ``axes_pad`` parameter.  Increasing the range
        of the axes helps avoid problems with lines and dots being
        clipped because the linewidth extends beyond the axes.  To get
        axes limits that are exactly what is specified, set
        ``axes_pad`` to zero.  Compare the following two examples

        ::

            sage: plot(sin(x), (x, -pi, pi),thickness=2)+point((pi, -1), pointsize=15)
            Graphics object consisting of 2 graphics primitives
            sage: plot(sin(x), (x, -pi, pi),thickness=2,axes_pad=0)+point((pi, -1), pointsize=15)
            Graphics object consisting of 2 graphics primitives

        The behavior of the ``axes_pad`` parameter is different if the axis
        is in the ``"log"`` scale. If `b` is the base of the axis, the
        minimum value of the axis, is decreased by the factor
        `1/b^{\mathrm{axes\_pad}}` of the minimum and the maximum value of the axis
        is increased by the same factor of the maximum value.  Compare the
        axes in the following two plots to see the difference.

        ::

            sage: plot_loglog(x, (1.1*10**-2, 9990))
            Graphics object consisting of 1 graphics primitive

            sage: plot_loglog(x, (1.1*10**-2, 9990), axes_pad=0)
            Graphics object consisting of 1 graphics primitive

        Via matplotlib, Sage allows setting of custom ticks.  See above
        for more details.

        Here the labels are not so useful::

            sage: plot(sin(pi*x), (x, -8, 8))
            Graphics object consisting of 1 graphics primitive

        Now put ticks at multiples of 2::

            sage: plot(sin(pi*x), (x, -8, 8), ticks=2)
            Graphics object consisting of 1 graphics primitive

        Or just choose where you want the ticks::

            sage: plot(sin(pi*x), (x, -8, 8), ticks=[[-7,-3,0,3,7],[-1/2,0,1/2]])
            Graphics object consisting of 1 graphics primitive

        Or no ticks at all::

            sage: plot(sin(pi*x), (x, -8, 8), ticks=[[],[]])
            Graphics object consisting of 1 graphics primitive

        This can be very helpful in showing certain features of plots. ::

            sage: plot(1.5/(1+e^(-x)), (x, -10, 10)) # doesn't quite show value of inflection point
            Graphics object consisting of 1 graphics primitive

        ::

            sage: plot(1.5/(1+e^(-x)), (x, -10, 10), ticks=[None, 1.5/4]) # It's right at f(x)=0.75!
            Graphics object consisting of 1 graphics primitive

        But be careful to leave enough room for at least two major ticks, so that
        the user can tell what the scale is::

            sage: plot(x^2,(x,1,8),ticks=6).show()
            Traceback (most recent call last):
            ...
            ValueError: Expand the range of the independent variable to
            allow two multiples of your tick locator (option `ticks`).

        We can also do custom formatting if you need it.  See above for full
        details::

            sage: plot(2*x+1,(x,0,5),ticks=[[0,1,e,pi,sqrt(20)],2],tick_formatter="latex")
            Graphics object consisting of 1 graphics primitive

        This is particularly useful when setting custom ticks in multiples
        of `\pi`.

        ::

            sage: plot(sin(x),(x,0,2*pi),ticks=pi/3,tick_formatter=pi)
            Graphics object consisting of 1 graphics primitive

        But keep in mind that you will get exactly the formatting you asked
        for if you specify both formatters.  The first syntax is recommended
        for best style in that case. ::

            sage: plot(arcsin(x),(x,-1,1),ticks=[None,pi/6],tick_formatter=["latex",pi]) # Nice-looking!
            Graphics object consisting of 1 graphics primitive

        ::

            sage: plot(arcsin(x),(x,-1,1),ticks=[None,pi/6],tick_formatter=[None,pi]) # Not so nice-looking
            Graphics object consisting of 1 graphics primitive

        Custom tick labels can be provided by providing the keyword
        ``tick_formatter`` with the list of labels, and simultaneously
        providing the keyword ``ticks`` with the positions of the labels. ::

            sage: plot(x, (x,0,3), ticks=[[1,2.5],[0.5,1,2]], tick_formatter=[["$x_1$","$x_2$"],["$y_1$","$y_2$","$y_3$"]])
            Graphics object consisting of 1 graphics primitive

        The following sets the custom tick labels only along the horizontal
        axis. ::

            sage: plot(x**2, (x,0,2), ticks=[[1,2], None], tick_formatter=[["$x_1$","$x_2$"], None])
            Graphics object consisting of 1 graphics primitive

        If the number of tick labels do not match the number of positions of
        tick labels, then it results in an error.::

            sage: plot(x**2, (x,0,2), ticks=[[2], None], tick_formatter=[["$x_1$","$x_2$"], None]).show()
            Traceback (most recent call last):
            ...
            ValueError: If the first component of the list `tick_formatter` is a list then the first component of `ticks` must also be a list of equal length.

        When using logarithmic scale along the axis, make sure to have
        enough room for two ticks so that the user can tell what the scale
        is. This can be effected by increasing the range of the independent
        variable, or by changing the ``base``, or by providing enough tick
        locations by using the ``ticks`` parameter.

        By default, Sage will expand the variable range so that at least two
        ticks are included along the logarithmic axis. However, if you
        specify ``ticks`` manually, this safety measure can be defeated::

            sage: list_plot_loglog([(1,2),(2,3)], plotjoined=True, ticks=[[1],[1]])
            doctest:...: UserWarning: The x-axis contains fewer than 2 ticks;
            the logarithmic scale of the plot may not be apparent to the reader.
            doctest:...: UserWarning: The y-axis contains fewer than 2 ticks;
            the logarithmic scale of the plot may not be apparent to the reader.
            Graphics object consisting of 1 graphics primitive

        This one works, since the horizontal axis is automatically expanded
        to contain two ticks and the vertical axis is provided with two ticks::

            sage: list_plot_loglog([(1,2),(2,3)], plotjoined=True, ticks=[None,[1,10]])
            Graphics object consisting of 1 graphics primitive

        Another example in the log scale where both the axes are automatically
        expanded to show two major ticks::

            sage: list_plot_loglog([(2,0.5), (3, 4)], plotjoined=True)
            Graphics object consisting of 1 graphics primitive

        When using ``title_pos``, it must be ensured that a list or a tuple
        of length two is used. Otherwise, a warning is raised::

            sage: plot(x, -4, 4, title='Plot x', title_pos=0.05)
            doctest:...: ...RichReprWarning: Exception in _rich_repr_ while displaying object: 'title_pos' must be a list or tuple of two real numbers.
            Graphics object consisting of 1 graphics primitive

        TESTS:

        The following tests result in a segmentation fault and should not
        be run or doctested::

            sage: p = ellipse((0,0),4,1)
            sage: p.show(figsize=[232,232],dpi=100)  # not tested
            ------------------------------------------------------------------------
            Unhandled SIGSEGV: A segmentation fault occurred.
            This probably occurred because a *compiled* module has a bug
            in it and is not properly wrapped with sig_on(), sig_off().
            Python will now terminate.
            ------------------------------------------------------------------------
            sage: p.show(figsize=[327,181],dpi=100)  # not tested
            ------------------------------------------------------------------------
            Unhandled SIGSEGV: A segmentation fault occurred.
            This probably occurred because a *compiled* module has a bug
            in it and is not properly wrapped with sig_on(), sig_off().
            Python will now terminate.
            ------------------------------------------------------------------------

        The following tests ensure we give a good error message for
        negative figsizes::

            sage: P = plot(x^2,(x,0,1))
            sage: P.show(figsize=[-1,1])
            Traceback (most recent call last):
            ...
            ValueError: figsize should be positive numbers, not -1.0 and 1.0
            sage: P.show(figsize=-1)
            Traceback (most recent call last):
            ...
            ValueError: figsize should be positive, not -1.0
            sage: P.show(figsize=x^2)
            Traceback (most recent call last):
            ...
            TypeError: figsize should be a positive number, not x^2
            sage: P.show(figsize=[2,3,4])
            Traceback (most recent call last):
            ...
            ValueError: figsize should be a positive number or a list of two positive numbers, not [2, 3, 4]
            sage: P.show(figsize=[sqrt(2),sqrt(3)])
        """
        from sage.repl.rich_output import get_display_manager
        dm = get_display_manager()
        dm.display_immediately(self, **kwds)

    def xmin(self, xmin=None):
        """
        EXAMPLES::

            sage: g = line([(-1,1), (3,2)])
            sage: g.xmin()
            -1.0
            sage: g.xmin(-3)
            sage: g.xmin()
            -3.0
        """
        if xmin is None:
            return self.get_axes_range()['xmin']
        else:
            self.set_axes_range(xmin=xmin)

    def xmax(self, xmax=None):
        """
        EXAMPLES::

            sage: g = line([(-1,1), (3,2)])
            sage: g.xmax()
            3.0
            sage: g.xmax(10)
            sage: g.xmax()
            10.0
        """
        if xmax is None:
            return self.get_axes_range()['xmax']
        else:
            self.set_axes_range(xmax=xmax)

    def ymin(self, ymin=None):
        """
        EXAMPLES::

            sage: g = line([(-1,1), (3,2)])
            sage: g.ymin()
            1.0
            sage: g.ymin(-3)
            sage: g.ymin()
            -3.0
        """
        if ymin is None:
            return self.get_axes_range()['ymin']
        else:
            self.set_axes_range(ymin=ymin)

    def ymax(self, ymax=None):
        """
        EXAMPLES::

            sage: g = line([(-1,1), (3,2)])
            sage: g.ymax()
            2.0
            sage: g.ymax(10)
            sage: g.ymax()
            10.0
        """
        if ymax is None:
            return self.get_axes_range()['ymax']
        else:
            self.set_axes_range(ymax=ymax)


    def get_minmax_data(self):
        r"""
        Return the x and y coordinate minimum and maximum

        .. warning::

           The returned dictionary is mutable, but changing it does
           not change the xmin/xmax/ymin/ymax data.  The minmax data is a function
           of the primitives which make up this Graphics object.  To change the
           range of the axes, call methods :meth:`xmin`, :meth:`xmax`,
           :meth:`ymin`, :meth:`ymax`, or :meth:`set_axes_range`.

        OUTPUT:

        A dictionary whose keys give the xmin, xmax, ymin, and ymax
        data for this graphic.

        EXAMPLES::

            sage: g = line([(-1,1), (3,2)])
            sage: list(sorted(g.get_minmax_data().items()))
            [('xmax', 3.0), ('xmin', -1.0), ('ymax', 2.0), ('ymin', 1.0)]

        Note that changing ymax doesn't change the output of get_minmax_data::

            sage: g.ymax(10)
            sage: list(sorted(g.get_minmax_data().items()))
            [('xmax', 3.0), ('xmin', -1.0), ('ymax', 2.0), ('ymin', 1.0)]

        The width/height ratio (in output units, after factoring in the
        chosen aspect ratio) of the plot is limited to `10^{-15}\dots
        10^{15}`, otherwise floating point errors cause problems in
        matplotlib::

            sage: l = line([(1e-19,-1), (-1e-19,+1)], aspect_ratio=1.0)
            sage: l.get_minmax_data()
            {'xmax': 1.00010000000000e-15,
             'xmin': -9.99900000000000e-16,
             'ymax': 1.0,
             'ymin': -1.0}
            sage: l = line([(0,0), (1,1)], aspect_ratio=1e19)
            sage: l.get_minmax_data()
            {'xmax': 5000.50000000000, 'xmin': -4999.50000000000, 'ymax': 1.0, 'ymin': 0.0}
        """
        objects = self._objects
        if objects:
            minmax_data = [o.get_minmax_data() for o in objects]
            xmin = min(d['xmin'] for d in minmax_data)
            xmax = max(d['xmax'] for d in minmax_data)
            ymin = min(d['ymin'] for d in minmax_data)
            ymax = max(d['ymax'] for d in minmax_data)
            if isnan(xmin):
                xmin=0
                sage.misc.verbose.verbose("xmin was NaN (setting to 0)", level=0)
            if isnan(xmax):
                xmax=0
                sage.misc.verbose.verbose("xmax was NaN (setting to 0)", level=0)
            if isnan(ymin):
                ymin=0
                sage.misc.verbose.verbose("ymin was NaN (setting to 0)", level=0)
            if isnan(ymax):
                ymax=0
                sage.misc.verbose.verbose("ymax was NaN (setting to 0)", level=0)
        else:
            xmin = xmax = ymin = ymax = 0

        if xmin == xmax:
            xmin -= 1
            xmax += 1
        if ymin == ymax:
            ymin -= 1
            ymax += 1
        return self._limit_output_aspect_ratio(xmin, xmax, ymin, ymax)

    def _limit_output_aspect_ratio(self, xmin, xmax, ymin, ymax):
        r"""
        Private helper function for :meth:`get_minmax_data`

        INPUT:

        - ``xmin``, ``xmax``, ``ymin``, ``ymax`` -- bounding box for
          the graphics.

        OUTPUT:

        A dictionary whose keys give the xmin, xmax, ymin, and ymax
        data for this graphic. Possibly enlarged in order to keep the
        width/height ratio (in output units, after factoring in the
        chosen aspect ratio) of the plot is limited to `10^{-15}\dots
        10^{15}` to avoid floating point issues in matplotlib.

        EXAMPLES::

            sage: l = line([(0,0), (1,1)], aspect_ratio=1.0)
            sage: l._limit_output_aspect_ratio(1, 2, 1e19, 3)
            {'xmax': -4999.50000000000,
             'xmin': 5000.50000000000,
             'ymax': 3,
             'ymin': 1.00000000000000e19}
            sage: l._limit_output_aspect_ratio(1, 2, 3, 1e19)
            {'xmax': 5000.50000000000,
             'xmin': -4999.50000000000,
             'ymax': 1.00000000000000e19,
             'ymin': 3}
            sage: l = line([(0,0), (1,1)], aspect_ratio=1e16)
            sage: l._limit_output_aspect_ratio(0, 1, 2, 3)
            {'xmax': 5.50000000000000, 'xmin': -4.50000000000000, 'ymax': 3, 'ymin': 2}
        """
        aspect_ratio = self.aspect_ratio()
        if aspect_ratio != 'automatic':
            width = xmax - xmin
            height = ymax - ymin
            output_aspect = abs(width/height/aspect_ratio)
            if output_aspect > 1e15:
                height = 1e15 * width / aspect_ratio
                ycenter = (ymax - ymin) / 2
                ymin = ycenter - height/2
                ymax = ycenter + height/2
            if output_aspect < 1e-15:
                width = 1e-15 * height * aspect_ratio
                xcenter = (xmax - xmin) / 2
                xmin = xcenter - width/2
                xmax = xcenter + width/2
        return {'xmin':xmin, 'xmax':xmax, 'ymin':ymin, 'ymax':ymax}

    def _matplotlib_tick_formatter(self, subplot, base=(10, 10),
                            locator_options={}, scale=('linear', 'linear'),
                            tick_formatter=(None, None), ticks=(None, None),
                            xmax=None, xmin=None, ymax=None, ymin=None):
        r"""
        Take a matplotlib subplot instance representing the graphic and set
        the ticks formatting. This function is only for internal use.

        INPUT:
        - ``subplot`` -- the subplot instance.

        EXAMPLES::

            sage: from matplotlib.figure import Figure
            sage: p = plot(x); d = p.get_minmax_data()
            sage: subplot = Figure().add_subplot(111)
            sage: p._objects[0]._render_on_subplot(subplot)
            sage: p._matplotlib_tick_formatter(subplot, **d)
            (<AxesSubplot:>,
            <matplotlib.ticker.MaxNLocator object at ...>,
            <matplotlib.ticker.MaxNLocator object at ...>,
            <matplotlib.ticker.ScalarFormatter object at ...>,
            <matplotlib.ticker.ScalarFormatter object at ...>)
        """
        # This function is created to refactor some code that is repeated
        # in the matplotlib function
        from matplotlib.ticker import (FixedLocator, Locator,
                LogFormatterMathtext, LogLocator, MaxNLocator,
                MultipleLocator, NullLocator, ScalarFormatter)

        x_locator, y_locator = ticks
        #---------------------- Location of x-ticks ---------------------#

        if x_locator is None:
            if scale[0] == 'log':
                x_locator = LogLocator(base=base[0])
            else:
                x_locator = MaxNLocator(**locator_options)
        elif isinstance(x_locator,Locator):
            pass
        elif x_locator == []:
            x_locator = NullLocator()
        elif isinstance(x_locator,list):
            x_locator = FixedLocator(x_locator)
        else: # x_locator is a number which can be made a float
            from sage.functions.other import ceil, floor
            if floor(xmax/x_locator)-ceil(xmin/x_locator)>1:
                x_locator=MultipleLocator(float(x_locator))
            else: # not enough room for two major ticks
                raise ValueError('Expand the range of the independent '
                'variable to allow two multiples of your tick locator '
                '(option `ticks`).')

        #---------------------- Location of y-ticks ---------------------#
        if y_locator is None:
            if scale[1] == 'log':
                y_locator = LogLocator(base=base[1])
            else:
                y_locator = MaxNLocator(**locator_options)
        elif isinstance(y_locator,Locator):
            pass
        elif y_locator == []:
            y_locator = NullLocator()
        elif isinstance(y_locator,list):
            y_locator = FixedLocator(y_locator)
        else: # y_locator is a number which can be made a float
            from sage.functions.other import ceil, floor
            if floor(ymax/y_locator)-ceil(ymin/y_locator)>1:
                y_locator=MultipleLocator(float(y_locator))
            else: # not enough room for two major ticks
                raise ValueError('Expand the range of the dependent '
                'variable to allow two multiples of your tick locator '
                '(option `ticks`).')

        x_formatter, y_formatter = tick_formatter
        from matplotlib.ticker import FuncFormatter, FixedFormatter
        from sage.misc.latex import latex
        from sage.symbolic.ring import SR
        from .misc import _multiple_of_constant
        #---------------------- Formatting x-ticks ----------------------#
        if x_formatter is None:
            if scale[0] == 'log':
                x_formatter = LogFormatterMathtext(base=base[0])
            else:
                x_formatter = ScalarFormatter()
        elif x_formatter in SR:
            x_const = x_formatter
            x_formatter = FuncFormatter(lambda n,pos:
                                        _multiple_of_constant(n,pos,x_const))
        elif x_formatter == "latex":
            if scale[0] == 'log':
                # We need to strip out '\\mathdefault' from the string
                x_formatter = FuncFormatter(lambda n,pos:
                    LogFormatterMathtext(base=base[0])(n,pos).replace(
                                                        "\\mathdefault",""))
            else:
                x_formatter = FuncFormatter(lambda n,pos: '$%s$'%latex(n))
        elif isinstance(x_formatter, (list, tuple)):
            if (not isinstance(ticks[0], (list, tuple)) or
                    len(ticks[0]) != len(x_formatter)):
                raise ValueError("If the first component of the list "
                    "`tick_formatter` is a list then the first component "
                    "of `ticks` must also be a list of equal length.")
            x_formatter = FixedFormatter(x_formatter)
        #---------------------- Formatting y-ticks ----------------------#
        if y_formatter is None:
            if scale[1] == 'log':
                y_formatter = LogFormatterMathtext(base=base[1])
            else:
                y_formatter = ScalarFormatter()
        elif y_formatter in SR:
            y_const = y_formatter
            y_formatter = FuncFormatter(lambda n,pos:
                                        _multiple_of_constant(n,pos,y_const))
        elif y_formatter == "latex":
            if scale[1] == 'log':
                # We need to strip out '\\mathdefault' from the string
                y_formatter = FuncFormatter(lambda n,pos:
                    LogFormatterMathtext(base=base[1])(n,pos).replace(
                                                        "\\mathdefault",""))
            else:
                y_formatter = FuncFormatter(lambda n,pos: '$%s$'%latex(n))
        elif isinstance(y_formatter, (list, tuple)):
            if (not isinstance(ticks[1], (list, tuple)) or
                    len(ticks[1]) != len(y_formatter)):
                raise ValueError("If the second component of the list "
                    "`tick_formatter` is a list then the second component "
                    "of `ticks` must also be a list of equal length.")
            y_formatter = FixedFormatter(y_formatter)

        subplot.xaxis.set_major_locator(x_locator)
        subplot.yaxis.set_major_locator(y_locator)
        subplot.xaxis.set_major_formatter(x_formatter)
        subplot.yaxis.set_major_formatter(y_formatter)

        # Check for whether there will be too few ticks in the log scale case.
        # If there are not enough ticks (2 or more) to determine that the scale
        # is non-linear, we throw a warning.
        from warnings import warn
        tickwarnmsg = 'The %s-axis contains fewer than 2 ticks; '
        tickwarnmsg += 'the logarithmic scale of the plot may not be apparent '
        tickwarnmsg += 'to the reader.'

        if (scale[0] == 'log' and not isinstance(x_locator, NullLocator) and
                len(subplot.xaxis.get_ticklocs()) < 2):
            warn(tickwarnmsg % 'x')

        if (scale[1] == 'log' and not isinstance(y_locator, NullLocator) and
                len(subplot.yaxis.get_ticklocs()) < 2):
            warn(tickwarnmsg % 'y')

        return (subplot, x_locator, y_locator, x_formatter, y_formatter)


    def _get_vmin_vmax(self, vmin, vmax, basev, axes_pad):
        r"""
        Determine the min/max value for a variable plotted on a logarithmic
        scale. The motivation is that we desire at least two ticks for a log
        plot; otherwise the reader may assume that the scale is linear. For
        internal use only.

        We check if this case occurs (for e.g. assuming xmin < xmax):

           floor(logxmin)              ceil(logxmax)
           ----|---------+----------+----------|----------------------|--
                      logxmin     logxmax

        Or if this case occurs (assuming xmin < xmax):

           floor(logxmin)             floor(logxmax)         ceil(logxmax)
           ----|---------+---------------------|-----+----------------|--
                      logxmin                     logxmax


        INPUT:

        -  ``vmin`` - the current min for this variable (e.g. xmin or ymin)

        -  ``vmax`` - the current max for this variable (e.g. xmax or ymax)

        -  ``basev`` - the base of the logarithmic scale for this variable

        - ``axes_pad`` - the padding for the axis. It determines the
          exponent of the fraction of the minimum (resp. maximum) that is
          subtracted from the minimum (resp. added to the maximum) value of
          the axis. For instance if the minimum is `m` and the base of the
          axis is `b` then the new minimum after padding the axis will be
          `m - m/b^{\mathrm{axes\_pad}}`.

        OUTPUT:

        A new (min,max) pair for this variable, suitable for its logarithmic
        scale.

        EXAMPLES:

        On a base-10 logarithmic scale, we should have ``vmin``/``vmax``
        at least 10 units apart::

            sage: p = Graphics()
            sage: p._get_vmin_vmax(1, 2, 10, None) == (9/10, 10)
            True
            sage: p._get_vmin_vmax(1, 5, 10, None) == (9/10, 10)
            True
            sage: p._get_vmin_vmax(1, 10, 10, None)
            (9/10, 11)
            sage: p._get_vmin_vmax(1, 11, 10, None)
            (9/10, 121/10)
            sage: p._get_vmin_vmax(1, 50, 10, None)
            (9/10, 55)

        We can set the ``axes_pad`` separately::

            sage: p._get_vmin_vmax(1, 50, 2, 2)
            (0.75, 62.5)

        Nonpositive values of ``vmin`` are not accepted due to the domain
        of the logarithm function::

            sage: p = Graphics()
            sage: p._get_vmin_vmax(-1,2,10, None)
            Traceback (most recent call last):
            ...
            ValueError: vmin must be positive

        And ``vmax`` must be greater than ``vmin``::

            sage: p._get_vmin_vmax(1,-2,10, None)
            Traceback (most recent call last):
            ...
            ValueError: vmin must be less than vmax

        """
        if vmin <= 0:
            raise ValueError('vmin must be positive')

        if vmin >= vmax:
            raise ValueError('vmin must be less than vmax')

        import math
        if axes_pad is None:
            axes_pad = 1
        else:
            axes_pad = float(abs(axes_pad))

        logvmin = math.log(vmin)/math.log(basev)
        logvmax = math.log(vmax)/math.log(basev)

        if math.floor(logvmax) - math.ceil(logvmin) < 0:
            vmax = basev**math.ceil(logvmax)
            vmin = basev**math.floor(logvmin)
        elif math.floor(logvmax) - math.ceil(logvmin) < 1:
            if logvmax-math.floor(logvmax) > math.ceil(logvmin)-logvmin:
                vmax = basev**math.ceil(logvmax)
                if axes_pad > 0:
                    vmin -= vmin * basev**(-axes_pad)
            else:
                vmin = basev**math.floor(logvmin)
                if axes_pad > 0:
                    vmax += vmax * basev**(-axes_pad)
        elif axes_pad > 0:
            # pad the axes if we haven't expanded the axes earlier.
            vmin -= vmin * basev**(-axes_pad)
            vmax += vmax * basev**(-axes_pad)

        return vmin, vmax

    def matplotlib(self, filename=None,
                   xmin=None, xmax=None, ymin=None, ymax=None,
                   figsize=None, figure=None, sub=None,
                   axes=None, axes_labels=None, axes_labels_size=None,
                   flip_x=False, flip_y=False,
                   fontsize=None, frame=False, verify=True,
                   aspect_ratio=None,
                   gridlines=None, gridlinesstyle=None,
                   vgridlinesstyle=None, hgridlinesstyle=None,
                   show_legend=None, legend_options=None,
                   axes_pad=None, ticks_integer=None,
                   tick_formatter=None, ticks=None, title=None,
                   title_pos=None, base=None, scale=None,
                   stylesheet=None,
                   typeset='default'):
        r"""
        Construct or modify a Matplotlib figure by drawing ``self`` on it.

        INPUT (partial description, involving only Matplotlib objects; see
        :meth:`show` for the other arguments):

        - ``figure`` -- (default: ``None``) Matplotlib figure (class
          ``matplotlib.figure.Figure``) on which ``self`` is to be displayed;
          if ``None``, the figure will be created from the parameter
          ``figsize``

        - ``figsize`` -- (default: ``None``) width or [width, height] in inches
          of the Matplotlib figure in case ``figure`` is ``None``; if
          ``figsize`` is ``None``, Matplotlib's default (6.4 x 4.8 inches) is
          used

        - ``sub`` -- (default: ``None``) subpart of the figure, as an
          instance of Matplotlib "axes" (class ``matplotlib.axes.Axes``) on
          which ``self`` is to be drawn; if ``None``, the subpart will be
          created so as to cover the whole figure

        OUTPUT:

        - a ``matplotlib.figure.Figure`` object; if the argument ``figure`` is
          provided, this is the same object as ``figure``.

        EXAMPLES::

            sage: c = circle((1,1),1)
            sage: print(c.matplotlib())
            Figure(640x480)

        To obtain the first Matplotlib ``Axes`` object inside of the
        figure, you can do something like the following.

        ::

            sage: p = plot(sin(x), (x, -2*pi, 2*pi))
            sage: figure = p.matplotlib()
            sage: axes = figure.axes[0]

        TESTS:

        We verify that :trac:`10291` is fixed::

            sage: p = plot(sin(x), (x, -2*pi, 2*pi))
            sage: figure = p.matplotlib()
            sage: axes_range = p.get_axes_range()
            sage: figure = p.matplotlib()
            sage: axes_range2 = p.get_axes_range()
            sage: axes_range == axes_range2
            True

        We verify that legend options are properly handled (:trac:`12960`).
        First, we test with no options, and next with an incomplete set of
        options.::

            sage: p = plot(x, legend_label='aha')
            sage: p.legend(True)
            sage: pm = p.matplotlib()
            sage: pm = p.matplotlib(legend_options={'font_size':'small'})

        The title should not overlap with the axes labels nor the frame in
        the following plot (see :trac:`10512`)::

            sage: plot(sin(x^2), (x, -3, 3), title='Plot of sin(x^2)', axes_labels=['x','y'],frame=True)
            Graphics object consisting of 1 graphics primitive

        ``typeset`` must not be set to an arbitrary string::

            sage: plot(x, typeset='garbage')
            doctest:...: ...RichReprWarning: Exception in _rich_repr_ while
            displaying object: typeset must be set to one of 'default',
            'latex', or 'type1'; got 'garbage'.
            Graphics object consisting of 1 graphics primitive

        We verify that numerical options are changed to float before saving (:trac:`14741`).
        By default, Sage 5.10 changes float objects to the `RealLiteral` type.
        The patch changes them to float before creating `matplotlib` objects.::

            sage: f = lambda x, y : (abs(cos((x + I * y) ** 4)) - 1) # long time
            sage: g = implicit_plot(f,(-4, 4),(-3, 3),linewidth=0.6) # long time
            sage: gm = g.matplotlib() # long time # without the patch, this goes BOOM -- er, TypeError

        If the axes are flipped, the limits of the axes get swapped::

            sage: p = plot(2*x, 1, 2)
            sage: sub, = p.matplotlib(flip_y=True, flip_x=True).axes
            sage: xmin, xmax = sub.get_xlim()
            sage: ymin, ymax = sub.get_ylim()
            sage: xmin > xmax, ymin > ymax
            (True, True)
        """
        if not isinstance(ticks, (list, tuple)):
            ticks = (ticks, None)
        if legend_options is None:
            legend_options = {}
        # as discussed in trac #25799 and #23696, Sage prefers the computer
        # modern fonts of TeX for math texts such as axes labels, but otherwise
        # adopts the default style of matplotlib
        from matplotlib import rcParams
        rcParams['mathtext.fontset'] = 'cm'
        rcParams['mathtext.rm'] = 'serif'

        import matplotlib.pyplot as plt
        if stylesheet in plt.style.available:
            plt.style.use(stylesheet)

        from sage.symbolic.ring import SR
        # make sure both formatters typeset or both don't
        if not isinstance(tick_formatter, (list, tuple)):
            if tick_formatter == "latex" or tick_formatter in SR:
                tick_formatter = (tick_formatter, "latex")
            else:
                tick_formatter = (tick_formatter, None)

        global do_verify
        do_verify = verify

        if axes is None:
            axes = self._show_axes

        from matplotlib.figure import Figure
        if typeset == 'type1': # Requires LaTeX, dvipng, gs to be installed.
            rcParams['ps.useafm'] = True
            rcParams['pdf.use14corefonts'] = True
            rcParams['text.usetex'] = True
        elif typeset == 'latex': # Requires LaTeX, dvipng, gs to be installed.
            rcParams['ps.useafm'] = False
            rcParams['pdf.use14corefonts'] = False
            rcParams['text.usetex'] = True
        elif typeset != 'default': # We won't change (maybe user-set) defaults
            raise ValueError("typeset must be set to one of 'default', 'latex',"
                             " or 'type1'; got '{}'.".format(typeset))

        self.fontsize(fontsize)
        self.axes_labels(l=axes_labels)
        self.axes_labels_size(s=axes_labels_size)

        # If no matplotlib figure is provided, it is created here:
        if figure is None:
            if figsize is not None:
                figsize = _parse_figsize(figsize)
            figure = Figure(figsize=figsize)

        # The incoming subplot instance
        subplot = sub
        if not subplot:
            subplot = figure.add_subplot(111)
        # Add all the primitives to the subplot
        old_opts = dict()
        for g in self._objects:
            opts, old_opts[g] = g.options(), g.options()
            for k, v in opts.items():
                try:
                    if v.parent() in sage.categories.fields.Fields():
                        opts[k] = float(v)
                except (AttributeError, TypeError):
                    pass
            g.set_options(opts)
            g._render_on_subplot(subplot)
            if hasattr(g, '_bbox_extra_artists'):
                self._bbox_extra_artists.extend(g._bbox_extra_artists)
        # Set the aspect ratio
        if aspect_ratio is None:
            aspect_ratio=self.aspect_ratio()
        if aspect_ratio == 'automatic':
            subplot.set_aspect('auto', adjustable='box')
        else:
            subplot.set_aspect(aspect_ratio, adjustable='box')

        #---------------- Set the axes limits and scale ------------------#
        self.set_axes_range(xmin, xmax, ymin, ymax)
        d = self.get_axes_range()
        xmin = d['xmax' if flip_x else 'xmin']
        xmax = d['xmin' if flip_x else 'xmax']
        ymin = d['ymax' if flip_y else 'ymin']
        ymax = d['ymin' if flip_y else 'ymax']

        xscale, yscale, basex, basey = self._set_scale(subplot, scale=scale,
                                                       base=base)

        # If any of the x-data are negative, we leave the min/max alone.
        if xscale == 'log' and min(xmin, xmax) > 0:
            if xmin < xmax:
                xmin, xmax = self._get_vmin_vmax(xmin, xmax, basex, axes_pad)
            else:
                xmax, xmin = self._get_vmin_vmax(xmax, xmin, basex, axes_pad)
        else:
            xpad = 0.02 if axes_pad is None else axes_pad
            xpad = (xmax - xmin)*float(xpad)
            xmax += xpad
            xmin -= xpad

        # Likewise for the y-data.
        if yscale == 'log' and min(ymin, ymax) > 0:
            if ymin < ymax:
                ymin, ymax = self._get_vmin_vmax(ymin, ymax, basey, axes_pad)
            else:
                ymax, ymin = self._get_vmin_vmax(ymax, ymin, basey, axes_pad)
        else:
            ypad = 0.02 if axes_pad is None else axes_pad
            ypad = (ymax - ymin)*float(ypad)
            ymax += ypad
            ymin -= ypad

        #-------------------------- Set the legend -----------------------#
        if show_legend is None:
            show_legend = self._show_legend

        if show_legend:
            from matplotlib.font_manager import FontProperties
            lopts = dict()
            lopts.update(legend_options)
            lopts.update(self._legend_opts)
            prop = FontProperties(
                    family  = lopts.pop('font_family', 'sans-serif'),
                    size    = lopts.pop('font_size', 'medium'),
                    style   = lopts.pop('font_style', 'normal'),
                    weight  = lopts.pop('font_weight', 'medium'),
                    variant = lopts.pop('font_variant', 'normal')
                   )
            color = lopts.pop('back_color', 'white')
            leg = subplot.legend(prop=prop, **lopts)
            if leg is None:
                from warnings import warn
                warn("legend requested but no items are labeled")
            else:
                # color
                lframe = leg.get_frame()
                lframe.set_facecolor(color)
                from sage.plot.colors import to_mpl_color
                for txt, color in zip(leg.get_texts(), self._legend_colors):
                    if color is not None:
                        txt.set_color(to_mpl_color(color))

        subplot.set_xlim([xmin, xmax])
        subplot.set_ylim([ymin, ymax])

        locator_options=dict(nbins=9,steps=[1,2,5,10],integer=ticks_integer)

        if axes is None:
            axes = self._show_axes

        for spine in subplot.spines.values():
            spine.set_color(self._axes_color)
            spine.set_linewidth(self._axes_width)


        if frame:
            # For now, set the formatter to the old one, since that is
            # sort of what we are used to.  We should eventually look at
            # the default one to see if we like it better.

            (subplot, x_locator, y_locator,
                x_formatter, y_formatter) = self._matplotlib_tick_formatter(
                            subplot, base=(basex, basey),
                            locator_options=locator_options,
                            scale=(xscale, yscale),
                            tick_formatter=tick_formatter, ticks=ticks,
                            xmax=xmax, xmin=xmin, ymax=ymax, ymin=ymin)

            subplot.set_frame_on(True)
            if axes and xscale == 'linear' and yscale == 'linear':
                if (ymin<=0 and ymax>=0) or (ymax<=0 and ymin>=0):
                    subplot.axhline(color=self._axes_color,
                                    linewidth=self._axes_width)
                if (xmin<=0 and xmax>=0) or (xmax<=0 and xmin>=0):
                    subplot.axvline(color=self._axes_color,
                                    linewidth=self._axes_width)

        elif axes:
            ymiddle=False
            xmiddle=False
            # Note that the user may specify a custom xmin and xmax which
            # flips the axis horizontally. Hence we need to check for both
            # the possibilities in the if statements below. Similar
            # comments hold for ymin and ymax.
            if xscale == 'log':
                if xmax > xmin:
                    subplot.spines['right'].set_visible(False)
                    subplot.spines['left'].set_position(('outward',10))
                    subplot.yaxis.set_ticks_position('left')
                    subplot.yaxis.set_label_position('left')
                    yaxis='left'
                elif xmax < xmin:
                    subplot.spines['left'].set_visible(False)
                    subplot.spines['right'].set_position(('outward',10))
                    subplot.yaxis.set_ticks_position('right')
                    subplot.yaxis.set_label_position('right')
                    yaxis='right'
            elif (xmin > 0 and xmax > xmin) or (xmax > 0 and xmin > xmax):
                subplot.spines['right'].set_visible(False)
                subplot.spines['left'].set_position(('outward',10))
                subplot.yaxis.set_ticks_position('left')
                subplot.yaxis.set_label_position('left')
                yaxis='left'
            elif (xmax < 0 and xmax > xmin) or (xmin < 0 and xmin > xmax):
                subplot.spines['left'].set_visible(False)
                subplot.spines['right'].set_position(('outward',10))
                subplot.yaxis.set_ticks_position('right')
                subplot.yaxis.set_label_position('right')
                yaxis='right'
            else:
                subplot.spines['left'].set_position('zero')
                subplot.yaxis.set_ticks_position('left')
                subplot.yaxis.set_label_position('left')
                subplot.spines['right'].set_visible(False)
                ymiddle=True
                yaxis='left'

            if yscale == 'log':
                if ymax > ymin:
                    subplot.spines['top'].set_visible(False)
                    subplot.spines['bottom'].set_position(('outward',10))
                    subplot.xaxis.set_ticks_position('bottom')
                    subplot.xaxis.set_label_position('bottom')
                    xaxis='bottom'
                elif ymax < ymin:
                    subplot.spines['bottom'].set_visible(False)
                    subplot.spines['top'].set_position(('outward',10))
                    subplot.xaxis.set_ticks_position('top')
                    subplot.xaxis.set_label_position('top')
                    xaxis='top'
            elif (ymin > 0 and ymax > ymin) or (ymax > 0 and ymin > ymax):
                subplot.spines['top'].set_visible(False)
                subplot.spines['bottom'].set_position(('outward',10))
                subplot.xaxis.set_ticks_position('bottom')
                subplot.xaxis.set_label_position('bottom')
                xaxis='bottom'
            elif (ymax < 0 and ymax > ymin) or (ymin < 0 and ymin > ymax):
                subplot.spines['bottom'].set_visible(False)
                subplot.spines['top'].set_position(('outward',10))
                subplot.xaxis.set_ticks_position('top')
                subplot.xaxis.set_label_position('top')
                xaxis='top'
            else:
                subplot.spines['bottom'].set_position('zero')
                subplot.xaxis.set_ticks_position('bottom')
                subplot.xaxis.set_label_position('bottom')
                subplot.spines['top'].set_visible(False)
                xmiddle=True
                xaxis='bottom'

            # For now, set the formatter to the old one, since that is
            # sort of what we are used to.  We should eventually look at
            # the default one to see if we like it better.

            (subplot, x_locator, y_locator,
                x_formatter, y_formatter) = self._matplotlib_tick_formatter(
                            subplot, base=(basex, basey),
                            locator_options=locator_options,
                            scale=(xscale, yscale),
                            tick_formatter=tick_formatter, ticks=ticks,
                            xmax=xmax, xmin=xmin, ymax=ymax, ymin=ymin)

            # Make ticklines go on both sides of the axes
            #             if xmiddle:
            #                 for t in subplot.xaxis.get_majorticklines():
            #                     t.set_marker("|")
            #                     t.set_markersize(8)
            #                 for t in subplot.xaxis.get_minorticklines():
            #                     t.set_marker("|")
            #                     t.set_markersize(4)

            #             if ymiddle:
            #                 for t in subplot.yaxis.get_majorticklines():
            #                     t.set_marker("|")
            #                     t.set_markersize(8)
            #                 for t in subplot.yaxis.get_minorticklines():
            #                     t.set_marker("|")
            #                     t.set_markersize(4)

            # Make the zero tick labels disappear if the axes cross
            # inside the picture, but only if log scale is not used
            if (xmiddle and ymiddle and xscale == 'linear' and
                yscale == 'linear'):
                from sage.plot.plot import SelectiveFormatter
                subplot.yaxis.set_major_formatter(SelectiveFormatter(
                    subplot.yaxis.get_major_formatter(), skip_values=[0]))
                subplot.xaxis.set_major_formatter(SelectiveFormatter(
                    subplot.xaxis.get_major_formatter(), skip_values=[0]))

        else:
            for spine in subplot.spines.values():
                spine.set_visible(False)
            from matplotlib.ticker import NullFormatter, NullLocator
            subplot.xaxis.set_major_formatter(NullFormatter())
            subplot.yaxis.set_major_formatter(NullFormatter())
            subplot.xaxis.set_major_locator(NullLocator())
            subplot.yaxis.set_major_locator(NullLocator())

        if frame or axes:
            # Make minor tickmarks, unless we specify fixed ticks or no ticks
            # We do this change only on linear scale, otherwise matplotlib
            # errors out with a memory error.
            from matplotlib.ticker import (AutoMinorLocator, FixedLocator,
                    LogLocator, NullLocator)
            if isinstance(x_locator, (NullLocator, FixedLocator)):
                subplot.xaxis.set_minor_locator(NullLocator())
            elif xscale == 'linear':
                subplot.xaxis.set_minor_locator(AutoMinorLocator())
            else: # log scale
                from sage.arith.srange import srange
                base_inv = 1.0/basex
                subs = [float(_) for _ in srange(2*base_inv, 1, base_inv)]
                subplot.xaxis.set_minor_locator(LogLocator(base=basex,
                                                           subs=subs))
            if isinstance(y_locator, (NullLocator, FixedLocator)):
                subplot.yaxis.set_minor_locator(NullLocator())
            elif yscale == 'linear':
                subplot.yaxis.set_minor_locator(AutoMinorLocator())
            else: # log scale
                from sage.arith.srange import srange
                base_inv = 1.0/basey
                subs = [float(_) for _ in srange(2*base_inv, 1, base_inv)]
                subplot.yaxis.set_minor_locator(LogLocator(base=basey,
                                                           subs=subs))
            # Set the color and fontsize of ticks
            subplot.tick_params(color=self._axes_color,
                                labelcolor=self._tick_label_color,
                                labelsize=self._fontsize, which='both')

        if gridlines is not None:
            if isinstance(gridlines, (list, tuple)):
                vgridlines,hgridlines=gridlines
            else:
                hgridlines=gridlines
                vgridlines=gridlines

            if gridlinesstyle is None:
                # Set up the default grid style
                gridlinesstyle=dict(color='black',linestyle=':',linewidth=0.5)

            vgridstyle=gridlinesstyle.copy()
            if vgridlinesstyle is not None:
                vgridstyle.update(vgridlinesstyle)

            hgridstyle=gridlinesstyle.copy()
            if hgridlinesstyle is not None:
                hgridstyle.update(hgridlinesstyle)

            if hgridlines=='minor':
                hgridstyle['which']='both'
            if vgridlines=='minor':
                vgridstyle['which']='both'

            if not isinstance(hgridlines, str) and hasattr(hgridlines, '__iter__'):
                hlines=iter(hgridlines)
                hgridstyle.pop("minor",None)
                for hline in hlines:
                    if isinstance(hline, (list, tuple)):
                        hl, style=hline
                        st=hgridstyle.copy()
                        st.update(style)
                    else:
                        hl=hline
                        st=hgridstyle
                    subplot.axhline(hl,**st)
            else:
                if hgridlines not in (None, False):
                    subplot.yaxis.grid(True, **hgridstyle)

            if not isinstance(vgridlines, str) and hasattr(vgridlines, '__iter__'):
                vlines=iter(vgridlines)
                vgridstyle.pop("minor",None)
                for vline in vlines:
                    if isinstance(vline, (list, tuple)):
                        vl, style=vline
                        st=vgridstyle.copy()
                        st.update(style)
                    else:
                        vl=vline
                        st=vgridstyle
                    subplot.axvline(vl,**st)
            else:
                if vgridlines not in (None, False):
                    subplot.xaxis.grid(True, **vgridstyle)



        if self._axes_labels is not None:
            label_options={}
            label_options['color']=self._axes_label_color
            label_options['size']=int(self._axes_labels_size * self._fontsize)
            subplot.set_xlabel(self._axes_labels[0], **label_options)
            subplot.set_ylabel(self._axes_labels[1], **label_options)


            if axes is True and frame is False:
                # We set the label positions according to where we are
                # drawing the axes.
                if xaxis=='bottom':
                    yaxis_labely=subplot.get_ylim()[1]
                    yaxis_labeloffset=8
                    yaxis_vert='bottom'
                    xaxis_labely=0
                    xaxis_vert='baseline'
                else:
                    yaxis_labely=subplot.get_ylim()[0]
                    yaxis_labeloffset=-8
                    yaxis_vert='top'
                    xaxis_labely=1
                    xaxis_vert='top'

                if yaxis=='left':
                    xaxis_labelx=subplot.get_xlim()[1]
                    xaxis_labeloffset=8
                    xaxis_horiz='left'
                    yaxis_labelx=0
                else:
                    xaxis_labelx=subplot.get_xlim()[0]
                    xaxis_labeloffset=-8
                    xaxis_horiz='right'
                    yaxis_labelx=1

                from matplotlib.transforms import offset_copy
                xlabel=subplot.xaxis.get_label()
                xlabel.set_horizontalalignment(xaxis_horiz)
                xlabel.set_verticalalignment(xaxis_vert)
                trans=subplot.spines[xaxis].get_transform()
                labeltrans=offset_copy(trans, figure, x=xaxis_labeloffset,
                                    y=0, units='points')
                subplot.xaxis.set_label_coords(x=xaxis_labelx,
                                    y=xaxis_labely, transform=labeltrans)

                ylabel=subplot.yaxis.get_label()
                ylabel.set_horizontalalignment('center')
                ylabel.set_verticalalignment(yaxis_vert)
                ylabel.set_rotation('horizontal')
                trans=subplot.spines[yaxis].get_transform()
                labeltrans=offset_copy(trans, figure, x=0,
                                    y=yaxis_labeloffset, units='points')
                subplot.yaxis.set_label_coords(x=yaxis_labelx,
                                    y=yaxis_labely, transform=labeltrans)

        # This option makes the xlim and ylim limits not take effect
        # todo: figure out which limits were specified, and let the
        # free limits autoscale
        #subplot.autoscale_view(tight=True)
        if title is not None:
            if title_pos is not None:
                if (not isinstance(title_pos, (list, tuple)) or
                        len(title_pos) != 2):
                    raise ValueError("'title_pos' must be a list or tuple "
                                     "of two real numbers.")
                title_pos = (float(title_pos[0]), float(title_pos[1]))

            if (frame) or (axes_labels is None):
                if title_pos is not None:
                    subplot.set_title(title, fontsize=fontsize,
                                      position=title_pos)
                else:
                    subplot.set_title(title, fontsize=fontsize)
            else: # frame is false axes is not None, and neither is axes_labels
                # Then, the title is moved up to avoid overlap with axes labels
                if title_pos is None:
                    title_pos = (0.5, 1.05)
                subplot.set_title(title, fontsize=fontsize, position=title_pos)

        for g in self._objects:
            g.set_options(old_opts[g])

        return figure

    def save_image(self, filename=None, *args, **kwds):
        r"""
        Save an image representation of self.

        The image type is determined by the extension of the filename.
        For example, this could be ``.png``, ``.jpg``, ``.gif``,
        ``.pdf``, ``.svg``.  Currently this is implemented by calling
        the :meth:`save` method of self, passing along all arguments
        and keywords.

        .. NOTE::

            Not all image types are necessarily implemented for all
            graphics types.  See :meth:`save` for more details.

        EXAMPLES::

            sage: c = circle((1,1), 1, color='red')
            sage: filename = os.path.join(SAGE_TMP, 'test.png')
            sage: c.save_image(filename, xmin=-1, xmax=3, ymin=-1, ymax=3)
        """
        self.save(filename, *args, **kwds)


    # filename argument is written explicitly so that it can be used as a
    # positional one, which is a very likely usage for this function.

    @suboptions('legend', **LEGEND_OPTIONS)
    def save(self, filename, **kwds):
        r"""
        Save the graphics to an image file.

        INPUT:

        - ``filename`` -- string. The filename and the image format
          given by the extension, which can be one of the following:

            * ``.eps``,

            * ``.pdf``,

            * ``.pgf``,

            * ``.png``,

            * ``.ps``,

            * ``.sobj`` (for a Sage object you can load later),

            * ``.svg``,

            * empty extension will be treated as ``.sobj``.

        All other keyword arguments will be passed to the plotter.

        OUTPUT:

        - none.

        EXAMPLES::

            sage: c = circle((1,1), 1, color='red')
            sage: filename = os.path.join(SAGE_TMP, 'test.png')
            sage: c.save(filename, xmin=-1, xmax=3, ymin=-1, ymax=3)

        To make a figure bigger or smaller, use ``figsize``::

            sage: c.save(filename, figsize=5, xmin=-1, xmax=3, ymin=-1, ymax=3)

        By default, the figure grows to include all of the graphics and text,
        so the final image may not be exactly the figure size you specified.
        If you want a figure to be exactly a certain size, specify the keyword
        ``fig_tight=False``::

            sage: c.save(filename, figsize=[8,4], fig_tight=False,
            ....:       xmin=-1, xmax=3, ymin=-1, ymax=3)

        You can also pass extra options to the plot command instead of this
        method, e.g. ::

            sage: plot(x^2 - 5, (x, 0, 5), ymin=0).save(tmp_filename(ext='.png'))

        will save the same plot as the one shown by this command::

            sage: plot(x^2 - 5, (x, 0, 5), ymin=0)
            Graphics object consisting of 1 graphics primitive

        (This test verifies that :trac:`8632` is fixed.)

        TESTS:

        Legend labels should save correctly::

            sage: P = plot(x,(x,0,1),legend_label='$xyz$')
            sage: P.set_legend_options(back_color=(1,0,0))
            sage: P.set_legend_options(loc=7)
            sage: filename=os.path.join(SAGE_TMP, 'test.png')
            sage: P.save(filename)

        This plot should save with the frame shown, showing :trac:`7524`
        is fixed (same issue as :trac:`7981` and :trac:`8632`)::

            sage: var('x,y')
            (x, y)
            sage: a = plot_vector_field((x,-y),(x,-1,1),(y,-1,1))
            sage: filename=os.path.join(SAGE_TMP, 'test2.png')
            sage: a.save(filename)

        The following plot should show the axes; fixes :trac:`14782` ::

            sage: plot(x^2, (x, 1, 2), ticks=[[], []])
            Graphics object consisting of 1 graphics primitive

        """
        options = dict()
        options.update(self.SHOW_OPTIONS)
        options.update(self._extra_kwds)
        options.update(kwds)
        dpi = options.pop('dpi')
        transparent = options.pop('transparent')
        fig_tight = options.pop('fig_tight')

        ext = os.path.splitext(filename)[1].lower()

        if ext in ['', '.sobj']:
            SageObject.save(self, filename)
        elif ext not in ALLOWED_EXTENSIONS:
            raise ValueError("allowed file extensions for images are '" +
                             "', '".join(ALLOWED_EXTENSIONS) + "'!")
        else:
            from matplotlib import rcParams
            rc_backup = (rcParams['ps.useafm'], rcParams['pdf.use14corefonts'],
                         rcParams['text.usetex']) # save the rcParams
            figure = self.matplotlib(**options)
            # You can output in PNG, PS, EPS, PDF, PGF, or SVG format, depending
            # on the file extension.
            # PGF is handled by a different backend
            if ext == '.pgf':
                from sage.misc.sage_ostools import have_program
                latex_implementations = [i for i in ["xelatex", "pdflatex",
                                                     "lualatex"]
                                         if have_program(i)]
                if not latex_implementations:
                    raise ValueError("Matplotlib requires either xelatex, "
                                     "lualatex, or pdflatex.")
                if latex_implementations[0] == "pdflatex":
                    # use pdflatex and set font encoding as per
                    # matplotlib documentation:
                    # https://matplotlib.org/users/pgf.html#pgf-tutorial
                    pgf_options= {"pgf.texsystem": "pdflatex",
                                  "pgf.preamble": [
                                      r"\usepackage[utf8x]{inputenc}",
                                      r"\usepackage[T1]{fontenc}"
                                  ]
                    }
                else:
                    pgf_options = {
                        "pgf.texsystem": latex_implementations[0],
                    }
                from matplotlib import rcParams
                rcParams.update(pgf_options)
                from matplotlib.backends.backend_pgf import FigureCanvasPgf
                figure.set_canvas(FigureCanvasPgf(figure))

            # matplotlib looks at the file extension to see what the renderer should be.
            # The default is FigureCanvasAgg for PNG's because this is by far the most
            # common type of files rendered, like in the notebook, for example.
            # if the file extension is not '.png', then matplotlib will handle it.
            else:
                from matplotlib.backends.backend_agg import FigureCanvasAgg
                figure.set_canvas(FigureCanvasAgg(figure))
            # this messes up the aspect ratio!
            #figure.canvas.mpl_connect('draw_event', pad_for_tick_labels)

            # tight_layout adjusts the *subplot* parameters so ticks aren't cut off, etc.
            figure.tight_layout()

            opts = dict(dpi=dpi, transparent=transparent)
            if fig_tight is True:
                opts['bbox_inches'] = 'tight'
            if self._bbox_extra_artists:
                opts['bbox_extra_artists'] = self._bbox_extra_artists

            figure.savefig(filename, **opts)

            # Restore the rcParams to the original, possibly user-set values
            (rcParams['ps.useafm'], rcParams['pdf.use14corefonts'],
                                           rcParams['text.usetex']) = rc_backup

    def _latex_(self, **kwds):
        """
        Return a string plotting ``self`` with PGF.

        INPUT:

        All keyword arguments will be passed to the plotter.

        OUTPUT:

        A string of PGF commands to plot ``self``

        EXAMPLES::

            sage: L = line([(0,0), (1,1)], axes=False)
            sage: L._latex_()     # not tested
            '%% Creator: Matplotlib, PGF backend...
        """
        tmpfilename = tmp_filename(ext='.pgf')
        self.save(filename=tmpfilename, **kwds)
        with open(tmpfilename, "r") as tmpfile:
                latex_list = tmpfile.readlines()
        from sage.misc.latex import latex
        latex.add_package_to_preamble_if_available('pgf')
        return ''.join(latex_list)

    def description(self):
        r"""
        Print a textual description to stdout.

        This method is mostly used for doctests.

        EXAMPLES::

            sage: print(polytopes.hypercube(2).plot().description())
            Polygon defined by 4 points: [(-1.0, -1.0), (1.0, -1.0), (1.0, 1.0), (-1.0, 1.0)]
            Line defined by 2 points: [(-1.0, 1.0), (-1.0, -1.0)]
            Line defined by 2 points: [(1.0, -1.0), (-1.0, -1.0)]
            Line defined by 2 points: [(1.0, -1.0), (1.0, 1.0)]
            Line defined by 2 points: [(1.0, 1.0), (-1.0, 1.0)]
            Point set defined by 4 point(s): [(1.0, -1.0), (1.0, 1.0), (-1.0, 1.0), (-1.0, -1.0)]
        """
        data = []
        for g in self:
            g_zorder = g.options().get('zorder', 0)
            if hasattr(g, 'xdata'):
                g_str = '{0}:\t{1}'.format(g, list(zip(g.xdata, g.ydata)))
            else:
                g_str = repr(g)
            data.append([g_zorder, g_str, g])
        data.sort()
        return '\n'.join(g[1] for g in data)

    def inset(self, graphics, pos=None, fontsize=None):
        r"""
        Add a graphics object as an inset.

        INPUT:

        - ``graphics`` -- the graphics object (instance of :class:`Graphics`)
          to be added as an inset to the current graphics

        - ``pos`` -- (default: ``None``) 4-tuple
          ``(left, bottom, width, height)``
          specifying the location and size of the inset on the final figure,
          all quantities being in fractions of the figure width and height; if
          ``None``, the value ``(0.7, 0.7, 0.2, 0.2)`` is used

        - ``fontsize`` -- (default: ``None``)  integer, font size (in points)
          for the inset; if ``None``, the value of 6 points is used, unless
          ``fontsize`` has been explicitly set in the construction of
          ``graphics`` (in this case, it is not overwritten here)

        OUTPUT:

        - instance of :class:`~sage.plot.multigraphics.MultiGraphics`

        EXAMPLES::

            sage: f(x) = x^2*sin(1/x)
            sage: g1 = plot(f(x), (x, -2, 2), axes_labels=['$x$', '$y$'])
            sage: g2 = plot(f(x), (x, -0.3, 0.3), axes_labels=['$x$', '$y$'],
            ....:           frame=True)
            sage: g1.inset(g2)
            Multigraphics with 2 elements

        .. PLOT::

            f = (x**2*sin(1/x)).function(x)
            g1 = plot(f(x), (x, -2, 2), axes_labels=['$x$', '$y$'])
            g2 = plot(f(x), (x, -0.3, 0.3), axes_labels=['$x$', '$y$'], \
                      frame=True)
            sphinx_plot(g1.inset(g2))

        Using non-default values for the position/size and the font size::

            sage: g1.inset(g2, pos=(0.15, 0.7, 0.25, 0.25), fontsize=8)
            Multigraphics with 2 elements

        .. PLOT::

            f = (x**2*sin(1/x)).function(x)
            g1 = plot(f(x), (x, -2, 2), axes_labels=['$x$', '$y$'])
            g2 = plot(f(x), (x, -0.3, 0.3), axes_labels=['$x$', '$y$'], \
                      frame=True)
            sphinx_plot(g1.inset(g2, pos=(0.15, 0.7, 0.25, 0.25), fontsize=8))

        We can add another inset by invoking ``inset`` on the last output::

            sage: g1g2 = _
            sage: g3 = plot(f(x), (x, -0.05, 0.05), axes_labels=['$x$', '$y$'],
            ....:           frame=True)
            sage: g1g2.inset(g3, pos=(0.65, 0.12, 0.25, 0.25))
            Multigraphics with 3 elements

        .. PLOT::

            f = (x**2*sin(1/x)).function(x)
            g1 = plot(f(x), (x, -2, 2), axes_labels=['$x$', '$y$'])
            g2 = plot(f(x), (x, -0.3, 0.3), axes_labels=['$x$', '$y$'], \
                      frame=True)
            g1g2 = g1.inset(g2, pos=(0.15, 0.7, 0.25, 0.25), fontsize=8)
            g3 = plot(f(x), (x, -0.05, 0.05), axes_labels=['$x$', '$y$'], \
                      frame=True)
            sphinx_plot(g1g2.inset(g3, pos=(0.65, 0.12, 0.25, 0.25)))

        """
        from .multigraphics import MultiGraphics
        if pos is None:
            pos = (0.7, 0.7, 0.2, 0.2)
        pos0 = (0.05, 0.05, 0.9, 0.9)
        if fontsize is not None:
            graphics._extra_kwds['fontsize'] = fontsize
        elif 'fontsize' not in graphics._extra_kwds:
            graphics._extra_kwds['fontsize'] = 6
        return MultiGraphics([(self, pos0), (graphics, pos)])

# Deprecation notice for GraphicsArray import
def GraphicsArray(*args, **kwargs):
    r"""
    This is deprecated (see :trac:`28675`).
    Use :class:`sage.plot.multigraphics.GraphicsArray` instead.

    TESTS::

        sage: from sage.plot.graphics import GraphicsArray
        sage: c = circle((0,0), 1)
        sage: G = GraphicsArray([c, c])
        doctest:...: DeprecationWarning: GraphicsArray must be imported from sage.plot.multigraphics and no longer from sage.plot.graphics.
        See https://trac.sagemath.org/28675 for details.
        sage: G
        Graphics Array of size 1 x 2

    """
    from .multigraphics import GraphicsArray as NewGraphicsArray
    from sage.misc.superseded import deprecation
    deprecation(28675, "GraphicsArray must be imported from "
                "sage.plot.multigraphics and no longer from "
                "sage.plot.graphics.")
    return NewGraphicsArray(*args, **kwargs)<|MERGE_RESOLUTION|>--- conflicted
+++ resolved
@@ -1249,16 +1249,7 @@
 
         It does not accept any argument (:trac:`19539`)::
 
-<<<<<<< HEAD
-            sage: S.plot(1)  # py2
-            Traceback (most recent call last):
-            ...
-            TypeError: ...plot() takes exactly 1 argument (2 given)
-
-            sage: S.plot(1)  # py3
-=======
             sage: S.plot(1)
->>>>>>> 52915b66
             Traceback (most recent call last):
             ...
             TypeError: ...plot() takes 1 positional argument but 2 were given
