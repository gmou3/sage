--- conflicted
+++ resolved
@@ -94,15 +94,6 @@
     - ``check`` -- (default: ``True``) whether to coerce the elements of x
       into the universe
 
-<<<<<<< HEAD
-    - ``immutable`` -- (default: True) whether or not this sequence is
-      immutable
-
-    - ``cr`` -- (default: False) if True, then print a carriage return
-      after each comma when printing this sequence.
-
-    - ``cr_str`` -- (default: False) if True, then print a carriage return
-=======
     - ``immutable`` -- (default: ``True``) whether or not this sequence is
       immutable
 
@@ -110,7 +101,6 @@
       after each comma when printing this sequence.
 
     - ``cr_str`` -- (default: ``False``) if True, then print a carriage return
->>>>>>> 038f6f1f
       after each comma when calling ``str()`` on this sequence.
 
     - ``use_sage_types`` -- (default: ``False``) if True, coerce the
@@ -296,17 +286,10 @@
     - ``check`` -- (default: ``True``) whether to coerce the elements of x
       into the universe
 
-<<<<<<< HEAD
-    - ``immutable`` -- (default: True) whether or not this sequence is
-      immutable
-
-    - ``cr`` -- (default: False) if True, then print a carriage return
-=======
     - ``immutable`` -- (default: ``True``) whether or not this sequence is
       immutable
 
     - ``cr`` -- (default: ``False``) if True, then print a carriage return
->>>>>>> 038f6f1f
       after each comma when printing this sequence.
 
     - ``use_sage_types`` -- (default: ``False``) if True, coerce the
