--- conflicted
+++ resolved
@@ -56,13 +56,8 @@
 
     INPUT:
 
-<<<<<<< HEAD
-    - ``version`` -- integer, expected to be 0
-    - ``data`` -- a tuple ``(E, R, name, BB)`` in which ``E`` is the groundset
-=======
     - ``version`` -- integer; expected to be 0
     - ``data`` -- tuple ``(E, R, name, BB)`` in which ``E`` is the groundset
->>>>>>> 0f347739
       of the matroid, ``R`` is the rank, ``name`` is a custom name, and ``BB``
       is the bitpacked list of bases, as pickled by Sage's ``bitset_pickle``.
 
@@ -107,13 +102,8 @@
 
     INPUT:
 
-<<<<<<< HEAD
-    - ``version`` -- integer, expected to be 0
-    - ``data`` -- a tuple ``(E, C, name)`` in which ``E`` is the groundset
-=======
     - ``version`` -- integer; expected to be 0
     - ``data`` -- tuple ``(E, C, name)`` in which ``E`` is the groundset
->>>>>>> 0f347739
       of the matroid, ``C`` is the list of circuits , and ``name`` is a custom
       name
 
@@ -153,17 +143,10 @@
 
     INPUT:
 
-<<<<<<< HEAD
-    - ``version`` -- integer, expected to be 0
-    - ``data`` -- a tuple ``(E, CC, name)`` in which ``E`` is the groundset
-      of the matroid, ``CC`` is the dictionary of circuit closures, and
-      ``name`` is a custom name
-=======
     - ``version`` -- integer; expected to be 0
     - ``data`` -- tuple ``(E, CC, name)`` in which ``E`` is the groundset
       of the matroid, ``CC`` is the dictionary of circuit closures, and
-      ``name`` is a custom name.
->>>>>>> 0f347739
+      ``name`` is a custom name
 
     OUTPUT: matroid
 
@@ -201,17 +184,10 @@
 
     INPUT:
 
-<<<<<<< HEAD
-    - ``version`` -- integer, expected to be 0
-    - ``data`` -- a tuple ``(E, F, name)`` in which ``E`` is the groundset of
-      the matroid, ``F`` is the dictionary of flats, and ``name`` is a custom
-      name
-=======
     - ``version`` -- integer; expected to be 0
     - ``data`` -- tuple ``(E, F, name)`` in which ``E`` is the groundset of
       the matroid, ``F`` is the dictionary of flats, and ``name`` is a custom
-      name.
->>>>>>> 0f347739
+      name
 
     OUTPUT: matroid
 
@@ -250,13 +226,8 @@
 
     INPUT:
 
-<<<<<<< HEAD
-    - ``version`` -- integer, expected to be 0
-    - ``data`` -- a tuple ``(M, name)`` in which ``M`` is
-=======
     - ``version`` -- integer; expected to be 0
     - ``data`` -- tuple ``(M, name)`` in which ``M`` is
->>>>>>> 0f347739
       the internal matroid, and ``name`` is a custom name
 
     OUTPUT: matroid
@@ -481,13 +452,8 @@
 
     INPUT:
 
-<<<<<<< HEAD
-    - ``version`` -- integer (currently 0).
-    - ``data`` -- a tuple ``(A, E, reduced, name)`` where ``A`` is the
-=======
     - ``version`` -- integer (currently 0)
     - ``data`` -- tuple ``(A, E, reduced, name)`` where ``A`` is the
->>>>>>> 0f347739
       representation matrix, ``E`` is the groundset of the matroid,
       ``reduced`` is a boolean indicating whether ``A`` is a reduced matrix,
       and ``name`` is a custom name
@@ -531,13 +497,8 @@
 
     INPUT:
 
-<<<<<<< HEAD
-    - ``version`` -- integer (currently 0).
-    - ``data`` -- a tuple ``(A, E, B, name)`` where ``A`` is the
-=======
     - ``version`` -- integer (currently 0)
     - ``data`` -- tuple ``(A, E, B, name)`` where ``A`` is the
->>>>>>> 0f347739
       representation matrix, ``E`` is the groundset of the matroid, ``B`` is
       the currently displayed basis, and ``name`` is a custom name
 
@@ -580,13 +541,8 @@
 
     INPUT:
 
-<<<<<<< HEAD
-    - ``version`` -- integer (currently 0).
-    - ``data`` -- a tuple ``(A, E, B, name)`` where ``A`` is the
-=======
     - ``version`` -- integer (currently 0)
     - ``data`` -- tuple ``(A, E, B, name)`` where ``A`` is the
->>>>>>> 0f347739
       representation matrix, ``E`` is the groundset of the matroid, ``B`` is
       the currently displayed basis, and ``name`` is a custom name
 
@@ -630,13 +586,8 @@
 
     INPUT:
 
-<<<<<<< HEAD
-    - ``version`` -- integer (currently 0).
-    - ``data`` -- a tuple ``(A, E, B, name)`` where ``A`` is the
-=======
     - ``version`` -- integer (currently 0)
     - ``data`` -- tuple ``(A, E, B, name)`` where ``A`` is the
->>>>>>> 0f347739
       representation matrix, ``E`` is the groundset of the matroid, ``B`` is
       the currently displayed basis, and ``name`` is a custom name
 
@@ -685,13 +636,8 @@
 
     INPUT:
 
-<<<<<<< HEAD
-    - ``version`` -- integer (currently 0).
-    - ``data`` -- a tuple ``(A, E, reduced, name)`` where ``A`` is the
-=======
     - ``version`` -- integer (currently 0)
     - ``data`` -- tuple ``(A, E, reduced, name)`` where ``A`` is the
->>>>>>> 0f347739
       representation matrix, ``E`` is the groundset of the matroid,
       ``reduced`` is a boolean indicating whether ``A`` is a reduced matrix,
       and ``name`` is a custom name
@@ -738,13 +684,8 @@
 
     INPUT:
 
-<<<<<<< HEAD
-    - ``version`` -- integer, currently `0`.
-    - ``data`` -- a tuple ``(M, C, D, name)``, where ``M`` is the original
-=======
     - ``version`` -- integer; currently `0`
     - ``data`` -- tuple ``(M, C, D, name)``, where ``M`` is the original
->>>>>>> 0f347739
       matroid of which the output is a minor, ``C`` is the set of
       contractions, ``D`` is the set of deletions, and ``name`` is a custom
       name
@@ -784,15 +725,8 @@
 
     INPUT:
 
-<<<<<<< HEAD
-    - ``version`` -- integer (currently 0).
-    - ``data`` -- a tuple consisting of a SageMath graph and a name
-
-    OUTPUT:
-=======
     - ``version`` -- integer (currently 0)
     - ``data`` -- tuple consisting of a SageMath graph and a name
->>>>>>> 0f347739
 
     OUTPUT: :class:`GraphicMatroid`
 
