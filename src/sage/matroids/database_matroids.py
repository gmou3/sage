r"""
<<<<<<< HEAD
Matroids in the database
=======
Database of matroids
>>>>>>> b10acf05

This module contains the implementation and documentation for all matroids in
the database, accessible through :mod:`matroids. <sage.matroids.>` and
:mod:`matroids.catalog. <sage.matroids.catalog>` (type those lines followed by
:kbd:`Tab` for a list).

AUTHORS:

- Michael Welsh, Stefan van Zwam (2013-04-01): initial version
- Giorgos Mousa, Andreas Triantafyllos (2023-12-08): more matroids

REFERENCES:

For more information on the matroids that belong to Oxley's matroid collection,
as well as for most parametrized matroids, see [Oxl2011]_.

For more information on the matroids that belong to Brettell's matroid
collection, see the associated publications, [Bre2023]_ and [BP2023]_.

.. NOTE::

    The grouping of the matroids into collections can be viewed in the
    :mod:`catalog of matroids <sage.matroids.matroids_catalog>`.
"""

# ****************************************************************************
#       Copyright (C) 2013 Michael Welsh <michael@welsh.co.nz>
#       Copyright (C) 2013 Stefan van Zwam <stefanvanzwam@gmail.com>
#       Copyright (C) 2023 Giorgos Mousa <gmousa@proton.me>
#
#  Distributed under the terms of the GNU General Public License (GPL)
#  as published by the Free Software Foundation; either version 2 of
#  the License, or (at your option) any later version.
#                  https://www.gnu.org/licenses/
# ****************************************************************************

from sage.matrix.constructor import Matrix
from sage.matroids.constructor import Matroid
from sage.matroids.linear_matroid import (
    RegularMatroid,
    BinaryMatroid,
    TernaryMatroid,
    QuaternaryMatroid
)
from sage.matroids.database_collections import rename_and_relabel
from sage.rings.integer_ring import ZZ
from sage.rings.finite_rings.finite_field_constructor import GF
from sage.schemes.projective.projective_space import ProjectiveSpace


# **************************** #
#  Oxley's matroid collection  #
#                              #
# **************************** #


# The order is the same as in Oxley.


def U24(groundset='abcd'):
    r"""
    The uniform matroid of rank `2` on `4` elements.

    The `4`-point line; isomorphic to `\mathcal{W}^2` , the rank-`2` whirl.
    The unique excluded minor for the class of binary matroids.

    EXAMPLES::

        sage: M = matroids.catalog.U24(); M
        U(2, 4): Matroid of rank 2 on 4 elements with circuit-closures
        {2: {{'a', 'b', 'c', 'd'}}}
        sage: N = matroids.Uniform(2, 4)
        sage: M.is_isomorphic(N)
        True
        sage: M.automorphism_group().structure_description()
        'S4'

    `U_{2,4}` is isomorphic to `\mathcal{W}^2`::

        sage: W2 = matroids.Whirl(2)
        sage: W2.is_isomorphic(M)
        True

    identically self-dual::

        sage: M.equals(M.dual())
        True

    and `3`-connected::

        sage: M.is_3connected()
        True

    REFERENCES:

    [Oxl2011]_, p. 639.

    TESTS::

        sage: M = matroids.catalog.U24(range(4))
        sage: sorted(M.groundset())
        [0, 1, 2, 3]
        sage: M.is_isomorphic(matroids.catalog.U24())
        True
    """
    M = Uniform(2, 4)
    M = rename_and_relabel(M, "U(2, 4)", groundset)
    return M


def U25(groundset='abcde'):
    """
    The uniform matroid of rank `2` on `5` elements.

    `U_{2,5}` is the `5`-point line. Dual to `U_{3,5}`.

    EXAMPLES::

        sage: U25 = matroids.catalog.U25(); U25
        U(2, 5): Matroid of rank 2 on 5 elements with circuit-closures
        {2: {{'a', 'b', 'c', 'd', 'e'}}}
        sage: U35 = matroids.catalog.U35()
        sage: U25.is_isomorphic(U35.dual())
        True

    REFERENCES:

    [Oxl2011]_, p. 640.

    TESTS::

        sage: M = matroids.catalog.U25(range(5))
        sage: sorted(M.groundset())
        [0, 1, 2, 3, 4]
    """
    M = Uniform(2, 5)
    M = rename_and_relabel(M, "U(2, 5)", groundset)
    return M


def U35(groundset='abcde'):
    """
    The uniform matroid of rank `3` on `5` elements.

    `U_{3,5}` is five points freely placed in the plane. Dual to `U_{2,5}`.

    EXAMPLES::

        sage: U35 = matroids.catalog.U35(); U35
        U(3, 5): Matroid of rank 3 on 5 elements with circuit-closures
        {3: {{'a', 'b', 'c', 'd', 'e'}}}
        sage: U25 = matroids.catalog.U25()
        sage: U35.is_isomorphic(U25.dual())
        True

    REFERENCES:

    [Oxl2011]_, p. 640.

    TESTS::

        sage: M = matroids.catalog.U35(range(5))
        sage: sorted(M.groundset())
        [0, 1, 2, 3, 4]
    """
    M = Uniform(3, 5)
    M = rename_and_relabel(M, "U(3, 5)", groundset)
    return M


def K4(groundset='abcdef'):
    r"""
    The graphic matroid of the complete graph `K_4`.

    EXAMPLES::

        sage: M = matroids.catalog.K4(); M
        M(K4): Graphic matroid of rank 3 on 6 elements

    `M(K_4)` is isomorphic to `M(\mathcal{W}_3)`, the rank-`3` wheel::

        sage: W3 = matroids.Wheel(3)
        sage: M.is_isomorphic(W3)
        True

    and to the tipless binary `3`-spike::

        sage: Z = matroids.Z(3, False)
        sage: M.is_isomorphic(Z)
        True

    It has a transitive automorphism group::

        sage: M.automorphism_group().is_transitive()
        True

    REFERENCES:

    [Oxl2011]_, p. 640.

    TESTS::

        sage: M = matroids.catalog.K4(range(6))
        sage: sorted(M.groundset())
        [0, 1, 2, 3, 4, 5]
    """
    M = CompleteGraphic(4)
    M = rename_and_relabel(M, "M(K4)", groundset)
    return M


def Whirl3(groundset='abcdef'):
    r"""
    The rank-`3` whirl.

    The unique relaxation of `M(K_4)`. Self-dual but not identically self-dual.

    EXAMPLES::

        sage: W = matroids.catalog.Whirl3(); W
        Whirl(3): Ternary matroid of rank 3 on 6 elements, type 0-
        sage: W.equals(W.dual())
        False
        sage: W.is_isomorphic(W.dual())
        True
        sage: W.automorphism_group().is_transitive()
        False

    For all elements `e`, neither `\mathcal{W}_3 \setminus \{e\}` nor
    `\mathcal{W}_3 / \{e\}` is `3`-connected::

        sage: import random
        sage: e = random.choice(list(W.groundset()))
        sage: W.delete(e).is_3connected()
        False
        sage: W.contract(e).is_3connected()
        False

    REFERENCES:

    [Oxl2011]_, p. 641.

    TESTS::

        sage: W = matroids.catalog.Whirl3(range(6))
        sage: sorted(W.groundset())
        [0, 1, 2, 3, 4, 5]
    """
    M = Whirl(3)
    M = rename_and_relabel(M, "Whirl(3)", groundset)
    return M


def Q6(groundset='abcdef'):
    """
    Return the matroid `Q_6`, represented over `GF(4)`.

    The matroid `Q_6` is a `6`-element matroid of rank-`3`.
    It is representable over a field if and only if that field has at least
    four elements. It is the unique relaxation of the rank-`3` whirl.

    EXAMPLES::

        sage: from sage.matroids.advanced import setprint
        sage: M = matroids.catalog.Q6(); M
        Q6: Quaternary matroid of rank 3 on 6 elements
        sage: setprint(M.hyperplanes())
        [{'a', 'b', 'd'}, {'a', 'c'}, {'a', 'e'}, {'a', 'f'}, {'b', 'c', 'e'},
         {'b', 'f'}, {'c', 'd'}, {'c', 'f'}, {'d', 'e'}, {'d', 'f'},
         {'e', 'f'}]
        sage: M.nonspanning_circuits() == M.noncospanning_cocircuits()
        False
        sage: M.automorphism_group().is_transitive()
        False

    REFERENCES:

    [Oxl2011]_, p. 641.
    """
    F = GF(4, 'x')
    x = F.gens()[0]
    A = Matrix(F, [[1, 0, 0, 1, 0, 1], [0, 1, 0, 1, 1, x], [0, 0, 1, 0, 1, 1]])
    M = QuaternaryMatroid(A, groundset)
    M = rename_and_relabel(M, "Q6")
    return M


def P6(groundset=None):
    """
    Return the matroid `P_6`, represented as circuit closures.

    The matroid `P_6` is a `6`-element matroid of rank-`3`. It is
    representable over a field if and only if that field has at least five
    elements. It is the unique relaxation of `Q_6`. It is an excluded minor
    for the class of quaternary matroids.

    EXAMPLES::

        sage: M = matroids.catalog.P6(); M
        P6: Matroid of rank 3 on 6 elements with circuit-closures
        {2: {{'a', 'b', 'c'}}, 3: {{'a', 'b', 'c', 'd', 'e', 'f'}}}
        sage: len(set(M.nonspanning_circuits()).difference(M.nonbases())) == 0
        True
        sage: Matroid(matrix=random_matrix(GF(4, 'a'), ncols=5,
        ....:                                          nrows=5)).has_minor(M)
        False
        sage: M.is_valid()
        True
        sage: M.automorphism_group().is_transitive()
        False

    REFERENCES:

    [Oxl2011]_, p. 641-2.
    """
    CC = {2: ['abc'], 3: ['abcdef']}
    M = Matroid(groundset='abcdef', circuit_closures=CC)
    M = rename_and_relabel(M, "P6", groundset)
    return M


def U36(groundset='abcdef'):
    """
    The uniform matroid of rank `3` on `6` elements.

    Six points freely placed in the plane; the tipless free `3`-spike.
    Identically self-dual.

    EXAMPLES::

        sage: U36 = matroids.catalog.U36(); U36
        U(3, 6): Matroid of rank 3 on 6 elements with circuit-closures
        {3: {{'a', 'b', 'c', 'd', 'e', 'f'}}}
        sage: Z = matroids.Spike(3, False)
        sage: U36.is_isomorphic(Z)
        True
        sage: U36.equals(U36.dual())
        True
        sage: U36.automorphism_group().structure_description()
        'S6'

    REFERENCES:

    [Oxl2011]_, p. 642.

    TESTS::

        sage: M = matroids.catalog.U36(range(6))
        sage: sorted(M.groundset())
        [0, 1, 2, 3, 4, 5]
        sage: M.is_isomorphic(matroids.catalog.U36())
        True
    """
    M = Uniform(3, 6)
    M = rename_and_relabel(M, "U(3, 6)", groundset)
    return M


def R6(groundset='abcdef'):
    """
    Return the matroid `R_6`, represented over `GF(3)`.

    The matroid `R_6` is a `6`-element matroid of rank-`3`. It is
    representable over a field if and only if that field has at least three
    elements. It is isomorphic to the `2`-sum of two copies of `U_{2, 4}`.

    EXAMPLES::

        sage: M = matroids.catalog.R6(); M
        R6: Ternary matroid of rank 3 on 6 elements, type 2+
        sage: M.equals(M.dual())
        True
        sage: M.is_connected()
        True
        sage: M.is_3connected()
        False
        sage: M.automorphism_group().is_transitive()
        True

    REFERENCES:

    [Oxl2011]_, p. 642.
    """
    A = Matrix(
        GF(3), [[1, 0, 0, 1, 1, 1], [0, 1, 0, 1, 2, 1], [0, 0, 1, 1, 0, 2]]
    )
    M = TernaryMatroid(A, groundset)
    M = rename_and_relabel(M, "R6")
    return M


def Fano(groundset='abcdefg'):
    r"""
    Return the Fano matroid, represented over `GF(2)`.

    The Fano matroid, or Fano plane, or `F_7`, is a `7`-element matroid of
    rank-`3`. It is representable over a field if and only if that field has
    characteristic two.

    EXAMPLES::

        sage: from sage.matroids.advanced import setprint
        sage: M = matroids.catalog.Fano(); M
        Fano: Binary matroid of rank 3 on 7 elements, type (3, 0)
        sage: M.automorphism_group().is_transitive()
        True
        sage: M.automorphism_group().structure_description()
        'PSL(3,2)'

    Every single-element deletion of `F_7` is isomorphic to `M(K_4)`::

        sage: setprint(sorted(M.nonspanning_circuits()))
        [{'a', 'b', 'f'}, {'a', 'c', 'e'}, {'a', 'd', 'g'}, {'b', 'c', 'd'},
         {'b', 'e', 'g'}, {'c', 'f', 'g'}, {'d', 'e', 'f'}]
        sage: M.delete(M.groundset_list()[randrange(0,
        ....:                  7)]).is_isomorphic(matroids.CompleteGraphic(4))
        True

    It is also the projective plane of order two, i.e. `PG(2, 2)`::

        sage: M.is_isomorphic(matroids.PG(2, 2))
        True

    `F_7` is isomorphic to the unique binary `3`-spike::

        sage: M.is_isomorphic(matroids.Z(3))
        True

    REFERENCES:

    [Oxl2011]_, p. 643.
    """
    A = Matrix(
        GF(2),
        [[1, 0, 0, 0, 1, 1, 1], [0, 1, 0, 1, 0, 1, 1], [0, 0, 1, 1, 1, 0, 1]]
    )
    M = BinaryMatroid(A, groundset)
    M = rename_and_relabel(M, "Fano")
    return M


def FanoDual(groundset='abcdefg'):
    """
    Return the dual of the Fano matroid.

    `F_7^*` is a `7`-element matroid of rank-`3`.

    EXAMPLES::

        sage: F7 = matroids.catalog.Fano()
        sage: F7D = matroids.catalog.FanoDual(); F7D
        F7*: Binary matroid of rank 4 on 7 elements, type (3, 7)
        sage: F7.is_isomorphic(F7D.dual())
        True
        sage: F7D.automorphism_group().is_transitive()
        True
        sage: F7D.automorphism_group().structure_description()
        'PSL(3,2)'

    Every single-element deletion of `F_7^*` is isomorphic to `M(K_{2, 3})`::

        sage: K2_3 = Matroid(graphs.CompleteBipartiteGraph(2, 3))
        sage: import random
        sage: e = random.choice(list(F7D.groundset()))
        sage: F7D.delete(e).is_isomorphic(K2_3)
        True

    REFERENCES:

    [Oxl2011]_, p. 643.

    TESTS::

        sage: F7D = matroids.catalog.FanoDual(range(7))
        sage: sorted(F7D.groundset())
        [0, 1, 2, 3, 4, 5, 6]
    """
    M = Fano().dual()
    M = rename_and_relabel(M, "F7*", groundset)
    return M


def NonFano(groundset='abcdefg'):
    """
    Return the non-Fano matroid, represented over `GF(3)`.

    The non-Fano matroid, or `F_7^-`, is a `7`-element matroid of rank-`3`. It
    is representable over a field if and only if that field has characteristic
    other than two. It is the unique relaxation of `F_7`.

    EXAMPLES::

        sage: from sage.matroids.advanced import setprint
        sage: M = matroids.catalog.NonFano(); M
        NonFano: Ternary matroid of rank 3 on 7 elements, type 0-
        sage: setprint(M.nonbases())
        [{'a', 'b', 'f'}, {'a', 'c', 'e'}, {'a', 'd', 'g'}, {'b', 'c', 'd'},
         {'b', 'e', 'g'}, {'c', 'f', 'g'}]
        sage: M.delete('f').is_isomorphic(matroids.CompleteGraphic(4))
        True
        sage: M.delete('g').is_isomorphic(matroids.CompleteGraphic(4))
        False

    REFERENCES:

    [Oxl2011]_, p. 643-4.
    """
    A = Matrix(
        GF(3),
        [[1, 0, 0, 0, 1, 1, 1], [0, 1, 0, 1, 0, 1, 1], [0, 0, 1, 1, 1, 0, 1]]
    )
    M = TernaryMatroid(A, groundset)
    M = rename_and_relabel(M, "NonFano")
    return M


def NonFanoDual(groundset='abcdefg'):
    r"""
    Return the dual of the non-Fano matroid.

    `(F_7^-)^*` is a `7`-element matroid of rank-`3`. Every single-element
    contraction of `(F_7 )^*` is isomorphic to `M(K_4)` or `\mathcal{W}^3`.

    EXAMPLES::

        sage: M = matroids.catalog.NonFanoDual(); M
        NonFano*: Ternary matroid of rank 4 on 7 elements, type 0-
        sage: sorted(M.groundset())
        ['a', 'b', 'c', 'd', 'e', 'f', 'g']

    Every single-element contraction of `(F_7^-)^*` is isomorphic to `M(K_4)`
    or `\mathcal{W}^3`::

        sage: import random
        sage: e = random.choice(list(M.groundset()))
        sage: N = M.contract(e)
        sage: K4 = matroids.catalog.K4()
        sage: W3 = matroids.catalog.Whirl3()
        sage: N.is_isomorphic(K4) or N.is_isomorphic(W3)
        True

    REFERENCES:

    [Oxl2011]_, p. 643-4.

    TESTS::

        sage: M = matroids.catalog.NonFanoDual(range(7))
        sage: sorted(M.groundset())
        [0, 1, 2, 3, 4, 5, 6]
        sage: M.is_isomorphic(matroids.catalog.NonFanoDual())
        True
    """
    M = NonFano().dual()
    M = rename_and_relabel(M, "NonFano*", groundset)
    return M


def O7(groundset='abcdefg'):
    """
    Return the matroid `O_7`, represented over `GF(3)`.

    The matroid `O_7` is a `7`-element matroid of rank-`3`. It is representable
    over a field if and only if that field has at least three elements. It is
    obtained by freely adding a point to any line of `M(K_4)`.

    EXAMPLES::

        sage: M = matroids.catalog.O7(); M
        O7: Ternary matroid of rank 3 on 7 elements, type 0+
        sage: M.delete('e').is_isomorphic(matroids.CompleteGraphic(4))
        True
        sage: M.tutte_polynomial()
        y^4 + x^3 + x*y^2 + 3*y^3 + 4*x^2 + 5*x*y + 5*y^2 + 4*x + 4*y

    REFERENCES:

    [Oxl2011]_, p. 644.
    """
    A = Matrix(
        GF(3),
        [[1, 0, 0, 1, 1, 1, 1], [0, 1, 0, 0, 1, 2, 2], [0, 0, 1, 1, 0, 1, 0]]
    )
    M = TernaryMatroid(A, groundset)
    M = rename_and_relabel(M, "O7")
    return M


def P7(groundset='abcdefg'):
    """
    Return the matroid `P_7`, represented over `GF(3)`.

    The matroid `P_7` is a `7`-element matroid of rank-`3`. It is
    representable over a field if and only if that field has at least three
    elements. It is one of two ternary `3`-spikes, with the other being
    `F_7^-`.

    EXAMPLES::

        sage: M = matroids.catalog.P7(); M
        P7: Ternary matroid of rank 3 on 7 elements, type 1+
        sage: M.f_vector()
        [1, 7, 11, 1]
        sage: M.has_minor(matroids.CompleteGraphic(4))
        False
        sage: M.is_valid()
        True

    REFERENCES:

    [Oxl2011]_, p. 644-5.
    """
    A = Matrix(
        GF(3),
        [[1, 0, 0, 2, 1, 1, 0], [0, 1, 0, 1, 1, 0, 1], [0, 0, 1, 1, 0, 1, 1]]
    )
    M = TernaryMatroid(A, groundset)
    M = rename_and_relabel(M, "P7")
    return M


def AG32(groundset='abcdefgh'):
    """
    Return the matroid `AG(3, 2)`.

    The binary affine cube.

    EXAMPLES::

        sage: M = matroids.catalog.AG32(); M
        AG(3, 2): Binary matroid of rank 4 on 8 elements, type (4, 0)
        sage: M.is_valid() and M.is_3connected()
        True

    `AG(3, 2)` is isomorphic to the unique tipless binary `4`-spike::

        sage: M.is_isomorphic(matroids.Z(4, False))
        True

    and it is identically self-dual::

        sage: M.equals(M.dual())
        True

    Every single-element deletion is isomorphic to `F_7^*` and every
    single-element contraction is isomorphic to `F_7`::

        sage: F7 = matroids.catalog.Fano()
        sage: F7D = matroids.catalog.FanoDual()
        sage: import random
        sage: e = random.choice(list(M.groundset()))
        sage: M.delete(e).is_isomorphic(F7D)
        True
        sage: M.contract(e).is_isomorphic(F7)
        True

    REFERENCES:

    [Oxl2011]_, p. 645.
    """
    M = AG(3, 2)
    M = rename_and_relabel(M, "AG(3, 2)", groundset)
    return M


def AG32prime(groundset=None):
    """
    Return the matroid `AG(3, 2)'`, represented as circuit closures.

    The matroid `AG(3, 2)'` is an `8`-element matroid of rank-`4`. It is a
    smallest non-representable matroid. It is the unique relaxation of
    `AG(3, 2)`.

    EXAMPLES::

        sage: from sage.matroids.advanced import setprint
        sage: M = matroids.catalog.AG32prime(); M
        AG(3, 2)': Matroid of rank 4 on 8 elements with circuit-closures
        {3: {{'a', 'b', 'c', 'h'}, {'a', 'b', 'd', 'e'}, {'a', 'b', 'f', 'g'},
             {'a', 'c', 'd', 'f'}, {'a', 'c', 'e', 'g'}, {'a', 'd', 'g', 'h'},
             {'a', 'e', 'f', 'h'}, {'b', 'c', 'd', 'g'}, {'b', 'c', 'e', 'f'},
             {'b', 'e', 'g', 'h'}, {'c', 'd', 'e', 'h'}, {'c', 'f', 'g', 'h'},
             {'d', 'e', 'f', 'g'}},
         4: {{'a', 'b', 'c', 'd', 'e', 'f', 'g', 'h'}}}
        sage: setprint(M.noncospanning_cocircuits())
        [{'a', 'b', 'c', 'h'}, {'a', 'b', 'd', 'e'}, {'a', 'b', 'f', 'g'},
         {'a', 'c', 'd', 'f'}, {'a', 'd', 'g', 'h'}, {'a', 'e', 'f', 'h'},
         {'b', 'c', 'd', 'g'}, {'b', 'c', 'e', 'f'}, {'b', 'd', 'f', 'h'},
         {'b', 'e', 'g', 'h'}, {'c', 'd', 'e', 'h'}, {'c', 'f', 'g', 'h'},
         {'d', 'e', 'f', 'g'}]
        sage: M.is_valid()
        True
        sage: M.automorphism_group().is_transitive()
        False

    Self-dual but not identically self-dual::

        sage: M.is_isomorphic(M.dual()) and not M.equals(M.dual())
        True

    Every single-element deletion is isomorphic to `F_7^*` or `(F_7^-)^*` and
    every single-element contraction is isomorphic to `F_7` or `F_7^-`::

        sage: F7 = matroids.catalog.Fano()
        sage: F7D = matroids.catalog.FanoDual()
        sage: F7m = matroids.catalog.NonFano()
        sage: F7mD = matroids.catalog.NonFanoDual()
        sage: import random
        sage: e = random.choice(list(M.groundset()))
        sage: M.delete(e).is_isomorphic(F7D) or M.delete(e).is_isomorphic(F7mD)
        True
        sage: Me = M.contract(e)
        sage: Me.is_isomorphic(F7) or Me.is_isomorphic(F7m)
        True

    REFERENCES:

    [Oxl2011]_, p. 646.
    """
    CC = {
        3: [
            'abfg', 'bcdg', 'defg', 'cdeh', 'aefh', 'abch', 'abed',
            'cfgh', 'bcef', 'adgh', 'acdf', 'begh', 'aceg',
        ],
        4: ['abcdefgh'],
    }
    M = Matroid(groundset='abcdefgh', circuit_closures=CC)
    M = rename_and_relabel(M, "AG(3, 2)'", groundset)
    return M


def R8(groundset='abcdefgh'):
    """
    Return the matroid `R_8`, represented over `GF(3)`.

    The matroid `R_8` is an `8`-element matroid of rank-`4`. It is
    representable over a field if and only if the characteristic of that field
    is not two. It is the real affine cube.

    EXAMPLES::

        sage: M = matroids.catalog.R8(); M
        R8: Ternary matroid of rank 4 on 8 elements, type 0+
        sage: M.contract(M.groundset_list()[randrange(0,
        ....:            8)]).is_isomorphic(matroids.catalog.NonFano())
        True
        sage: M.equals(M.dual())
        True
        sage: M.has_minor(matroids.catalog.Fano())
        False
        sage: M.automorphism_group().is_transitive()
        True

    Every single-element deletion is isomorphic to (F_7^-)^* and every
    single-element contraction is isomorphic to F_7^-::

        sage: F7m = matroids.catalog.NonFano()
        sage: F7mD = matroids.catalog.NonFanoDual()
        sage: import random
        sage: e = random.choice(list(M.groundset()))
        sage: M.delete(e).is_isomorphic(F7mD)
        True
        sage: M.contract(e).is_isomorphic(F7m)
        True

    REFERENCES:

    [Oxl2011]_, p. 646.
    """
    A = Matrix(
        GF(3),
        [
            [1, 0, 0, 0, 2, 1, 1, 1],
            [0, 1, 0, 0, 1, 2, 1, 1],
            [0, 0, 1, 0, 1, 1, 2, 1],
            [0, 0, 0, 1, 1, 1, 1, 2],
        ],
    )
    M = TernaryMatroid(A, groundset)
    M = rename_and_relabel(M, "R8")
    return M


def F8(groundset=None):
    """
    Return the matroid `F_8`, represented as circuit closures.

    The matroid `F_8` is an `8`-element matroid of rank-`4`. It is a smallest
    non-representable matroid.

    EXAMPLES::

        sage: from sage.matroids.advanced import *
        sage: M = matroids.catalog.F8(); M
        F8: Matroid of rank 4 on 8 elements with circuit-closures
        {3: {{'a', 'b', 'c', 'h'}, {'a', 'b', 'd', 'e'}, {'a', 'b', 'f', 'g'},
             {'a', 'c', 'd', 'f'}, {'a', 'c', 'e', 'g'}, {'a', 'd', 'g', 'h'},
             {'a', 'e', 'f', 'h'}, {'b', 'c', 'd', 'g'}, {'b', 'c', 'e', 'f'},
             {'c', 'd', 'e', 'h'}, {'c', 'f', 'g', 'h'}, {'d', 'e', 'f', 'g'}},
         4: {{'a', 'b', 'c', 'd', 'e', 'f', 'g', 'h'}}}
        sage: D = get_nonisomorphic_matroids([M.contract(i)
        ....:                                         for i in M.groundset()])
        sage: len(D)
        3
        sage: [N.is_isomorphic(matroids.catalog.Fano()) for N in D]
        [...True...]
        sage: [N.is_isomorphic(matroids.catalog.NonFano()) for N in D]
        [...True...]
        sage: M.is_valid() and M.is_paving()
        True
        sage: M.is_isomorphic(M.dual()) and not M.equals(M.dual())
        True
        sage: M.automorphism_group().is_transitive()
        False

    REFERENCES:

    [Oxl2011]_, p. 647.
    """
    CC = {
        3: [
            'abfg', 'bcdg', 'defg', 'cdeh',
            'aefh', 'abch', 'abed', 'cfgh',
            'bcef', 'adgh', 'acdf', 'aceg',
        ],
        4: ['abcdefgh'],
    }
    M = Matroid(groundset='abcdefgh', circuit_closures=CC)
    M = rename_and_relabel(M, "F8", groundset)
    return M


def Q8(groundset=None):
    """
    Return the matroid `Q_8`, represented as circuit closures.

    The matroid `Q_8` is an `8`-element matroid of rank-`4`. It is a smallest
    non-representable matroid.

    EXAMPLES::

        sage: from sage.matroids.advanced import setprint
        sage: M = matroids.catalog.Q8(); M
        Q8: Matroid of rank 4 on 8 elements with circuit-closures
        {3: {{'a', 'b', 'c', 'h'}, {'a', 'b', 'd', 'e'}, {'a', 'b', 'f', 'g'},
             {'a', 'c', 'd', 'f'}, {'a', 'd', 'g', 'h'}, {'a', 'e', 'f', 'h'},
             {'b', 'c', 'd', 'g'}, {'b', 'c', 'e', 'f'}, {'c', 'd', 'e', 'h'},
             {'c', 'f', 'g', 'h'}, {'d', 'e', 'f', 'g'}},
         4: {{'a', 'b', 'c', 'd', 'e', 'f', 'g', 'h'}}}
        sage: setprint(M.flats(3))
        [{'a', 'b', 'c', 'h'}, {'a', 'b', 'd', 'e'}, {'a', 'b', 'f', 'g'},
         {'a', 'c', 'd', 'f'}, {'a', 'c', 'e'}, {'a', 'c', 'g'},
         {'a', 'd', 'g', 'h'}, {'a', 'e', 'f', 'h'}, {'a', 'e', 'g'},
         {'b', 'c', 'd', 'g'}, {'b', 'c', 'e', 'f'}, {'b', 'd', 'f'},
         {'b', 'd', 'h'}, {'b', 'e', 'g'}, {'b', 'e', 'h'}, {'b', 'f', 'h'},
         {'b', 'g', 'h'}, {'c', 'd', 'e', 'h'}, {'c', 'e', 'g'},
         {'c', 'f', 'g', 'h'}, {'d', 'e', 'f', 'g'}, {'d', 'f', 'h'},
         {'e', 'g', 'h'}]
        sage: M.is_valid()
        True
        sage: M.is_isomorphic(M.dual()) and not M.equals(M.dual())
        True
        sage: M.automorphism_group().is_transitive()
        False

    REFERENCES:

    [Oxl2011]_, p. 647.
    """
    CC = {
        3: [
            'abfg', 'bcdg', 'defg', 'cdeh', 'aefh', 'abch',
            'abed', 'cfgh', 'bcef', 'adgh', 'acdf',
        ],
        4: ['abcdefgh'],
    }
    M = Matroid(groundset='abcdefgh', circuit_closures=CC)
    M = rename_and_relabel(M, "Q8", groundset)
    return M


def L8(groundset=None):
    """
    Return the matroid `L_8`, represented as circuit closures.

    The matroid `L_8` is an `8`-element matroid of rank-`4`. It is
    representable over all fields with at least five elements. It is a cube,
    yet it is not a tipless spike.

    EXAMPLES::

        sage: from sage.matroids.advanced import setprint
        sage: M = matroids.catalog.L8(); M
        L8: Matroid of rank 4 on 8 elements with circuit-closures
        {3: {{'a', 'b', 'c', 'h'}, {'a', 'b', 'f', 'g'}, {'a', 'c', 'e', 'g'},
             {'a', 'e', 'f', 'h'}, {'b', 'c', 'd', 'g'}, {'b', 'd', 'f', 'h'},
             {'c', 'd', 'e', 'h'}, {'d', 'e', 'f', 'g'}},
         4: {{'a', 'b', 'c', 'd', 'e', 'f', 'g', 'h'}}}
        sage: M.equals(M.dual())
        True
        sage: M.is_valid()
        True
        sage: M.automorphism_group().is_transitive()
        True

    Every single-element contraction is isomorphic to the free extension of
    `M(K_4)`::

        sage: K4 = matroids.catalog.K4()
        sage: Bext = list(K4.bases())+[list(I)+['i'] for I in
        ....:                          K4.independent_r_sets(2)]
        sage: K4ext = Matroid(bases=Bext)
        sage: import random
        sage: e = random.choice(list(M.groundset()))
        sage: M.contract(e).is_isomorphic(K4ext)
        True

    REFERENCES:

    [Oxl2011]_, p. 648.
    """
    CC = {3: ['abfg', 'bcdg', 'defg', 'cdeh', 'aefh', 'abch', 'aceg', 'bdfh'],
          4: ['abcdefgh']}
    M = Matroid(groundset='abcdefgh', circuit_closures=CC)
    M = rename_and_relabel(M, "L8", groundset)
    return M


def S8(groundset='abcdefgh'):
    """
    Return the matroid `S_8`, represented over `GF(2)`.

    The matroid `S_8` is an `8`-element matroid of rank-`4`. It is
    representable over a field if and only if that field has characteristic
    two. It is the unique deletion of a non-tip element from the binary
    `4`-spike.

    EXAMPLES::

        sage: from sage.matroids.advanced import *
        sage: M = matroids.catalog.S8(); M
        S8: Binary matroid of rank 4 on 8 elements, type (2, 0)
        sage: M.contract('d').is_isomorphic(matroids.catalog.Fano())
        True
        sage: M.delete('d').is_isomorphic(matroids.catalog.FanoDual())
        False
        sage: M.delete('h').is_isomorphic(matroids.catalog.FanoDual())
        True
        sage: M.is_graphic()
        False
        sage: D = get_nonisomorphic_matroids(
        ....:       list(matroids.catalog.Fano().linear_coextensions(
        ....:                                                 cosimple=True)))
        sage: len(D)
        2
        sage: [N.is_isomorphic(M) for N in D]
        [...True...]
        sage: M.is_isomorphic(M.dual()) and not M.equals(M.dual())
        True
        sage: M.automorphism_group().is_transitive()
        False

    REFERENCES:

    [Oxl2011]_, p. 648.
    """
    A = Matrix(
        GF(2),
        [
            [1, 0, 0, 0, 0, 1, 1, 1],
            [0, 1, 0, 0, 1, 0, 1, 1],
            [0, 0, 1, 0, 1, 1, 0, 1],
            [0, 0, 0, 1, 1, 1, 1, 1],
        ],
    )
    M = BinaryMatroid(A, groundset)
    M = rename_and_relabel(M, "S8")
    return M


def Vamos(groundset=None):
    r"""
    Return the `V\acute{a}mos` matroid, represented as circuit closures.

    The `V\acute{a}mos` matroid, or `V\acute{a}mos` cube, or `V_8` is an
    `8`-element matroid of rank-`4`. It violates Ingleton's condition for
    representability over a division ring. It is not algebraic.

    EXAMPLES::

        sage: from sage.matroids.advanced import setprint
        sage: M = matroids.catalog.Vamos(); M
        Vamos: Matroid of rank 4 on 8 elements with circuit-closures
        {3: {{'a', 'b', 'c', 'd'}, {'a', 'b', 'e', 'f'}, {'a', 'b', 'g', 'h'},
             {'c', 'd', 'e', 'f'}, {'e', 'f', 'g', 'h'}},
         4: {{'a', 'b', 'c', 'd', 'e', 'f', 'g', 'h'}}}
        sage: setprint(M.nonbases())
        [{'a', 'b', 'c', 'd'}, {'a', 'b', 'e', 'f'}, {'a', 'b', 'g', 'h'},
         {'c', 'd', 'e', 'f'}, {'e', 'f', 'g', 'h'}]
        sage: M.is_dependent(['c', 'd', 'g', 'h'])
        False
        sage: M.is_valid() and M.is_paving()
        True
        sage: M.is_isomorphic(M.dual()) and not M.equals(M.dual())
        True
        sage: M.automorphism_group().is_transitive()
        False

    REFERENCES:

    [Oxl2011]_, p. 649.
    """
    CC = {3: ['abcd', 'abef', 'cdef', 'abgh', 'efgh'], 4: ['abcdefgh']}
    M = Matroid(groundset='abcdefgh', circuit_closures=CC)
    M = rename_and_relabel(M, "Vamos", groundset)
    return M


def T8(groundset='abcdefgh'):
    """
    Return the matroid `T_8`, represented over `GF(3)`.

    The matroid `T_8` is an `8`-element matroid of rank-`4`. It is
    representable over a field if and only if that field has characteristic
    three. It is an excluded minor for the dyadic matroids.

    EXAMPLES::

        sage: M = matroids.catalog.T8(); M
        T8: Ternary matroid of rank 4 on 8 elements, type 0-
        sage: M.truncation().is_isomorphic(matroids.Uniform(3, 8))
        True
        sage: M.contract('e').is_isomorphic(matroids.catalog.P7())
        True
        sage: M.has_minor(matroids.Uniform(3, 8))
        False
        sage: M.is_isomorphic(M.dual()) and not M.equals(M.dual())
        True
        sage: M.automorphism_group().is_transitive()
        False

    REFERENCES:

    [Oxl2011]_, p. 649.
    """
    A = Matrix(
        GF(3),
        [
            [1, 0, 0, 0, 0, 1, 1, 1],
            [0, 1, 0, 0, 1, 0, 1, 1],
            [0, 0, 1, 0, 1, 1, 0, 1],
            [0, 0, 0, 1, 1, 1, 1, 0],
        ],
    )
    M = TernaryMatroid(A, groundset)
    M = rename_and_relabel(M, "T8")
    return M


def J(groundset='abcdefgh'):
    """
    Return the matroid `J`, represented over `GF(3)`.

    The matroid `J` is an `8`-element matroid of rank-`4`. It is representable
    over a field if and only if that field has at least three elements.

    EXAMPLES::

        sage: from sage.matroids.advanced import setprint
        sage: M = matroids.catalog.J(); M
        J: Ternary matroid of rank 4 on 8 elements, type 0-
        sage: setprint(M.truncation().nonbases())
        [{'a', 'b', 'f'}, {'a', 'c', 'g'}, {'a', 'd', 'h'}]
        sage: M.is_isomorphic(M.dual()) and not M.equals(M.dual())
        True
        sage: M.has_minor(matroids.CompleteGraphic(4))
        False
        sage: M.is_valid()
        True
        sage: M.automorphism_group().is_transitive()
        False

    REFERENCES:

    [Oxl2011]_, p. 650.
    """
    A = Matrix(
        GF(3),
        [
            [1, 0, 0, 0, 0, 1, 1, 1],
            [0, 1, 0, 0, 1, 1, 0, 0],
            [0, 0, 1, 0, 1, 0, 1, 0],
            [0, 0, 0, 1, 1, 0, 0, 1],
        ],
    )
    M = TernaryMatroid(A, groundset)
    M = rename_and_relabel(M, "J")
    return M


def P8(groundset='abcdefgh'):
    """
    Return the matroid `P_8`, represented over `GF(3)`.

    The matroid `P_8` is an `8`-element matroid of rank-`4`. It is uniquely
    representable over all fields of characteristic other than two. It is an
    excluded minor for all fields of characteristic two with four or more
    elements.

    EXAMPLES::

        sage: M = matroids.catalog.P8(); M
        P8: Ternary matroid of rank 4 on 8 elements, type 2+
        sage: M.is_isomorphic(M.dual()) and not M.equals(M.dual())
        True
        sage: Matroid(matrix=random_matrix(GF(4, 'a'), ncols=5,
        ....:                              nrows=5)).has_minor(M)
        False
        sage: M.bicycle_dimension()
        2

    REFERENCES:

    [Oxl2011]_, p. 650-1.
    """
    A = Matrix(
        GF(3),
        [
            [1, 0, 0, 0, 2, 1, 1, 0],
            [0, 1, 0, 0, 1, 1, 0, 1],
            [0, 0, 1, 0, 1, 0, 1, 1],
            [0, 0, 0, 1, 0, 1, 1, 2],
        ],
    )
    M = TernaryMatroid(A, groundset)
    M = rename_and_relabel(M, "P8")
    return M


def P8pp(groundset=None):
    """
    Return the matroid `P_8^=`, represented as circuit closures.

    The matroid `P_8^=` is an `8`-element matroid of rank-`4`. It can be
    obtained from `P_8` by relaxing the unique pair of disjoint
    circuit-hyperplanes. It is an excluded minor for `GF(4)`-representability.
    It is representable over all fields with at least five elements.

    EXAMPLES::

        sage: from sage.matroids.advanced import *
        sage: M = matroids.catalog.P8pp(); M
        P8'': Matroid of rank 4 on 8 elements with 8 non-spanning circuits
        sage: M.is_isomorphic(M.dual()) and not M.equals(M.dual())
        True
        sage: len(get_nonisomorphic_matroids([M.contract(i)
        ....:                                        for i in M.groundset()]))
        1
        sage: M.is_valid() and M.is_paving()
        True

    REFERENCES:

    [Oxl2011]_, p. 651.
    """
    NSC = ['abfh', 'bceg', 'cdfh', 'adeg', 'acef', 'bdfg', 'acgh', 'bdeh']
    M = Matroid(groundset='abcdefgh', rank=4, nonspanning_circuits=NSC)
    M = rename_and_relabel(M, "P8''", groundset)
    return M


def Wheel4(groundset='abcdefgh'):
    """
    Return the rank-`4` wheel.

    A regular, graphic, and cographic matroid. Self-dual but not identically
    self-dual.

    EXAMPLES::

        sage: M = matroids.catalog.Wheel4(); M
        Wheel(4): Regular matroid of rank 4 on 8 elements with 45 bases
        sage: M.is_valid() and M.is_graphic() and M.dual().is_graphic()
        True
        sage: M.is_isomorphic(M.dual()) and not M.equals(M.dual())
        True
        sage: M.automorphism_group().is_transitive()
        False

    REFERENCES:

    [Oxl2011]_, p. 651-2.
    """
    M = Wheel(4)
    M = rename_and_relabel(M, "Wheel(4)", groundset)
    return M


def Whirl4(groundset='abcdefgh'):
    """
    Return the rank-`4` whirl.

    A matroid which is not graphic, not cographic, and not regular. Self-dual
    but not identically self-dual.

    EXAMPLES::

        sage: M = matroids.catalog.Whirl4(); M
        Whirl(4): Ternary matroid of rank 4 on 8 elements, type 0+
        sage: M.is_valid()
        True
        sage: M.is_isomorphic(M.dual()) and not M.equals(M.dual())
        True
        sage: M.automorphism_group().is_transitive()
        False

    REFERENCES:

    [Oxl2011]_, p. 652.
    """
    M = Whirl(4)
    M = rename_and_relabel(M, "Whirl(4)", groundset)
    return M


def K33dual(groundset='abcdefghi'):
    """
    Return the matroid `M*(K_{3, 3})`, represented over the regular partial
    field.

    The matroid `M*(K_{3, 3})` is a `9`-element matroid of rank-`4`. It is an
    excluded minor for the class of graphic matroids. It is the graft matroid
    of the `4`-wheel with every vertex except the hub being coloured.

    EXAMPLES::

        sage: M = matroids.catalog.K33dual(); M
        M*(K3, 3): Regular matroid of rank 4 on 9 elements with 81 bases
        sage: any(N.is_3connected()
        ....:     for N in M.linear_extensions(simple=True))
        False
        sage: M.is_valid()
        True
        sage: M.automorphism_group().is_transitive()
        True

    REFERENCES:

    [Oxl2011]_, p. 652-3.
    """
    from sage.graphs.graph_generators import graphs

    G = graphs.CompleteBipartiteGraph(3, 3)
    M = Matroid(groundset=groundset, graph=G, regular=True)
    M = M.dual()
    M = rename_and_relabel(M, "M*(K3, 3)")
    return M


def K33(groundset='abcdefghi'):
    r"""
    Return the graphic matroid `M(K_{3,3})`.

    `M(K_{3,3})` is an excluded minor for the class of cographic matroids.

    EXAMPLES::

        sage: M = matroids.catalog.K33(); M
        M(K3, 3): Regular matroid of rank 5 on 9 elements with 81 bases
        sage: M.is_valid()
        True
        sage: G1 = M.automorphism_group()
        sage: G2 = matroids.catalog.K33dual().automorphism_group()
        sage: G1.is_isomorphic(G2)
        True

    REFERENCES:

    [Oxl2011]_, p. 652-3.
    """
    from sage.graphs.graph_generators import graphs

    G = graphs.CompleteBipartiteGraph(3, 3)
    M = Matroid(groundset=groundset, graph=G, regular=True)
    M = rename_and_relabel(M, "M(K3, 3)")
    return M


def AG23(groundset='abcdefghi'):
    """
    Return the matroid `AG(2, 3)`.

    The ternary affine plane. A matroid which is not graphic, not cographic,
    and not regular.

    EXAMPLES::

        sage: M = matroids.catalog.AG23(); M
        AG(2, 3): Ternary matroid of rank 3 on 9 elements, type 3+
        sage: M.is_valid() and M.is_3connected() and M.is_ternary()
        True
        sage: M.has_minor(matroids.catalog.K4())
        False
        sage: import random
        sage: e = random.choice(list(M.groundset()))
        sage: M.delete(e).is_isomorphic(matroids.catalog.AG23minus())
        True
        sage: M.automorphism_group().is_transitive()
        True

    REFERENCES:

    [Oxl2011]_, p. 653.
    """
    M = AG(2, 3)
    M = rename_and_relabel(M, "AG(2, 3)", groundset)
    return M


def TernaryDowling3(groundset='abcdefghi'):
    r"""
    Return the matroid `Q_3(GF(3)^\times)`, represented over `GF(3)`.

    The matroid `Q_3(GF(3)^\times)` is a `9`-element matroid of rank-`3`. It
    is the rank-`3` ternary Dowling geometry. It is representable over a field
    if and only if that field does not have characteristic two.

    EXAMPLES::

        sage: M = matroids.catalog.TernaryDowling3(); M
        Q3(GF(3)x): Ternary matroid of rank 3 on 9 elements, type 0-
        sage: len(list(M.linear_subclasses()))
        72
        sage: M.fundamental_cycle('abc', 'd')
        {'a': 2, 'b': 1, 'd': 1}
        sage: M.automorphism_group().is_transitive()
        False

    REFERENCES:

    [Oxl2011]_, p. 654.
    """
    A = Matrix(
        GF(3),
        [
            [1, 0, 0, 1, 1, 0, 0, 1, 1],
            [0, 1, 0, 2, 1, 1, 1, 0, 0],
            [0, 0, 1, 0, 0, 2, 1, 2, 1],
        ],
    )
    M = TernaryMatroid(A, groundset)
    M = rename_and_relabel(M, "Q3(GF(3)x)")
    return M


def R9(groundset=None):
    """
    Return the matroid `R_9`.

    The ternary Reid geometry. The only `9`-element rank-`3` simple ternary
    matroids are `R_9`, `Q_3(GF(3)^\times)`, and `AG(2, 3)`. It is not graphic,
    not cographic, and not regular.

    EXAMPLES::

        sage: M = matroids.catalog.R9(); M
        R9: Matroid of rank 3 on 9 elements with 15 non-spanning circuits
        sage: M.is_valid()
        True
        sage: len(list(M.nonspanning_circuits()))
        15
        sage: M.is_simple() and M.is_ternary()
        True
        sage: M.automorphism_group().is_transitive()
        False

    REFERENCES:

    [Oxl2011]_, p. 654.
    """
    NSC = ['abc', 'abd', 'acd', 'aef', 'agh', 'bcd', 'bfh', 'bgi',
           'ceg', 'cfi', 'deh', 'dei', 'dfg', 'dhi', 'ehi']
    M = Matroid(rank=3, nonspanning_circuits=NSC)
    M = rename_and_relabel(M, "R9", groundset)
    return M


def Pappus(groundset=None):
    """
    Return the Pappus matroid.

    The Pappus matroid is a `9`-element matroid of rank-`3`. It is
    representable over a field if and only if that field either has 4 elements
    or more than 7 elements. It is an excluded minor for the class of
    GF(5)-representable matroids.

    EXAMPLES::

        sage: from sage.matroids.advanced import setprint
        sage: M = matroids.catalog.Pappus(); M
        Pappus: Matroid of rank 3 on 9 elements with 9 non-spanning circuits
        sage: setprint(M.nonspanning_circuits())
        [{'a', 'b', 'c'}, {'a', 'e', 'i'}, {'a', 'f', 'h'}, {'b', 'd', 'i'},
         {'b', 'f', 'g'}, {'c', 'd', 'h'}, {'c', 'e', 'g'}, {'d', 'e', 'f'},
         {'g', 'h', 'i'}]
        sage: M.is_dependent(['d', 'e', 'f'])
        True
        sage: M.is_valid()
        True
        sage: M.automorphism_group().is_transitive()
        True

    REFERENCES:

    [Oxl2011]_, p. 655.
    """
    NSC = ['abc', 'def', 'ceg', 'bfg', 'cdh', 'afh', 'bdi', 'aei', 'ghi']
    M = Matroid(groundset='abcdefghi', rank=3, nonspanning_circuits=NSC)
    M = rename_and_relabel(M, "Pappus", groundset)
    return M


def NonPappus(groundset=None):
    """
    Return the non-Pappus matroid.

    The non-Pappus matroid is a `9`-element matroid of rank-`3`. It is not
    representable over any commutative field. It is the unique relaxation of
    the Pappus matroid.

    EXAMPLES::

        sage: M = matroids.catalog.NonPappus(); M
        NonPappus: Matroid of rank 3 on 9 elements with 8 non-spanning circuits
        sage: M.print_nonspanning_circuits()
        [['a', 'b', 'c'], ['a', 'e', 'i'], ['a', 'f', 'h'], ['b', 'd', 'i'],
         ['b', 'f', 'g'], ['c', 'd', 'h'], ['c', 'e', 'g'], ['g', 'h', 'i']]
        sage: M.is_dependent(['d', 'e', 'f'])
        False
        sage: M.is_valid() and M.is_paving()
        True
        sage: M.automorphism_group().is_transitive()
        False

    REFERENCES:

    [Oxl2011]_, p. 655.
    """
    NSC = ['abc', 'ceg', 'bfg', 'cdh', 'afh', 'bdi', 'aei', 'ghi']
    M = Matroid(groundset='abcdefghi', rank=3, nonspanning_circuits=NSC)
    M = rename_and_relabel(M, "NonPappus", groundset)
    return M


def K5(groundset='abcdefghij'):
    """
    Return the graphic matroid `M(K_5)`.

    `M(K_5)` is an excluded minor for the class of cographic matroids. It is
    the `3`-dimensional Desargues conﬁguration.

    EXAMPLES::

        sage: M = matroids.catalog.K5(); M
        M(K5): Graphic matroid of rank 4 on 10 elements
        sage: M.is_valid()
        True
        sage: M.automorphism_group().is_transitive()
        True

    REFERENCES:

    [Oxl2011]_, p. 656.
    """
    M = CompleteGraphic(5)
    M = rename_and_relabel(M, "M(K5)", groundset)
    return M


def K5dual(groundset='abcdefghij'):
    """
    Return the matroid `M^*(K_5)`.

    `M^*(K_5)` is an excluded minor for the class of graphic matroids.

    EXAMPLES::

        sage: M = matroids.catalog.K5dual(); M
        M*(K5): Matroid of rank 6 on 10 elements with 15 circuits
        sage: M.is_3connected()
        True
        sage: G1 = M.automorphism_group()
        sage: G2 = matroids.catalog.K5().automorphism_group()
        sage: G1.is_isomorphic(G2)
        True

    REFERENCES:

    [Oxl2011]_, p. 656.
    """
    M = CompleteGraphic(5).dual()
    M = Matroid(circuits=list(M.circuits()))
    M = rename_and_relabel(M, "M*(K5)", groundset)
    return M


def R10(groundset='abcdefghij'):
    """
    Return the matroid `R_{10}`, represented over the regular partial field.

    The NonDesargues matroid is a `10`-element matroid of rank-5. It is the
    unique splitter for the class of regular matroids. It is the graft matroid
    of `K_{3, 3}` in which every vertex is coloured.

    EXAMPLES::

        sage: M = matroids.catalog.R10(); M
        R10: Regular matroid of rank 5 on 10 elements with 162 bases
        sage: cct = []
        sage: for i in M.circuits():
        ....:      cct.append(len(i))
        sage: Set(cct)
        {4, 6}
        sage: M.is_isomorphic(M.dual()) and not M.equals(M.dual())
        True
        sage: M.is_valid()
        True
        sage: M.automorphism_group().is_transitive()
        True

    Every single-element deletion is isomorphic to `M(K_{3, 3})`, and every
    single-element contraction is isomorphic to `M^*(K_{3, 3})`::

        sage: K33 = matroids.catalog.K33()
        sage: K33D = matroids.catalog.K33dual()
        sage: import random
        sage: e = random.choice(list(M.groundset()))
        sage: M.delete(e).is_isomorphic(K33)
        True
        sage: M.contract(e).is_isomorphic(K33D)
        True

    Check the splitter property::

        sage: matroids.catalog.R10().linear_extensions(simple=True)
        []

    REFERENCES:

    [Oxl2011]_, p. 656-7.
    """
    A = Matrix(
        ZZ,
        [
            [1, 0, 0, 0, 0, -1, 1, 0, 0, 1],
            [0, 1, 0, 0, 0, 1, -1, 1, 0, 0],
            [0, 0, 1, 0, 0, 0, 1, -1, 1, 0],
            [0, 0, 0, 1, 0, 0, 0, 1, -1, 1],
            [0, 0, 0, 0, 1, 1, 0, 0, 1, -1],
        ],
    )
    M = RegularMatroid(A, groundset)
    M = rename_and_relabel(M, "R10")
    return M


def NonDesargues(groundset=None):
    """
    Return the NonDesargues matroid.

    The NonDesargues matroid is a `10`-element matroid of rank-`3`. It is not
    representable over any division ring. It is not graphic, not cographic, and
    not regular.

    EXAMPLES::

        sage: M = matroids.catalog.NonDesargues(); M
        NonDesargues: Matroid of rank 3 on 10 elements with 9 non-spanning
        circuits
        sage: M.is_valid()
        True
        sage: M.automorphism_group().is_transitive()
        False

    REFERENCES:

    [Oxl2011]_, p. 657.
    """
    NSC = ['acj', 'aef', 'bce', 'bfj', 'bgi', 'chi', 'dfg', 'dij', 'egh']
    M = Matroid(rank=3, nonspanning_circuits=NSC)
    M = rename_and_relabel(M, "NonDesargues", groundset)
    return M


def R12(groundset='abcdefghijkl'):
    """
    Return the matroid `R_{12}`, represented over the regular partial field.

    The matroid `R_{12}` is a `12`-element regular matroid of rank-`6`. It
    induces a `3`-separation in its `3`-connected majors within the class of
    regular matroids. An excluded minor for the class of graphic or cographic
    matroids.

    EXAMPLES::

        sage: M = matroids.catalog.R12(); M
        R12: Regular matroid of rank 6 on 12 elements with 441 bases
        sage: M.is_isomorphic(M.dual()) and not M.equals(M.dual())
        True
        sage: M.is_valid()
        True
        sage: M.automorphism_group().is_transitive()
        False

    REFERENCES:

    [Oxl2011]_, p. 657.
    """
    A = Matrix(
        ZZ,
        [
            [1, 0, 0, 0, 0, 0, 1, 1, 1, 0, 0, 0],
            [0, 1, 0, 0, 0, 0, 1, 1, 0, 1, 0, 0],
            [0, 0, 1, 0, 0, 0, 1, 0, 0, 0, 1, 0],
            [0, 0, 0, 1, 0, 0, 0, 1, 0, 0, 0, 1],
            [0, 0, 0, 0, 1, 0, 0, 0, 1, 0, -1, -1],
            [0, 0, 0, 0, 0, 1, 0, 0, 0, 1, -1, -1],
        ],
    )
    M = RegularMatroid(A, groundset)
    M = rename_and_relabel(M, "R12")
    return M


def ExtendedTernaryGolayCode(groundset='abcdefghijkl'):
    """
    Return the matroid of the extended ternary Golay code.

    This is the unique Steiner system `S(5, 6, 12)`.

    EXAMPLES::

        sage: M = matroids.catalog.ExtendedTernaryGolayCode(); M
        Extended Ternary Golay Code: Ternary matroid of rank 6 on 12 elements,
        type 6+
        sage: C = LinearCode(M.representation())
        sage: C.is_permutation_equivalent(codes.GolayCode(GF(3)))
        True
        sage: M.is_valid()
        True

    The automorphism group is the `5`-transitive Mathieu group `M12`:

        sage: G = M.automorphism_group()
        sage: G.is_transitive()
        True
        sage: G.structure_description()
        'M12'

    `S(5, 6, 12)` is an identically self-dual matroid::

        sage: M.equals(M.dual())
        True

    Every contraction of three elements is isomorphic to `AG(2, 3)`; every
    contraction of two elements and deletion of two elements is isomorphic to
    `P8`::

        sage: import random, itertools
        sage: C = list(itertools.combinations(M.groundset(), 3))
        sage: elements = random.choice(C)
        sage: N = M.contract(elements)
        sage: N.is_isomorphic(matroids.catalog.AG23())
        True
        sage: C = list(itertools.combinations(M.groundset(), 4))
        sage: elements = list(random.choice(C))
        sage: random.shuffle(elements)
        sage: N = M.contract(elements[:2]).delete(elements[2:4])
        sage: N.is_isomorphic(matroids.catalog.P8())
        True

    .. SEEALSO::

        :class:`GolayCode <sage.coding.golay_code.GolayCode>`

    REFERENCES:

    [Oxl2011]_, p. 658.
    """
    A = Matrix(GF(3), [
        [1, 0, 0, 0, 0, 0, 1, 1, 1, 2, 2, 0],
        [0, 1, 0, 0, 0, 0, 1, 1, 2, 1, 0, 2],
        [0, 0, 1, 0, 0, 0, 1, 2, 1, 0, 1, 2],
        [0, 0, 0, 1, 0, 0, 1, 2, 0, 1, 2, 1],
        [0, 0, 0, 0, 1, 0, 1, 0, 2, 2, 1, 1],
        [0, 0, 0, 0, 0, 1, 0, 1, 1, 1, 1, 1]
    ])
    M = TernaryMatroid(A, groundset)
    M = rename_and_relabel(M, "Extended Ternary Golay Code")
    return M


def T12(groundset='abcdefghijkl'):
    """
    Return the matroid `T_{12}`.

    The edges of the Petersen graph can be labeled by the `4`-circuits of
    `T_{12}` so that two edges are adjacent if and only if the corresponding
    `4`-circuits overlap in exactly two elements. Relaxing a
    circuit-hyperplane yields an excluded minor for the class of matroids that
    are either binary or ternary.

    EXAMPLES::

        sage: M = matroids.catalog.T12(); M
        T12: Binary matroid of rank 6 on 12 elements, type (2, None)
        sage: M.is_valid()
        True
        sage: M.is_isomorphic(M.dual()) and not M.equals(M.dual())
        True
        sage: M.automorphism_group().is_transitive()
        True

    REFERENCES:

    [Oxl2011]_, p. 658-9.
    """
    A = Matrix(
        GF(2),
        [
            [1, 0, 0, 0, 0, 0, 0, 1, 1, 1, 1, 1],
            [0, 1, 0, 0, 0, 0, 1, 1, 0, 0, 0, 1],
            [0, 0, 1, 0, 0, 0, 1, 1, 1, 0, 0, 0],
            [0, 0, 0, 1, 0, 0, 1, 0, 1, 1, 0, 0],
            [0, 0, 0, 0, 1, 0, 1, 0, 0, 1, 1, 0],
            [0, 0, 0, 0, 0, 1, 1, 0, 0, 0, 1, 1],
        ],
    )
    M = BinaryMatroid(A, groundset)
    M = rename_and_relabel(M, "T12")
    return M


def PG23(groundset=None):
    """
    Return the matroid `PG23`.

    The second smallest projective plane. Not graphic, not cographic, not
    regular, not near-regular.

    EXAMPLES::

        sage: M = matroids.catalog.PG23(); M
        PG(2, 3): Ternary matroid of rank 3 on 13 elements, type 3+
        sage: M.is_3connected()
        True
        sage: M.automorphism_group().is_transitive()
        True

    REFERENCES:

    [Oxl2011]_, p. 659.
    """
    M = PG(2, 3)
    M = rename_and_relabel(M, groundset=groundset)
    return M


def Wheel(r, field=None, ring=None, groundset=None):
    r"""
    Return the rank-`r` wheel.

    INPUT:

    - ``r`` -- a positive integer; the rank of the desired matroid
    - ``ring`` -- any ring; if provided, output will be a linear matroid
      over the ring or field ``ring``. If the ring is `\ZZ`, then output
      will be a regular matroid.
    - ``field`` -- any field; same as ``ring``, but only fields are allowed
    - ``groundset`` -- a string (optional); the groundset of the matroid

    OUTPUT:

    the rank-`r` wheel matroid, represented as a regular matroid

    EXAMPLES::

        sage: M = matroids.Wheel(5); M
        Wheel(5): Regular matroid of rank 5 on 10 elements with 121 bases
        sage: M.tutte_polynomial()
        x^5 + y^5 + 5*x^4 + 5*x^3*y + 5*x^2*y^2 + 5*x*y^3 + 5*y^4 + 10*x^3 +
        15*x^2*y + 15*x*y^2 + 10*y^3 + 10*x^2 + 16*x*y + 10*y^2 + 4*x + 4*y
        sage: M.is_valid()
        True
        sage: M = matroids.Wheel(3)
        sage: M.is_isomorphic(matroids.CompleteGraphic(4))
        True
        sage: M.is_isomorphic(matroids.Wheel(3, field=GF(3)))
        True
        sage: M = matroids.Wheel(3, field=GF(3)); M
        Wheel(3): Ternary matroid of rank 3 on 6 elements, type 0+

    For `r \ge 2`, the wheel is self-dual but not identically self-dual, and
    for `r \ge 4` it has a non-transitive automorphism group::

        sage: import random
        sage: r = random.choice(range(4, 8))
        sage: M = matroids.Wheel(r)
        sage: M.is_isomorphic(M.dual()) and not M.equals(M.dual())
        True
        sage: M.automorphism_group().is_transitive()
        False

    REFERENCES:

    [Oxl2011]_, p. 659-60.
    """
    base_ring = ZZ
    if field is not None and ring is not None:
        raise ValueError("only one of ring and field can be specified.")
    if field is not None:
        base_ring = field
        try:
            if not base_ring.is_field():
                raise TypeError("specified ``field`` is not a field.")
        except AttributeError:
            raise TypeError("specified ``field`` is not a field.")
    if ring is not None:
        base_ring = ring
    A = Matrix(base_ring, r, 2 * r, sparse=True)
    for i in range(r):
        A[i, i] = 1
        A[i, r + i] = 1
        if i != 0:
            A[i, i + r - 1] = -1
        else:
            A[i, 2 * r - 1] = -1
    if base_ring is ZZ:
        M = RegularMatroid(A)
    else:
        M = Matroid(A)
    M = rename_and_relabel(M, "Wheel(" + str(r) + ")", groundset)
    return M


def Whirl(r, groundset=None):
    r"""
    Return the rank-`r` whirl.

    The whirl is the unique relaxation of the wheel.

    INPUT:

    - ``r`` -- a positive integer; the rank of the desired matroid.
    - ``groundset`` -- a string (optional); the groundset of the matroid

    OUTPUT:

    the rank-`r` whirl matroid, represented as a ternary matroid

    EXAMPLES::

        sage: M = matroids.Whirl(5); M
        Whirl(5): Ternary matroid of rank 5 on 10 elements, type 0-
        sage: M.is_valid()
        True
        sage: M.tutte_polynomial()
        x^5 + y^5 + 5*x^4 + 5*x^3*y + 5*x^2*y^2 + 5*x*y^3 + 5*y^4 + 10*x^3 +
        15*x^2*y + 15*x*y^2 + 10*y^3 + 10*x^2 + 15*x*y + 10*y^2 + 5*x + 5*y
        sage: M.is_isomorphic(matroids.Wheel(5))
        False
        sage: M = matroids.Whirl(3)
        sage: M.is_isomorphic(matroids.CompleteGraphic(4))
        False

    For `r \ge 3`, the whirl is self-dual but not identically self-dual::

        sage: import random
        sage: r = random.choice(range(3, 10))
        sage: M = matroids.Whirl(r)
        sage: M.is_isomorphic(M.dual()) and not M.equals(M.dual())
        True

    Except for `\mathcal{W}^2`, which is isomorphic to `U_{2, 4}`, these
    matroids have non-transitive automorphism groups::

        sage: r = random.choice(range(3, 8))
        sage: M = matroids.Whirl(r)
        sage: M.automorphism_group().is_transitive()
        False

    .. TODO::

        Optional arguments ``ring`` and ``x``, such that the resulting matroid
        is represented over ``ring`` by a reduced matrix like
        ``[-1  0  x]``
        ``[ 1 -1  0]``
        ``[ 0  1 -1]``

    REFERENCES:

    [Oxl2011]_, p. 659-60.
    """
    A = Matrix(GF(3), r, 2 * r, sparse=True)
    for i in range(r):
        A[i, i] = 1
        A[i, r + i] = 1
        if i != 0:
            A[i, i + r - 1] = -1
        else:
            A[i, 2 * r - 1] = 1
    M = TernaryMatroid(A)
    M = rename_and_relabel(M, "Whirl(" + str(r) + ")", groundset)
    return M


def Uniform(r, n, groundset=None):
    """
    Return the uniform matroid of rank `r` on `n` elements.

    All subsets of size `r` or less are independent; all larger subsets are
    dependent. Representable when the field is sufficiently large. The precise
    bound is the subject of the MDS conjecture from coding theory.

    INPUT:

    - ``r`` -- a nonnegative integer; the rank of the uniform matroid
    - ``n`` -- a nonnegative integer; the number of elements of the uniform
      matroid
    - ``groundset`` -- a string (optional); the groundset of the matroid

    OUTPUT:

    the uniform matroid `U_{r,n}`

    EXAMPLES::

        sage: from sage.matroids.advanced import setprint
        sage: M = matroids.Uniform(2, 5); M
        U(2, 5): Matroid of rank 2 on 5 elements with circuit-closures
        {2: {{0, 1, 2, 3, 4}}}
        sage: M.dual().is_isomorphic(matroids.Uniform(3, 5))
        True
        sage: setprint(M.hyperplanes())
        [{0}, {1}, {2}, {3}, {4}]
        sage: M.has_line_minor(6)
        False
        sage: M.is_valid()
        True

    Check that bug :trac:`15292` was fixed::

        sage: M = matroids.Uniform(4,4)
        sage: len(M.circuit_closures())
        0

    REFERENCES:

    [Oxl2011]_, p. 660.
    """
    E = range(n)
    if r < n:
        CC = {r: [E]}
    else:
        CC = {}
    M = Matroid(groundset=E, circuit_closures=CC)
    M = rename_and_relabel(M, "U(" + str(r) + ", " + str(n) + ")", groundset)
    return M


def PG(n, q, x=None, groundset=None):
    """
    Return the projective geometry of dimension ``n`` over the finite field
    of order ``q``.

    INPUT:

    - ``n`` -- a positive integer; the dimension of the projective space. This
      is one less than the rank of the resulting matroid.
    - ``q`` -- a positive integer that is a prime power; the order of the
      finite field
    - ``x`` -- a string (default: ``None``); the name of the generator of a
      non-prime field, used for non-prime fields. If not supplied, ``'x'`` is
      used.
    - ``groundset`` -- a string (optional); the groundset of the matroid

    OUTPUT:

    a linear matroid whose elements are the points of `PG(n, q)`

    EXAMPLES::

        sage: M = matroids.PG(2, 2)
        sage: M.is_isomorphic(matroids.catalog.Fano())
        True
        sage: matroids.PG(5, 4, 'z').size() == (4^6 - 1) / (4 - 1)
        True
        sage: M = matroids.PG(4, 7); M
        PG(4, 7): Linear matroid of rank 5 on 2801 elements represented over
        the Finite Field of size 7

    REFERENCES:

    [Oxl2011]_, p. 660.
    """
    if x is None:
        x = 'x'
    F = GF(q, x)
    P = ProjectiveSpace(n, F)
    A = Matrix(F, [list(p) for p in list(P)]).transpose()
    M = Matroid(A)
    M = rename_and_relabel(M, "PG(" + str(n) + ", " + str(q) + ")", groundset)
    return M


def AG(n, q, x=None, groundset=None):
    r"""
    Return the affine geometry of dimension ``n`` over the finite field of
    order ``q``.

    The affine geometry can be obtained from the projective geometry by
    removing a hyperplane.

    INPUT:

    - ``n`` -- a positive integer; the dimension of the projective space. This
      is one less than the rank of the resulting matroid.
    - ``q`` -- a positive integer that is a prime power; the order of the
      finite field
    - ``x`` -- a string (default: ``None``); the name of the generator of a
      non-prime field, used for non-prime fields. If not supplied, ``'x'`` is
      used.
    - ``groundset`` -- a string (optional); the groundset of the matroid

    OUTPUT:

    a linear matroid whose elements are the points of `AG(n, q)`

    EXAMPLES::

        sage: M = matroids.AG(2, 3).delete(8)
        sage: M.is_isomorphic(matroids.catalog.AG23minus())
        True
        sage: matroids.AG(5, 4, 'z').size() == ((4 ^ 6 - 1) / (4 - 1) -
        ....:                                             (4 ^ 5 - 1)/(4 - 1))
        True
        sage: M = matroids.AG(4, 2); M
        AG(4, 2): Binary matroid of rank 5 on 16 elements, type (5, 0)

    REFERENCES:

    [Oxl2011]_, p. 661.
    """
    if x is None:
        x = 'x'
    F = GF(q, x)
    P = ProjectiveSpace(n, F)
    A = Matrix(
        F, [list(p) for p in list(P) if not list(p)[0] == 0]
    ).transpose()
    M = Matroid(A)
    M = rename_and_relabel(M, "AG(" + str(n) + ", " + str(q) + ")", groundset)
    return M


def Z(r, t=True, groundset=None):
    r"""
    Return the unique rank-`r` binary spike.

    Defined for all `r \ge 3`.

    INPUT:

    - ``r`` -- an integer (`r \ge 3`); the rank of the spike
    - ``t`` -- boolean (default: ``True``); whether the spike is tipped
    - ``groundset`` -- a string (optional); the groundset of the matroid

    OUTPUT:

    a matroid; the unique rank-`r` binary spike (tipped or tipless)

    EXAMPLES::

        sage: matroids.Z(8)
        Z_8: Binary matroid of rank 8 on 17 elements, type (7, 1)
        sage: matroids.Z(9)
        Z_9: Binary matroid of rank 9 on 19 elements, type (9, None)
        sage: matroids.Z(20, False)
        Z_20\t: Binary matroid of rank 20 on 40 elements, type (20, 0)

    It holds that `Z_3 \setminus e \cong M(K4)`, for all `e`::

        sage: import random
        sage: Z3 = matroids.Z(3)
        sage: E = sorted(Z3.groundset()); E
        ['t', 'x1', 'x2', 'x3', 'y1', 'y2', 'y3']
        sage: e = random.choice(E)
        sage: Z3.delete(e).is_isomorphic(matroids.catalog.K4())
        True

    `Z_3 \cong F_7`::

        sage: F7 = matroids.catalog.Fano()
        sage: Z3.is_isomorphic(F7)
        True

    `Z_4 \setminus t \cong AG(3, 2)`::

        sage: Z4 = matroids.Z(4, False)
        sage: Z4.is_isomorphic(matroids.catalog.AG32())
        True

    and `Z_4 \setminus e \cong S_8`, for all `e \neq t`::

        sage: Z4 = matroids.Z(4)
        sage: E = sorted(Z4.groundset())
        sage: E.remove('t')
        sage: e = random.choice(E)
        sage: S8 = matroids.catalog.S8()
        sage: Z4.delete(e).is_isomorphic(S8)
        True
        sage: Z4.delete('t').is_isomorphic(S8)
        False

    The tipless binary spike is self-dual; it is identically self-dual if and
    only if r is even. It also has a transitive automorphism group::

        sage: r = random.choice(range(3, 8))
        sage: Z = matroids.Z(r, False)
        sage: Z.is_isomorphic(Z.dual())
        True
        sage: Z.equals(Z.dual()) != (r % 2 == 1)  # XOR
        True
        sage: Z.automorphism_group().is_transitive()
        True

    REFERENCES:

    [Oxl2011]_, p. 661-2.
    """
    from sage.matrix.special import identity_matrix, ones_matrix
    Id = Matrix(GF(2), identity_matrix(r))
    J = Matrix(GF(2), ones_matrix(r))
    tip = Matrix(GF(2), ones_matrix(r, 1))
    A = Id.augment(J-Id).augment(tip)

    M = Matroid(A)
    X = ['x'+str(i) for i in range(1, r+1)]
    Y = ['y'+str(i) for i in range(1, r+1)]
    if t:
        M = M.relabel(X+Y+['t'])
        M.rename("Z_" + str(r) + ": " + repr(M))
    else:
        M = M.delete(2*r)
        M = M.relabel(X+Y)
        M.rename("Z_" + str(r) + "\\t: " + repr(M))
    M = rename_and_relabel(M, groundset=groundset)
    return M


def Spike(r, t=True, C3=[], groundset=None):
    r"""
    Return a rank-`r` spike.

    Defined for all `r \ge 3`; a rank-`r` spike with tip `t` and legs `L_1,
    L_2, \ldots, L_r`, where `L_i = \{t, x_i , y_i\}`. Deleting `t` gives a
    tipless rank-`r` spike.

    The groundset is `E = \{t, x_1, x_2, \ldots, x_r, y_1, y_2, \ldots,
    y_r\}` with `r(E) = r`.

    The non-spanning circuits are `\{L_1, L_2, \ldots, L_r\}`, all sets of the
    form `(L_i \cup L_j) \setminus t` for `1 \le i < j \le r`, and some
    (possibly empty) collection `C_3` of sets of the form `\{z_1, z_2, \ldots,
    z_r\}` where `z_i \in \{x_i, y_i\}` for all `i`, and no two members of
    `C_3` have more than `r-2` common elements.

    INPUT:

    - ``r`` -- an integer (`r \ge 3`); the rank of the spike
    - ``t`` -- boolean (default: ``True``); whether the spike is tipped
    - ``C3`` -- a list (default: ``[]``); a list of extra nonspanning circuits.
      The default (i.e. the empty list) results in a free `r`-spike
    - ``groundset`` -- a string (optional); the groundset of the matroid

    OUTPUT:

    a matroid; a rank-`r` spike (tipped or tipless)

    EXAMPLES::

        sage: M = matroids.Spike(3, False); M
        Free 3-spike\t: M \ {'t'}, where M is Matroid of rank 3 on 7 elements
        with 3 non-spanning circuits
        sage: M.is_isomorphic(matroids.Uniform(3, 6))
        True
        sage: len(list(matroids.Spike(8).bases()))
        4864
        sage: import random
        sage: r = random.choice(range(3, 20))
        sage: M = matroids.Spike(r)
        sage: M.is_3connected()
        True

    Each of `F_7`, `F_7^-`, and `P_7`, is a 3-spike. After inspection of the
    nonspanning circuits of these matroids, it becomes clear that they indeed
    constitute tipped 3-spikes. This can be verified by using an appropriate
    choice of extra circuits in `C_3`::

        sage: M = matroids.Spike(3, C3=[['x1', 'x2', 'y3'],
        ....:                           ['x1', 'x3', 'y2'],
        ....:                           ['x2', 'x3', 'y1'],
        ....:                           ['y1', 'y2', 'y3']])
        sage: M.is_isomorphic(matroids.catalog.Fano())
        True
        sage: M = matroids.Spike(3, C3=[['x1', 'x2', 'x3'],
        ....:                           ['x1', 'y2', 'y3'],
        ....:                           ['x2', 'y1', 'y3']])
        sage: M.is_isomorphic(matroids.catalog.NonFano())
        True
        sage: M = matroids.Spike(3, C3=[['x1', 'x2', 'y3'],
        ....:                           ['x3', 'y1', 'y2']])
        sage: M.is_isomorphic(matroids.catalog.P7())
        True

    Deleting any element gives a self-dual matroid. The tipless free spike
    (i.e., when `C_3` is empty) is identically self-dual::

        sage: M = matroids.Spike(6)
        sage: e = random.choice(list(M.groundset()))
        sage: Minor = M.delete(e)
        sage: Minor.is_isomorphic(Minor.dual())
        True
        sage: r = random.choice(range(3, 8))
        sage: M = matroids.Spike(r, False)
        sage: M.equals(M.dual())
        True

    REFERENCES:

    [Oxl2011]_, p. 662.
    """
    if not (r >= 3):
        raise ValueError("The r-spike is defined for r >= 3.")

    E = ['t']
    X, Y = [], []
    for i in range(1, r + 1):
        X.append('x' + str(i))
        Y.append('y' + str(i))
    E += X
    E += Y

    if C3 == [] and r > 3:
        # free spike (can be defined fast through circuit closures)
        lines = [['t', 'x'+str(i), 'y'+str(i)] for i in range(1, r+1)]
        planes = [['t', 'x'+str(i), 'y'+str(i), 'x'+str(j), 'y'+str(j)]
                  for i in range(1, r+1) for j in range(i+1, r+1)]
        CC = {2: lines, 3: planes, r: [E]}
        M = Matroid(groundset=E, circuit_closures=CC)
    else:
        for S in C3:
            for xy in S:
                if xy not in X+Y:
                    raise ValueError(
                        "The sets in C3 must contain elements xi and yi only."
                    )
            for T in C3:
                if S != T and len(set(S).intersection(set(T))) > r - 2:
                    raise ValueError(
                        "Every pair of sets in C3 must not have more than "
                        + "r - 2 common elements."
                    )

        NSC = []  # nonspanning_circuits
        NSC += C3
        for i in range(1, r+1):
            NSC += [['t', 'x'+str(i), 'y'+str(i)]]
            for j in range(i+1, r+1):
                NSC += [['t', 'x'+str(i), 'y'+str(i), 'x'+str(j), 'y'+str(j)]]

        M = Matroid(groundset=E, rank=r, nonspanning_circuits=NSC)

    free = "Free " if C3 == [] else ""
    tip = "" if t else "\\t"
    M = M if t else M.delete('t')
    M = rename_and_relabel(M, free + str(r) + "-spike" + tip, groundset)
    return M


# Q_r(A)


def Theta(n, groundset=None):
    r"""
    Return the matroid `\Theta_n`.

    Defined for all `n \ge 2`. `\Theta_2 \cong U_{1,2} \bigoplus U_{1,2}` and
    `\Theta_3 \cong M(K_4)`.

    INPUT:

    - ``n`` -- an integer (`n \ge 2`); the rank of the matroid
    - ``groundset`` -- a string (optional); the groundset of the matroid

    OUTPUT:

    a matroid (`\Theta_n`)

    EXAMPLES::

        sage: matroids.Theta(50)
        Theta_50: Matroid of rank 50 on 100 elements with 78450 circuits
        sage: M = matroids.Theta(2)
        sage: U12 = matroids.Uniform(1, 2)
        sage: U = U12.direct_sum(U12)
        sage: M.is_isomorphic(U)
        True
        sage: M = matroids.Theta(3)
        sage: M.is_isomorphic(matroids.catalog.K4())
        True

    `\Theta_n` is self-dual; identically self-dual if and only if `n = 2`::

        sage: M = matroids.Theta(2)
        sage: M.equals(M.dual())
        True
        sage: import random
        sage: n = random.choice(range(3, 7))
        sage: M = matroids.Theta(n)
        sage: M.is_isomorphic(M.dual()) and not M.equals(M.dual())
        True

    For `n \le 3`, its automorphism group is transitive, while for `n \ge 4`
    it is not::

        sage: n = random.choice(range(4, 8))
        sage: M = matroids.Theta(2 + n % 2)
        sage: M.automorphism_group().is_transitive()
        True
        sage: M = matroids.Theta(n)
        sage: M.automorphism_group().is_transitive()
        False

    REFERENCES:

    [Oxl2011]_, p. 663-4.
    """
    X = ['x'+str(i) for i in range(n)]
    Y = ['y'+str(i) for i in range(n)]
    E = X + Y

    import itertools
    C = []
    C += list(itertools.combinations(X, 3))
    for i in range(n):
        Yi = [Y[j] for j in range(len(Y)) if j != i]
        C += [Yi + ['x'+str(i)]]

    for u in range(n):
        for s in range(n):
            for t in range(s+1, n):
                if u != s and u != t and s != t:
                    Yu = [Y[i] for i in range(len(Y)) if i != u]
                    C += [Yu + ['x'+str(s)] + ['x'+str(t)]]

    M = Matroid(groundset=E, circuits=C)
    M = rename_and_relabel(M, "Theta_" + str(n), groundset)
    return M


def Psi(r, groundset=None):
    r"""
    Return the matroid `\Psi_r`.

    The rank-`r` free swirl; defined for all `r \ge 3`.

    INPUT:

    - ``r`` -- an integer (`r \ge 3`); the rank of the matroid
    - ``groundset`` -- a string (optional); the groundset of the matroid

    OUTPUT:

    a matroid (`\Psi_r`)

    EXAMPLES::

        sage: matroids.Psi(7)
         Psi_7: Matroid of rank 7 on 14 elements with 105 non-spanning circuits

    The matroid `\Psi_r` is `3`-connected but, for all `r \ge 4`, not
    `4`-connected::

        sage: M = matroids.Psi(3)
        sage: M.is_4connected()
        True
        sage: import random
        sage: r = random.choice(range(4, 8))
        sage: M = matroids.Psi(r)
        sage: M.is_4connected()
        False

    `\Psi_3 \cong U_{3, 6}`::

        sage: M = matroids.Psi(3)
        sage: M.is_isomorphic(matroids.catalog.U36())
        True

    It is identically self-dual with a transitive automorphism group::

        sage: M = matroids.Psi(r)
        sage: M.equals(M.dual())
        True
        sage: M.automorphism_group().is_transitive()
        True

    REFERENCES:

    [Oxl2011]_, p. 664.
    """
    A = ['a'+str(i) for i in range(0, r)]
    B = ['b'+str(i) for i in range(0, r)]
    E = A + B

    def generate_binary_strings(bit_count):
        binary_strings = []

        def genbin(n, bs=""):
            if len(bs) == n:
                binary_strings.append(bs)
            else:
                genbin(n, bs + 'a')
                genbin(n, bs + 'b')

        genbin(bit_count)
        return binary_strings

    NSC = []  # nonspanning circuits
    for i in range(0, r):
        for k in range(1, r-2):
            I0 = ['a'+str(i), 'b'+str(i)]
            IK = ['a'+str((i+k) % r), 'b'+str((i+k) % r)]
            for AB in generate_binary_strings(k-1):
                C = []
                C += I0 + IK
                j = 1
                for z in AB:
                    C += [z+str((i+j) % r)]
                    j += 1
                NSC += [C]

    M = Matroid(groundset=E, rank=r, nonspanning_circuits=NSC)
    M = rename_and_relabel(M, "Psi_" + str(r), groundset)
    return M


# ******************************* #
#  Brettell's matroid collection  #
#                                 #
# ******************************* #


# 7 elements:


def RelaxedNonFano(groundset=None):
    """
    Return the relaxed NonFano matroid.

    An excluded minor for `2`-regular matroids. UPF is `K_2`.

    EXAMPLES::

        sage: M = matroids.catalog.RelaxedNonFano(); M
        F7=: Quaternary matroid of rank 3 on 7 elements
        sage: M.is_valid()
        True
    """
    GF4 = GF(4, 'w')
    w = GF4('w')
    A = Matrix(GF4, [[1, 1, 0, 1], [1, 0, 1, 1], [0, 1, w, 1]])
    M = QuaternaryMatroid(reduced_matrix=A)
    M = rename_and_relabel(M, "F7=", groundset)
    return M


def TippedFree3spike(groundset=None):
    """
    Return the tipped free `3`-spike.

    Unique 3-connected extension of
    :func:`U36 <sage.matroids.database_matroids.U36>`. Stabilizer for `K_2`.

    EXAMPLES::

        sage: M = matroids.catalog.TippedFree3spike(); M
        Tipped rank-3 free spike: Quaternary matroid of rank 3 on 7 elements
        sage: M.has_minor(matroids.Uniform(3,6))
        True
    """
    GF4 = GF(4, 'w')
    w = GF4('w')
    A = Matrix(GF4, [[1, 1, 1, 1], [1, w + 1, 0, w], [1, 0, w + 1, w]])
    M = QuaternaryMatroid(
        reduced_matrix=A, groundset=[0, 3, 5, 1, 4, 6, 2]
    )
    M = rename_and_relabel(M, "Tipped rank-3 free spike", groundset)
    return M


# 8 elements:


def AG23minusDY(groundset=None):
    r"""
    Return the matroid `AG23minusDY`.

    The matroid obtained from a `AG(2, 3)\setminus e` by a single `\delta-Y`
    exchange on a triangle. An excluded minor for near-regular matroids. UPF
    is `S`.

    EXAMPLES::

        sage: M = matroids.catalog.AG23minusDY(); M
        Delta-Y of AG(2,3)\e: Ternary matroid of rank 4 on 8 elements, type 0-
        sage: M.is_valid()
        True
    """
    A = Matrix(GF(3), [[1, 1, 1, 1], [1, 0, 1, 2], [2, 0, 1, 2], [2, 1, 1, 0]])
    M = TernaryMatroid(reduced_matrix=A)
    M = rename_and_relabel(M, "Delta-Y of AG(2,3)\\e", groundset)
    return M


def TQ8(groundset=None):
    """
    Return the matroid `TQ8`.

    An excluded minor for `2`-regular matroids. UPF is `K_2`. Self-dual.

    EXAMPLES::

        sage: M = matroids.catalog.TQ8(); M
        TQ8: Quaternary matroid of rank 4 on 8 elements
        sage: M.is_isomorphic(M.dual())
        True
    """
    GF4 = GF(4, 'w')
    w = GF4('w')
    A = Matrix(
        GF4, [[0, w, 1, 1], [1, 0, w, w + 1], [1, w, 0, w], [1, w + 1, 1, 0]]
    )
    M = QuaternaryMatroid(
        reduced_matrix=A, groundset=[1, 7, 5, 3, 8, 6, 4, 2]
    )
    M = rename_and_relabel(M, "TQ8", groundset)
    return M


def P8p(groundset=None):
    """
    Return the matroid `P8^-`.

    `P8^-` is obtained by relaxing one of the disjoint circuit-hyperplanes of
    :func:`P8 <sage.matroids.database_matroids.P8>`. An excluded minor for
    `2`-regular matroids. UPF is `K_2`. Self-dual.

    EXAMPLES::

        sage: M = matroids.catalog.P8p(); M
        P8-: Quaternary matroid of rank 4 on 8 elements
        sage: M.is_isomorphic(M.dual())
        True
    """
    GF4 = GF(4, 'w')
    w = GF4('w')
    A = Matrix(
        GF4, [[1, 1, 1, w], [1, w + 1, 1, 0], [1, 0, w, w], [0, 1, 1, 1]]
    )
    M = QuaternaryMatroid(
        reduced_matrix=A, groundset=['a', 'c', 'b', 'f', 'd', 'e', 'g', 'h']
    )
    M = rename_and_relabel(M, "P8-", groundset)
    return M


def KP8(groundset=None):
    """
    Return the matroid `KP8`.

    An excluded minor for `K_2`-representable matroids. UPF is `G`. Self-dual.
    Uniquely `GF(5)`-representable. (An excluded minor for `H_2`-representable
    matroids.)

    EXAMPLES::

        sage: M = matroids.catalog.KP8(); M
        KP8: Quaternary matroid of rank 4 on 8 elements
        sage: M.is_isomorphic(M.dual())
        True
    """
    GF4 = GF(4, 'w')
    w = GF4('w')
    A = Matrix(
        GF4, [[0, 1, 1, 1], [1, 0, w, w], [1, 1, 1, 1 + w], [1, 1, 1 + w, 0]]
    )
    M = QuaternaryMatroid(
        reduced_matrix=A, groundset=[1, 4, 3, 5, 6, 7, 0, 2]
    )
    M = rename_and_relabel(M, "KP8", groundset)
    return M


def Sp8(groundset=None):
    """
    Return the matroid `Sp8`.

    An excluded minor for `G`- and `K_2`-representable matroids. UPF is
    `U_1^{(2)}`. Self-dual. (An excluded minor for `H_2`- and
    `GF(5)`-representable matroids.)

    EXAMPLES::

        sage: M = matroids.catalog.Sp8(); M
        Sp8: Quaternary matroid of rank 4 on 8 elements
        sage: M.is_isomorphic(M.dual())
        True
    """
    GF4 = GF(4, 'w')
    w = GF4('w')
    A = Matrix(
        GF4, [[1, 1, w + 1, 0], [1, 1, 0, w + 1], [1, 0, w, w], [0, 1, 1, 1]]
    )
    M = QuaternaryMatroid(
        reduced_matrix=A, groundset=[1, 2, 3, 5, 4, 6, 7, 8]
    )
    M = rename_and_relabel(M, "Sp8", groundset)
    return M


def Sp8pp(groundset=None):
    """
    Return the matroid `Sp8=`.

    An excluded minor for `G`- and `K_2`-representable matroids. UPF is
    `(GF(2)(a,b),<a,b,a+1,b+1,ab+a+b>)`. Self-dual. (An excluded minor for
    `H_2`- and `GF(5)`-representable matroids.)

    EXAMPLES::

        sage: M = matroids.catalog.Sp8pp(); M
        Sp8=: Quaternary matroid of rank 4 on 8 elements
        sage: M.is_isomorphic(M.dual())
        True
    """
    GF4 = GF(4, 'w')
    w = GF4('w')
    A = Matrix(GF4, [[1, w, 1, 0], [1, 1, 1, 1], [w, 0, 1, w], [0, w, 1, 1]])
    M = QuaternaryMatroid(
        reduced_matrix=A, groundset=[1, 5, 6, 7, 2, 3, 4, 8]
    )
    M = rename_and_relabel(M, "Sp8=", groundset)
    return M


def LP8(groundset=None):
    """
    Return the matroid `LP8`.

    An excluded minor for `G`- and `K_2`-representable matroids. Self-dual.
    UPF is `W`. (Also an excluded minor for `H_2`- and `GF(5)`-representable
    matroids.)

    EXAMPLES::

        sage: M = matroids.catalog.LP8(); M
        LP8: Quaternary matroid of rank 4 on 8 elements
        sage: M.is_isomorphic(M.dual())
        True
    """
    GF4 = GF(4, 'w')
    w = GF4('w')
    A = Matrix(
        GF4, [[1, 1, 1, 1], [w + 1, w, 0, 1], [1, 0, w + 1, 1], [0, w, w, 1]]
    )
    M = QuaternaryMatroid(
        reduced_matrix=A, groundset=['a', 'b', 'd', 'e', 'c', 'f', 'g', 'h']
    )
    M = rename_and_relabel(M, "LP8", groundset)
    return M


def WQ8(groundset=None):
    r"""
    Return the matroid `WQ8`.

    An excluded minor for `G`, `K_2`, `H_4`, and `GF(5)`-representable
    matroids. Self-dual. UPF is `(Z[\zeta,a], <\zeta,a-\zeta>)` where `\zeta`
    is solution to `x^2-x+1 = 0` and `a` is an indeterminate.

    EXAMPLES::

        sage: M = matroids.catalog.WQ8(); M
        WQ8: Quaternary matroid of rank 4 on 8 elements
        sage: M.is_isomorphic(M.dual())
        True
    """
    GF4 = GF(4, 'w')
    w = GF4('w')
    A = Matrix(
        GF4, [[1, 0, 1, w + 1], [1, 1, 1, 1], [w, 1, 1, 0], [0, w, 1, 1]]
    )
    M = QuaternaryMatroid(
        reduced_matrix=A, groundset=[0, 1, 3, 4, 2, 5, 6, 7]
    )
    M = rename_and_relabel(M, "WQ8", groundset)
    return M


# 9 elements:


def BB9(groundset=None):
    """
    Return the matroid `BB9`.

    An excluded minor for `K_2`-representable matroids, and a restriction of
    the Betsy Ross matroid. The UPF is `G`. Uniquely `GF(5)`-representable.
    (An excluded minor for `H_2`-representable matroids.)

    EXAMPLES::

        sage: BB = matroids.catalog.BB9(); BB
        BB9: Quaternary matroid of rank 3 on 9 elements
        sage: BR = matroids.catalog.BetsyRoss()
        sage: from itertools import combinations
        sage: pairs = combinations(sorted(BR.groundset()), 2)
        sage: for pair in pairs:
        ....:     if BR.delete(pair).is_isomorphic(BB):
        ....:         print(pair)
        ('a', 'h')
        ('b', 'i')
        ('c', 'j')
        ('d', 'f')
        ('e', 'g')
    """
    GF4 = GF(4, 'w')
    w = GF4('w')
    A = Matrix(
        GF4, [[1, 0, 1, 1, 1, 1],
              [0, 1, w, 1, 0, w],
              [w + 1, 1, w + 1, 1, w, 0]]
    )
    M = QuaternaryMatroid(
        reduced_matrix=A,
        groundset=['i', 'b', 'd', 'j', 'h', 'f', 'c', 'a', 'k']
    )
    M = rename_and_relabel(M, "BB9", groundset)
    return M


def TQ9(groundset=None):
    """
    Return the matroid `TQ9`.

    An excluded minor for `K_2`-representable matroids, and a single-element
    extension of :func:`TQ8 <sage.matroids.database_matroids.TQ8>`.
    The UPF is `G`. Uniquely `GF(5)`-representable. (An excluded minor for
    `H_2`-representable matroids.)

    EXAMPLES::

        sage: TQ8 = matroids.catalog.TQ8()
        sage: TQ9 = matroids.catalog.TQ9(); TQ9
        TQ9: Quaternary matroid of rank 4 on 9 elements
        sage: for M in TQ8.extensions():
        ....:     if M.is_isomorphic(TQ9):
        ....:         print(True)
        ....:         break
        True
    """
    GF4 = GF(4, 'w')
    w = GF4('w')
    A = Matrix(
        GF4, [[1, 0, w, 1, 1],
              [w + 1, 0, 0, w, 1],
              [1, w, 0, 0, w + 1],
              [1, 1, 1, 1, 0]],
    )
    M = QuaternaryMatroid(
        reduced_matrix=A, groundset=[1, 4, 6, 0, 2, 5, 3, 7, 8]
    )
    M = rename_and_relabel(M, "TQ9", groundset)
    return M


def TQ9p(groundset=None):
    """
    Return the matroid `TQ9^-`.

    An excluded minor for `G`- and `K_2`-representable matroids, and a
    single-element extension of
    :func:`TQ8 <sage.matroids.database_matroids.TQ8>`. UPF is
    `U_1^{(2)}`. (An excluded minor for `H_2`- and `GF(5)`-representable
    matroids.)

    EXAMPLES::

        sage: TQ8 = matroids.catalog.TQ8()
        sage: TQ9p = matroids.catalog.TQ9p(); TQ9p
        TQ9': Quaternary matroid of rank 4 on 9 elements
        sage: for M in TQ8.extensions():
        ....:     if M.is_isomorphic(TQ9p):
        ....:         print(True)
        ....:         break
        True
    """
    GF4 = GF(4, 'w')
    w = GF4('w')
    A = Matrix(
        GF4,
        [
            [1, 1, 1, w + 1, 1],
            [w + 1, w, w + 1, w + 1, w + 1],
            [w, 0, w, 1, w + 1],
            [0, 1, w + 1, w + 1, 0],
        ],
    )
    M = QuaternaryMatroid(
        reduced_matrix=A, groundset=[1, 4, 7, 8, 0, 6, 5, 2, 3]
    )
    M = rename_and_relabel(M, "TQ9'", groundset)
    return M


def M8591(groundset=None):
    r"""
    Return the matroid `M8591`.

    An excluded minor for `K_2`-representable matroids. A `Y-\delta` exchange
    on the unique triad gives :func:`A9 <sage.matroids.database_matroids.A9>`.
    The UPF is `P_4`.

    EXAMPLES::

        sage: M = matroids.catalog.M8591(); M
        M8591: Quaternary matroid of rank 4 on 9 elements
        sage: M.is_valid()
        True
    """
    GF4 = GF(4, 'w')
    w = GF4('w')
    A = Matrix(
        GF4, [[1, 1, 0, w, 1],
              [0, 1, 1, w, w + 1],
              [1, 0, w, w, 1],
              [0, 0, 1, 1, 0]]
    )
    M = QuaternaryMatroid(reduced_matrix=A)
    M = rename_and_relabel(M, "M8591", groundset)
    return M


def PP9(groundset=None):
    """
    Return the matroid `PP9`.

    An excluded minor for `K_2`-representable matroids. A single-element
    extension of `P8^-`. The UPF is `P_4`. Has a
    :func:`P8p <sage.matroids.database_matroids.P8p>`-minor (delete `z`).
    Uniquely `GF(5)`-representable. (An excluded minor for `H_2`-representable
    matroids.)

    EXAMPLES::

        sage: P8p = matroids.catalog.P8p()
        sage: PP9 = matroids.catalog.PP9(); PP9
        PP9: Quaternary matroid of rank 4 on 9 elements
        sage: for M in P8p.extensions():
        ....:     if M.is_isomorphic(PP9):
        ....:         print(True)
        ....:         break
        True
        sage: M = PP9.delete('z')
        sage: M.is_isomorphic(P8p)
        True
    """
    GF4 = GF(4, 'w')
    w = GF4('w')
    A = Matrix(
        GF4, [[1, 1, 1, w, w],
              [1, 1 + w, 1, 0, w],
              [1, 0, w, w, w],
              [0, 1, 1, 1, 1]]
    )
    M = QuaternaryMatroid(
        reduced_matrix=A,
        groundset=['a', 'c', 'b', 'f', 'd', 'e', 'g', 'h', 'z']
    )
    M = rename_and_relabel(M, "PP9", groundset)
    return M


def BB9gDY(groundset=None):
    r"""
    Return the matroid `BB9gDY`.

    An excluded minor for `K_2`-representable matroids. The UPF is `G`. In a
    `DY^*`-equivalence class of 4 matroids, one of which can be obtained from
    :func:`BB9 <sage.matroids.database_matroids.BB9>` by a segment-cosegment
    exchange on `\{a,d,i,j\}`. Uniquely `GF(5)`-representable. (An excluded
    minor for `H_2`-representable matroids.)

    EXAMPLES::

        sage: M = matroids.catalog.BB9gDY(); M
        Segment cosegment exchange on BB9: Quaternary matroid of rank 5 on 9
        elements
        sage: M.is_valid()
        True
    """
    GF4 = GF(4, 'w')
    w = GF4('w')
    A = Matrix(
        GF4,
        [
            [w, w, w + 1, 1],
            [w, 1, 0, 0],
            [w + 1, 1, 0, 0],
            [1, w, w + 1, w],
            [w, 0, 1, 1],
        ],
    )
    # M9573
    M = QuaternaryMatroid(
        reduced_matrix=A,
        groundset=['c', 'd', 'i', 'f', 'h', 'a', 'j', 'k', 'b']
    )
    M = rename_and_relabel(M, "Segment cosegment exchange on BB9", groundset)
    return M


def A9(groundset=None):
    """
    Return the matroid `A9`.

    An excluded minor for `K_2`-representable matroids. The UPF is `P_4`.
    Uniquely `GF(5)`-representable. (An excluded minor for `H_2`-representable
    matroids.)

    EXAMPLES::

        sage: M = matroids.catalog.A9(); M
        A9: Quaternary matroid of rank 3 on 9 elements
        sage: M.is_valid()
        True
    """
    GF4 = GF(4, 'w')
    w = GF4('w')
    A = Matrix(
        GF4, [[w + 1, 1, w, w, w, w],
              [0, 1, 1, w + 1, 0, w],
              [w, 0, 1, w + 1, w, 1]]
    )
    M = QuaternaryMatroid(
        reduced_matrix=A, groundset=[6, 5, 4, 1, 2, 3, 7, 8, 0]
    )
    M = rename_and_relabel(M, "A9", groundset)
    return M


def FN9(groundset=None):
    """
    Return the matroid `FN9`.

    An excluded minor for `G`- and `K_2`-representable matroids. In a
    `DY^*`-equivalence class of `10` matroids. UPF is `U_1^{(2)}`. (An
    excluded minor for `H_2`- and `GF(5)`-representable matroids.)

    EXAMPLES::

        sage: M = matroids.catalog.FN9(); M
        FN9: Quaternary matroid of rank 3 on 9 elements
        sage: M.is_valid()
        True
    """
    GF4 = GF(4, 'w')
    w = GF4('w')
    A = Matrix(
        GF4,
        [
            [w + 1, w, w + 1, w, 1, 0],
            [1, w + 1, 0, 1, w + 1, 1],
            [w + 1, w + 1, w, w + 1, 1, 1],
        ],
    )
    # M3209
    M = QuaternaryMatroid(
        reduced_matrix=A,
        groundset=['b0', 'a', 'y', 'z', 'x', "c0", 'b', 'c', 'a0']
    )
    M = rename_and_relabel(M, "FN9", groundset)
    return M


def FX9(groundset=None):
    """
    Return the matroid `FX9`.

    An excluded minor for `G`- and `K_2`-representable matroids. UPF is
    `(Q(a,b), <-1,a,b,a-1,b-1,a-b,a+b,a+b-2,a+b-2ab>)`. (An excluded minor for
    `H_2`- and `GF(5)`-representable matroids.)

    EXAMPLES::

        sage: M = matroids.catalog.FX9(); M
        FX9: Quaternary matroid of rank 4 on 9 elements
        sage: M.is_valid()
        True
    """
    GF4 = GF(4, 'w')
    w = GF4('w')
    A = Matrix(
        GF4,
        [
            [0, w + 1, 0, w, 1],
            [1, w, 1, w + 1, 1],
            [w + 1, w + 1, w, w + 1, w + 1],
            [w, w, w + 1, w + 1, 1],
        ],
    )
    # M48806
    M = QuaternaryMatroid(reduced_matrix=A)
    M = rename_and_relabel(M, "FX9", groundset)
    return M


def KR9(groundset=None):
    """
    Return the matroid `KR9`.

    An excluded minor for `G`-representable matroids (and
    `GF(5)`-representable matroids.) In a `DY`-equivalence class of `4`
    matroids. Has a :func:`KP8 <sage.matroids.database_matroids.KP8>`-minor
    (delete `8`). UPF is `GF(4)`.

    EXAMPLES::

        sage: KR9 = matroids.catalog.KR9(); KR9
        KR9: Quaternary matroid of rank 4 on 9 elements
        sage: KP8 = matroids.catalog.KP8()
        sage: KP8.is_isomorphic(KR9.delete(8))
        True
    """
    GF4 = GF(4, 'w')
    w = GF4('w')
    A = Matrix(
        GF4,
        [
            [w + 1, w, w + 1, w, 1],
            [0, 1, w + 1, w, 1],
            [w, w + 1, 1, 1, 1],
            [w + 1, w + 1, w, w + 1, 0],
        ],
    )
    M = QuaternaryMatroid(
        reduced_matrix=A, groundset=[2, 4, 0, 6, 1, 5, 3, 7, 8]
    )
    M = rename_and_relabel(M, "KR9", groundset)
    return M


def KQ9(groundset=None):
    """
    Return the matroid `KQ9`.

    An excluded minor for `G`-representable matroids (and
    `GF(5)`-representable matroids.) Has a
    :func:`TQ8 <sage.matroids.database_matroids.TQ8>`-minor` (delete `6`) and a
    :func:`KP8 <sage.matroids.database_matroids.KP8>`-minor (delete `8`). UPF
    is `GF(4)`.

    EXAMPLES::

        sage: KQ9 = matroids.catalog.KQ9(); KQ9
        KQ9: Quaternary matroid of rank 4 on 9 elements
        sage: TQ8 = matroids.catalog.TQ8()
        sage: TQ8.is_isomorphic(KQ9.delete(6))
        True
        sage: KP8 = matroids.catalog.KP8()
        sage: KP8.is_isomorphic(KQ9.delete(8))
        True
    """
    GF4 = GF(4, 'w')
    w = GF4('w')
    A = Matrix(
        GF4,
        [
            [w + 1, w, w + 1, 1, w + 1],
            [1, 0, w + 1, w + 1, 1],
            [0, 1, w, w + 1, 1],
            [1, 1, w + 1, 0, w + 1],
        ],
    )
    M = QuaternaryMatroid(
        reduced_matrix=A, groundset=[5, 0, 4, 3, 2, 6, 8, 7, 1]
    )
    M = rename_and_relabel(M, "KQ9", groundset)
    return M


# 10 elements:


def UG10(groundset=None):
    """
    Return the matroid `UG10`.

    An excluded minor for `K_2`- and `P_4`-representable matroids. Self-dual.
    An excluded minor for `H_3`- and `H_2`-representable matroids. Uniquely
    `GF(5)`-representable. Although not `P_4`-representable, it is
    `O`-representable, and hence is representable over all fields of size at
    least four.

    EXAMPLES::

        sage: M = matroids.catalog.UG10(); M
        UG10: Quaternary matroid of rank 5 on 10 elements
        sage: M.is_isomorphic(M.dual())
        True
    """
    GF4 = GF(4, 'w')
    w = GF4('w')
    A = Matrix(
        GF4,
        [
            [1, 0, 1, w, w + 1],
            [1, 1, 1, 1, 1],
            [1, 0, w, 1, w + 1],
            [1, w + 1, w, 1, 0],
            [1, 1, 1, 0, 0],
        ],
    )
    M = QuaternaryMatroid(reduced_matrix=A)
    M = rename_and_relabel(M, "UG10", groundset)
    return M


def FF10(groundset=None):
    """
    Return the matroid `FF10`.

    An excluded minor for `K_2`-representable matroids. UPF is `P_4`.
    Self-dual.

    EXAMPLES::

        sage: M = matroids.catalog.FF10(); M
        FF10: Quaternary matroid of rank 5 on 10 elements
        sage: M.is_isomorphic(M.dual())
        True
    """
    GF4 = GF(4, 'w')
    w = GF4('w')
    A = Matrix(
        GF4,
        [
            [0, 0, 1, 1, 1],
            [1, 0, 0, 1, 1],
            [1 + w, 1, 0, 0, 1],
            [1, 1, w, 0, 1],
            [1 + w, 1 + w, w, w, 1 + w],
        ],
    )
    M = QuaternaryMatroid(
        reduced_matrix=A, groundset=[0, 1, 2, 3, 4, 5, 6, 7, 8, 9]
    )
    M = rename_and_relabel(M, "FF10", groundset)
    return M


def GP10(groundset=None):
    """
    Return the matroid `GP10`.

    An excluded minor for `K_2`-representable matroids. UPF is `G`. Self-dual.

    EXAMPLES::

        sage: M = matroids.catalog.GP10(); M
        GP10: Quaternary matroid of rank 5 on 10 elements
        sage: M.is_isomorphic(M.dual())
        True
    """
    GF4 = GF(4, 'w')
    w = GF4('w')
    A = Matrix(
        GF4,
        [
            [w + 1, w, 0, 1, 1],
            [w, w, 0, 0, 1],
            [0, 0, w + 1, w, 1],
            [1, 0, w, 0, 1],
            [1, 1, 1, 1, 0],
        ],
    )
    M = QuaternaryMatroid(reduced_matrix=A)
    M = rename_and_relabel(M, "GP10", groundset)
    return M


def FZ10(groundset=None):
    """
    Return the matroid `FZ10`.

    An excluded minor for `K_2`- and `G`-representable matroids (and `H_2`-
    and `GF(5)`-representable matroids). UPF is `W`. Not self-dual.

    EXAMPLES::

        sage: M = matroids.catalog.FZ10(); M
        FZ10: Quaternary matroid of rank 5 on 10 elements
        sage: M.is_isomorphic(M.dual())
        False
    """
    GF4 = GF(4, 'w')
    w = GF4('w')
    A = Matrix(
        GF4,
        [
            [0, 0, 1, w, 1],
            [1, 0, w, w + 1, w + 1],
            [1, 1, w, w, w],
            [0, 1, 0, w, w],
            [1, 1, w + 1, 1, w],
        ],
    )
    M = QuaternaryMatroid(reduced_matrix=A)
    M = rename_and_relabel(M, "FZ10", groundset)
    return M


def UQ10(groundset=None):
    """
    Return the matroid `UQ10`.

    An excluded minor for `K_2`- and `G`-representable matroids (and `H_2`-
    and `GF(5)`-representable matroids). Self-dual. UPF is
    `(Q(a,b), <-1,a,b,a-1,b-1,a-b,a+b,a+1,ab+b-1,ab-b+1>)`.

    EXAMPLES::

        sage: M = matroids.catalog.UQ10(); M
        UQ10: Quaternary matroid of rank 5 on 10 elements
        sage: M.is_isomorphic(M.dual())
        True
    """
    GF4 = GF(4, 'w')
    w = GF4('w')
    A = Matrix(
        GF4,
        [
            [0, 0, 1, w, 1],
            [1, 1, 1, 1, 0],
            [1, w + 1, 0, 1, 0],
            [w + 1, w, 0, 0, 1],
            [1, 1, 1, w + 1, 1],
        ],
    )
    M = QuaternaryMatroid(reduced_matrix=A)
    M = rename_and_relabel(M, "UQ10", groundset)
    return M


def FP10(groundset=None):
    """
    Return the matroid `FP10`.

    An excluded minor for `K_2`- and `G`-representable matroids (and `H_2`-
    and `GF(5)`-representable matroids). UPF is `U_1^{(2)}`. Self-dual.

    EXAMPLES::

        sage: M = matroids.catalog.FP10(); M
        FP10: Quaternary matroid of rank 5 on 10 elements
        sage: M.is_isomorphic(M.dual())
        True
    """
    GF4 = GF(4, 'w')
    w = GF4('w')
    A = Matrix(
        GF4,
        [
            [1, 1, 1, 1, 1],
            [0, 1, 1, 1, 0],
            [w, w, w + 1, 0, 0],
            [0, 1, 1, 0, w],
            [1, w, 1, w, 1],
        ],
    )
    M = QuaternaryMatroid(reduced_matrix=A)
    M = rename_and_relabel(M, "FP10", groundset)
    return M


def TQ10(groundset=None):
    """
    Return the matroid `TQ10`.

    An excluded minor for `K_2`-representable matroids. UPF is `G`. Self-dual.
    Has :func:`TQ8 <sage.matroids.database_matroids.TQ8>` as a minor (delete
    'd' and contract 'c').

    EXAMPLES::

        sage: M = matroids.catalog.TQ10(); M
        TQ10: Quaternary matroid of rank 5 on 10 elements
        sage: M.is_isomorphic(M.dual())
        True
        sage: N = M.delete('d').contract('c')
        sage: N.is_isomorphic(matroids.catalog.TQ8())
        True
    """
    GF4 = GF(4, 'w')
    w = GF4('w')
    A = Matrix(
        GF4,
        [
            [1, w, 0, w + 1, 1],
            [w + 1, w + 1, w + 1, w, 1],
            [w + 1, w, 1, 0, 1],
            [1, 1, 0, w + 1, 0],
            [w + 1, 0, w, w + 1, 0],
        ],
    )
    M = QuaternaryMatroid(
        reduced_matrix=A, groundset=[1, 6, 8, 'c', 3, 7, 'd', 2, 5, 4]
    )
    M = rename_and_relabel(M, "TQ10", groundset)
    return M


def FY10(groundset=None):
    """
    Return the matroid `FY10`.

    An excluded minor for `P_4`-representable matroids. UPF is `G`. Not
    self-dual.

    EXAMPLES::

        sage: M = matroids.catalog.FY10(); M
        FY10: Quaternary matroid of rank 5 on 10 elements
        sage: M.is_isomorphic(M.dual())
        False
    """
    GF4 = GF(4, 'w')
    w = GF4('w')
    A = Matrix(
        GF4,
        [
            [1, 1, 1, 0, 0],
            [0, 1, w + 1, 1, 0],
            [1, 1, 1, w + 1, 1],
            [0, 0, w, 1, 1],
            [1, w + 1, 1, 1, w],
        ],
    )
    M = QuaternaryMatroid(reduced_matrix=A)
    M = rename_and_relabel(M, "FY10", groundset)
    return M


def PP10(groundset=None):
    """
    Return the matroid `PP10`.

    An excluded minor for `P_4`-representable matroids. UPF is `U_1^{(2)}`.
    Has a :func:`TQ8 <sage.matroids.database_matroids.TQ8>`-minor (e.g. delete
    'a' and contract 'e') and a
    :func:`PP9 <sage.matroids.database_matroids.PP9>` (and hence
    :func:`P8p <sage.matroids.database_matroids.P8p>`) minor (contract 'x').

    EXAMPLES::

        sage: PP10 = matroids.catalog.PP10(); PP10
        PP10: Quaternary matroid of rank 5 on 10 elements
        sage: M = PP10.delete('a').contract('e')
        sage: M.is_isomorphic(matroids.catalog.TQ8())
        True
        sage: M = PP10.contract('x')
        sage: M.is_isomorphic(matroids.catalog.PP9())
        True
    """
    GF4 = GF(4, 'w')
    w = GF4('w')
    A = Matrix(
        GF4,
        [
            [w + 1, 0, w + 1, 0, w],
            [w, w, 1, w, 1],
            [w + 1, w + 1, 0, w + 1, 1],
            [1, 0, 1, w + 1, 1],
            [w, 1, w + 1, w, w + 1],
        ],
    )
    M = QuaternaryMatroid(
        reduced_matrix=A,
        groundset=['z', 'f', 'c', 'g', 'e', 'b', 'a', 'h', 'd', 'x']
    )
    M = rename_and_relabel(M, "PP10", groundset)
    return M


def FU10(groundset=None):
    """
    Return the matroid `FU10`.

    An excluded minor for `P_4`-representable matroids. UPF is `G`. Self-dual.

    EXAMPLES::

        sage: M = matroids.catalog.FU10(); M
        FU10: Quaternary matroid of rank 5 on 10 elements
        sage: M.is_isomorphic(M.dual())
        True
    """
    GF4 = GF(4, 'w')
    w = GF4('w')
    A = Matrix(
        GF4,
        [
            [0, 1, w, 1, 1],
            [w, w + 1, 1, 1, w],
            [1, 1, 0, w + 1, 0],
            [1, 1, 0, w, w + 1],
            [w + 1, w, w + 1, w, 0],
        ],
    )
    M = QuaternaryMatroid(reduced_matrix=A)
    M = rename_and_relabel(M, "FU10", groundset)
    return M


def D10(groundset=None):
    """
    Return the matroid `D10`.

    An excluded minor for `P_4`-representable matroids. UPF is `G`. Has a
    :func:`TQ8 <sage.matroids.database_matroids.TQ8>`-minor. In a
    `DY^*`-equivalence class of `13` matroids.

    EXAMPLES::

        sage: M = matroids.catalog.D10(); M
        D10: Quaternary matroid of rank 4 on 10 elements
        sage: M.has_minor(matroids.catalog.TQ8())
        True
    """
    GF4 = GF(4, 'w')
    w = GF4('w')
    A = Matrix(
        GF4,
        [
            [w, 1, w, 1, w + 1, w],
            [w, 0, w + 1, w + 1, w, w],
            [w + 1, 0, 0, w + 1, w + 1, w + 1],
            [w + 1, 1, 0, 1, w, 0],
        ],
    )
    M = QuaternaryMatroid(reduced_matrix=A)
    M = rename_and_relabel(M, "D10", groundset)
    return M


def UK10(groundset=None):
    """
    Return the matroid `UK10`.

    An excluded minor for `G`-representable matroids (and
    `GF(5)`-representable matroids). Not self-dual. UPF is `GF(4)`.

    EXAMPLES::

        sage: M = matroids.catalog.UK10(); M
        UK10: Quaternary matroid of rank 5 on 10 elements
        sage: M.is_isomorphic(M.dual())
        False
    """
    GF4 = GF(4, 'w')
    w = GF4('w')
    A = Matrix(
        GF4,
        [
            [1, w, w + 1, w, w + 1],
            [1, w, w, w + 1, w],
            [1, w + 1, w + 1, 0, w],
            [1, 1, w, 0, w],
            [w + 1, 0, 0, 1, w],
        ],
    )
    M = QuaternaryMatroid(reduced_matrix=A)
    M = rename_and_relabel(M, "UK10", groundset)
    return M


def PK10(groundset=None):
    """
    Return the matroid `PK10`.

    An excluded minor for `G`-representable matroids (and
    `GF(5)`-representable matroids). Not self-dual. UPF is `GF(4)`.

    EXAMPLES::

        sage: M = matroids.catalog.PK10(); M
        PK10: Quaternary matroid of rank 5 on 10 elements
        sage: M.is_isomorphic(M.dual())
        False
    """
    GF4 = GF(4, 'w')
    w = GF4('w')
    A = Matrix(
        GF4,
        [
            [1, 1, w, 0, w + 1],
            [0, 1, 1, 1, 1],
            [w + 1, w, w, w + 1, w],
            [0, 1, w, w + 1, 1],
            [w + 1, w + 1, 0, 0, 1],
        ],
    )
    M = QuaternaryMatroid(reduced_matrix=A)
    M = rename_and_relabel(M, "PK10", groundset)
    return M


def GK10(groundset=None):
    """
    Return the matroid `GK10`.

    An excluded minor for `G`-representable matroids (and
    `GF(5)`-representable matroids). Not self-dual. UPF is `GF(4)`.

    EXAMPLES::

        sage: M = matroids.catalog.GK10(); M
        GK10: Quaternary matroid of rank 5 on 10 elements
        sage: M.is_isomorphic(M.dual())
        False
    """
    GF4 = GF(4, 'w')
    w = GF4('w')
    A = Matrix(
        GF4,
        [
            [1, 1, 0, 1, 1],
            [1, 0, 0, w, w],
            [w, w + 1, 1, 1, 0],
            [w, w + 1, w + 1, w + 1, w + 1],
            [1, w, w, w + 1, 1],
        ],
    )
    M = QuaternaryMatroid(reduced_matrix=A)
    M = rename_and_relabel(M, "GK10", groundset)
    return M


def FT10(groundset=None):
    """
    Return the matroid `FT10`.

    An excluded minor for `G`-representable matroids (and
    `GF(5)`-representable matroids). Self-dual. UPF is `GF(4)`.

    EXAMPLES::

        sage: M = matroids.catalog.FT10(); M
        FT10: Quaternary matroid of rank 5 on 10 elements
        sage: M.is_isomorphic(M.dual())
        True
    """
    GF4 = GF(4, 'w')
    w = GF4('w')
    A = Matrix(
        GF4,
        [
            [w, 0, w, w + 1, w + 1],
            [0, 1, w + 1, w, 1],
            [w, 1, 0, w + 1, w + 1],
            [w, 1, 0, 0, w],
            [0, 1, w, 0, 1],
        ],
    )
    M = QuaternaryMatroid(reduced_matrix=A)
    M = rename_and_relabel(M, "FT10", groundset)
    return M


def TK10(groundset=None):
    """
    Return the matroid `TK10`.

    An excluded minor for `G`-representable matroids (and
    `GF(5)`-representable matroids). Self-dual. UPF is `GF(4)`.

    EXAMPLES::

        sage: M = matroids.catalog.TK10(); M
        TK10: Quaternary matroid of rank 5 on 10 elements
        sage: M.is_isomorphic(M.dual())
        True
    """
    GF4 = GF(4, 'w')
    w = GF4('w')
    A = Matrix(
        GF4,
        [
            [1, 1, 0, 0, w],
            [0, w, 0, w + 1, 1],
            [w + 1, 0, w + 1, w, w + 1],
            [w, 0, 1, 0, w],
            [0, w, 1, w, 0],
        ],
    )
    M = QuaternaryMatroid(reduced_matrix=A)
    M = rename_and_relabel(M, "TK10", groundset)
    return M


def KT10(groundset=None):
    """
    Return the matroid `KT10`.

    An excluded minor for `G`-representable matroids (and
    `GF(5)`-representable matroids). Self-dual. UPF is `GF(4)`.

    EXAMPLES::

        sage: M = matroids.catalog.KT10(); M
        KT10: Quaternary matroid of rank 5 on 10 elements
        sage: M.is_isomorphic(M.dual())
        True
    """
    GF4 = GF(4, 'w')
    w = GF4('w')
    A = Matrix(
        GF4,
        [
            [0, 1, 1, w, 0],
            [0, 1, 0, w + 1, 1],
            [w + 1, 0, 1, w + 1, w + 1],
            [w, w + 1, w + 1, 1, w],
            [w + 1, w + 1, w + 1, 1, 1],
        ],
    )
    M = QuaternaryMatroid(reduced_matrix=A)
    M = rename_and_relabel(M, "KT10", groundset)
    return M


def TU10(groundset=None):
    """
    Return the matroid `TU10`.

    An excluded minor for `G`-representable matroids (and
    `GF(5)`-representable matroids). Self-dual. UPF is `GF(4)`.

    EXAMPLES::

        sage: M = matroids.catalog.TU10(); M
        TU10: Quaternary matroid of rank 5 on 10 elements
        sage: M.is_isomorphic(M.dual())
        True
    """
    GF4 = GF(4, 'w')
    w = GF4('w')
    A = Matrix(
        GF4,
        [
            [1, w + 1, 1, 0, w],
            [w, 0, 1, w + 1, w + 1],
            [w, w, w + 1, w + 1, 1],
            [w + 1, 0, w + 1, 1, w + 1],
            [w + 1, w + 1, 1, w, 1],
        ],
    )
    M = QuaternaryMatroid(reduced_matrix=A)
    M = rename_and_relabel(M, "TU10", groundset)
    return M


def UT10(groundset=None):
    """
    Return the matroid `UT10`.

    An excluded minor for `G`-representable matroids (and
    `GF(5)`-representable matroids). Self-dual. UPF is `I`.

    EXAMPLES::

        sage: M = matroids.catalog.UT10(); M
        UT10: Quaternary matroid of rank 5 on 10 elements
        sage: M.is_isomorphic(M.dual())
        True
    """
    GF4 = GF(4, 'w')
    w = GF4('w')
    A = Matrix(
        GF4,
        [
            [w, w + 1, 0, w + 1, 0],
            [w + 1, w + 1, 1, w, 1],
            [1, 0, 1, w + 1, w + 1],
            [w + 1, w + 1, 1, 1, w],
            [1, w + 1, 1, w, w + 1],
        ],
    )
    M = QuaternaryMatroid(reduced_matrix=A)
    M = rename_and_relabel(M, "UT10", groundset)
    return M


def FK10(groundset=None):
    """
    Return the matroid `FK10`.

    An excluded minor for `G`-representable matroids (and
    `GF(5)`-representable matroids). Self-dual. UPF is `GF(4)`.

    EXAMPLES::

        sage: M = matroids.catalog.FK10(); M
        FK10: Quaternary matroid of rank 5 on 10 elements
        sage: M.is_isomorphic(M.dual())
        True
    """
    GF4 = GF(4, 'w')
    w = GF4('w')
    A = Matrix(
        GF4,
        [
            [0, 0, 1, 1, w],
            [w, 1, w, 1, 1],
            [1, 1, 0, 0, w + 1],
            [w + 1, 0, w + 1, 0, 1],
            [w + 1, w + 1, 1, 1, w + 1],
        ],
    )
    M = QuaternaryMatroid(reduced_matrix=A)
    M = rename_and_relabel(M, "FK10", groundset)
    return M


def KF10(groundset=None):
    """
    Return the matroid `KF10`.

    An excluded minor for `G`-representable matroids (and
    `GF(5)`-representable matroids). Self-dual. UPF is `GF(4)`.

    EXAMPLES::

        sage: M = matroids.catalog.KF10(); M
        KF10: Quaternary matroid of rank 5 on 10 elements
        sage: M.is_isomorphic(M.dual())
        True
    """
    GF4 = GF(4, 'w')
    w = GF4('w')
    A = Matrix(
        GF4,
        [
            [w + 1, w + 1, 1, w, 1],
            [0, w + 1, w, 1, 0],
            [0, w, 0, 1, w + 1],
            [w + 1, 0, w, w + 1, 1],
            [w + 1, 1, 0, w + 1, 0],
        ],
    )
    M = QuaternaryMatroid(reduced_matrix=A)
    M = rename_and_relabel(M, "KF10", groundset)
    return M


# 11 elements:


def FA11(groundset=None):
    """
    Return the matroid `FA11`.

    An excluded minor for `P_4`-representable matroids. UPF is `PT`. In a
    `DY^*`-equivalence class of `6` matroids. Has an
    :func:`FF10 <sage.matroids.database_matroids.FF10>`-minor (delete `10`).

    EXAMPLES::

        sage: FA11 = matroids.catalog.FA11(); FA11
        FA11: Quaternary matroid of rank 5 on 11 elements
        sage: FF10 = matroids.catalog.FF10()
        sage: FF10.is_isomorphic(FA11.delete(10))
        True
    """
    GF4 = GF(4, 'w')
    w = GF4('w')
    A = Matrix(
        GF4,
        [
            [w, 0, w, w, 1, 0],
            [1, w, 0, w, w, 1],
            [0, w, 1, w + 1, 0, w],
            [0, w, 0, w + 1, 0, 1],
            [w + 1, w + 1, w + 1, 0, w, 0],
        ],
    )
    M = QuaternaryMatroid(
        reduced_matrix=A, groundset=[1, 3, 4, 2, 8, 7, 9, 0, 5, 10, 6]
    )
    M = rename_and_relabel(M, "FA11", groundset)
    return M


# 12 elements:


def FR12(groundset=None):
    """
    Return the matroid `FR12`.

    An excluded minor for `K_2`-representable matroids. UPF is `P_4`.
    Self-dual.

    EXAMPLES::

        sage: M = matroids.catalog.FR12(); M
        FR12: Quaternary matroid of rank 6 on 12 elements
        sage: M.is_isomorphic(M.dual())
        True
    """
    GF4 = GF(4, 'w')
    w = GF4('w')
    A = Matrix(
        GF4,
        [
            [0, 1, 1, 1, 0, 1],
            [1, 1, 1, 0, 1, 1],
            [1, 1, 0, 0, 0, 1],
            [1, 0, 0, 0, w + 1, 1],
            [0, 1, 0, w + 1, 0, 1],
            [1, 1, 1, 1, 1, w + 1],
        ],
    )
    M = QuaternaryMatroid(reduced_matrix=A)
    M = rename_and_relabel(M, "FR12", groundset)
    return M


def GP12(groundset=None):
    """
    Return the matroid `GP12`.

    An excluded minor for `K_2`-representable matroids. UPF is `G`. Not
    self-dual.

    EXAMPLES::

        sage: M = matroids.catalog.GP12(); M
        GP12: Quaternary matroid of rank 6 on 12 elements
        sage: M.is_isomorphic(M.dual())
        False
    """
    GF4 = GF(4, 'w')
    w = GF4('w')
    A = Matrix(
        GF4,
        [
            [1 + w, 1 + w, w, 1 + w, 0, 0],
            [1, 0, w, 1 + w, 0, 0],
            [1, 0, 1, 0, 1 + w, 1 + w],
            [1, 1, 0, 1, w, w],
            [1, 0, 1, 1, 0, 1 + w],
            [1, 1, 1, 1, 1, 1 + w],
        ],
    )
    M = QuaternaryMatroid(reduced_matrix=A)
    M = rename_and_relabel(M, "GP12", groundset)
    return M


def FQ12(groundset=None):
    """
    Return the matroid `FQ12`.

    An excluded minor for `P_4`-representable matroids. UPF is `PT`. Has` a
    :func:`PP9 <sage.matroids.database_matroids.PP9>`-minor (contract `4` and
    `7`, delete `6`) and
    :func:`FF10 <sage.matroids.database_matroids.FF10>`-minor (contract 'c'
    and delete 'd').

    EXAMPLES::

        sage: FQ12 = matroids.catalog.FQ12(); FQ12
        FQ12: Quaternary matroid of rank 6 on 12 elements
        sage: PP9 = matroids.catalog.PP9()
        sage: PP9.is_isomorphic(FQ12.contract([4,7]).delete(6))
        True
        sage: FF10 = matroids.catalog.FF10()
        sage: FF10.is_isomorphic(FQ12.contract('c').delete('d'))
        True
    """
    GF4 = GF(4, 'w')
    w = GF4('w')
    A = Matrix(
        GF4,
        [
            [0, 0, w, w, 1, 0],
            [0, 0, w + 1, w + 1, 1, 1],
            [1, 1, w, 1, 1, 1],
            [w, 0, 1, 1, 0, 0],
            [w, w, w + 1, w + 1, 1, 1],
            [0, 1, 1, w, w + 1, 1],
        ],
    )
    M = QuaternaryMatroid(
        reduced_matrix=A, groundset=[7, 4, 5, 9, 2, 1, 0, 6, 'd', 'c', 8, 3]
    )
    M = rename_and_relabel(M, "FQ12", groundset)
    return M


def FF12(groundset=None):
    """
    Return the matroid `FF12`.

    An excluded minor for `P_4`-representable matroids. Self-dual. UPF is
    `(Q(a,b),<-1,a,b,a-2,a-1,a+1,b-1,ab-a+b,ab-a-b,ab-a-2b>)`. Has an
    :func:`FF10 <sage.matroids.database_matroids.FF10>`-minor (contract 'c'
    and delete 'd').

    EXAMPLES::

        sage: M = matroids.catalog.FF12(); M
        FF12: Quaternary matroid of rank 6 on 12 elements
        sage: M.is_isomorphic(M.dual())
        True
        sage: FF10 = matroids.catalog.FF10()
        sage: FF10.is_isomorphic(M.contract('c').delete('d'))
        True
    """
    GF4 = GF(4, 'w')
    w = GF4('w')
    A = Matrix(
        GF4,
        [
            [1, 1, 0, 1, 0, 0],
            [1, 1, w, 1, 0, 1],
            [w, w + 1, 1, 0, 1, 1],
            [1, 1, w, 1, w + 1, 0],
            [1, 1, 0, 0, w + 1, 0],
            [1, w + 1, 1, 0, w + 1, w],
        ],
    )
    M = QuaternaryMatroid(
        reduced_matrix=A, groundset=[0, 4, 'c', 3, 5, 'd', 8, 9, 2, 7, 1, 6]
    )
    M = rename_and_relabel(M, "FF12", groundset)
    return M


def FZ12(groundset=None):
    """
    Return the matroid `FZ12`.

    An excluded minor for `K_2`- and `G`-representable matroids (and `H_2`-
    and `GF(5)`-representable matroids). UPF is `W`. Not self-dual.

    EXAMPLES::

        sage: M = matroids.catalog.FZ12(); M
        FZ12: Quaternary matroid of rank 6 on 12 elements
        sage: M.is_isomorphic(M.dual())
        False
    """
    GF4 = GF(4, 'w')
    w = GF4('w')
    A = Matrix(
        GF4,
        [
            [1, w + 1, 0, w + 1, 0, w + 1],
            [w + 1, w + 1, w, 0, w, 1],
            [w, 1, 0, w, 0, w],
            [w + 1, 1, 1, w + 1, 1, w],
            [w, w, 1, 0, 0, 0],
            [w + 1, 1, 0, w, 1, w],
        ],
    )
    M = QuaternaryMatroid(reduced_matrix=A)
    M = rename_and_relabel(M, "FZ12", groundset)
    return M


def UQ12(groundset=None):
    """
    Return the matroid `UQ12`.

    An excluded minor for `K_2` and `G`-representable matroids (and `H2` and
    `GF(5)`-representable matroids). UPF is `P_{pappus}`. Self-dual.

    EXAMPLES::

        sage: M = matroids.catalog.UQ12(); M
        UQ12: Quaternary matroid of rank 6 on 12 elements
        sage: M.is_isomorphic(M.dual())
        True
    """
    GF4 = GF(4, 'w')
    w = GF4('w')
    A = Matrix(
        GF4,
        [
            [1, 0, 0, w + 1, 1, 0],
            [w + 1, w, w + 1, 1, 1, 1],
            [w + 1, w, w + 1, w + 1, w, 1],
            [1, 0, 0, w, 1, w + 1],
            [1, 0, 1, w, 1, w],
            [1, 1, 1, w, 1, w + 1],
        ],
    )
    M = QuaternaryMatroid(reduced_matrix=A)
    M = rename_and_relabel(M, "UQ12", groundset)
    return M


def FP12(groundset=None):
    """
    Return the matroid `FP12`.

    An excluded minor for `K_2`- and `G`-representable matroids (and `H_2`-
    and `GF(5)`-representable matroids). UPF is `W`. Self-dual.

    EXAMPLES::

        sage: M = matroids.catalog.FP12(); M
        FP12: Quaternary matroid of rank 6 on 12 elements
        sage: M.is_isomorphic(M.dual())
        True
    """
    GF4 = GF(4, 'w')
    w = GF4('w')
    A = Matrix(
        GF4,
        [
            [0, w + 1, 1, 0, 1, w],
            [0, w + 1, 1, 0, w + 1, 0],
            [w + 1, 1, w, 0, w + 1, w],
            [w, 1, w, 1, w, w + 1],
            [w + 1, 0, w + 1, w, w + 1, 0],
            [w, 0, w + 1, w + 1, w, 0],
        ],
    )
    M = QuaternaryMatroid(reduced_matrix=A)
    M = rename_and_relabel(M, "FP12", groundset)
    return M


def FS12(groundset=None):
    """
    Return the matroid `FS12`.

    An excluded minor for `G`-representable matroids (and
    `GF(5)`-representable matroids). Rank `5`. UPF is `GF(4)`.

    EXAMPLES::

        sage: M = matroids.catalog.FS12(); M
        FS12: Quaternary matroid of rank 5 on 12 elements
        sage: M.rank()
        5
    """
    GF4 = GF(4, 'w')
    w = GF4('w')
    A = Matrix(
        GF4,
        [
            [1, 1, 1, 1, 1, 0, 1],
            [0, 1, w + 1, w, w + 1, 1, 1],
            [w, w + 1, 0, 0, w + 1, 0, 0],
            [0, 0, w + 1, 0, 0, 1, w],
            [1, 0, w, w, w, 1, 0],
        ],
    )
    M = QuaternaryMatroid(reduced_matrix=A)
    M = rename_and_relabel(M, "FS12", groundset)
    return M


def UK12(groundset=None):
    """
    Return the matroid `UK12`.

    An excluded minor for `G`-representable matroids (and
    `GF(5)`-representable matroids). Self-dual. UPF is `I`.

    EXAMPLES::

        sage: M = matroids.catalog.UK12(); M
        UK12: Quaternary matroid of rank 6 on 12 elements
        sage: M.is_isomorphic(M.dual())
        True
    """
    GF4 = GF(4, 'w')
    w = GF4('w')
    A = Matrix(
        GF4,
        [
            [0, w + 1, 1, 0, 0, w],
            [w, 1, w, w + 1, w, w + 1],
            [1, w + 1, w + 1, 0, 0, 0],
            [0, w, 1, 1, w + 1, 1],
            [0, w, 1, 1, 0, w + 1],
            [w, w, w + 1, w, w, 1],
        ],
    )
    M = QuaternaryMatroid(reduced_matrix=A)
    M = rename_and_relabel(M, "UK12", groundset)
    return M


def UA12(groundset=None):
    """
    Return the matroid `UA12`.

    An excluded minor for `G`-representable matroids (and
    `GF(5)`-representable matroids). Not self-dual. UPF is `GF(4)`.

    EXAMPLES::

        sage: M = matroids.catalog.UA12(); M
        UA12: Quaternary matroid of rank 6 on 12 elements
        sage: M.is_isomorphic(M.dual())
        False
    """
    GF4 = GF(4, 'w')
    w = GF4('w')
    A = Matrix(
        GF4,
        [
            [0, w + 1, w, w + 1, w + 1, 0],
            [1, 1, 1, w + 1, w, 1],
            [1, w + 1, 0, 1, w + 1, 1],
            [0, 0, 0, w + 1, w, 1],
            [0, w + 1, 0, w, w + 1, 1],
            [1, w, w + 1, w + 1, w, 1],
        ],
    )
    M = QuaternaryMatroid(reduced_matrix=A)
    M = rename_and_relabel(M, "UA12", groundset)
    return M


def AK12(groundset=None):
    """
    Return the matroid `AK12`.

    An excluded minor for `G`-representable matroids (and
    `GF(5)`-representable matroids). Not self-dual. UPF is `GF(4)`.

    EXAMPLES::

        sage: M = matroids.catalog.AK12(); M
        AK12: Quaternary matroid of rank 6 on 12 elements
        sage: M.is_isomorphic(M.dual())
        False
    """
    GF4 = GF(4, 'w')
    w = GF4('w')
    A = Matrix(
        GF4,
        [
            [0, w, 0, 0, w + 1, w],
            [w + 1, w, 0, w, w + 1, w + 1],
            [0, w, w + 1, 0, w, 0],
            [1, 0, w, 0, 0, w + 1],
            [0, 1, 0, 1, 1, 0],
            [1, 0, 1, 1, 0, 1],
        ],
    )
    M = QuaternaryMatroid(reduced_matrix=A)
    M = rename_and_relabel(M, "AK12", groundset)
    return M


def FK12(groundset=None):
    """
    Return the matroid `FK12`.

    An excluded minor for `G`-representable matroids (and
    `GF(5)`-representable matroids). Self-dual. UPF is `GF(4)`.

    EXAMPLES::

        sage: M = matroids.catalog.FK12(); M
        FK12: Quaternary matroid of rank 6 on 12 elements
        sage: M.is_isomorphic(M.dual())
        True
    """
    GF4 = GF(4, 'w')
    w = GF4('w')
    A = Matrix(
        GF4,
        [
            [w + 1, w, w, 0, w, w + 1],
            [w, 1, 1, w + 1, w + 1, w],
            [1, w + 1, w, 0, w + 1, 0],
            [w, 1, 1, w, w + 1, w + 1],
            [w + 1, w + 1, w, 0, w, 0],
            [1, w, w, w, 1, 1],
        ],
    )
    M = QuaternaryMatroid(reduced_matrix=A)
    M = rename_and_relabel(M, "FK12", groundset)
    return M


def KB12(groundset=None):
    """
    Return the matroid `KB12`.

    An excluded minor for `G`-representable matroids (and
    `GF(5)`-representable matroids). Self-dual. UPF is `GF(4)`.

    EXAMPLES::

        sage: M = matroids.catalog.KB12(); M
        KB12: Quaternary matroid of rank 6 on 12 elements
        sage: M.is_isomorphic(M.dual())
        True
    """
    GF4 = GF(4, 'w')
    w = GF4('w')
    A = Matrix(
        GF4,
        [
            [1, 0, w, 0, 0, 1],
            [1, w, 0, w, 1, w + 1],
            [1, 1, w + 1, 0, 1, w + 1],
            [w, w, 1, w, 0, 0],
            [1, 1, 1, 0, 0, 0],
            [w, w, 1, w, 1, 1],
        ],
    )
    M = QuaternaryMatroid(reduced_matrix=A)
    M = rename_and_relabel(M, "KB12", groundset)
    return M


def AF12(groundset=None):
    """
    Return the matroid `AF12`.

    An excluded minor for `G`-representable matroids (and
    `GF(5)`-representable matroids). Self-dual. UPF is `GF(4)`.

    EXAMPLES::

        sage: M = matroids.catalog.AF12(); M
        AF12: Quaternary matroid of rank 6 on 12 elements
        sage: M.is_isomorphic(M.dual())
        True
    """
    GF4 = GF(4, 'w')
    w = GF4('w')
    A = Matrix(
        GF4,
        [
            [1, 0, 0, 0, 1, 1],
            [0, 1, 0, w, w, w + 1],
            [0, 1, 0, 0, w + 1, w + 1],
            [w, 1, 1, 0, 0, 1],
            [0, 1, w + 1, w, w, 1],
            [1, 1, 1, w + 1, w + 1, w],
        ],
    )
    M = QuaternaryMatroid(reduced_matrix=A)
    M = rename_and_relabel(M, "AF12", groundset)
    return M


def NestOfTwistedCubes(groundset=None):
    r"""
    Return the NestOfTwistedCubes matroid.

    A matroid with no `U(2,4)`-detachable pairs (only `\{e_i,f_i\}` pairs are
    detachable).

    EXAMPLES::

        sage: M = matroids.catalog.NestOfTwistedCubes(); M
        NestOfTwistedCubes: Matroid of rank 6 on 12 elements with 57 circuits
        sage: M.is_3connected()
        True
    """
    # utility function
    def complement(groundset, subset):
        return list(set(groundset).difference(subset))

    gs = ["e1", "e2", "e3", "e4", "e5", "e6",
          "f1", "f2", "f3", "f4", "f5", "f6"]
    M = Matroid(
        groundset=gs,
        circuit_closures={
            3: [
                ["e1", "e2", "f3", "f4"],
                ["e3", "e4", "f5", "f6"],
                ["e5", "e6", "f1", "f2"],
                ["e4", "e5", "f1", "f3"],
                ["e1", "e3", "f6", "f2"],
                ["e6", "e2", "f4", "f5"],
                ["e2", "e5", "f3", "f6"],
                ["e1", "e4", "f2", "f5"],
                ["e3", "e6", "f1", "f4"],
                ["e5", "e1", "f4", "f6"],
                ["e4", "e6", "f2", "f3"],
                ["e2", "e3", "f5", "f1"],
                ["e2", "e4", "f6", "f1"],
                ["e6", "e1", "f3", "f5"],
                ["e3", "e5", "f2", "f4"],
            ],
            5: [
                complement(gs, ["e1", "e2", "f5", "f6"]),
                complement(gs, ["e3", "e4", "f1", "f2"]),
                complement(gs, ["e5", "e6", "f3", "f4"]),
                complement(gs, ["e4", "e5", "f6", "f2"]),
                complement(gs, ["e1", "e3", "f4", "f5"]),
                complement(gs, ["e6", "e2", "f1", "f3"]),
                complement(gs, ["e2", "e5", "f1", "f4"]),
                complement(gs, ["e1", "e4", "f3", "f6"]),
                complement(gs, ["e3", "e6", "f2", "f5"]),
                complement(gs, ["e5", "e1", "f2", "f3"]),
                complement(gs, ["e4", "e6", "f5", "f1"]),
                complement(gs, ["e2", "e3", "f4", "f6"]),
                complement(gs, ["e2", "e4", "f3", "f5"]),
                complement(gs, ["e6", "e1", "f2", "f4"]),
                complement(gs, ["e3", "e5", "f6", "f1"]),
            ],
            6: [gs],
        },
    )
    M = Matroid(circuits=list(M.circuits()))
    M = rename_and_relabel(M, "NestOfTwistedCubes", groundset)
    return M


# 13 elements:


def XY13(groundset=None):
    """
    Return the matroid `XY13`.

    An excluded minor for `G`-representable matroids (and
    `GF(5)`-representable matroids). UPF is `GF(4)`.

    EXAMPLES::

        sage: M = matroids.catalog.XY13(); M
        XY13: Quaternary matroid of rank 6 on 13 elements
        sage: M.is_3connected()
        True
    """
    GF4 = GF(4, 'w')
    w = GF4('w')
    A = Matrix(
        GF4,
        [
            [0, 0, 1, 1, 0, 1, 1],
            [w, 1, w, w + 1, 1, 1, w + 1],
            [0, 0, w + 1, 1, 1, w, 1],
            [0, w, 1, 1, w + 1, 1, 1],
            [w, w + 1, w, w + 1, 1, 1, w],
            [1, 0, 0, 1, 0, w, 0],
        ],
    )
    M = QuaternaryMatroid(reduced_matrix=A)
    M = rename_and_relabel(M, "XY13", groundset)
    return M


# 14 elements:


def N3(groundset=None):
    """
    Return the matroid `N3`.

    An excluded minor for dyadic matroids (and `GF(5)`-representable matroids).
    UPF is `GF(3)`. `4`- (but not `5`-) connected. Self-dual.

    EXAMPLES::

        sage: N3 = matroids.catalog.N3(); N3
        N3: Ternary matroid of rank 7 on 14 elements, type 0+
        sage: N3.is_isomorphic(N3.dual())
        True
        sage: N3.is_kconnected(4)
        True
        sage: N3.is_kconnected(5)
        False
    """
    A = Matrix(
        GF(3),
        [
            [2, 0, 0, 2, 1, 1, 2],
            [1, 2, 0, 0, 2, 0, 2],
            [0, 1, 2, 1, 0, 0, 2],
            [0, 2, 2, 0, 0, 0, 2],
            [1, 0, 0, 0, 1, 0, 2],
            [2, 0, 0, 1, 2, 1, 1],
            [1, 1, 1, 2, 2, 2, 0],
        ],
    )
    M = TernaryMatroid(reduced_matrix=A)
    M = rename_and_relabel(M, "N3", groundset)
    return M


def N3pp(groundset=None):
    """
    Return the matroid `N3pp`.

    An excluded minor for `K_2`-representable matroids. Self-dual.
    Obtained by relaxing the two complementary circuit-hyperplanes of
    :func:`N4 <sage.matroids.database_matroids.N4>`. Not
    `P_4`-representable, but `O`-representable, and hence representable
    over all fields of size at least four.

    EXAMPLES::

        sage: M = matroids.catalog.N3pp(); M
        N3=: Quaternary matroid of rank 7 on 14 elements
        sage: M.is_isomorphic(M.dual())
        True
    """
    GF4 = GF(4, 'w')
    w = GF4('w')
    A = Matrix(
        GF4,
        [
            [0, 1, 0, 1, 0, w, w],
            [1, w, 1, 0, 1, 0, 1],
            [1, 0, 0, 0, w, w, w],
            [1, 0, 0, 0, 1, 0, 1],
            [1, 1, 1, 0, 1, 0, 0],
            [1, w, 1, w, 1, 1, 1],
            [1, 1, 0, 1, 0, 0, 0],
        ],
    )
    M = QuaternaryMatroid(reduced_matrix=A)
    M = rename_and_relabel(M, "N3=", groundset)
    return M


def UP14(groundset=None):
    """
    Return the matroid `UP14`.

    An excluded minor for `K_2`-representable matroids. Has disjoint
    circuit-hyperplanes. UPF is `W`. Not self-dual.

    EXAMPLES::

        sage: M = matroids.catalog.UP14(); M
        UP14: Quaternary matroid of rank 7 on 14 elements
        sage: M.is_isomorphic(M.dual())
        False
    """
    GF4 = GF(4, 'w')
    w = GF4('w')
    A = Matrix(
        GF4,
        [
            [1, w, w, 1, w, 0, 0],
            [w, w, w, 1, w, w, 0],
            [w, w, 1, w, 1, 0, 1],
            [1, 1, 0, 1, 0, 0, 0],
            [w, w, 1, w, w, w, 1],
            [0, w, 1, 1, 0, 0, 0],
            [1, 1, 1, 1, 1, 1, 1],
        ],
    )
    M = QuaternaryMatroid(reduced_matrix=A)
    M = rename_and_relabel(M, "UP14", groundset)
    return M


def VP14(groundset=None):
    """
    Return the matroid `VP14`.

    An excluded minor for `K_2`-representable matroids. Has disjoint
    circuit-hyperplanes. UPF is `W`. Not self-dual.

    EXAMPLES::

        sage: M = matroids.catalog.VP14(); M
        VP14: Quaternary matroid of rank 7 on 14 elements
        sage: M.is_isomorphic(M.dual())
        False
    """
    GF4 = GF(4, 'w')
    w = GF4('w')
    A = Matrix(
        GF4,
        [
            [w, 0, 1, 1, w, 1, 1],
            [w, w, 1, 1, w, 1, w],
            [1, 1, 0, 1, 1, w, 0],
            [1, 1, 0, 1, 0, 0, 0],
            [0, 0, 0, w, 0, 1, 1],
            [1, 0, 0, w, 1, 0, 0],
            [1, 1, 1, 1, w, 1, 0],
        ],
    )
    M = QuaternaryMatroid(reduced_matrix=A)
    M = rename_and_relabel(M, "VP14", groundset)
    return M


def FV14(groundset=None):
    """
    Return the matroid `FV14`

    An excluded minor for `P_4`-representable matroids. Not self-dual. UPF is
    `PT`.

    EXAMPLES::

        sage: M = matroids.catalog.FV14(); M
        FV14: Quaternary matroid of rank 7 on 14 elements
        sage: M.is_isomorphic(M.dual())
        False
    """
    GF4 = GF(4, 'w')
    w = GF4('w')
    A = Matrix(
        GF4,
        [
            [0, 1, 0, 1, 1, 1, 1],
            [0, 1, 0, 1, 0, 1, 0],
            [1, 0, 0, 1, 1, 1, 1],
            [0, 1 - w, 1, 1, 1 - w, 1 - w, 1],
            [0, 0, 1, 0, 1 - w, -w, 1],
            [1 - w, 0, -1, -w, 0, 0, -w],
            [1, 0, 0, 1, 0, 0, 1],
        ],
    )
    M = QuaternaryMatroid(reduced_matrix=A)
    M = rename_and_relabel(M, "FV14", groundset)
    return M


def OW14(groundset=None):
    """
    Return the matroid `OW14`.

    An excluded minor for `P_4`-representable matroids. Self-dual. UPF is
    `Orthrus`.

    EXAMPLES::

        sage: M = matroids.catalog.OW14(); M
        OW14: Quaternary matroid of rank 7 on 14 elements
        sage: M.is_isomorphic(M.dual())
        True
    """
    GF4 = GF(4, 'w')
    w = GF4('w')
    A = Matrix(
        GF4,
        [
            [0, 1, 1, w, 1, 0, w],
            [0, w + 1, 1, w, w + 1, 0, w + 1],
            [0, w + 1, 1, w, 0, w + 1, w + 1],
            [1, 1, w + 1, w + 1, 0, 1, 1],
            [1, 0, 0, w, 0, 0, w],
            [1, 0, 1, 0, 1, 0, 0],
            [0, 1, 0, w, 0, 1, 0],
        ],
    )
    M = QuaternaryMatroid(reduced_matrix=A)
    M = rename_and_relabel(M, "OW14", groundset)
    return M


def FM14(groundset=None):
    """
    Return the matroid `FM14`.

    An excluded minor for `P_4`-representable matroids. Self-dual. UPF is `PT`.

    EXAMPLES::

        sage: M = matroids.catalog.FM14(); M
        FM14: Quaternary matroid of rank 7 on 14 elements
        sage: M.is_isomorphic(M.dual())
        True
    """
    GF4 = GF(4, 'w')
    w = GF4('w')
    A = Matrix(
        GF4,
        [
            [1, 0, w, 1, 1, w, 0],
            [0, 1, 0, 0, 1, 1, 1],
            [0, 1, 0, 0, w, w, 1],
            [w, 1, 0, w, 0, 1, 1],
            [0, 1, 1, 0, 0, 0, 1],
            [1, w, w, 0, 0, 0, 0],
            [0, w, 0, 1, 0, w, 0],
        ],
    )
    M = QuaternaryMatroid(reduced_matrix=A)
    M = rename_and_relabel(M, "FM14", groundset)
    return M


# 15 elements:


def FA15(groundset=None):
    """
    Return the matroid `FA15`.

    An excluded minor for `O`-representable matroids. UPF is `PT`. In a
    `DY^*`-equivalence class of `6` matroids. Has an
    :func:`SQ14 <sage.matroids.database_matroids.N3pp>`-minor.

    EXAMPLES::

        sage: M = matroids.catalog.FA15(); M
        FA15: Quaternary matroid of rank 7 on 15 elements
        sage: M.has_minor(matroids.catalog.N3pp())
        True
    """
    GF4 = GF(4, 'w')
    w = GF4('w')
    A = Matrix(
        GF4,
        [
            [1, 1, 1, 1, 1, 1, 1, 1],
            [1, 0, 1, 1, 1, 1, 0, 1],
            [0, 0, 1, 0, 0, 1, 0, 1],
            [0, 0, w, w, 0, 1, 1, 1],
            [1, 1, 0, 0, 0, 0, w, w],
            [w, 0, 1, 1, 1, 1, 0, 0],
            [w, w, 1, 1, 0, 0, 0, 0],
        ],
    )
    M = QuaternaryMatroid(reduced_matrix=A)
    M = rename_and_relabel(M, "FA15", groundset)
    return M


# 16 elements:


def N4(groundset=None):
    """
    Return the matroid `N4`.

    An excluded minor for dyadic matroids (and `GF(5)`-representable matroids).
    UPF is `GF(3)`. `4`- (but not `5`-) connected. Self-dual.

    EXAMPLES::

        sage: N4 = matroids.catalog.N4(); N4
        N4: Ternary matroid of rank 8 on 16 elements, type 0+
        sage: N4.is_isomorphic(N4.dual())
        True
        sage: N4.is_kconnected(4)
        True
        sage: N4.is_kconnected(5)
        False
    """
    A = Matrix(
        GF(3),
        [
            [2, 0, 2, 1, 2, 1, 0, 0],
            [2, 1, 0, 2, 0, 2, 2, 0],
            [2, 0, 2, 0, 0, 1, 0, 0],
            [2, 0, 2, 2, 2, 2, 2, 2],
            [0, 1, 1, 1, 1, 1, 1, 1],
            [2, 1, 0, 0, 0, 2, 0, 0],
            [2, 0, 0, 2, 2, 2, 2, 0],
            [1, 0, 1, 2, 1, 2, 1, 1],
        ],
    )
    M = TernaryMatroid(reduced_matrix=A)
    M = rename_and_relabel(M, "N4", groundset)
    return M


# ******************************** #
#  Collection of various matroids  #
#                                  #
# ******************************** #


def NonVamos(groundset=None):
    r"""
    Return the non-`V\acute{a}mos` matroid.

    The non-`V\acute{a}mos` matroid, or `V_8^+` is an `8`-element matroid of
    rank `4`. It is a tightening of the `V\acute{a}mos` matroid. It is
    representable over some field.

    EXAMPLES::

        sage: from sage.matroids.advanced import setprint
        sage: M = matroids.catalog.NonVamos(); M
        NonVamos: Matroid of rank 4 on 8 elements with circuit-closures
        {3: {{'a', 'b', 'c', 'd'}, {'a', 'b', 'e', 'f'}, {'a', 'b', 'g', 'h'},
             {'c', 'd', 'e', 'f'}, {'c', 'd', 'g', 'h'}, {'e', 'f', 'g', 'h'}},
         4: {{'a', 'b', 'c', 'd', 'e', 'f', 'g', 'h'}}}
        sage: setprint(M.nonbases())
        [{'a', 'b', 'c', 'd'}, {'a', 'b', 'e', 'f'}, {'a', 'b', 'g', 'h'},
         {'c', 'd', 'e', 'f'}, {'c', 'd', 'g', 'h'}, {'e', 'f', 'g', 'h'}]
        sage: M.is_dependent(['c', 'd', 'g', 'h'])
        True
        sage: M.is_valid()
        True

    REFERENCES:

    [Oxl2011]_, p. 72, 84.
    """
    CC = {
        3: ['abcd', 'abef', 'cdef', 'abgh', 'cdgh', 'efgh'],
        4: ['abcdefgh']
    }
    M = Matroid(groundset='abcdefgh', circuit_closures=CC)
    M = rename_and_relabel(M, "NonVamos", groundset)
    return M


def NotP8(groundset='abcdefgh'):
    """
    Return the matroid ``NotP8``.

    EXAMPLES::

        sage: M = matroids.catalog.P8()
        sage: N = matroids.catalog.NotP8(); N
        NotP8: Ternary matroid of rank 4 on 8 elements, type 0-
        sage: M.is_isomorphic(N)
        False
        sage: M.is_valid()
        True

    REFERENCES:

    [Oxl1992]_, p.512 (the first edition).
    """
    A = Matrix(GF(3), [
        [1, 0, 0, 0, 0, 1, 1, -1],
        [0, 1, 0, 0, 1, 0, 1, 1],
        [0, 0, 1, 0, 1, 1, 0, 1],
        [0, 0, 0, 1, -1, 1, 1, 1]
    ])
    M = TernaryMatroid(A, groundset)
    M = rename_and_relabel(M, "NotP8")
    return M


def AG23minus(groundset=None):
    """
    Return the ternary affine plane minus a point.

    This is a sixth-roots-of-unity matroid, and an excluded minor for the
    class of near-regular matroids.

    EXAMPLES::

        sage: M = matroids.catalog.AG23minus(); M
        AG23minus: Matroid of rank 3 on 8 elements with circuit-closures
        {2: {{'a', 'b', 'c'}, {'a', 'd', 'f'}, {'a', 'e', 'g'},
        {'b', 'd', 'h'}, {'b', 'e', 'f'}, {'c', 'd', 'g'},
        {'c', 'e', 'h'}, {'f', 'g', 'h'}},
        3: {{'a', 'b', 'c', 'd', 'e', 'f', 'g', 'h'}}}
        sage: M.is_valid()
        True

    REFERENCES:

    [Oxl2011]_, p. 653.
    """
    CC = {2: ['abc', 'ceh', 'fgh', 'adf', 'aeg', 'cdg', 'bdh', 'bef'],
          3: ['abcdefgh']}
    M = Matroid(groundset='abcdefgh', circuit_closures=CC)
    M = rename_and_relabel(M, "AG23minus", groundset)
    return M


def P9(groundset='abcdefghi'):
    """
    Return the matroid `P_9`.

    EXAMPLES::

        sage: M = matroids.catalog.P9(); M
        P9: Binary matroid of rank 4 on 9 elements, type (1, 1)
        sage: M.is_valid()
        True

    REFERENCES:

    This is the matroid referred to as `P_9` by Oxley in his paper "The binary
    matroids with no 4-wheel minor", [Oxl1987]_.
    """
    A = Matrix(GF(2), [
        [1, 0, 0, 0, 1, 0, 0, 1, 1],
        [0, 1, 0, 0, 1, 1, 0, 0, 1],
        [0, 0, 1, 0, 0, 1, 1, 0, 1],
        [0, 0, 0, 1, 0, 0, 1, 1, 0]
    ])
    M = BinaryMatroid(A, groundset)
    M = rename_and_relabel(M, "P9")
    return M


def R9A(groundset=None):
    """
    Return the matroid `R_9^A`.

    The matroid `R_9^A` is not representable over any field, yet none of the
    cross-ratios in its Tuttegroup equal 1. It is one of the 4 matroids on at
    most 9 elements with this property, the others being `{R_9^A}^*`, `R_9^B`
    and `{R_9^B}^*`.

    EXAMPLES::

        sage: M = matroids.catalog.R9A(); M
        R9A: Matroid of rank 4 on 9 elements with 13 non-spanning circuits
        sage: M.is_valid()
        True
    """
    NSC = ['abch', 'abde', 'abfi', 'acdi', 'aceg', 'adgh', 'aefh', 'bcdf',
           'bdhi', 'begi', 'cehi', 'defi', 'fghi']
    M = Matroid(groundset='abcdefghi', rank=4, nonspanning_circuits=NSC)
    M = rename_and_relabel(M, "R9A", groundset)
    return M


def R9B(groundset=None):
    """
    Return the matroid `R_9^B`.

    The matroid `R_9^B` is not representable over any field, yet none of the
    cross-ratios in its Tuttegroup equal 1.
    It is one of the 4 matroids on at most 9 elements with this property, the
    others being `{R_9^B}^*`, `R_9^A` and `{R_9^A}^*`.

    EXAMPLES::

        sage: M = matroids.catalog.R9B(); M
        R9B: Matroid of rank 4 on 9 elements with 13 non-spanning circuits
        sage: M.is_valid() and M.is_paving()
        True
    """
    NSC = ['abde', 'bcdf', 'aceg', 'abch', 'befh', 'cdgh', 'bcei', 'adfi',
           'abgi', 'degi', 'bdhi', 'aehi', 'fghi']
    M = Matroid(groundset='abcdefghi', rank=4, nonspanning_circuits=NSC)
    M = rename_and_relabel(M, "R9B", groundset)
    return M


def Block_9_4(groundset=None):
    """
    Return the paving matroid whose non-spanning circuits form the blocks of a
    `2-(9, 4, 3)` design.

    EXAMPLES::

        sage: M = matroids.catalog.Block_9_4(); M
        Block(9, 4): Matroid of rank 4 on 9 elements with 18 non-spanning
        circuits
        sage: M.is_valid() and M.is_paving()
        True
        sage: BD = BlockDesign(M.groundset(), list(M.nonspanning_circuits()))
        sage: BD.is_t_design(return_parameters=True)
        (True, (2, 9, 4, 3))
    """
    NSC = ['abcd', 'acef', 'bdef', 'cdeg', 'abfg', 'adeh', 'bcfh', 'acgh',
           'begh', 'dfgh', 'abei', 'cdfi', 'bcgi', 'adgi', 'efgi', 'bdhi',
           'cehi', 'afhi']
    M = Matroid(groundset='abcdefghi', rank=4, nonspanning_circuits=NSC)
    M = rename_and_relabel(M, "Block(9, 4)", groundset)
    return M


def TicTacToe(groundset=None):
    """
    Return the TicTacToe matroid.

    The dual of the TicTacToe matroid is not algebraic; it is unknown whether
    the TicTacToe matroid itself is algebraic.

    EXAMPLES::

        sage: M = matroids.catalog.TicTacToe(); M
        TicTacToe: Matroid of rank 5 on 9 elements with 8 non-spanning circuits
        sage: M.is_valid() and M.is_paving()
        True

    REFERENCES:

    [Hoc]_
    """
    NSC = ['abcdg', 'adefg', 'abceh', 'abcfi', 'cdefi', 'adghi', 'beghi',
           'cfghi']
    M = Matroid(groundset='abcdefghi', rank=5, nonspanning_circuits=NSC)
    M = rename_and_relabel(M, "TicTacToe", groundset)
    return M


def N1(groundset='abcdefghij'):
    r"""
    Return the matroid `N_1`, represented over `\GF{3}`.

    `N_1` is an excluded minor for the dyadic matroids.

    EXAMPLES::

        sage: M = matroids.catalog.N1(); M
        N1: Ternary matroid of rank 5 on 10 elements, type 0+
        sage: M.is_field_isomorphic(M.dual())
        True
        sage: M.is_valid()
        True

    REFERENCES:

    [Oxl2011]_, p. 554.
    """
    A = Matrix(GF(3), [
        [1, 0, 0, 0, 0, 2, 0, 0, 1, 1],
        [0, 1, 0, 0, 0, 1, 2, 0, 0, 1],
        [0, 0, 1, 0, 0, 0, 1, 2, 0, 1],
        [0, 0, 0, 1, 0, 0, 0, 1, 2, 2],
        [0, 0, 0, 0, 1, 1, 1, 1, 2, 0]
    ])
    M = TernaryMatroid(A, groundset)
    M = rename_and_relabel(M, "N1")
    return M


def Block_10_5(groundset=None):
    """
    Return the paving matroid whose non-spanning circuits form the blocks of a
    `3-(10, 5, 3)` design.

    EXAMPLES::

        sage: M = matroids.catalog.Block_10_5(); M
        Block(10, 5): Matroid of rank 5 on 10 elements with 36 non-spanning
        circuits
        sage: M.is_valid() and M.is_paving()
        True
        sage: BD = BlockDesign(M.groundset(), list(M.nonspanning_circuits()))
        sage: BD.is_t_design(return_parameters=True)
        (True, (3, 10, 5, 3))
    """
    NSC = ['abcde', 'acdfg', 'bdefg', 'bcdfh', 'abefh', 'abcgh', 'adegh',
           'cefgh', 'bcefi', 'adefi', 'bcdgi', 'acegi', 'abfgi', 'abdhi',
           'cdehi', 'acfhi', 'beghi', 'dfghi', 'abdfj', 'acefj', 'abegj',
           'cdegj', 'bcfgj', 'acdhj', 'bcehj', 'defhj', 'bdghj', 'afghj',
           'abcij', 'bdeij', 'cdfij', 'adgij', 'efgij', 'aehij', 'bfhij',
           'cghij']
    M = Matroid(groundset='abcdefghij', rank=5, nonspanning_circuits=NSC)
    M = rename_and_relabel(M, "Block(10, 5)", groundset)
    return M


def Q10(groundset='abcdefghij'):
    r"""
    Return the matroid `Q_{10}`, represented over `\GF{4}`.

    `Q_{10}` is a `10`-element, rank-`5`, self-dual matroid. It is
    representable over `\GF{3}` and `\GF{4}`, and hence is a
    sixth-roots-of-unity matroid. `Q_{10}` is a splitter for the class of
    sixth-root-of-unity matroids.

    EXAMPLES::

        sage: M = matroids.catalog.Q10(); M
        Q10: Quaternary matroid of rank 5 on 10 elements
        sage: M.is_isomorphic(M.dual())
        True
        sage: M.is_valid()
        True

    Check the splitter property. By Seymour's Theorem, and using self-duality,
    we only need to check that all 3-connected single-element extensions have
    an excluded minor for sixth-roots-of-unity. The only excluded minors that
    are quaternary are `U_{2, 5}, U_{3, 5}, F_7, F_7^*`. As it happens, it
    suffices to check for `U_{2, 5}`::

        sage: S = matroids.catalog.Q10().linear_extensions(simple=True)
        sage: [M for M in S if not M.has_line_minor(5)]
        []
    """
    F = GF(4, 'x')
    x = F.gens()[0]
    A = Matrix(F, [
        [1, 0, 0, 0, 0, 1, x, 0, 0, x + 1],
        [0, 1, 0, 0, 0, x + 1, 1, x, 0, 0],
        [0, 0, 1, 0, 0, 0, x + 1, 1, x, 0],
        [0, 0, 0, 1, 0, 0, 0, x + 1, 1, x],
        [0, 0, 0, 0, 1, x, 0, 0, x + 1, 1]
    ])
    M = QuaternaryMatroid(A, groundset)
    M = rename_and_relabel(M, "Q10")
    return M


def BetsyRoss(groundset=None):
    """
    Return the Betsy Ross matroid, represented by circuit closures.

    An extremal golden-mean matroid. That is, if `M` is simple, rank `3`, has
    the Betsy Ross matroid as a restriction and is a Golden Mean matroid, then
    `M` is the Betsy Ross matroid.

    EXAMPLES::

        sage: M = matroids.catalog.BetsyRoss(); M
        BetsyRoss: Matroid of rank 3 on 11 elements with 25 non-spanning
        circuits
        sage: len(M.circuit_closures()[2])
        10
        sage: M.is_valid()
        True
    """
    NSC = ['acf', 'acg', 'adi', 'adj', 'afg', 'ahk', 'aij', 'bdg', 'bdh',
           'bef', 'bej', 'bfj', 'bgh', 'bik', 'ceh', 'cei', 'cfg', 'chi',
           'cjk', 'dfk', 'dgh', 'dij', 'efj', 'egk', 'ehi']
    M = Matroid(groundset='abcdefghijk', rank=3, nonspanning_circuits=NSC)
    M = rename_and_relabel(M, "BetsyRoss", groundset)
    return M


def N2(groundset='abcdefghijkl'):
    r"""
    Return the matroid `N_2`, represented over `\GF{3}`.

    `N_2` is an excluded minor for the dyadic matroids.

    EXAMPLES::

        sage: M = matroids.catalog.N2(); M
        N2: Ternary matroid of rank 6 on 12 elements, type 0+
        sage: M.is_field_isomorphic(M.dual())
        True
        sage: M.is_valid()
        True

    REFERENCES:

    [Oxl2011]_, p. 554.
    """
    A = Matrix(GF(3), [
        [1, 0, 0, 0, 0, 0, 2, 0, 0, 1, 1, 1],
        [0, 1, 0, 0, 0, 0, 1, 2, 0, 0, 0, 1],
        [0, 0, 1, 0, 0, 0, 0, 1, 2, 0, 0, 1],
        [0, 0, 0, 1, 0, 0, 0, 0, 1, 2, 1, 0],
        [0, 0, 0, 0, 1, 0, 1, 0, 0, 0, 1, 1],
        [0, 0, 0, 0, 0, 1, 1, 2, 2, 1, 0, 1]
    ])
    M = TernaryMatroid(A, groundset)
    M = rename_and_relabel(M, "N2")
    return M


def D16(groundset='abcdefghijklmnop'):  # A.K.A. the Carolyn Chun Matroid
    """
    Return the matroid `D_{16}`.

    Let `M` be a `4`-connected binary matroid and `N` an internally
    `4`-connected proper minor of `M` with at least 7 elements. Then some
    element of `M` can be deleted or contracted preserving an `N`-minor,
    unless `M` is `D_{16}`.

    EXAMPLES::

        sage: M = matroids.catalog.D16(); M
        D16: Binary matroid of rank 8 on 16 elements, type (0, 0)
        sage: M.is_valid()
        True

    REFERENCES:

    [CMO2012]_
    """
    A = Matrix(GF(2), [
        [1, 0, 0, 0, 0, 0, 0, 0, 1, 1, 0, 0, 1, 1, 1, 0],
        [0, 1, 0, 0, 0, 0, 0, 0, 1, 0, 1, 0, 1, 1, 0, 1],
        [0, 0, 1, 0, 0, 0, 0, 0, 0, 1, 0, 0, 1, 0, 1, 1],
        [0, 0, 0, 1, 0, 0, 0, 0, 0, 0, 0, 1, 0, 1, 1, 1],
        [0, 0, 0, 0, 1, 0, 0, 0, 1, 1, 1, 0, 0, 0, 0, 0],
        [0, 0, 0, 0, 0, 1, 0, 0, 1, 1, 0, 1, 0, 0, 0, 0],
        [0, 0, 0, 0, 0, 0, 1, 0, 1, 0, 1, 1, 0, 0, 0, 0],
        [0, 0, 0, 0, 0, 0, 0, 1, 0, 1, 1, 1, 0, 0, 0, 0]
    ])
    M = BinaryMatroid(A, groundset)
    M = rename_and_relabel(M, "D16")
    return M


def Terrahawk(groundset='abcdefghijklmnop'):  # aka the Dillon Mayhew Matroid
    """
    Return the Terrahawk matroid.

    The Terrahawk is a binary matroid that is a sporadic exception in a chain
    theorem for internally `4`-connected binary matroids.

    EXAMPLES::

        sage: M = matroids.catalog.Terrahawk(); M
        Terrahawk: Binary matroid of rank 8 on 16 elements, type (0, 4)
        sage: M.is_valid()
        True

    REFERENCES:

    [CMO2011]_
    """
    A = Matrix(GF(2), [
        [1, 1, 1, 1, 0, 0, 0, 0, 0, 0, 0, 0, 0, 0, 0, 0],
        [1, 0, 0, 0, 1, 0, 0, 1, 1, 0, 0, 0, 0, 0, 0, 0],
        [0, 1, 0, 0, 1, 1, 0, 0, 0, 1, 0, 0, 0, 0, 0, 0],
        [0, 0, 1, 0, 0, 1, 1, 0, 0, 0, 1, 0, 0, 0, 0, 0],
        [0, 0, 0, 1, 0, 0, 1, 1, 0, 0, 0, 1, 0, 0, 0, 0],
        [0, 0, 0, 0, 0, 0, 0, 0, 1, 0, 0, 0, 1, 0, 0, 1],
        [0, 0, 0, 0, 0, 0, 0, 0, 0, 1, 0, 0, 1, 1, 0, 0],
        [0, 0, 0, 0, 0, 0, 0, 0, 0, 0, 1, 0, 0, 1, 1, 0]
    ])
    M = BinaryMatroid(A, groundset)
    M = rename_and_relabel(M, "Terrahawk")
    return M


def ExtendedBinaryGolayCode(groundset='abcdefghijklmnopqrstuvwx'):
    """
    Return the matroid of the extended binary Golay code.

    EXAMPLES::

        sage: M = matroids.catalog.ExtendedBinaryGolayCode(); M
        Extended Binary Golay Code: Binary matroid of rank 12 on 24 elements,
        type (12, 0)
        sage: C = LinearCode(M.representation())
        sage: C.is_permutation_equivalent(codes.GolayCode(GF(2)))
        True
        sage: M.is_valid()
        True

    .. SEEALSO::

        :class:`GolayCode <sage.coding.golay_code.GolayCode>`
    """
    A = Matrix(GF(2), [
        [1, 1, 0, 0, 0, 0, 0, 0, 0, 0, 0, 0,
         0, 1, 1, 0, 1, 1, 1, 0, 0, 0, 1, 0],
        [1, 0, 1, 0, 0, 0, 0, 0, 0, 0, 0, 0,
         0, 0, 1, 1, 0, 1, 1, 1, 0, 0, 0, 1],
        [1, 0, 0, 1, 0, 0, 0, 0, 0, 0, 0, 0,
         0, 1, 0, 1, 1, 0, 1, 1, 1, 0, 0, 0],
        [1, 0, 0, 0, 1, 0, 0, 0, 0, 0, 0, 0,
         0, 0, 1, 0, 1, 1, 0, 1, 1, 1, 0, 0],
        [1, 0, 0, 0, 0, 1, 0, 0, 0, 0, 0, 0,
         0, 0, 0, 1, 0, 1, 1, 0, 1, 1, 1, 0],
        [1, 0, 0, 0, 0, 0, 1, 0, 0, 0, 0, 0,
         0, 0, 0, 0, 1, 0, 1, 1, 0, 1, 1, 1],
        [1, 0, 0, 0, 0, 0, 0, 1, 0, 0, 0, 0,
         0, 1, 0, 0, 0, 1, 0, 1, 1, 0, 1, 1],
        [1, 0, 0, 0, 0, 0, 0, 0, 1, 0, 0, 0,
         0, 1, 1, 0, 0, 0, 1, 0, 1, 1, 0, 1],
        [1, 0, 0, 0, 0, 0, 0, 0, 0, 1, 0, 0,
         0, 1, 1, 1, 0, 0, 0, 1, 0, 1, 1, 0],
        [1, 0, 0, 0, 0, 0, 0, 0, 0, 0, 1, 0,
         0, 0, 1, 1, 1, 0, 0, 0, 1, 0, 1, 1],
        [1, 0, 0, 0, 0, 0, 0, 0, 0, 0, 0, 1,
         0, 1, 0, 1, 1, 1, 0, 0, 0, 1, 0, 1],
        [0, 0, 0, 0, 0, 0, 0, 0, 0, 0, 0, 0,
         1, 1, 1, 1, 1, 1, 1, 1, 1, 1, 1, 1]
    ])
    M = BinaryMatroid(A, groundset)
    M = rename_and_relabel(M, "Extended Binary Golay Code")
    return M


def CompleteGraphic(n, groundset=None):
    """
    Return the cycle matroid of the complete graph on `n` vertices.

    INPUT:

    - ``n`` -- an integer, the number of vertices of the underlying complete
      graph.

    OUTPUT:

    The graphic matroid associated with the `n`-vertex complete graph.
    This matroid has rank `n - 1`.

    EXAMPLES::

        sage: # needs sage.graphs
        sage: from sage.matroids.advanced import setprint
        sage: M = matroids.CompleteGraphic(5); M
        M(K5): Graphic matroid of rank 4 on 10 elements
        sage: M.has_minor(matroids.Uniform(2, 4))
        False
        sage: simplify(M.contract(randrange(0,
        ....:                 10))).is_isomorphic(matroids.CompleteGraphic(4))
        True
        sage: setprint(M.closure([0, 2, 4, 5]))
        {0, 1, 2, 4, 5, 7}
        sage: M.is_valid()
        True
    """
    from sage.graphs.graph_generators import graphs

    M = Matroid(
        groundset=list(range((n * (n - 1)) // 2)),
        graph=graphs.CompleteGraph(n)
    )
    M = rename_and_relabel(M, "M(K" + str(n) + ")", groundset)
    return M<|MERGE_RESOLUTION|>--- conflicted
+++ resolved
@@ -1,9 +1,5 @@
 r"""
-<<<<<<< HEAD
-Matroids in the database
-=======
 Database of matroids
->>>>>>> b10acf05
 
 This module contains the implementation and documentation for all matroids in
 the database, accessible through :mod:`matroids. <sage.matroids.>` and
