from sage.structure.sage_object cimport SageObject
from sage.matroids.set_system cimport SetSystem

cdef class Matroid(SageObject):
    cdef public _SageObject__custom_name
    cdef public _cached_info
    cdef int _stored_full_rank
    cdef int _stored_size

    # virtual methods
    cpdef groundset(self)
    cpdef _rank(self, X)

    # internal methods, assuming verified input
    cpdef _max_independent(self, X)
    cpdef _circuit(self, X)
    cpdef _fundamental_circuit(self, B, e)
    cpdef _closure(self, X)
    cpdef _corank(self, X)
    cpdef _max_coindependent(self, X)
    cpdef _cocircuit(self, X)
    cpdef _fundamental_cocircuit(self, B, e)
    cpdef _coclosure(self, X)
    cpdef _augment(self, X, Y)

    cpdef _is_independent(self, X)
    cpdef _is_basis(self, X)
    cpdef _is_circuit(self, X)
    cpdef _is_closed(self, X)
    cpdef _is_coindependent(self, X)
    cpdef _is_cobasis(self, X)
    cpdef _is_cocircuit(self, X)
    cpdef _is_coclosed(self, X)

    cpdef _minor(self, contractions, deletions)
    cpdef _has_minor(self, N, bint certificate=*)
    cpdef _line_length(self, F)
    cpdef _extension(self, element, hyperplanes)

    cdef inline _subset_internal(self, X):
        """
        Convert ``X`` to a ``frozenset`` and check that it is a subset
        of the groundset.

        See ``_subset`` for the corresponding Python method.
        """
        S = frozenset(X)
        if not self.groundset().issuperset(S):
            raise ValueError(f"{X!r} is not a subset of the groundset")
        return S

    cdef inline __subset_all(self, X):
        """
        If ``X`` is ``None``, return the groundset.

        Otherwise, do like ``_subset``:
        convert ``X`` to a ``frozenset`` and check that it is a subset
        of the groundset.

        See ``_subset_all`` for the corresponding Python method.
        """
        if X is None:
            return self.groundset()
        S = frozenset(X)
        if not self.groundset().issuperset(S):
            raise ValueError(f"{X!r} is not a subset of the groundset")
        return S

    # ** user-facing methods **
    cpdef size(self)

    # matroid oracle
    cpdef rank(self, X=*)
    cpdef full_rank(self)
    cpdef basis(self)
    cpdef max_independent(self, X)
    cpdef circuit(self, X=*)
    cpdef fundamental_circuit(self, B, e)
    cpdef closure(self, X)
    cpdef k_closure(self, X, k)

    cpdef augment(self, X, Y=*)

    cpdef corank(self, X=*)
    cpdef full_corank(self)
    cpdef cobasis(self)
    cpdef max_coindependent(self, X)
    cpdef cocircuit(self, X=*)
    cpdef fundamental_cocircuit(self, B, e)
    cpdef coclosure(self, X)

    cpdef loops(self)
    cpdef is_independent(self, X)
    cpdef is_dependent(self, X)
    cpdef is_basis(self, X)
    cpdef is_circuit(self, X)
    cpdef is_closed(self, X)
    cpdef is_subset_k_closed(self, X, int k)

    cpdef coloops(self)
    cpdef is_coindependent(self, X)
    cpdef is_codependent(self, X)
    cpdef is_cobasis(self, X)
    cpdef is_cocircuit(self, X)
    cpdef is_coclosed(self, X)

    # verification
    cpdef is_valid(self)

    # enumeration
<<<<<<< HEAD
    cpdef circuits(self, k=*) noexcept
    cpdef nonspanning_circuits(self) noexcept
    cpdef cocircuits(self) noexcept
    cpdef noncospanning_cocircuits(self) noexcept
    cpdef circuit_closures(self) noexcept
    cpdef nonspanning_circuit_closures(self) noexcept
    cpdef bases(self) noexcept
    cpdef independent_sets(self) noexcept
    cpdef independent_r_sets(self, long r) noexcept
    cpdef nonbases(self) noexcept
    cpdef dependent_r_sets(self, long r) noexcept
    cpdef _extend_flags(self, flags) noexcept
    cpdef _flags(self, r) noexcept
    cpdef flats(self, r) noexcept
    cpdef coflats(self, r) noexcept
    cpdef hyperplanes(self) noexcept
    cpdef f_vector(self) noexcept
    cpdef whitney_numbers(self) noexcept
    cpdef whitney_numbers2(self) noexcept
    cpdef broken_circuits(self, ordering=*) noexcept
    cpdef no_broken_circuits_sets(self, ordering=*) noexcept
=======
    cpdef circuits(self)
    cpdef nonspanning_circuits(self)
    cpdef cocircuits(self)
    cpdef noncospanning_cocircuits(self)
    cpdef circuit_closures(self)
    cpdef nonspanning_circuit_closures(self)
    cpdef bases(self)
    cpdef independent_sets(self)
    cpdef independent_r_sets(self, long r)
    cpdef nonbases(self)
    cpdef dependent_r_sets(self, long r)
    cpdef _extend_flags(self, flags)
    cpdef _flags(self, r)
    cpdef flats(self, r)
    cpdef coflats(self, r)
    cpdef hyperplanes(self)
    cpdef f_vector(self)
    cpdef whitney_numbers(self)
    cpdef whitney_numbers2(self)
    cpdef broken_circuits(self, ordering=*)
    cpdef no_broken_circuits_sets(self, ordering=*)

    # polytopes
    cpdef matroid_polytope(self)
    cpdef independence_matroid_polytope(self)
>>>>>>> 8ea52146

    # polytopes
    cpdef matroid_polytope(self) noexcept
    cpdef independence_matroid_polytope(self) noexcept

    # isomorphism
<<<<<<< HEAD
    cpdef is_isomorphic(self, other, certificate=*) noexcept
    cpdef _is_isomorphic(self, other, certificate=*) noexcept
    cpdef isomorphism(self, other) noexcept
    cpdef _isomorphism(self, other) noexcept
    cpdef equals(self, other) noexcept
    cpdef is_isomorphism(self, other, morphism) noexcept
    cpdef _is_isomorphism(self, other, morphism) noexcept
    cpdef _relabel_map(self, f) noexcept
=======
    cpdef is_isomorphic(self, other, certificate=*)
    cpdef _is_isomorphic(self, other, certificate=*)
    cpdef isomorphism(self, other)
    cpdef _isomorphism(self, other)
    cpdef equals(self, other)
    cpdef is_isomorphism(self, other, morphism)
    cpdef _is_isomorphism(self, other, morphism)
>>>>>>> 8ea52146

    # minors, dual, truncation
    cpdef minor(self, contractions=*, deletions=*)
    cpdef contract(self, X)
    cpdef delete(self, X)
    cpdef _backslash_(self, X)
    cpdef dual(self)
    cpdef truncation(self)
    cpdef has_minor(self, N, bint certificate=*)
    cpdef has_line_minor(self, k, hyperlines=*, certificate=*)
    cpdef _has_line_minor(self, k, hyperlines, certificate=*)

    # extension
<<<<<<< HEAD
    cpdef extension(self, element=*, subsets=*) noexcept
    cpdef coextension(self, element=*, subsets=*) noexcept
    cpdef modular_cut(self, subsets) noexcept
    cpdef linear_subclasses(self, line_length=*, subsets=*) noexcept
    cpdef extensions(self, element=*, line_length=*, subsets=*) noexcept
    cpdef coextensions(self, element=*, coline_length=*, subsets=*) noexcept
=======
    cpdef extension(self, element=*, subsets=*)
    cpdef coextension(self, element=*, subsets=*)
    cpdef modular_cut(self, subsets)
    cpdef linear_subclasses(self, line_length=*, subsets=*)
    cpdef extensions(self, element=*, line_length=*, subsets=*)
    cpdef coextensions(self, element=*, coline_length=*, subsets=*)
>>>>>>> 8ea52146

    # connectivity
    cpdef simplify(self)
    cpdef cosimplify(self)
    cpdef is_simple(self)
    cpdef is_cosimple(self)
    cpdef components(self)
    cpdef is_connected(self, certificate=*)
    cpdef connectivity(self, S, T=*)
    cpdef _connectivity(self, S, T)
    cpdef is_kconnected(self, k, certificate=*)
    cpdef link(self, S, T)
    cpdef _link(self, S, T)
    cpdef _is_3connected_shifting(self, certificate=*)
    cpdef _is_4connected_shifting(self, certificate=*)
    cpdef _shifting_all(self, X, P_rows, P_cols, Q_rows, Q_cols, m)
    cpdef _shifting(self, X, X_1, Y_2, X_2, Y_1, m)
    cpdef is_3connected(self, certificate=*, algorithm=*)
    cpdef is_4connected(self, certificate=*, algorithm=*)
    cpdef _is_3connected_CE(self, certificate=*)
    cpdef _is_3connected_BC(self, certificate=*)
    cpdef _is_3connected_BC_recursion(self, basis, fund_cocircuits)
    cpdef is_paving(self)
    cpdef is_sparse_paving(self)
    cpdef girth(self)

    # representability
<<<<<<< HEAD
    cpdef _local_binary_matroid(self, basis=*) noexcept
    cpdef binary_matroid(self, randomized_tests=*, verify=*) noexcept
    cpdef is_binary(self, randomized_tests=*) noexcept
    cpdef _local_ternary_matroid(self, basis=*) noexcept
    cpdef ternary_matroid(self, randomized_tests=*, verify=*) noexcept
    cpdef is_ternary(self, randomized_tests=*) noexcept
    cpdef is_regular(self) noexcept
    cpdef is_graphic(self) noexcept
=======
    cpdef _local_binary_matroid(self, basis=*)
    cpdef binary_matroid(self, randomized_tests=*, verify=*)
    cpdef is_binary(self, randomized_tests=*)
    cpdef _local_ternary_matroid(self, basis=*)
    cpdef ternary_matroid(self, randomized_tests=*, verify=*)
    cpdef is_ternary(self, randomized_tests=*)
>>>>>>> 8ea52146

    # matroid k-closed
    cpdef is_k_closed(self, int k)

    # matroid chordality
    cpdef _is_circuit_chordal(self, frozenset C, bint certificate=*)
    cpdef is_circuit_chordal(self, C, bint certificate=*)
    cpdef is_chordal(self, k1=*, k2=*, bint certificate=*)
    cpdef chordality(self)

    # optimization
    cpdef max_weight_independent(self, X=*, weights=*)
    cpdef max_weight_coindependent(self, X=*, weights=*)
    cpdef is_max_weight_independent_generic(self, X=*, weights=*)
    cpdef is_max_weight_coindependent_generic(self, X=*, weights=*)
    cpdef intersection(self, other, weights=*)
    cpdef _intersection(self, other, weights)
    cpdef _intersection_augmentation(self, other, weights, Y)
    cpdef intersection_unweighted(self, other)
    cpdef _intersection_unweighted(self, other)
    cpdef _intersection_augmentation_unweighted(self, other, Y)
    cpdef partition(self)

    # invariants
<<<<<<< HEAD
    cpdef _internal(self, B) noexcept
    cpdef _external(self, B) noexcept
    cpdef tutte_polynomial(self, x=*, y=*) noexcept
    cpdef characteristic_polynomial(self, l=*) noexcept
    cpdef flat_cover(self, solver=*, verbose=*, integrality_tolerance=*) noexcept

    # misc
    cpdef automorphism_group(self) noexcept
    cpdef bergman_complex(self) noexcept
    cpdef augmented_bergman_complex(self) noexcept
    cpdef broken_circuit_complex(self, ordering=*, reduced=*) noexcept

    # visualization
    cpdef plot(self,B=*,lineorders=*,pos_method=*,pos_dict=*,save_pos=*) noexcept
    cpdef show(self,B=*,lineorders=*,pos_method=*,pos_dict=*,save_pos=*,lims=*) noexcept
    cpdef _fix_positions(self,pos_dict=*,lineorders=*) noexcept

    # construction
    cpdef direct_sum(self, matroids) noexcept

    # printing
    cpdef print_bases(self) noexcept
    cpdef print_circuits(self, k=*) noexcept
    cpdef print_nonspanning_circuits(self) noexcept
    cpdef _subset_sort(self, subsets) noexcept
    cpdef _subset_cmp(self, A, B) noexcept
=======
    cpdef _internal(self, B)
    cpdef _external(self, B)
    cpdef tutte_polynomial(self, x=*, y=*)
    cpdef characteristic_polynomial(self, la=*)
    cpdef flat_cover(self, solver=*, verbose=*, integrality_tolerance=*)

    # misc
    cpdef automorphism_group(self)
    cpdef bergman_complex(self)
    cpdef augmented_bergman_complex(self)
    cpdef broken_circuit_complex(self, ordering=*)

    # visualization
    cpdef plot(self,B=*,lineorders=*,pos_method=*,pos_dict=*,save_pos=*)
    cpdef show(self,B=*,lineorders=*,pos_method=*,pos_dict=*,save_pos=*,lims=*)
    cpdef _fix_positions(self,pos_dict=*,lineorders=*)

    # construction
    cpdef direct_sum(self, matroids)
>>>>>>> 8ea52146
<|MERGE_RESOLUTION|>--- conflicted
+++ resolved
@@ -108,7 +108,6 @@
     cpdef is_valid(self)
 
     # enumeration
-<<<<<<< HEAD
     cpdef circuits(self, k=*) noexcept
     cpdef nonspanning_circuits(self) noexcept
     cpdef cocircuits(self) noexcept
@@ -130,40 +129,12 @@
     cpdef whitney_numbers2(self) noexcept
     cpdef broken_circuits(self, ordering=*) noexcept
     cpdef no_broken_circuits_sets(self, ordering=*) noexcept
-=======
-    cpdef circuits(self)
-    cpdef nonspanning_circuits(self)
-    cpdef cocircuits(self)
-    cpdef noncospanning_cocircuits(self)
-    cpdef circuit_closures(self)
-    cpdef nonspanning_circuit_closures(self)
-    cpdef bases(self)
-    cpdef independent_sets(self)
-    cpdef independent_r_sets(self, long r)
-    cpdef nonbases(self)
-    cpdef dependent_r_sets(self, long r)
-    cpdef _extend_flags(self, flags)
-    cpdef _flags(self, r)
-    cpdef flats(self, r)
-    cpdef coflats(self, r)
-    cpdef hyperplanes(self)
-    cpdef f_vector(self)
-    cpdef whitney_numbers(self)
-    cpdef whitney_numbers2(self)
-    cpdef broken_circuits(self, ordering=*)
-    cpdef no_broken_circuits_sets(self, ordering=*)
 
     # polytopes
     cpdef matroid_polytope(self)
     cpdef independence_matroid_polytope(self)
->>>>>>> 8ea52146
-
-    # polytopes
-    cpdef matroid_polytope(self) noexcept
-    cpdef independence_matroid_polytope(self) noexcept
 
     # isomorphism
-<<<<<<< HEAD
     cpdef is_isomorphic(self, other, certificate=*) noexcept
     cpdef _is_isomorphic(self, other, certificate=*) noexcept
     cpdef isomorphism(self, other) noexcept
@@ -172,15 +143,6 @@
     cpdef is_isomorphism(self, other, morphism) noexcept
     cpdef _is_isomorphism(self, other, morphism) noexcept
     cpdef _relabel_map(self, f) noexcept
-=======
-    cpdef is_isomorphic(self, other, certificate=*)
-    cpdef _is_isomorphic(self, other, certificate=*)
-    cpdef isomorphism(self, other)
-    cpdef _isomorphism(self, other)
-    cpdef equals(self, other)
-    cpdef is_isomorphism(self, other, morphism)
-    cpdef _is_isomorphism(self, other, morphism)
->>>>>>> 8ea52146
 
     # minors, dual, truncation
     cpdef minor(self, contractions=*, deletions=*)
@@ -194,21 +156,12 @@
     cpdef _has_line_minor(self, k, hyperlines, certificate=*)
 
     # extension
-<<<<<<< HEAD
-    cpdef extension(self, element=*, subsets=*) noexcept
-    cpdef coextension(self, element=*, subsets=*) noexcept
-    cpdef modular_cut(self, subsets) noexcept
-    cpdef linear_subclasses(self, line_length=*, subsets=*) noexcept
-    cpdef extensions(self, element=*, line_length=*, subsets=*) noexcept
-    cpdef coextensions(self, element=*, coline_length=*, subsets=*) noexcept
-=======
     cpdef extension(self, element=*, subsets=*)
     cpdef coextension(self, element=*, subsets=*)
     cpdef modular_cut(self, subsets)
     cpdef linear_subclasses(self, line_length=*, subsets=*)
     cpdef extensions(self, element=*, line_length=*, subsets=*)
     cpdef coextensions(self, element=*, coline_length=*, subsets=*)
->>>>>>> 8ea52146
 
     # connectivity
     cpdef simplify(self)
@@ -236,7 +189,6 @@
     cpdef girth(self)
 
     # representability
-<<<<<<< HEAD
     cpdef _local_binary_matroid(self, basis=*) noexcept
     cpdef binary_matroid(self, randomized_tests=*, verify=*) noexcept
     cpdef is_binary(self, randomized_tests=*) noexcept
@@ -245,14 +197,6 @@
     cpdef is_ternary(self, randomized_tests=*) noexcept
     cpdef is_regular(self) noexcept
     cpdef is_graphic(self) noexcept
-=======
-    cpdef _local_binary_matroid(self, basis=*)
-    cpdef binary_matroid(self, randomized_tests=*, verify=*)
-    cpdef is_binary(self, randomized_tests=*)
-    cpdef _local_ternary_matroid(self, basis=*)
-    cpdef ternary_matroid(self, randomized_tests=*, verify=*)
-    cpdef is_ternary(self, randomized_tests=*)
->>>>>>> 8ea52146
 
     # matroid k-closed
     cpdef is_k_closed(self, int k)
@@ -277,12 +221,11 @@
     cpdef partition(self)
 
     # invariants
-<<<<<<< HEAD
-    cpdef _internal(self, B) noexcept
-    cpdef _external(self, B) noexcept
-    cpdef tutte_polynomial(self, x=*, y=*) noexcept
-    cpdef characteristic_polynomial(self, l=*) noexcept
-    cpdef flat_cover(self, solver=*, verbose=*, integrality_tolerance=*) noexcept
+    cpdef _internal(self, B)
+    cpdef _external(self, B)
+    cpdef tutte_polynomial(self, x=*, y=*)
+    cpdef characteristic_polynomial(self, la=*)
+    cpdef flat_cover(self, solver=*, verbose=*, integrality_tolerance=*)
 
     # misc
     cpdef automorphism_group(self) noexcept
@@ -291,37 +234,16 @@
     cpdef broken_circuit_complex(self, ordering=*, reduced=*) noexcept
 
     # visualization
-    cpdef plot(self,B=*,lineorders=*,pos_method=*,pos_dict=*,save_pos=*) noexcept
-    cpdef show(self,B=*,lineorders=*,pos_method=*,pos_dict=*,save_pos=*,lims=*) noexcept
-    cpdef _fix_positions(self,pos_dict=*,lineorders=*) noexcept
+    cpdef plot(self,B=*,lineorders=*,pos_method=*,pos_dict=*,save_pos=*)
+    cpdef show(self,B=*,lineorders=*,pos_method=*,pos_dict=*,save_pos=*,lims=*)
+    cpdef _fix_positions(self,pos_dict=*,lineorders=*)
 
     # construction
-    cpdef direct_sum(self, matroids) noexcept
+    cpdef direct_sum(self, matroids)
 
     # printing
     cpdef print_bases(self) noexcept
     cpdef print_circuits(self, k=*) noexcept
     cpdef print_nonspanning_circuits(self) noexcept
     cpdef _subset_sort(self, subsets) noexcept
-    cpdef _subset_cmp(self, A, B) noexcept
-=======
-    cpdef _internal(self, B)
-    cpdef _external(self, B)
-    cpdef tutte_polynomial(self, x=*, y=*)
-    cpdef characteristic_polynomial(self, la=*)
-    cpdef flat_cover(self, solver=*, verbose=*, integrality_tolerance=*)
-
-    # misc
-    cpdef automorphism_group(self)
-    cpdef bergman_complex(self)
-    cpdef augmented_bergman_complex(self)
-    cpdef broken_circuit_complex(self, ordering=*)
-
-    # visualization
-    cpdef plot(self,B=*,lineorders=*,pos_method=*,pos_dict=*,save_pos=*)
-    cpdef show(self,B=*,lineorders=*,pos_method=*,pos_dict=*,save_pos=*,lims=*)
-    cpdef _fix_positions(self,pos_dict=*,lineorders=*)
-
-    # construction
-    cpdef direct_sum(self, matroids)
->>>>>>> 8ea52146
+    cpdef _subset_cmp(self, A, B) noexcept