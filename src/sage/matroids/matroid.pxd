from sage.structure.sage_object cimport SageObject
from sage.matroids.set_system cimport SetSystem

cdef class Matroid(SageObject):
    cdef public _SageObject__custom_name
    cdef public _cached_info
    cdef frozenset _groundset
    cdef int _matroid_rank
    cdef int _stored_size

    # virtual methods
    cpdef frozenset groundset(self)
    cpdef int _rank(self, frozenset X)

    # internal methods, assuming verified input
    cpdef frozenset _max_independent(self, frozenset X)
    cpdef frozenset _circuit(self, frozenset X)
    cpdef frozenset _fundamental_circuit(self, frozenset B, e)
    cpdef frozenset _closure(self, frozenset X)
    cpdef int _corank(self, frozenset X)
    cpdef frozenset _max_coindependent(self, frozenset X)
    cpdef frozenset _cocircuit(self, frozenset X)
    cpdef frozenset _fundamental_cocircuit(self, frozenset B, e)
    cpdef frozenset _coclosure(self, frozenset X)
    cpdef frozenset _augment(self, frozenset X, frozenset Y)

    cpdef bint _is_independent(self, frozenset X)
    cpdef bint _is_basis(self, frozenset X)
    cpdef bint _is_circuit(self, frozenset X)
    cpdef bint _is_closed(self, frozenset X)
    cpdef bint _is_coindependent(self, frozenset X)
    cpdef bint _is_cobasis(self, frozenset X)
    cpdef bint _is_cocircuit(self, frozenset X)
    cpdef bint _is_coclosed(self, frozenset X)

    cpdef _minor(self, contractions, deletions)
    cpdef _has_minor(self, N, bint certificate=*)
    cpdef _line_length(self, F)
    cpdef _extension(self, element, hyperplanes)

    cdef inline _subset_internal(self, X):
        """
        Convert ``X`` to a ``frozenset`` and check that it is a subset
        of the groundset.

        See ``_subset`` for the corresponding Python method.
        """
        S = frozenset(X)
        if not self.groundset().issuperset(S):
            raise ValueError(f"{X!r} is not a subset of the groundset")
        return S

    cdef inline __subset_all(self, X):
        """
        If ``X`` is ``None``, return the groundset.

        Otherwise, do like ``_subset``:
        convert ``X`` to a ``frozenset`` and check that it is a subset
        of the groundset.

        See ``_subset_all`` for the corresponding Python method.
        """
        if X is None:
            return self.groundset()
        S = frozenset(X)
        if not self.groundset().issuperset(S):
            raise ValueError(f"{X!r} is not a subset of the groundset")
        return S

    # ** user-facing methods **
    cpdef size(self)

    # matroid oracle
    cpdef rank(self, X=*)
    cpdef full_rank(self)
    cpdef basis(self)
    cpdef max_independent(self, X)
    cpdef circuit(self, X=*)
    cpdef fundamental_circuit(self, B, e)
    cpdef closure(self, X)
    cpdef k_closure(self, X, k)

    cpdef augment(self, X, Y=*)

    cpdef corank(self, X=*)
    cpdef full_corank(self)
    cpdef cobasis(self)
    cpdef max_coindependent(self, X)
    cpdef cocircuit(self, X=*)
    cpdef fundamental_cocircuit(self, B, e)
    cpdef coclosure(self, X)

    cpdef loops(self)
    cpdef is_independent(self, X)
    cpdef is_dependent(self, X)
    cpdef is_basis(self, X)
    cpdef is_circuit(self, X)
    cpdef is_closed(self, X)
    cpdef is_subset_k_closed(self, X, int k)

    cpdef coloops(self)
    cpdef is_coindependent(self, X)
    cpdef is_codependent(self, X)
    cpdef is_cobasis(self, X)
    cpdef is_cocircuit(self, X)
    cpdef is_coclosed(self, X)

    # verification
    cpdef bint is_valid(self)

    # enumeration
    cpdef SetSystem circuits(self, k=*)
    cpdef SetSystem nonspanning_circuits(self)
    cpdef SetSystem cocircuits(self)
    cpdef SetSystem noncospanning_cocircuits(self)
    cpdef dict circuit_closures(self)
    cpdef dict nonspanning_circuit_closures(self)
    cpdef SetSystem bases(self)
<<<<<<< HEAD
    cpdef SetSystem independent_sets(self)
    cpdef SetSystem independent_k_sets(self, long k)
    cpdef SetSystem nonbases(self)
    cpdef SetSystem dependent_k_sets(self, long k)
=======
    cpdef SetSystem independent_sets(self, long k=*)
    cdef SetSystem _independent_sets(self)
    cpdef SetSystem nonbases(self)
    cpdef SetSystem dependent_sets(self, long k)
>>>>>>> 0f347739
    cpdef list _extend_flags(self, list flags)
    cpdef list _flags(self, long k)
    cpdef SetSystem flats(self, long k)
    cpdef SetSystem coflats(self, long k)
    cpdef SetSystem hyperplanes(self)
    cpdef list f_vector(self)
    cpdef list whitney_numbers(self)
    cpdef list whitney_numbers2(self)
    cpdef SetSystem broken_circuits(self, ordering=*)
    cpdef SetSystem no_broken_circuits_sets(self, ordering=*)

    # polytopes
    cpdef matroid_polytope(self)
    cpdef independence_matroid_polytope(self)

    # isomorphism
    cpdef is_isomorphic(self, other, certificate=*)
    cpdef _is_isomorphic(self, other, certificate=*)
    cpdef isomorphism(self, other)
    cpdef _isomorphism(self, other)
    cpdef equals(self, other)
    cpdef is_isomorphism(self, other, morphism)
    cpdef _is_isomorphism(self, other, morphism)
    cpdef _relabel_map(self, mapping)

    # minors, dual, truncation
    cpdef minor(self, contractions=*, deletions=*)
    cpdef contract(self, X)
    cpdef delete(self, X)
    cpdef _backslash_(self, X)
    cpdef dual(self)
    cpdef truncation(self)
    cpdef has_minor(self, N, bint certificate=*)
    cpdef has_line_minor(self, k, hyperlines=*, certificate=*)
    cpdef _has_line_minor(self, k, hyperlines, certificate=*)

    # extension
    cpdef extension(self, element=*, subsets=*)
    cpdef coextension(self, element=*, subsets=*)
    cpdef modular_cut(self, subsets)
    cpdef linear_subclasses(self, line_length=*, subsets=*)
    cpdef extensions(self, element=*, line_length=*, subsets=*)
    cpdef coextensions(self, element=*, coline_length=*, subsets=*)

    # connectivity
    cpdef simplify(self)
    cpdef cosimplify(self)
    cpdef is_simple(self)
    cpdef is_cosimple(self)
    cpdef components(self)
    cpdef is_connected(self, certificate=*)
    cpdef connectivity(self, S, T=*)
    cpdef _connectivity(self, S, T)
    cpdef is_kconnected(self, k, certificate=*)
    cpdef link(self, S, T)
    cpdef _link(self, S, T)
    cpdef _is_3connected_shifting(self, certificate=*)
    cpdef _is_4connected_shifting(self, certificate=*)
    cpdef _shifting_all(self, X, P_rows, P_cols, Q_rows, Q_cols, m)
    cpdef _shifting(self, X, X_1, Y_2, X_2, Y_1, m)
    cpdef is_3connected(self, certificate=*, algorithm=*)
    cpdef is_4connected(self, certificate=*, algorithm=*)
    cpdef _is_3connected_CE(self, certificate=*)
    cpdef _is_3connected_BC(self, certificate=*)
    cpdef _is_3connected_BC_recursion(self, basis, fund_cocircuits)
    cpdef bint is_paving(self)
    cpdef bint is_sparse_paving(self)
    cpdef girth(self)

    # representability
    cpdef _local_binary_matroid(self, basis=*)
    cpdef binary_matroid(self, randomized_tests=*, verify=*)
    cpdef is_binary(self, randomized_tests=*)
    cpdef _local_ternary_matroid(self, basis=*)
    cpdef ternary_matroid(self, randomized_tests=*, verify=*)
    cpdef is_ternary(self, randomized_tests=*)
    cpdef bint is_regular(self)
    cpdef bint is_graphic(self)

    # matroid k-closed
    cpdef is_k_closed(self, int k)

    # matroid chordality
    cpdef _is_circuit_chordal(self, frozenset C, bint certificate=*)
    cpdef is_circuit_chordal(self, C, bint certificate=*)
    cpdef is_chordal(self, k1=*, k2=*, bint certificate=*)
    cpdef chordality(self)

    # optimization
    cpdef max_weight_independent(self, X=*, weights=*)
    cpdef max_weight_coindependent(self, X=*, weights=*)
    cpdef is_max_weight_independent_generic(self, X=*, weights=*)
    cpdef is_max_weight_coindependent_generic(self, X=*, weights=*)
    cpdef intersection(self, other, weights=*)
    cpdef _intersection(self, other, weights)
    cpdef _intersection_augmentation(self, other, weights, Y)
    cpdef intersection_unweighted(self, other)
    cpdef _intersection_unweighted(self, other)
    cpdef _intersection_augmentation_unweighted(self, other, Y)
    cpdef partition(self)

    # invariants
    cpdef _internal(self, B)
    cpdef _external(self, B)
    cpdef tutte_polynomial(self, x=*, y=*)
    cpdef characteristic_polynomial(self, la=*)
    cpdef flat_cover(self, solver=*, verbose=*, integrality_tolerance=*)

    # misc
    cpdef automorphism_group(self)
    cpdef bergman_complex(self)
    cpdef augmented_bergman_complex(self)
    cpdef broken_circuit_complex(self, ordering=*, reduced=*)

    # visualization
    cpdef plot(self,B=*,lineorders=*,pos_method=*,pos_dict=*,save_pos=*)
    cpdef show(self,B=*,lineorders=*,pos_method=*,pos_dict=*,save_pos=*,lims=*)
    cpdef _fix_positions(self,pos_dict=*,lineorders=*)

    # construction
    cpdef direct_sum(self, matroids)<|MERGE_RESOLUTION|>--- conflicted
+++ resolved
@@ -116,17 +116,10 @@
     cpdef dict circuit_closures(self)
     cpdef dict nonspanning_circuit_closures(self)
     cpdef SetSystem bases(self)
-<<<<<<< HEAD
-    cpdef SetSystem independent_sets(self)
-    cpdef SetSystem independent_k_sets(self, long k)
-    cpdef SetSystem nonbases(self)
-    cpdef SetSystem dependent_k_sets(self, long k)
-=======
     cpdef SetSystem independent_sets(self, long k=*)
     cdef SetSystem _independent_sets(self)
     cpdef SetSystem nonbases(self)
     cpdef SetSystem dependent_sets(self, long k)
->>>>>>> 0f347739
     cpdef list _extend_flags(self, list flags)
     cpdef list _flags(self, long k)
     cpdef SetSystem flats(self, long k)
