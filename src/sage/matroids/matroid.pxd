from sage.structure.sage_object cimport SageObject
from sage.matroids.set_system cimport SetSystem

cdef class Matroid(SageObject):
    cdef public _SageObject__custom_name
    cdef public _cached_info
    cdef int _stored_full_rank
    cdef int _stored_size

    # virtual methods
    cpdef groundset(self)
    cpdef _rank(self, X)

    # internal methods, assuming verified input
    cpdef _max_independent(self, X)
    cpdef _circuit(self, X)
    cpdef _fundamental_circuit(self, B, e)
    cpdef _closure(self, X)
    cpdef _corank(self, X)
    cpdef _max_coindependent(self, X)
    cpdef _cocircuit(self, X)
    cpdef _fundamental_cocircuit(self, B, e)
    cpdef _coclosure(self, X)
    cpdef _augment(self, X, Y)

    cpdef _is_independent(self, X)
    cpdef _is_basis(self, X)
    cpdef _is_circuit(self, X)
    cpdef _is_closed(self, X)
    cpdef _is_coindependent(self, X)
    cpdef _is_cobasis(self, X)
    cpdef _is_cocircuit(self, X)
    cpdef _is_coclosed(self, X)

    cpdef _minor(self, contractions, deletions)
    cpdef _has_minor(self, N, bint certificate=*)
    cpdef _line_length(self, F)
    cpdef _extension(self, element, hyperplanes)

    cdef inline _subset_internal(self, X):
        """
        Convert ``X`` to a ``frozenset`` and check that it is a subset
        of the groundset.

        See ``_subset`` for the corresponding Python method.
        """
        S = frozenset(X)
        if not self.groundset().issuperset(S):
            raise ValueError(f"{X!r} is not a subset of the groundset")
        return S

    cdef inline __subset_all(self, X):
        """
        If ``X`` is ``None``, return the groundset.

        Otherwise, do like ``_subset``:
        convert ``X`` to a ``frozenset`` and check that it is a subset
        of the groundset.

        See ``_subset_all`` for the corresponding Python method.
        """
        if X is None:
            return self.groundset()
        S = frozenset(X)
        if not self.groundset().issuperset(S):
            raise ValueError(f"{X!r} is not a subset of the groundset")
        return S

    # ** user-facing methods **
    cpdef size(self)

    # matroid oracle
    cpdef rank(self, X=*)
    cpdef full_rank(self)
    cpdef basis(self)
    cpdef max_independent(self, X)
    cpdef circuit(self, X=*)
    cpdef fundamental_circuit(self, B, e)
    cpdef closure(self, X)
    cpdef k_closure(self, X, k)

    cpdef augment(self, X, Y=*)

    cpdef corank(self, X=*)
    cpdef full_corank(self)
    cpdef cobasis(self)
    cpdef max_coindependent(self, X)
    cpdef cocircuit(self, X=*)
    cpdef fundamental_cocircuit(self, B, e)
    cpdef coclosure(self, X)

    cpdef loops(self)
    cpdef is_independent(self, X)
    cpdef is_dependent(self, X)
    cpdef is_basis(self, X)
    cpdef is_circuit(self, X)
    cpdef is_closed(self, X)
    cpdef is_subset_k_closed(self, X, int k)

    cpdef coloops(self)
    cpdef is_coindependent(self, X)
    cpdef is_codependent(self, X)
    cpdef is_cobasis(self, X)
    cpdef is_cocircuit(self, X)
    cpdef is_coclosed(self, X)

    # verification
    cpdef is_valid(self)

    # enumeration
    cpdef circuits(self, k=*) noexcept
    cpdef nonspanning_circuits(self) noexcept
    cpdef cocircuits(self) noexcept
    cpdef noncospanning_cocircuits(self) noexcept
    cpdef circuit_closures(self) noexcept
    cpdef nonspanning_circuit_closures(self) noexcept
    cpdef bases(self) noexcept
    cpdef independent_sets(self) noexcept
    cpdef independent_r_sets(self, long r) noexcept
    cpdef nonbases(self) noexcept
    cpdef dependent_r_sets(self, long r) noexcept
    cpdef _extend_flags(self, flags) noexcept
    cpdef _flags(self, r) noexcept
    cpdef flats(self, r) noexcept
    cpdef coflats(self, r) noexcept
    cpdef hyperplanes(self) noexcept
    cpdef f_vector(self) noexcept
    cpdef whitney_numbers(self) noexcept
    cpdef whitney_numbers2(self) noexcept
    cpdef broken_circuits(self, ordering=*) noexcept
    cpdef no_broken_circuits_sets(self, ordering=*) noexcept

    # polytopes
    cpdef matroid_polytope(self)
    cpdef independence_matroid_polytope(self)

    # isomorphism
<<<<<<< HEAD
    cpdef is_isomorphic(self, other, certificate=*) noexcept
    cpdef _is_isomorphic(self, other, certificate=*) noexcept
    cpdef isomorphism(self, other) noexcept
    cpdef _isomorphism(self, other) noexcept
    cpdef equals(self, other) noexcept
    cpdef is_isomorphism(self, other, morphism) noexcept
    cpdef _is_isomorphism(self, other, morphism) noexcept
    cpdef _relabel_map(self, f) noexcept
=======
    cpdef is_isomorphic(self, other, certificate=*)
    cpdef _is_isomorphic(self, other, certificate=*)
    cpdef isomorphism(self, other)
    cpdef _isomorphism(self, other)
    cpdef equals(self, other)
    cpdef is_isomorphism(self, other, morphism)
    cpdef _is_isomorphism(self, other, morphism)
    cpdef _relabel_map(self, mapping)
>>>>>>> acfc9625

    # minors, dual, truncation
    cpdef minor(self, contractions=*, deletions=*)
    cpdef contract(self, X)
    cpdef delete(self, X)
    cpdef _backslash_(self, X)
    cpdef dual(self)
    cpdef truncation(self)
    cpdef has_minor(self, N, bint certificate=*)
    cpdef has_line_minor(self, k, hyperlines=*, certificate=*)
    cpdef _has_line_minor(self, k, hyperlines, certificate=*)

    # extension
    cpdef extension(self, element=*, subsets=*)
    cpdef coextension(self, element=*, subsets=*)
    cpdef modular_cut(self, subsets)
    cpdef linear_subclasses(self, line_length=*, subsets=*)
    cpdef extensions(self, element=*, line_length=*, subsets=*)
    cpdef coextensions(self, element=*, coline_length=*, subsets=*)

    # connectivity
    cpdef simplify(self)
    cpdef cosimplify(self)
    cpdef is_simple(self)
    cpdef is_cosimple(self)
    cpdef components(self)
    cpdef is_connected(self, certificate=*)
    cpdef connectivity(self, S, T=*)
    cpdef _connectivity(self, S, T)
    cpdef is_kconnected(self, k, certificate=*)
    cpdef link(self, S, T)
    cpdef _link(self, S, T)
    cpdef _is_3connected_shifting(self, certificate=*)
    cpdef _is_4connected_shifting(self, certificate=*)
    cpdef _shifting_all(self, X, P_rows, P_cols, Q_rows, Q_cols, m)
    cpdef _shifting(self, X, X_1, Y_2, X_2, Y_1, m)
    cpdef is_3connected(self, certificate=*, algorithm=*)
    cpdef is_4connected(self, certificate=*, algorithm=*)
    cpdef _is_3connected_CE(self, certificate=*)
    cpdef _is_3connected_BC(self, certificate=*)
    cpdef _is_3connected_BC_recursion(self, basis, fund_cocircuits)
    cpdef is_paving(self)
    cpdef is_sparse_paving(self)
    cpdef girth(self)

    # representability
    cpdef _local_binary_matroid(self, basis=*) noexcept
    cpdef binary_matroid(self, randomized_tests=*, verify=*) noexcept
    cpdef is_binary(self, randomized_tests=*) noexcept
    cpdef _local_ternary_matroid(self, basis=*) noexcept
    cpdef ternary_matroid(self, randomized_tests=*, verify=*) noexcept
    cpdef is_ternary(self, randomized_tests=*) noexcept
    cpdef is_regular(self) noexcept
    cpdef is_graphic(self) noexcept

    # matroid k-closed
    cpdef is_k_closed(self, int k)

    # matroid chordality
    cpdef _is_circuit_chordal(self, frozenset C, bint certificate=*)
    cpdef is_circuit_chordal(self, C, bint certificate=*)
    cpdef is_chordal(self, k1=*, k2=*, bint certificate=*)
    cpdef chordality(self)

    # optimization
    cpdef max_weight_independent(self, X=*, weights=*)
    cpdef max_weight_coindependent(self, X=*, weights=*)
    cpdef is_max_weight_independent_generic(self, X=*, weights=*)
    cpdef is_max_weight_coindependent_generic(self, X=*, weights=*)
    cpdef intersection(self, other, weights=*)
    cpdef _intersection(self, other, weights)
    cpdef _intersection_augmentation(self, other, weights, Y)
    cpdef intersection_unweighted(self, other)
    cpdef _intersection_unweighted(self, other)
    cpdef _intersection_augmentation_unweighted(self, other, Y)
    cpdef partition(self)

    # invariants
    cpdef _internal(self, B)
    cpdef _external(self, B)
    cpdef tutte_polynomial(self, x=*, y=*)
    cpdef characteristic_polynomial(self, la=*)
    cpdef flat_cover(self, solver=*, verbose=*, integrality_tolerance=*)

    # misc
    cpdef automorphism_group(self) noexcept
    cpdef bergman_complex(self) noexcept
    cpdef augmented_bergman_complex(self) noexcept
    cpdef broken_circuit_complex(self, ordering=*, reduced=*) noexcept

    # visualization
    cpdef plot(self,B=*,lineorders=*,pos_method=*,pos_dict=*,save_pos=*)
    cpdef show(self,B=*,lineorders=*,pos_method=*,pos_dict=*,save_pos=*,lims=*)
    cpdef _fix_positions(self,pos_dict=*,lineorders=*)

    # construction
    cpdef direct_sum(self, matroids)

    # printing
    cpdef print_bases(self) noexcept
    cpdef print_circuits(self, k=*) noexcept
    cpdef print_nonspanning_circuits(self) noexcept
    cpdef _subset_sort(self, subsets) noexcept
    cpdef _subset_cmp(self, A, B) noexcept<|MERGE_RESOLUTION|>--- conflicted
+++ resolved
@@ -135,16 +135,6 @@
     cpdef independence_matroid_polytope(self)
 
     # isomorphism
-<<<<<<< HEAD
-    cpdef is_isomorphic(self, other, certificate=*) noexcept
-    cpdef _is_isomorphic(self, other, certificate=*) noexcept
-    cpdef isomorphism(self, other) noexcept
-    cpdef _isomorphism(self, other) noexcept
-    cpdef equals(self, other) noexcept
-    cpdef is_isomorphism(self, other, morphism) noexcept
-    cpdef _is_isomorphism(self, other, morphism) noexcept
-    cpdef _relabel_map(self, f) noexcept
-=======
     cpdef is_isomorphic(self, other, certificate=*)
     cpdef _is_isomorphic(self, other, certificate=*)
     cpdef isomorphism(self, other)
@@ -153,7 +143,6 @@
     cpdef is_isomorphism(self, other, morphism)
     cpdef _is_isomorphism(self, other, morphism)
     cpdef _relabel_map(self, mapping)
->>>>>>> acfc9625
 
     # minors, dual, truncation
     cpdef minor(self, contractions=*, deletions=*)
