from sage.structure.sage_object cimport SageObject
from sage.matroids.set_system cimport SetSystem

cdef class Matroid(SageObject):
    cdef public _SageObject__custom_name
    cdef public _cached_info
    cdef int _stored_full_rank
    cdef int _stored_size

    # virtual methods
    cpdef groundset(self)
    cpdef _rank(self, X)

    # internal methods, assuming verified input
    cpdef _max_independent(self, X)
    cpdef _circuit(self, X)
    cpdef _fundamental_circuit(self, B, e)
    cpdef _closure(self, X)
    cpdef _corank(self, X)
    cpdef _max_coindependent(self, X)
    cpdef _cocircuit(self, X)
    cpdef _fundamental_cocircuit(self, B, e)
    cpdef _coclosure(self, X)
    cpdef _augment(self, X, Y)

    cpdef _is_independent(self, X)
    cpdef _is_basis(self, X)
    cpdef _is_circuit(self, X)
    cpdef _is_closed(self, X)
    cpdef _is_coindependent(self, X)
    cpdef _is_cobasis(self, X)
    cpdef _is_cocircuit(self, X)
    cpdef _is_coclosed(self, X)

    cpdef _minor(self, contractions, deletions)
    cpdef _has_minor(self, N, bint certificate=*)
    cpdef _line_length(self, F)
    cpdef _extension(self, element, hyperplanes)

    cdef inline _subset_internal(self, X):
        """
        Convert ``X`` to a ``frozenset`` and check that it is a subset
        of the groundset.

        See ``_subset`` for the corresponding Python method.
        """
        S = frozenset(X)
        if not self.groundset().issuperset(S):
            raise ValueError(f"{X!r} is not a subset of the groundset")
        return S

    cdef inline __subset_all(self, X):
        """
        If ``X`` is ``None``, return the groundset.

        Otherwise, do like ``_subset``:
        convert ``X`` to a ``frozenset`` and check that it is a subset
        of the groundset.

        See ``_subset_all`` for the corresponding Python method.
        """
        if X is None:
            return self.groundset()
        S = frozenset(X)
        if not self.groundset().issuperset(S):
            raise ValueError(f"{X!r} is not a subset of the groundset")
        return S

    # ** user-facing methods **
    cpdef size(self)

    # matroid oracle
    cpdef rank(self, X=*)
    cpdef full_rank(self)
    cpdef basis(self)
    cpdef max_independent(self, X)
    cpdef circuit(self, X=*)
    cpdef fundamental_circuit(self, B, e)
    cpdef closure(self, X)
    cpdef k_closure(self, X, k)

    cpdef augment(self, X, Y=*)

    cpdef corank(self, X=*)
    cpdef full_corank(self)
    cpdef cobasis(self)
    cpdef max_coindependent(self, X)
    cpdef cocircuit(self, X=*)
    cpdef fundamental_cocircuit(self, B, e)
    cpdef coclosure(self, X)

    cpdef loops(self)
    cpdef is_independent(self, X)
    cpdef is_dependent(self, X)
    cpdef is_basis(self, X)
    cpdef is_circuit(self, X)
    cpdef is_closed(self, X)
    cpdef is_subset_k_closed(self, X, int k)

    cpdef coloops(self)
    cpdef is_coindependent(self, X)
    cpdef is_codependent(self, X)
    cpdef is_cobasis(self, X)
    cpdef is_cocircuit(self, X)
    cpdef is_coclosed(self, X)

    # verification
    cpdef is_valid(self)

    # enumeration
    cpdef circuits(self, k=*) noexcept
    cpdef nonspanning_circuits(self) noexcept
    cpdef cocircuits(self) noexcept
    cpdef noncospanning_cocircuits(self) noexcept
    cpdef circuit_closures(self) noexcept
    cpdef nonspanning_circuit_closures(self) noexcept
    cpdef bases(self) noexcept
    cpdef independent_sets(self) noexcept
    cpdef independent_r_sets(self, long r) noexcept
    cpdef nonbases(self) noexcept
    cpdef dependent_r_sets(self, long r) noexcept
    cpdef _extend_flags(self, flags) noexcept
    cpdef _flags(self, r) noexcept
    cpdef flats(self, r) noexcept
    cpdef coflats(self, r) noexcept
    cpdef hyperplanes(self) noexcept
    cpdef f_vector(self) noexcept
    cpdef whitney_numbers(self) noexcept
    cpdef whitney_numbers2(self) noexcept
    cpdef broken_circuits(self, ordering=*) noexcept
    cpdef no_broken_circuits_sets(self, ordering=*) noexcept

    # polytopes
    cpdef matroid_polytope(self)
    cpdef independence_matroid_polytope(self)

    # isomorphism
    cpdef is_isomorphic(self, other, certificate=*)
    cpdef _is_isomorphic(self, other, certificate=*)
    cpdef isomorphism(self, other)
    cpdef _isomorphism(self, other)
    cpdef equals(self, other)
    cpdef is_isomorphism(self, other, morphism)
    cpdef _is_isomorphism(self, other, morphism)
    cpdef _relabel_map(self, mapping)

    # minors, dual, truncation
    cpdef minor(self, contractions=*, deletions=*)
    cpdef contract(self, X)
    cpdef delete(self, X)
    cpdef _backslash_(self, X)
    cpdef dual(self)
    cpdef truncation(self)
    cpdef has_minor(self, N, bint certificate=*)
    cpdef has_line_minor(self, k, hyperlines=*, certificate=*)
    cpdef _has_line_minor(self, k, hyperlines, certificate=*)

    # extension
    cpdef extension(self, element=*, subsets=*)
    cpdef coextension(self, element=*, subsets=*)
    cpdef modular_cut(self, subsets)
    cpdef linear_subclasses(self, line_length=*, subsets=*)
    cpdef extensions(self, element=*, line_length=*, subsets=*)
    cpdef coextensions(self, element=*, coline_length=*, subsets=*)

    # connectivity
    cpdef simplify(self)
    cpdef cosimplify(self)
    cpdef is_simple(self)
    cpdef is_cosimple(self)
    cpdef components(self)
    cpdef is_connected(self, certificate=*)
    cpdef connectivity(self, S, T=*)
    cpdef _connectivity(self, S, T)
    cpdef is_kconnected(self, k, certificate=*)
    cpdef link(self, S, T)
    cpdef _link(self, S, T)
    cpdef _is_3connected_shifting(self, certificate=*)
    cpdef _is_4connected_shifting(self, certificate=*)
    cpdef _shifting_all(self, X, P_rows, P_cols, Q_rows, Q_cols, m)
    cpdef _shifting(self, X, X_1, Y_2, X_2, Y_1, m)
    cpdef is_3connected(self, certificate=*, algorithm=*)
    cpdef is_4connected(self, certificate=*, algorithm=*)
    cpdef _is_3connected_CE(self, certificate=*)
    cpdef _is_3connected_BC(self, certificate=*)
    cpdef _is_3connected_BC_recursion(self, basis, fund_cocircuits)
    cpdef is_paving(self)
    cpdef is_sparse_paving(self)
    cpdef girth(self)

    # representability
<<<<<<< HEAD
    cpdef _local_binary_matroid(self, basis=*) noexcept
    cpdef binary_matroid(self, randomized_tests=*, verify=*) noexcept
    cpdef is_binary(self, randomized_tests=*) noexcept
    cpdef _local_ternary_matroid(self, basis=*) noexcept
    cpdef ternary_matroid(self, randomized_tests=*, verify=*) noexcept
    cpdef is_ternary(self, randomized_tests=*) noexcept
    cpdef is_regular(self) noexcept
    cpdef is_graphic(self) noexcept
=======
    cpdef _local_binary_matroid(self, basis=*)
    cpdef binary_matroid(self, randomized_tests=*, verify=*)
    cpdef is_binary(self, randomized_tests=*)
    cpdef _local_ternary_matroid(self, basis=*)
    cpdef ternary_matroid(self, randomized_tests=*, verify=*)
    cpdef is_ternary(self, randomized_tests=*)
    cpdef is_regular(self)
    cpdef is_graphic(self)
>>>>>>> f2bdbb2a

    # matroid k-closed
    cpdef is_k_closed(self, int k)

    # matroid chordality
    cpdef _is_circuit_chordal(self, frozenset C, bint certificate=*)
    cpdef is_circuit_chordal(self, C, bint certificate=*)
    cpdef is_chordal(self, k1=*, k2=*, bint certificate=*)
    cpdef chordality(self)

    # optimization
    cpdef max_weight_independent(self, X=*, weights=*)
    cpdef max_weight_coindependent(self, X=*, weights=*)
    cpdef is_max_weight_independent_generic(self, X=*, weights=*)
    cpdef is_max_weight_coindependent_generic(self, X=*, weights=*)
    cpdef intersection(self, other, weights=*)
    cpdef _intersection(self, other, weights)
    cpdef _intersection_augmentation(self, other, weights, Y)
    cpdef intersection_unweighted(self, other)
    cpdef _intersection_unweighted(self, other)
    cpdef _intersection_augmentation_unweighted(self, other, Y)
    cpdef partition(self)

    # invariants
    cpdef _internal(self, B)
    cpdef _external(self, B)
    cpdef tutte_polynomial(self, x=*, y=*)
    cpdef characteristic_polynomial(self, la=*)
    cpdef flat_cover(self, solver=*, verbose=*, integrality_tolerance=*)

    # misc
    cpdef automorphism_group(self) noexcept
    cpdef bergman_complex(self) noexcept
    cpdef augmented_bergman_complex(self) noexcept
    cpdef broken_circuit_complex(self, ordering=*, reduced=*) noexcept

    # visualization
    cpdef plot(self,B=*,lineorders=*,pos_method=*,pos_dict=*,save_pos=*)
    cpdef show(self,B=*,lineorders=*,pos_method=*,pos_dict=*,save_pos=*,lims=*)
    cpdef _fix_positions(self,pos_dict=*,lineorders=*)

    # construction
    cpdef direct_sum(self, matroids)

    # printing
    cpdef print_bases(self) noexcept
    cpdef print_circuits(self, k=*) noexcept
    cpdef print_nonspanning_circuits(self) noexcept
    cpdef _subset_sort(self, subsets) noexcept
    cpdef _subset_cmp(self, A, B) noexcept<|MERGE_RESOLUTION|>--- conflicted
+++ resolved
@@ -189,16 +189,6 @@
     cpdef girth(self)
 
     # representability
-<<<<<<< HEAD
-    cpdef _local_binary_matroid(self, basis=*) noexcept
-    cpdef binary_matroid(self, randomized_tests=*, verify=*) noexcept
-    cpdef is_binary(self, randomized_tests=*) noexcept
-    cpdef _local_ternary_matroid(self, basis=*) noexcept
-    cpdef ternary_matroid(self, randomized_tests=*, verify=*) noexcept
-    cpdef is_ternary(self, randomized_tests=*) noexcept
-    cpdef is_regular(self) noexcept
-    cpdef is_graphic(self) noexcept
-=======
     cpdef _local_binary_matroid(self, basis=*)
     cpdef binary_matroid(self, randomized_tests=*, verify=*)
     cpdef is_binary(self, randomized_tests=*)
@@ -207,7 +197,6 @@
     cpdef is_ternary(self, randomized_tests=*)
     cpdef is_regular(self)
     cpdef is_graphic(self)
->>>>>>> f2bdbb2a
 
     # matroid k-closed
     cpdef is_k_closed(self, int k)
