--- conflicted
+++ resolved
@@ -207,11 +207,7 @@
 
     cdef _relabel(self, mapping):
         """
-<<<<<<< HEAD
-        Relabel each element ``e`` of the groundset as ``mapping[e]``, where
-=======
         Relabel each element `e` of the ground set as ``mapping[e]``, where
->>>>>>> 54777b58
         ``mapping`` is a given injective map.
 
         INPUT:
