--- conflicted
+++ resolved
@@ -27,13 +27,8 @@
     cpdef is_field_equivalent(self, other)
     cpdef is_field_isomorphism(self, other, morphism)
     # cpdef is_field_isomorphic(self, other)  # TODO: currently only works as ``def``
-<<<<<<< HEAD
-    cpdef _fast_isom_test(self, other) noexcept
-    cpdef relabel(self, f) noexcept
-=======
     cpdef _fast_isom_test(self, other)
     cpdef relabel(self, mapping)
->>>>>>> acfc9625
 
     cpdef _minor(self, contractions, deletions)
     cpdef dual(self)
@@ -86,17 +81,6 @@
 
     cpdef _minor(self, contractions, deletions)
 
-<<<<<<< HEAD
-    cpdef _make_invariant(self) noexcept
-    cpdef _invariant(self) noexcept
-    cpdef bicycle_dimension(self) noexcept
-    cpdef brown_invariant(self) noexcept
-    cpdef _principal_tripartition(self) noexcept
-    cpdef BinaryMatrix _projection(self) noexcept
-    cpdef BinaryMatrix _projection_partition(self) noexcept
-    cpdef _fast_isom_test(self, other) noexcept
-    cpdef relabel(self, f) noexcept
-=======
     cpdef _make_invariant(self)
     cpdef _invariant(self)
     cpdef bicycle_dimension(self)
@@ -106,7 +90,6 @@
     cpdef BinaryMatrix _projection_partition(self)
     cpdef _fast_isom_test(self, other)
     cpdef relabel(self, mapping)
->>>>>>> acfc9625
 
     cpdef is_graphic(self)
     cpdef is_valid(self)
@@ -130,16 +113,6 @@
 
     cpdef _minor(self, contractions, deletions)
 
-<<<<<<< HEAD
-    cpdef _make_invariant(self) noexcept
-    cpdef _invariant(self) noexcept
-    cpdef bicycle_dimension(self) noexcept
-    cpdef character(self) noexcept
-    cpdef _principal_quadripartition(self) noexcept
-    cpdef TernaryMatrix _projection(self) noexcept
-    cpdef _fast_isom_test(self, other) noexcept
-    cpdef relabel(self, f) noexcept
-=======
     cpdef _make_invariant(self)
     cpdef _invariant(self)
     cpdef bicycle_dimension(self)
@@ -148,7 +121,6 @@
     cpdef TernaryMatrix _projection(self)
     cpdef _fast_isom_test(self, other)
     cpdef relabel(self, mapping)
->>>>>>> acfc9625
 
     cpdef is_valid(self)
 
@@ -170,21 +142,12 @@
 
     cpdef _minor(self, contractions, deletions)
 
-<<<<<<< HEAD
-    cpdef _make_invariant(self) noexcept
-    cpdef _invariant(self) noexcept
-    cpdef bicycle_dimension(self) noexcept
-    cpdef _principal_tripartition(self) noexcept
-    cpdef _fast_isom_test(self, other) noexcept
-    cpdef relabel(self, f) noexcept
-=======
     cpdef _make_invariant(self)
     cpdef _invariant(self)
     cpdef bicycle_dimension(self)
     cpdef _principal_tripartition(self)
     cpdef _fast_isom_test(self, other)
     cpdef relabel(self, mapping)
->>>>>>> acfc9625
 
     cpdef is_valid(self)
 
@@ -198,15 +161,9 @@
 
     cpdef _is_isomorphic(self, other, certificate=*)
 
-<<<<<<< HEAD
-    cpdef _invariant(self) noexcept
-    cpdef _fast_isom_test(self, other) noexcept
-    cpdef relabel(self, f) noexcept
-=======
     cpdef _invariant(self)
     cpdef _fast_isom_test(self, other)
     cpdef relabel(self, mapping)
->>>>>>> acfc9625
 
     cpdef bases_count(self)
     cpdef _projection(self)
