from sage.data_structures.bitset cimport bitset_t

from sage.matroids.matroid cimport Matroid
from sage.matroids.basis_exchange_matroid cimport BasisExchangeMatroid
from sage.matroids.lean_matrix cimport LeanMatrix, GenericMatrix, BinaryMatrix, TernaryMatrix, QuaternaryMatrix


cdef class LinearMatroid(BasisExchangeMatroid):
    cdef LeanMatrix _A, _representation
    cdef long *_prow
    cdef object _zero, _one

    cpdef _forget(self)
    cpdef base_ring(self)
    cpdef characteristic(self)

    cdef list _setup_internal_representation(self, matrix, reduced_matrix, ring, keep_initial_representation)
    cdef _exchange_value_internal(self, long x, long y)

    cpdef representation(self, B=*, reduced=*, labels=*, order=*, lift_map=*)
    cpdef _current_rows_cols(self, B=*)
    cpdef representation_vectors(self)
    cpdef LeanMatrix _basic_representation(self, B=*)
    cpdef LeanMatrix _reduced_representation(self, B=*)

    cpdef bint _is_field_isomorphism(self, LinearMatroid other, morphism) noexcept
    cpdef is_field_equivalent(self, other)
    cpdef is_field_isomorphism(self, other, morphism)
    # cpdef is_field_isomorphic(self, other)  # TODO: currently only works as ``def``
<<<<<<< HEAD
    cpdef _fast_isom_test(self, other) noexcept
    cpdef relabel(self, f) noexcept

    cpdef _minor(self, contractions, deletions) noexcept
    cpdef dual(self) noexcept
    cpdef has_line_minor(self, k, hyperlines=*, certificate=*) noexcept
    cpdef has_field_minor(self, N) noexcept

    cpdef _exchange_value(self, e, f) noexcept
    cpdef fundamental_cycle(self, B, e) noexcept
    cpdef fundamental_cocycle(self, B, e) noexcept

    cpdef _line_ratios(self, F) noexcept
    cpdef _line_length(self, F) noexcept

    cpdef _line_cross_ratios(self, F) noexcept
    cpdef cross_ratios(self, hyperlines=*) noexcept
    cpdef cross_ratio(self, F, a, b, c, d) noexcept
    cpdef _line_cross_ratio_test(self, F, x, fundamentals) noexcept
    cpdef _cross_ratio_test(self, x, fundamentals, hyperlines=*) noexcept

    cpdef linear_extension(self, element, chain=*, col=*) noexcept
    cpdef linear_coextension(self, element, cochain=*, row=*) noexcept
    cpdef _linear_extensions(self, element, chains) noexcept
    cpdef _linear_coextensions(self, element, cochains) noexcept
    cdef _extend_chains(self, C, f, fundamentals=*) noexcept
    cpdef _linear_extension_chains(self, F, fundamentals=*) noexcept
    cpdef linear_extension_chains(self, F=*, simple=*, fundamentals=*) noexcept
    cpdef linear_coextension_cochains(self, F=*, cosimple=*, fundamentals=*) noexcept
    cpdef linear_extensions(self, element=*, F=*, simple=*, fundamentals=*) noexcept
    cpdef linear_coextensions(self, element=*, F=*, cosimple=*, fundamentals=*) noexcept

    cpdef _is_3connected_shifting(self, certificate=*) noexcept
    cpdef _is_4connected_shifting(self, certificate=*) noexcept

    cpdef is_valid(self) noexcept
=======
    cpdef _fast_isom_test(self, other)

    cpdef _minor(self, contractions, deletions)
    cpdef dual(self)
    cpdef has_line_minor(self, k, hyperlines=*, certificate=*)
    cpdef has_field_minor(self, N)

    cpdef _exchange_value(self, e, f)
    cpdef fundamental_cycle(self, B, e)
    cpdef fundamental_cocycle(self, B, e)

    cpdef _line_ratios(self, F)
    cpdef _line_length(self, F)

    cpdef _line_cross_ratios(self, F)
    cpdef cross_ratios(self, hyperlines=*)
    cpdef cross_ratio(self, F, a, b, c, d)
    cpdef _line_cross_ratio_test(self, F, x, fundamentals)
    cpdef _cross_ratio_test(self, x, fundamentals, hyperlines=*)

    cpdef linear_extension(self, element, chain=*, col=*)
    cpdef linear_coextension(self, element, cochain=*, row=*)
    cpdef _linear_extensions(self, element, chains)
    cpdef _linear_coextensions(self, element, cochains)
    cdef _extend_chains(self, C, f, fundamentals=*)
    cpdef _linear_extension_chains(self, F, fundamentals=*)
    cpdef linear_extension_chains(self, F=*, simple=*, fundamentals=*)
    cpdef linear_coextension_cochains(self, F=*, cosimple=*, fundamentals=*)
    cpdef linear_extensions(self, element=*, F=*, simple=*, fundamentals=*)
    cpdef linear_coextensions(self, element=*, F=*, cosimple=*, fundamentals=*)

    cpdef _is_3connected_shifting(self, certificate=*)
    cpdef _is_4connected_shifting(self, certificate=*)

    cpdef is_valid(self)
>>>>>>> 8ea52146

cdef class BinaryMatroid(LinearMatroid):
    cdef tuple _b_invariant, _b_partition
    cdef BinaryMatrix _b_projection, _eq_part

    cpdef base_ring(self)
    cpdef characteristic(self)

    cpdef _current_rows_cols(self, B=*)
    cpdef LeanMatrix _basic_representation(self, B=*)
    cpdef LeanMatrix _reduced_representation(self, B=*)

    cdef  __fundamental_cocircuit(self, bitset_t, long x)

    cpdef _is_isomorphic(self, other, certificate=*)

    cpdef _minor(self, contractions, deletions)

<<<<<<< HEAD
    cpdef _make_invariant(self) noexcept
    cpdef _invariant(self) noexcept
    cpdef bicycle_dimension(self) noexcept
    cpdef brown_invariant(self) noexcept
    cpdef _principal_tripartition(self) noexcept
    cpdef BinaryMatrix _projection(self) noexcept
    cpdef BinaryMatrix _projection_partition(self) noexcept
    cpdef _fast_isom_test(self, other) noexcept
    cpdef relabel(self, f) noexcept
=======
    cpdef _make_invariant(self)
    cpdef _invariant(self)
    cpdef bicycle_dimension(self)
    cpdef brown_invariant(self)
    cpdef _principal_tripartition(self)
    cpdef BinaryMatrix _projection(self)
    cpdef BinaryMatrix _projection_partition(self)
    cpdef _fast_isom_test(self, other)
>>>>>>> 8ea52146

    cpdef is_graphic(self)
    cpdef is_valid(self)


cdef class TernaryMatroid(LinearMatroid):
    cdef object _two
    cdef tuple _t_invariant, _t_partition
    cdef TernaryMatrix _t_projection

    cpdef base_ring(self)
    cpdef characteristic(self)

    cpdef _current_rows_cols(self, B=*)
    cpdef LeanMatrix _basic_representation(self, B=*)
    cpdef LeanMatrix _reduced_representation(self, B=*)

    cdef  __fundamental_cocircuit(self, bitset_t, long x)

    cpdef _is_isomorphic(self, other, certificate=*)

    cpdef _minor(self, contractions, deletions)

<<<<<<< HEAD
    cpdef _make_invariant(self) noexcept
    cpdef _invariant(self) noexcept
    cpdef bicycle_dimension(self) noexcept
    cpdef character(self) noexcept
    cpdef _principal_quadripartition(self) noexcept
    cpdef TernaryMatrix _projection(self) noexcept
    cpdef _fast_isom_test(self, other) noexcept
    cpdef relabel(self, f) noexcept
=======
    cpdef _make_invariant(self)
    cpdef _invariant(self)
    cpdef bicycle_dimension(self)
    cpdef character(self)
    cpdef _principal_quadripartition(self)
    cpdef TernaryMatrix _projection(self)
    cpdef _fast_isom_test(self, other)
>>>>>>> 8ea52146

    cpdef is_valid(self)

cdef class QuaternaryMatroid(LinearMatroid):
    cdef object _x_zero, _x_one
    cdef tuple _q_invariant, _q_partition
    cdef QuaternaryMatrix _q_projection

    cpdef base_ring(self)
    cpdef characteristic(self)

    cpdef _current_rows_cols(self, B=*)
    cpdef LeanMatrix _basic_representation(self, B=*)
    cpdef LeanMatrix _reduced_representation(self, B=*)

    cdef  __fundamental_cocircuit(self, bitset_t, long x)

    cpdef _is_isomorphic(self, other, certificate=*)

    cpdef _minor(self, contractions, deletions)

<<<<<<< HEAD
    cpdef _make_invariant(self) noexcept
    cpdef _invariant(self) noexcept
    cpdef bicycle_dimension(self) noexcept
    cpdef _principal_tripartition(self) noexcept
    cpdef _fast_isom_test(self, other) noexcept
    cpdef relabel(self, f) noexcept
=======
    cpdef _make_invariant(self)
    cpdef _invariant(self)
    cpdef bicycle_dimension(self)
    cpdef _principal_tripartition(self)
    cpdef _fast_isom_test(self, other)
>>>>>>> 8ea52146

    cpdef is_valid(self)

cdef class RegularMatroid(LinearMatroid):
    cdef _bases_count, _r_invariant
    cdef _r_projection, _r_hypergraph
    cdef _hypergraph_vertex_partition, _hypergraph_tuples

    cpdef base_ring(self)
    cpdef characteristic(self)

    cpdef _is_isomorphic(self, other, certificate=*)

<<<<<<< HEAD
    cpdef _invariant(self) noexcept
    cpdef _fast_isom_test(self, other) noexcept
    cpdef relabel(self, f) noexcept
=======
    cpdef _invariant(self)
    cpdef _fast_isom_test(self, other)
>>>>>>> 8ea52146

    cpdef bases_count(self)
    cpdef _projection(self)
    cpdef _hypergraph(self)
    cdef _hypertest(self, other)
    cpdef has_line_minor(self, k, hyperlines=*, certificate=*)
    cpdef _linear_extension_chains(self, F, fundamentals=*)

    cpdef is_graphic(self)
    cpdef is_valid(self)<|MERGE_RESOLUTION|>--- conflicted
+++ resolved
@@ -27,45 +27,8 @@
     cpdef is_field_equivalent(self, other)
     cpdef is_field_isomorphism(self, other, morphism)
     # cpdef is_field_isomorphic(self, other)  # TODO: currently only works as ``def``
-<<<<<<< HEAD
     cpdef _fast_isom_test(self, other) noexcept
     cpdef relabel(self, f) noexcept
-
-    cpdef _minor(self, contractions, deletions) noexcept
-    cpdef dual(self) noexcept
-    cpdef has_line_minor(self, k, hyperlines=*, certificate=*) noexcept
-    cpdef has_field_minor(self, N) noexcept
-
-    cpdef _exchange_value(self, e, f) noexcept
-    cpdef fundamental_cycle(self, B, e) noexcept
-    cpdef fundamental_cocycle(self, B, e) noexcept
-
-    cpdef _line_ratios(self, F) noexcept
-    cpdef _line_length(self, F) noexcept
-
-    cpdef _line_cross_ratios(self, F) noexcept
-    cpdef cross_ratios(self, hyperlines=*) noexcept
-    cpdef cross_ratio(self, F, a, b, c, d) noexcept
-    cpdef _line_cross_ratio_test(self, F, x, fundamentals) noexcept
-    cpdef _cross_ratio_test(self, x, fundamentals, hyperlines=*) noexcept
-
-    cpdef linear_extension(self, element, chain=*, col=*) noexcept
-    cpdef linear_coextension(self, element, cochain=*, row=*) noexcept
-    cpdef _linear_extensions(self, element, chains) noexcept
-    cpdef _linear_coextensions(self, element, cochains) noexcept
-    cdef _extend_chains(self, C, f, fundamentals=*) noexcept
-    cpdef _linear_extension_chains(self, F, fundamentals=*) noexcept
-    cpdef linear_extension_chains(self, F=*, simple=*, fundamentals=*) noexcept
-    cpdef linear_coextension_cochains(self, F=*, cosimple=*, fundamentals=*) noexcept
-    cpdef linear_extensions(self, element=*, F=*, simple=*, fundamentals=*) noexcept
-    cpdef linear_coextensions(self, element=*, F=*, cosimple=*, fundamentals=*) noexcept
-
-    cpdef _is_3connected_shifting(self, certificate=*) noexcept
-    cpdef _is_4connected_shifting(self, certificate=*) noexcept
-
-    cpdef is_valid(self) noexcept
-=======
-    cpdef _fast_isom_test(self, other)
 
     cpdef _minor(self, contractions, deletions)
     cpdef dual(self)
@@ -100,7 +63,6 @@
     cpdef _is_4connected_shifting(self, certificate=*)
 
     cpdef is_valid(self)
->>>>>>> 8ea52146
 
 cdef class BinaryMatroid(LinearMatroid):
     cdef tuple _b_invariant, _b_partition
@@ -119,7 +81,6 @@
 
     cpdef _minor(self, contractions, deletions)
 
-<<<<<<< HEAD
     cpdef _make_invariant(self) noexcept
     cpdef _invariant(self) noexcept
     cpdef bicycle_dimension(self) noexcept
@@ -129,16 +90,6 @@
     cpdef BinaryMatrix _projection_partition(self) noexcept
     cpdef _fast_isom_test(self, other) noexcept
     cpdef relabel(self, f) noexcept
-=======
-    cpdef _make_invariant(self)
-    cpdef _invariant(self)
-    cpdef bicycle_dimension(self)
-    cpdef brown_invariant(self)
-    cpdef _principal_tripartition(self)
-    cpdef BinaryMatrix _projection(self)
-    cpdef BinaryMatrix _projection_partition(self)
-    cpdef _fast_isom_test(self, other)
->>>>>>> 8ea52146
 
     cpdef is_graphic(self)
     cpdef is_valid(self)
@@ -162,7 +113,6 @@
 
     cpdef _minor(self, contractions, deletions)
 
-<<<<<<< HEAD
     cpdef _make_invariant(self) noexcept
     cpdef _invariant(self) noexcept
     cpdef bicycle_dimension(self) noexcept
@@ -171,15 +121,6 @@
     cpdef TernaryMatrix _projection(self) noexcept
     cpdef _fast_isom_test(self, other) noexcept
     cpdef relabel(self, f) noexcept
-=======
-    cpdef _make_invariant(self)
-    cpdef _invariant(self)
-    cpdef bicycle_dimension(self)
-    cpdef character(self)
-    cpdef _principal_quadripartition(self)
-    cpdef TernaryMatrix _projection(self)
-    cpdef _fast_isom_test(self, other)
->>>>>>> 8ea52146
 
     cpdef is_valid(self)
 
@@ -201,20 +142,12 @@
 
     cpdef _minor(self, contractions, deletions)
 
-<<<<<<< HEAD
     cpdef _make_invariant(self) noexcept
     cpdef _invariant(self) noexcept
     cpdef bicycle_dimension(self) noexcept
     cpdef _principal_tripartition(self) noexcept
     cpdef _fast_isom_test(self, other) noexcept
     cpdef relabel(self, f) noexcept
-=======
-    cpdef _make_invariant(self)
-    cpdef _invariant(self)
-    cpdef bicycle_dimension(self)
-    cpdef _principal_tripartition(self)
-    cpdef _fast_isom_test(self, other)
->>>>>>> 8ea52146
 
     cpdef is_valid(self)
 
@@ -228,14 +161,9 @@
 
     cpdef _is_isomorphic(self, other, certificate=*)
 
-<<<<<<< HEAD
     cpdef _invariant(self) noexcept
     cpdef _fast_isom_test(self, other) noexcept
     cpdef relabel(self, f) noexcept
-=======
-    cpdef _invariant(self)
-    cpdef _fast_isom_test(self, other)
->>>>>>> 8ea52146
 
     cpdef bases_count(self)
     cpdef _projection(self)
