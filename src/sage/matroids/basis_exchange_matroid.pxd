--- conflicted
+++ resolved
@@ -67,13 +67,8 @@
     cdef  _flat_element_inv_rec(self, object f_inc, long R, bitset_t* flats, bitset_t* todo, long elt, long i)
 
     cpdef bases_count(self)
-<<<<<<< HEAD
-    cpdef SetSystem independent_k_sets(self, long k)
-    cpdef SetSystem dependent_k_sets(self, long k)
-=======
     cpdef SetSystem independent_sets(self, long k=*)
     cpdef SetSystem dependent_sets(self, long k)
->>>>>>> 0f347739
 
     cpdef SetSystem nonspanning_circuits(self)
     cpdef SetSystem cocircuits(self)
