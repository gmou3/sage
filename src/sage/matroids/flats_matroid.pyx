--- conflicted
+++ resolved
@@ -347,19 +347,6 @@
         version = 0
         return sage.matroids.unpickling.unpickle_flats_matroid, (version, data)
 
-<<<<<<< HEAD
-    cpdef relabel(self, f) noexcept:
-        r"""
-        Return an isomorphic matroid with relabeled groundset.
-
-        The output is obtained by relabeling each element ``e`` by ``f[e]``,
-        where ``f`` is a given injective map. If ``e not in f`` then the
-        identity map is assumed.
-
-        INPUT:
-
-        - ``f`` -- a python object such that `f[e]` is the new label of `e`
-=======
     cpdef relabel(self, mapping):
         r"""
         Return an isomorphic matroid with relabeled groundset.
@@ -372,7 +359,6 @@
 
         - ``mapping`` -- a python object such that ``mapping[e]`` is the new
           label of ``e``
->>>>>>> acfc9625
 
         OUTPUT: a matroid
 
@@ -382,14 +368,9 @@
             sage: M = FlatsMatroid(matroids.catalog.RelaxedNonFano())
             sage: sorted(M.groundset())
             [0, 1, 2, 3, 4, 5, 6]
-<<<<<<< HEAD
-            sage: N = M.relabel({'g':'x', 0:'z'}) # 'g':'x' is ignored
-            sage: sorted(N.groundset(), key=str)
-=======
             sage: N = M.relabel({'g': 'x', 0: 'z'})  # 'g': 'x' is ignored
             sage: from sage.matroids.utilities import cmp_elements_key
             sage: sorted(N.groundset(), key=cmp_elements_key)
->>>>>>> acfc9625
             [1, 2, 3, 4, 5, 6, 'z']
             sage: M.is_isomorphic(N)
             True
@@ -403,20 +384,12 @@
             sage: for S in powerset(M.groundset()):
             ....:     assert M.rank(S) == N.rank([f[x] for x in S])
         """
-<<<<<<< HEAD
-        d = self._relabel_map(f)
-=======
         d = self._relabel_map(mapping)
->>>>>>> acfc9625
         E = [d[x] for x in self._groundset]
         F = {}
         for i in self._F:
             F[i] = []
-<<<<<<< HEAD
-            F[i] += [[d[y] for y in list(x)] for x in self._F[i]]
-=======
             F[i] += [[d[y] for y in x] for x in self._F[i]]
->>>>>>> acfc9625
         M = FlatsMatroid(groundset=E, flats=F)
         return M
 
