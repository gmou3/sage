r"""
Flats matroids

Matroids are characterized by a set of flats, which are sets invariant under
closure. The ``FlatsMatroid`` class implements matroids using this information
as data.

A ``FlatsMatroid`` can be created from another matroid or from a dictionary of
flats. For a full description of allowed inputs, see
:class:`below <sage.matroids.flats_matroid.FlatsMatroid>`. It is
recommended to use the :func:`Matroid() <sage.matroids.constructor.Matroid>`
function for a more flexible way of constructing a ``FlatsMatroid`` and other
classes of matroids. For direct access to the ``FlatsMatroid`` constructor,
run::

    sage: from sage.matroids.flats_matroid import FlatsMatroid

AUTHORS:

- Giorgos Mousa (2024-01-01): initial version
"""

# ****************************************************************************
#       Copyright (C) 2024 Giorgos Mousa <gmousa@proton.me>
#
# This program is free software: you can redistribute it and/or modify
# it under the terms of the GNU General Public License as published by
# the Free Software Foundation, either version 2 of the License, or
# (at your option) any later version.
#                  https://www.gnu.org/licenses/
# ****************************************************************************

from cpython.object cimport Py_EQ, Py_NE
from sage.structure.richcmp cimport rich_to_bool, richcmp
from .matroid cimport Matroid
from .set_system cimport SetSystem
<<<<<<< HEAD
=======
from sage.combinat.posets.lattices import LatticePoset, FiniteLatticePoset
>>>>>>> 9bf71057

cdef class FlatsMatroid(Matroid):
    r"""
    INPUT:

    - ``M`` -- matroid (default: ``None``)
<<<<<<< HEAD
    - ``groundset`` -- a list (default: ``None``); the groundset of the matroid
    - ``flats`` -- a dictionary (default: ``None``); the lists of `k`-flats of
      the matroid, indexed by their rank `k`
=======
    - ``groundset`` -- list (default: ``None``); the groundset of the matroid
    - ``flats`` -- (default: ``None``); the dictionary of the lists of flats
      (indexed by their rank), or the list of all flats, or the lattice of
      flats of the matroid
>>>>>>> 9bf71057

    .. NOTE::

        For a more flexible means of input, use the ``Matroid()`` function.
    """

    # necessary (__init__, groundset, _rank)

    def __init__(self, M=None, groundset=None, flats=None):
        """
        Initialization of the matroid. See class docstring for full
        documentation.

        TESTS::

            sage: from sage.matroids.flats_matroid import FlatsMatroid
            sage: M = FlatsMatroid(matroids.catalog.Fano())
            sage: TestSuite(M).run()
        """
        self._F = {}
        self._L = None
        if M is not None:
            self._groundset = M.groundset()
<<<<<<< HEAD
            for i in range(len(M.groundset()) + 1):
=======
            for i in range(M.rank() + 1):
>>>>>>> 9bf71057
                for F in M.flats(i):
                    try:
                        self._F[i].add(F)
                    except KeyError:
                        self._F[i] = set()
                        self._F[i].add(F)
        else:
            self._groundset = frozenset(groundset)
<<<<<<< HEAD
            for i in sorted(flats):
                for F in flats[i]:
                    try:
                        self._F[i].add(frozenset(F))
                    except KeyError:
                        self._F[i] = set()
                        self._F[i].add(frozenset(F))
        self._matroid_rank = max([0] + list(self._F))
=======
            if isinstance(flats, dict):
                for i in sorted(flats):
                    for F in flats[i]:
                        try:
                            self._F[i].add(frozenset(F))
                        except KeyError:
                            self._F[i] = set()
                            self._F[i].add(frozenset(F))
            else:  # store lattice of flats
                if isinstance(flats, FiniteLatticePoset):
                    self._L = flats
                else:  # assume iterable of flats
                    self._L = LatticePoset(([frozenset(F) for F in flats], lambda x, y: x < y))
                self._matroid_rank = self._L.rank()
                for i in range(self._matroid_rank + 1):
                    self._F[i] = set()
                for x in self._L:
                    self._F[self._L.rank(x)].add(x)
        self._matroid_rank = max(self._F, default=-1)
>>>>>>> 9bf71057

    cpdef frozenset groundset(self):
        """
        Return the groundset of the matroid.

        The groundset is the set of elements that comprise the matroid.

        OUTPUT: :class:`frozenset`

        EXAMPLES::

            sage: from sage.matroids.flats_matroid import FlatsMatroid
            sage: M = FlatsMatroid(matroids.Theta(2))
            sage: sorted(M.groundset())
            ['x0', 'x1', 'y0', 'y1']
        """
        return self._groundset

    cpdef int _rank(self, frozenset X):
        """
        Return the rank of a set ``X``.

        This method does no checking on ``X``, and ``X`` may be assumed to have
        the same interface as ``frozenset``.

        INPUT:

        - ``X`` -- an object with Python's ``frozenset`` interface

        OUTPUT: integer

        EXAMPLES::

            sage: from sage.matroids.flats_matroid import FlatsMatroid
            sage: M = FlatsMatroid(matroids.Theta(3))
            sage: M._rank(frozenset(['x1', 'y0', 'y2']))
            2

        TESTS::

            sage: from sage.matroids.flats_matroid import FlatsMatroid
            sage: M = matroids.catalog.NonDesargues()
            sage: F = FlatsMatroid(M)
            sage: for S in powerset(M.groundset()):
            ....:     assert M.rank(S) == F.rank(S)
        """
        for i in range(self._matroid_rank + 1):
            for f in self._F[i]:
                if f >= X:
                    return i

    # optional

    cpdef full_rank(self):
        r"""
        Return the rank of the matroid.

        The *rank* of the matroid is the size of the largest independent
        subset of the groundset.

        OUTPUT: integer

        EXAMPLES::

            sage: from sage.matroids.flats_matroid import FlatsMatroid
            sage: M = FlatsMatroid(matroids.Theta(6))
            sage: M.full_rank()
            6
        """
        return self._matroid_rank

<<<<<<< HEAD
    cpdef frozenset _closure(self, frozenset X):
=======
    cpdef _closure(self, X):
>>>>>>> 9bf71057
        """
        Return the closure of a set.

        INPUT:

        - ``X`` -- an object with Python's ``frozenset`` interface containing
          a subset of ``self.groundset()``

        OUTPUT: :class:`frozenset`

        EXAMPLES::

            sage: from sage.matroids.flats_matroid import FlatsMatroid
            sage: M = FlatsMatroid(matroids.catalog.Vamos())
            sage: sorted(M._closure(frozenset(['a', 'b', 'c'])))
            ['a', 'b', 'c', 'd']
        """
        cdef int i
        for i in range(self._matroid_rank + 1):
            for f in self._F[i]:
                if f >= X:
                    return f

<<<<<<< HEAD
    cpdef bint _is_closed(self, frozenset X):
=======
    cpdef _is_closed(self, X):
>>>>>>> 9bf71057
        """
        Test if input is a closed set.

        INPUT:

        - ``X`` -- an object with Python's ``frozenset`` interface containing
          a subset of ``self.groundset()``

        OUTPUT: boolean

        EXAMPLES::

            sage: from sage.matroids.flats_matroid import FlatsMatroid
            sage: M = FlatsMatroid(matroids.catalog.Vamos())
            sage: M._is_closed(frozenset(['a', 'b', 'c', 'd']))
            True
            sage: M._is_closed(frozenset(['a', 'b', 'c', 'e']))
            False
        """
        cdef int i
        for i in self._F:
            if X in self._F[i]:
                return True
        return False

    cpdef _is_isomorphic(self, other, certificate=False):
        """
        Test if ``self`` is isomorphic to ``other``.

        INPUT:

        - ``other`` -- matroid
        - ``certificate`` -- boolean (default: ``False``)


        OUTPUT: boolean, and, if ``certificate=True``, a dictionary giving the
        isomorphism or ``None``

        EXAMPLES::

            sage: from sage.matroids.flats_matroid import FlatsMatroid
            sage: M = matroids.catalog.NonDesargues()
            sage: N = FlatsMatroid(M)
            sage: N._is_isomorphic(M)
            True
            sage: N._is_isomorphic(matroids.catalog.R9())
            False

        .. NOTE::

            Internal version that does no input checking.
        """
        if certificate:
            return self._is_isomorphic(other), self._isomorphism(other)
        N = FlatsMatroid(other)
        flats_self = [F for i in self._F for F in self._F[i]]
        flats_other = [F for i in N._F for F in N._F[i]]
<<<<<<< HEAD
        SS = SetSystem(self._groundset, flats_self)
        OS = SetSystem(N._groundset, flats_other)
=======
        SS = SetSystem(list(self._groundset), flats_self)
        OS = SetSystem(list(N._groundset), flats_other)
>>>>>>> 9bf71057
        return SS._isomorphism(OS) is not None

    # representation

    def _repr_(self):
        """
        Return a string representation of the matroid.

        EXAMPLES::

            sage: from sage.matroids.flats_matroid import FlatsMatroid
            sage: M = FlatsMatroid(matroids.Uniform(6, 6)); M
            Matroid of rank 6 on 6 elements with 64 flats
        """
        flats_num = sum(1 for i in self._F for F in self._F[i])
        return f'{Matroid._repr_(self)} with {flats_num} flats'

    # comparison

    def __hash__(self):
        r"""
        Return an invariant of the matroid.

        This function is called when matroids are added to a set. It is very
        desirable to override it so it can distinguish matroids on the same
        groundset, which is a very typical use case!

        .. WARNING::

            This method is linked to __richcmp__ (in Cython) and __cmp__ or
            __eq__/__ne__ (in Python). If you override one, you should
            (and in Cython: MUST) override the other!

        EXAMPLES::

            sage: from sage.matroids.flats_matroid import FlatsMatroid
            sage: M = FlatsMatroid(matroids.catalog.Vamos())
            sage: N = FlatsMatroid(matroids.catalog.Vamos())
            sage: hash(M) == hash(N)
            True
            sage: O = FlatsMatroid(matroids.catalog.NonVamos())
            sage: hash(M) == hash(O)
            False
        """
        flats = frozenset([F for i in self._F for F in self._F[i]])
        return hash(tuple([self._groundset, flats]))

    def __richcmp__(left, right, int op):
        r"""
        Compare two matroids.

        We take a very restricted view on equality: the objects need to be of
        the exact same type (so no subclassing) and the internal data need to
        be the same. For FlatsMatroids, this means that the groundsets and the
        dictionaries of flats of the two matroids are equal.

        EXAMPLES::

            sage: from sage.matroids.flats_matroid import FlatsMatroid
            sage: M = FlatsMatroid(matroids.catalog.Pappus())
            sage: N = FlatsMatroid(matroids.catalog.NonPappus())
            sage: M == N
            False
            sage: N = Matroid(M.bases())
            sage: M == N
            False
        """
        cdef FlatsMatroid lt, rt
        if op not in [Py_EQ, Py_NE]:
            return NotImplemented
        if type(left) is not type(right):
            return NotImplemented
        lt = <FlatsMatroid> left
        rt = <FlatsMatroid> right
        if lt.groundset() != rt.groundset():
            return rich_to_bool(op, 1)
        if lt.full_rank() != rt.full_rank():
            return rich_to_bool(op, 1)
        return richcmp(lt._F, rt._F, op)

    # copying, loading, saving

    def __reduce__(self):
        """
        Save the matroid for later reloading.

        OUTPUT:

        A tuple ``(unpickle, (version, data))``, where ``unpickle`` is the
        name of a function that, when called with ``(version, data)``,
        produces a matroid isomorphic to ``self``. ``version`` is an integer
        (currently 0) and ``data`` is a tuple ``(E, F, name)`` where ``E`` is
        the groundset, ``F`` is the dictionary of flats, and ``name`` is a
        custom name.

        EXAMPLES::

            sage: from sage.matroids.flats_matroid import FlatsMatroid
            sage: M = FlatsMatroid(matroids.catalog.Vamos())
            sage: M == loads(dumps(M))  # indirect doctest
            True
            sage: M.reset_name()
            sage: loads(dumps(M))
            Matroid of rank 4 on 8 elements with 79 flats
        """
        import sage.matroids.unpickling
        data = (self._groundset, self._F, self.get_custom_name())
        version = 0
        return sage.matroids.unpickling.unpickle_flats_matroid, (version, data)

    cpdef relabel(self, mapping):
        r"""
        Return an isomorphic matroid with relabeled groundset.

        The output is obtained by relabeling each element `e` by
        ``mapping[e]``, where ``mapping`` is a given injective map. If
        ``mapping[e]`` is not defined, then the identity map is assumed.

        INPUT:

        - ``mapping`` -- a Python object such that ``mapping[e]`` is the new
          label of `e`

        OUTPUT: matroid

        EXAMPLES::

            sage: from sage.matroids.flats_matroid import FlatsMatroid
            sage: M = FlatsMatroid(matroids.catalog.RelaxedNonFano())
            sage: sorted(M.groundset())
            [0, 1, 2, 3, 4, 5, 6]
            sage: N = M.relabel({'g': 'x', 0: 'z'})  # 'g': 'x' is ignored
            sage: from sage.matroids.utilities import cmp_elements_key
            sage: sorted(N.groundset(), key=cmp_elements_key)
            [1, 2, 3, 4, 5, 6, 'z']
            sage: M.is_isomorphic(N)
            True

        TESTS::

            sage: from sage.matroids.flats_matroid import FlatsMatroid
            sage: M = FlatsMatroid(matroids.catalog.RelaxedNonFano())
            sage: f = {0: 'a', 1: 'b', 2: 'c', 3: 'd', 4: 'e', 5: 'f', 6: 'g'}
            sage: N = M.relabel(f)
            sage: for S in powerset(M.groundset()):
            ....:     assert M.rank(S) == N.rank([f[x] for x in S])
        """
        d = self._relabel_map(mapping)
        E = [d[x] for x in self._groundset]
        F = {}
        for i in self._F:
            F[i] = []
            F[i] += [[d[y] for y in x] for x in self._F[i]]
        M = FlatsMatroid(groundset=E, flats=F)
        return M

    # enumeration

    cpdef SetSystem flats(self, long k):
        r"""
        Return the flats of the matroid of specified rank.

        INPUT:

        - ``k`` -- integer

        OUTPUT: :class:`SetSystem`

        EXAMPLES::

            sage: from sage.matroids.flats_matroid import FlatsMatroid
            sage: M = FlatsMatroid(matroids.Uniform(3, 4))
            sage: sorted(M.flats(2), key=str)
            [frozenset({0, 1}),
             frozenset({0, 2}),
             frozenset({0, 3}),
             frozenset({1, 2}),
             frozenset({1, 3}),
             frozenset({2, 3})]
        """
        if k in self._F:
            return SetSystem(self._groundset, self._F[k])
        return SetSystem(self._groundset)

    def flats_iterator(self, k):
        r"""
        Return an iterator over the flats of the matroid of specified rank.

        INPUT:

        - ``k`` -- integer

        EXAMPLES::

            sage: from sage.matroids.flats_matroid import FlatsMatroid
            sage: M = FlatsMatroid(matroids.Uniform(3, 4))
            sage: sorted([list(F) for F in M.flats_iterator(2)])
            [[0, 1], [0, 2], [0, 3], [1, 2], [1, 3], [2, 3]]
        """
        if k in self._F:
            for F in self._F[k]:
                yield F

<<<<<<< HEAD
    cpdef list whitney_numbers2(self):
=======
    def lattice_of_flats(self):
        """
        Return the lattice of flats of the matroid.

        EXAMPLES::

            sage: from sage.matroids.flats_matroid import FlatsMatroid
            sage: M = FlatsMatroid(matroids.catalog.Fano())
            sage: M.lattice_of_flats()
            Finite lattice containing 16 elements
        """
        if self._L is None:
            flats = [F for i in range(self._matroid_rank + 1) for F in self._F[i]]
            self._L = LatticePoset((flats, lambda x, y: x < y))
        return self._L

    cpdef whitney_numbers(self):
        r"""
        Return the Whitney numbers of the first kind of the matroid.

        The Whitney numbers of the first kind -- here encoded as a vector
        `(w_0=1, \ldots, w_r)` -- are numbers of alternating sign, where `w_i`
        is the value of the coefficient of the `(r-i)`-th degree term of the
        matroid's characteristic polynomial. Moreover, `|w_i|` is the number of
        `(i-1)`-dimensional faces of the broken circuit complex of the matroid.

        OUTPUT: list of integers

        EXAMPLES::

            sage: from sage.matroids.flats_matroid import FlatsMatroid
            sage: M = FlatsMatroid(matroids.catalog.BetsyRoss())
            sage: M.whitney_numbers()
            [1, -11, 35, -25]

        TESTS::

            sage: M = Matroid(flats=[[0], [0, 1]])
            sage: M.whitney_numbers()
            []
        """
        if self.loops():
            return []
        cdef list w = [0] * (self._matroid_rank + 1)
        if self._L is None:
            for S in self.no_broken_circuits_sets_iterator():
                w[len(S)] += 1
            from sage.rings.integer_ring import ZZ
            return [ZZ((-1)**i * abs_w) for (i, abs_w) in enumerate(w)]
        else:
            mu = self._L.moebius_function_matrix()
            for (i, F) in enumerate(self._L.list()):
                w[self._L.rank(F)] += mu[0, i]
            return w

    cpdef whitney_numbers2(self):
>>>>>>> 9bf71057
        r"""
        Return the Whitney numbers of the second kind of the matroid.

        The Whitney numbers of the second kind are here encoded as a vector
        `(W_0, ..., W_r)`, where `W_i` is the number of flats of rank `i`, and
        `r` is the rank of the matroid.

        OUTPUT: list of integers

        EXAMPLES::

            sage: from sage.matroids.flats_matroid import FlatsMatroid
            sage: M = FlatsMatroid(matroids.catalog.XY13())
            sage: M.whitney_numbers2()
            [1, 13, 78, 250, 394, 191, 1]

        TESTS::

            sage: from sage.matroids.flats_matroid import FlatsMatroid
            sage: for M in matroids.AllMatroids(4):  # optional - matroid_database
            ....:     assert M.whitney_numbers2() == FlatsMatroid(M).whitney_numbers2()
        """
        cdef list W = []
        cdef int i
        for i in self._F:
            W.append(len(self._F[i]))
        return W

    # verification

    cpdef bint is_valid(self):
        r"""
        Test if ``self`` obeys the matroid axioms.

        For a matroid defined by its flats, we check the flats axioms.
<<<<<<< HEAD
=======

        If the lattice of flats has already been computed, we instead perform
        the equivalent check of whether it forms a geometric lattice.
>>>>>>> 9bf71057

        OUTPUT: boolean

        EXAMPLES::

            sage: Matroid(flats={0: [[]], 1: [[0], [1]], 2: [[0, 1]]}).is_valid()
            True
            sage: Matroid(flats={0: [''], 1: ['a', 'b'], 2: ['ab']}).is_valid()
            True
            sage: M = Matroid(flats={0: [[]], 1: [[0], [1]]})  # missing groundset
            sage: M.is_valid()
            False
            sage: M = Matroid(flats={0: [''],
            ....:                    1: ['0','1','2','3','4','5','6','7','8','9','a','b','c'],
            ....:                    2: ['45','46','47','4c','56','57','5c','67','6c','7c',
            ....:                        '048','149','24a','34b','059','15a','25b','358',
            ....:                        '06a','16b','268','369','07b','178','279','37a',
            ....:                        '0123c','89abc'],
            ....:                    3: ['0123456789abc']})
            sage: M.is_valid()
            True
            sage: from sage.matroids.flats_matroid import FlatsMatroid
            sage: FlatsMatroid(matroids.catalog.NonVamos()).is_valid()
            True

        If we input a list or a lattice of flats, the method checks whether the
        lattice of flats is geometric::

            sage: Matroid(flats=[[], [0], [1], [0, 1]]).is_valid()
            True
            sage: Matroid(flats=['', 'a', 'b', 'ab']).is_valid()
            True
            sage: M = Matroid(flats=['',  # missing an extention of flat ['5'] by '6'
            ....:                    '0','1','2','3','4','5','6','7','8','9','a','b','c',
            ....:                    '45','46','47','4c','57','5c','67','6c','7c',
            ....:                    '048','149','24a','34b','059','15a','25b','358',
            ....:                    '06a','16b','268','369','07b','178','279','37a',
            ....:                    '0123c','89abc',
            ....:                    '0123456789abc'])
            sage: M.is_valid()
            False
            sage: Matroid(matroids.catalog.Fano().lattice_of_flats()).is_valid()
            True

        Some invalid lists of flats are recognized before calling ``is_valid``,
        upon the attempted matroid definition::

            sage: M = Matroid(flats=[[], [0], [1]])  # missing groundset
            Traceback (most recent call last):
            ...
            ValueError: not a join-semilattice: no top element
            sage: Matroid(flats=[[0], [1], [0, 1]])  # missing an intersection
            Traceback (most recent call last):
            ...
            ValueError: not a meet-semilattice: no bottom element
            sage: Matroid(flats=[[], [0, 1], [2], [0], [1], [0, 1, 2]])
            Traceback (most recent call last):
            ...
            ValueError: the poset is not ranked

        TESTS::

            sage: Matroid(flats={0: [], 1: [[0], [1]], 2: [[0, 1]]}).is_valid()  # missing an intersection
            False
            sage: Matroid(flats={0: [[]], 2: [[0], [1]], 3: [[0, 1]]}).is_valid()  # invalid ranks
            False
            sage: Matroid(flats={0: [[]], 1: [[0], [1]], 2: [[0], [0, 1]]}).is_valid()  # duplicates
            False
            sage: Matroid(flats={0: [[]], 1: [[0], [1], [0, 1]]}).is_valid()
            False
            sage: Matroid(flats={0: [[]], 1: [[0, 1], [2]], 2: [[0], [1], [0, 1, 2]]}).is_valid()
            False
            sage: M = Matroid(flats={0: [''],  # missing an extention of flat ['5'] by '6'
            ....:                    1: ['0','1','2','3','4','5','6','7','8','9','a','b','c'],
            ....:                    2: ['45','46','47','4c','57','5c','67','6c','7c',
            ....:                        '048','149','24a','34b','059','15a','25b','358',
            ....:                        '06a','16b','268','369','07b','178','279','37a',
            ....:                        '0123c','89abc'],
            ....:                    3: ['0123456789abc']})
            sage: M.is_valid()
            False
            sage: M = Matroid(flats=[[], [0], [1], [0], [0, 1]])  # duplicates are ignored
            sage: M.lattice_of_flats()
            Finite lattice containing 4 elements
            sage: M.is_valid()
            True
            sage: M = Matroid(flats=['',
            ....:                    '0','1','2','3','4','5','6','7','8','9','a','b','c',
            ....:                    '45','46','47','4c','56','57','5c','67','6c','7c',
            ....:                    '048','149','24a','34b','059','15a','25b','358',
            ....:                    '06a','16b','268','369','07b','178','279','37a',
            ....:                    '0123c','89abc',
            ....:                    '0123456789abc'])
            sage: M.is_valid()
            True
        """
        if self._L is not None:  # if the lattice of flats is available
            return self._is_closed(self._groundset) and self._L.is_geometric()

        cdef int i, j, k
        cdef frozenset F1, F2, I12
        cdef list ranks, cover, flats_lst
        cdef bint flag

        # check flats dictionary for invalid ranks and repeated flats
        ranks = list(self._F)
        if ranks != list(range(len(ranks))):
            return False
        flats_lst = [F for i in self._F for F in self._F[i]]
        if len(flats_lst) != len(set(flats_lst)):
            return False

        # the groundset must be a flat
        if not self._is_closed(self._groundset):
            return False

        # a single element extension of a flat must be a subset of exactly one flat
        for i in ranks[:-1]:
            for F1 in self._F[i]:
                cover = []
                for F2 in self._F[i+1]:
                    if F2 >= F1:
                        cover.extend(F1 ^ F2)
                if len(cover) != len(F1 ^ self._groundset) or set(cover) != F1 ^ self._groundset:
                    return False

        # the intersection of two flats must be a flat
        for i in ranks:
            for j in ranks[i:]:
                for F1 in self._F[i]:
                    for F2 in self._F[j]:
                        flag = False
                        I12 = F1 & F2
                        for k in self._F:
                            if k <= i:
                                if I12 in self._F[k]:
                                    flag = True
                                    break
                                if flag:
                                    break
                        if not flag:
                            return False

        return True

cdef class LatticeOfFlatsMatroid(FlatsMatroid):
    r"""
    INPUT:

    - ``M`` -- matroid (default: ``None``)
    - ``groundset`` -- list (default: ``None``); the groundset of the matroid
    - ``flats`` -- list (default: ``None``); the list of flats of the matroid

    .. NOTE::

        For a more flexible means of input, use the ``Matroid()`` function.
    """

    def __init__(self, M=None, groundset=None, flats=None):
        """
        Initialization of the matroid. See class docstring for full
        documentation.

        TESTS::

            sage: from sage.matroids.flats_matroid import LatticeOfFlatsMatroid
            sage: M = LatticeOfFlatsMatroid(matroids.catalog.Fano())
            sage: TestSuite(M).run()
        """
        if M is not None:
            self._groundset = M.groundset()
            self._L = M.lattice_of_flats()
        else:
            self._groundset = frozenset(groundset)
            from sage.combinat.posets.lattices import LatticePoset
            self._L = LatticePoset(([frozenset(F) for F in flats], lambda x, y: x < y))
        self._matroid_rank = self._L.rank()
        self._F = {}
        for i in range(self._matroid_rank + 1):
            self._F[i] = set()
        for x in self._L:
            self._F[self._L.rank(x)].add(x)

    def _repr_(self):
        """
        Return a string representation of the matroid.

        EXAMPLES::

            sage: from sage.matroids.flats_matroid import LatticeOfFlatsMatroid
            sage: M = LatticeOfFlatsMatroid(matroids.Uniform(6, 6)); M
            Matroid of rank 6 on 6 elements with a lattice of 64 flats
        """
        flats_num = sum(1 for i in self._F for F in self._F[i])
        return f'{Matroid._repr_(self)} with a lattice of {flats_num} flats'

    def __reduce__(self):
        """
        Save the matroid for later reloading.

        OUTPUT:

        A tuple ``(unpickle, (version, data))``, where ``unpickle`` is the
        name of a function that, when called with ``(version, data)``,
        produces a matroid isomorphic to ``self``. ``version`` is an integer
        (currently 0) and ``data`` is a tuple ``(E, F, name)`` where ``E`` is
        the groundset, ``F`` is the list of flats, and ``name`` is a custom name.

        EXAMPLES::

            sage: from sage.matroids.flats_matroid import LatticeOfFlatsMatroid
            sage: M = LatticeOfFlatsMatroid(matroids.catalog.Vamos())
            sage: M == loads(dumps(M))  # indirect doctest
            True
            sage: M.reset_name()
            sage: loads(dumps(M))
            Matroid of rank 4 on 8 elements with a lattice of 79 flats
        """
        import sage.matroids.unpickling
        data = (self._groundset, self._L.list(), self.get_custom_name())
        version = 0
        return sage.matroids.unpickling.unpickle_lattice_of_flats_matroid, (version, data)

    def lattice_of_flats(self):
        """
        Return the lattice of flats of the matroid.

        EXAMPLES::

            sage: from sage.matroids.flats_matroid import LatticeOfFlatsMatroid
            sage: M = LatticeOfFlatsMatroid(matroids.catalog.Fano())
            sage: M.lattice_of_flats()
            Finite lattice containing 16 elements
        """
        return self._L

    cpdef list whitney_numbers(self):
        r"""
        Return the Whitney numbers of the first kind of the matroid.

        The Whitney numbers of the first kind -- here encoded as a vector
        `(w_0=1, \ldots, w_r)` -- are numbers of alternating sign, where `w_i`
        is the value of the coefficient of the `(r-i)`-th degree term of the
        matroid's characteristic polynomial. Moreover, `|w_i|` is the number of
        `(i-1)`-dimensional faces of the broken circuit complex of the matroid.

        OUTPUT: list of integers

        EXAMPLES::

            sage: from sage.matroids.flats_matroid import LatticeOfFlatsMatroid
            sage: M = LatticeOfFlatsMatroid(matroids.catalog.BetsyRoss())
            sage: M.whitney_numbers()
            [1, -11, 35, -25]

        TESTS::

            sage: M = Matroid(flats=[[0], [0, 1]])
            sage: M.whitney_numbers()
            []
        """
        if self.loops():
            return []
        cdef list w = [0] * (self.rank() + 1)
        mu = self._L.moebius_function_matrix()
        for (i, F) in enumerate(self._L.list()):
            w[self._L.rank(F)] += mu[0, i]
        return w

    cpdef relabel(self, mapping):
        r"""
        Return an isomorphic matroid with relabeled groundset.

        The output is obtained by relabeling each element `e` by
        ``mapping[e]``, where ``mapping`` is a given injective map. If
        ``mapping[e]`` is not defined, then the identity map is assumed.

        INPUT:

        - ``mapping`` -- a Python object such that ``mapping[e]`` is the new
          label of `e`

        OUTPUT: matroid

        EXAMPLES::

            sage: from sage.matroids.flats_matroid import LatticeOfFlatsMatroid
            sage: M = LatticeOfFlatsMatroid(matroids.catalog.RelaxedNonFano())
            sage: sorted(M.groundset())
            [0, 1, 2, 3, 4, 5, 6]
            sage: N = M.relabel({'g': 'x', 0: 'z'})  # 'g': 'x' is ignored
            sage: from sage.matroids.utilities import cmp_elements_key
            sage: sorted(N.groundset(), key=cmp_elements_key)
            [1, 2, 3, 4, 5, 6, 'z']
            sage: M.is_isomorphic(N)
            True

        TESTS::

            sage: from sage.matroids.flats_matroid import LatticeOfFlatsMatroid
            sage: M = LatticeOfFlatsMatroid(matroids.catalog.RelaxedNonFano())
            sage: f = {0: 'a', 1: 'b', 2: 'c', 3: 'd', 4: 'e', 5: 'f', 6: 'g'}
            sage: N = M.relabel(f)
            sage: for S in powerset(M.groundset()):
            ....:     assert M.rank(S) == N.rank([f[x] for x in S])
        """
        d = self._relabel_map(mapping)
        E = [d[x] for x in self._groundset]
        flats = []
        for F in self._L.list():
            flats.append([d[x] for x in F])
        M = LatticeOfFlatsMatroid(groundset=E, flats=flats)
        return M

    cpdef bint is_valid(self):
        r"""
        Test if ``self`` obeys the matroid axioms.

        For a matroid defined by a list of flats, we check whether the
        lattice of flats forms a geometric lattice.

        OUTPUT: boolean

        EXAMPLES::

            sage: M = Matroid(flats=[[], [0], [1], [0, 1]])
            sage: M.is_valid()
            True
            sage: M = Matroid(flats=['', 'a', 'b', 'ab'])
            sage: M.is_valid()
            True
            sage: M = Matroid(flats=['',  # missing an extention of flat ['5'] by '6'
            ....:                    '0','1','2','3','4','5','6','7','8','9','a','b','c',
            ....:                    '45','46','47','4c','57','5c','67','6c','7c',
            ....:                    '048','149','24a','34b','059','15a','25b','358',
            ....:                    '06a','16b','268','369','07b','178','279','37a',
            ....:                    '0123c','89abc',
            ....:                    '0123456789abc'])
            sage: M.is_valid()
            False

        Some invalid lists of flats are recognized before calling ``is_valid``,
        upon the attempted matroid definition::

            sage: M = Matroid(flats=[[], [0], [1]])  # missing groundset
            Traceback (most recent call last):
            ...
            ValueError: not a join-semilattice: no top element
            sage: Matroid(flats=[[0], [1], [0, 1]])  # missing an intersection
            Traceback (most recent call last):
            ...
            ValueError: not a meet-semilattice: no bottom element
            sage: Matroid(flats=[[], [0, 1], [2], [0], [1], [0, 1, 2]])
            Traceback (most recent call last):
            ...
            ValueError: the poset is not ranked

        TESTS::

            sage: M = Matroid(flats=[[], [0], [1], [0], [0, 1]])  # duplicates are ignored
            sage: M.lattice_of_flats()
            Finite lattice containing 4 elements
            sage: M.is_valid()
            True
            sage: M = Matroid(flats=['',
            ....:                    '0','1','2','3','4','5','6','7','8','9','a','b','c',
            ....:                    '45','46','47','4c','56','57','5c','67','6c','7c',
            ....:                    '048','149','24a','34b','059','15a','25b','358',
            ....:                    '06a','16b','268','369','07b','178','279','37a',
            ....:                    '0123c','89abc',
            ....:                    '0123456789abc'])
            sage: M.is_valid()
            True
        """
        return self._is_closed(self._groundset) and self._L.is_geometric()<|MERGE_RESOLUTION|>--- conflicted
+++ resolved
@@ -34,26 +34,17 @@
 from sage.structure.richcmp cimport rich_to_bool, richcmp
 from .matroid cimport Matroid
 from .set_system cimport SetSystem
-<<<<<<< HEAD
-=======
 from sage.combinat.posets.lattices import LatticePoset, FiniteLatticePoset
->>>>>>> 9bf71057
 
 cdef class FlatsMatroid(Matroid):
     r"""
     INPUT:
 
     - ``M`` -- matroid (default: ``None``)
-<<<<<<< HEAD
-    - ``groundset`` -- a list (default: ``None``); the groundset of the matroid
-    - ``flats`` -- a dictionary (default: ``None``); the lists of `k`-flats of
-      the matroid, indexed by their rank `k`
-=======
     - ``groundset`` -- list (default: ``None``); the groundset of the matroid
     - ``flats`` -- (default: ``None``); the dictionary of the lists of flats
       (indexed by their rank), or the list of all flats, or the lattice of
       flats of the matroid
->>>>>>> 9bf71057
 
     .. NOTE::
 
@@ -77,11 +68,7 @@
         self._L = None
         if M is not None:
             self._groundset = M.groundset()
-<<<<<<< HEAD
-            for i in range(len(M.groundset()) + 1):
-=======
             for i in range(M.rank() + 1):
->>>>>>> 9bf71057
                 for F in M.flats(i):
                     try:
                         self._F[i].add(F)
@@ -90,16 +77,6 @@
                         self._F[i].add(F)
         else:
             self._groundset = frozenset(groundset)
-<<<<<<< HEAD
-            for i in sorted(flats):
-                for F in flats[i]:
-                    try:
-                        self._F[i].add(frozenset(F))
-                    except KeyError:
-                        self._F[i] = set()
-                        self._F[i].add(frozenset(F))
-        self._matroid_rank = max([0] + list(self._F))
-=======
             if isinstance(flats, dict):
                 for i in sorted(flats):
                     for F in flats[i]:
@@ -119,7 +96,6 @@
                 for x in self._L:
                     self._F[self._L.rank(x)].add(x)
         self._matroid_rank = max(self._F, default=-1)
->>>>>>> 9bf71057
 
     cpdef frozenset groundset(self):
         """
@@ -191,11 +167,7 @@
         """
         return self._matroid_rank
 
-<<<<<<< HEAD
     cpdef frozenset _closure(self, frozenset X):
-=======
-    cpdef _closure(self, X):
->>>>>>> 9bf71057
         """
         Return the closure of a set.
 
@@ -219,11 +191,7 @@
                 if f >= X:
                     return f
 
-<<<<<<< HEAD
     cpdef bint _is_closed(self, frozenset X):
-=======
-    cpdef _is_closed(self, X):
->>>>>>> 9bf71057
         """
         Test if input is a closed set.
 
@@ -281,13 +249,8 @@
         N = FlatsMatroid(other)
         flats_self = [F for i in self._F for F in self._F[i]]
         flats_other = [F for i in N._F for F in N._F[i]]
-<<<<<<< HEAD
-        SS = SetSystem(self._groundset, flats_self)
-        OS = SetSystem(N._groundset, flats_other)
-=======
         SS = SetSystem(list(self._groundset), flats_self)
         OS = SetSystem(list(N._groundset), flats_other)
->>>>>>> 9bf71057
         return SS._isomorphism(OS) is not None
 
     # representation
@@ -398,7 +361,7 @@
         version = 0
         return sage.matroids.unpickling.unpickle_flats_matroid, (version, data)
 
-    cpdef relabel(self, mapping):
+    cpdef Matroid relabel(self, mapping):
         r"""
         Return an isomorphic matroid with relabeled groundset.
 
@@ -491,9 +454,6 @@
             for F in self._F[k]:
                 yield F
 
-<<<<<<< HEAD
-    cpdef list whitney_numbers2(self):
-=======
     def lattice_of_flats(self):
         """
         Return the lattice of flats of the matroid.
@@ -510,7 +470,7 @@
             self._L = LatticePoset((flats, lambda x, y: x < y))
         return self._L
 
-    cpdef whitney_numbers(self):
+    cpdef list whitney_numbers(self):
         r"""
         Return the Whitney numbers of the first kind of the matroid.
 
@@ -549,8 +509,7 @@
                 w[self._L.rank(F)] += mu[0, i]
             return w
 
-    cpdef whitney_numbers2(self):
->>>>>>> 9bf71057
+    cpdef list whitney_numbers2(self):
         r"""
         Return the Whitney numbers of the second kind of the matroid.
 
@@ -586,12 +545,9 @@
         Test if ``self`` obeys the matroid axioms.
 
         For a matroid defined by its flats, we check the flats axioms.
-<<<<<<< HEAD
-=======
 
         If the lattice of flats has already been computed, we instead perform
         the equivalent check of whether it forms a geometric lattice.
->>>>>>> 9bf71057
 
         OUTPUT: boolean
 
@@ -735,235 +691,4 @@
                         if not flag:
                             return False
 
-        return True
-
-cdef class LatticeOfFlatsMatroid(FlatsMatroid):
-    r"""
-    INPUT:
-
-    - ``M`` -- matroid (default: ``None``)
-    - ``groundset`` -- list (default: ``None``); the groundset of the matroid
-    - ``flats`` -- list (default: ``None``); the list of flats of the matroid
-
-    .. NOTE::
-
-        For a more flexible means of input, use the ``Matroid()`` function.
-    """
-
-    def __init__(self, M=None, groundset=None, flats=None):
-        """
-        Initialization of the matroid. See class docstring for full
-        documentation.
-
-        TESTS::
-
-            sage: from sage.matroids.flats_matroid import LatticeOfFlatsMatroid
-            sage: M = LatticeOfFlatsMatroid(matroids.catalog.Fano())
-            sage: TestSuite(M).run()
-        """
-        if M is not None:
-            self._groundset = M.groundset()
-            self._L = M.lattice_of_flats()
-        else:
-            self._groundset = frozenset(groundset)
-            from sage.combinat.posets.lattices import LatticePoset
-            self._L = LatticePoset(([frozenset(F) for F in flats], lambda x, y: x < y))
-        self._matroid_rank = self._L.rank()
-        self._F = {}
-        for i in range(self._matroid_rank + 1):
-            self._F[i] = set()
-        for x in self._L:
-            self._F[self._L.rank(x)].add(x)
-
-    def _repr_(self):
-        """
-        Return a string representation of the matroid.
-
-        EXAMPLES::
-
-            sage: from sage.matroids.flats_matroid import LatticeOfFlatsMatroid
-            sage: M = LatticeOfFlatsMatroid(matroids.Uniform(6, 6)); M
-            Matroid of rank 6 on 6 elements with a lattice of 64 flats
-        """
-        flats_num = sum(1 for i in self._F for F in self._F[i])
-        return f'{Matroid._repr_(self)} with a lattice of {flats_num} flats'
-
-    def __reduce__(self):
-        """
-        Save the matroid for later reloading.
-
-        OUTPUT:
-
-        A tuple ``(unpickle, (version, data))``, where ``unpickle`` is the
-        name of a function that, when called with ``(version, data)``,
-        produces a matroid isomorphic to ``self``. ``version`` is an integer
-        (currently 0) and ``data`` is a tuple ``(E, F, name)`` where ``E`` is
-        the groundset, ``F`` is the list of flats, and ``name`` is a custom name.
-
-        EXAMPLES::
-
-            sage: from sage.matroids.flats_matroid import LatticeOfFlatsMatroid
-            sage: M = LatticeOfFlatsMatroid(matroids.catalog.Vamos())
-            sage: M == loads(dumps(M))  # indirect doctest
-            True
-            sage: M.reset_name()
-            sage: loads(dumps(M))
-            Matroid of rank 4 on 8 elements with a lattice of 79 flats
-        """
-        import sage.matroids.unpickling
-        data = (self._groundset, self._L.list(), self.get_custom_name())
-        version = 0
-        return sage.matroids.unpickling.unpickle_lattice_of_flats_matroid, (version, data)
-
-    def lattice_of_flats(self):
-        """
-        Return the lattice of flats of the matroid.
-
-        EXAMPLES::
-
-            sage: from sage.matroids.flats_matroid import LatticeOfFlatsMatroid
-            sage: M = LatticeOfFlatsMatroid(matroids.catalog.Fano())
-            sage: M.lattice_of_flats()
-            Finite lattice containing 16 elements
-        """
-        return self._L
-
-    cpdef list whitney_numbers(self):
-        r"""
-        Return the Whitney numbers of the first kind of the matroid.
-
-        The Whitney numbers of the first kind -- here encoded as a vector
-        `(w_0=1, \ldots, w_r)` -- are numbers of alternating sign, where `w_i`
-        is the value of the coefficient of the `(r-i)`-th degree term of the
-        matroid's characteristic polynomial. Moreover, `|w_i|` is the number of
-        `(i-1)`-dimensional faces of the broken circuit complex of the matroid.
-
-        OUTPUT: list of integers
-
-        EXAMPLES::
-
-            sage: from sage.matroids.flats_matroid import LatticeOfFlatsMatroid
-            sage: M = LatticeOfFlatsMatroid(matroids.catalog.BetsyRoss())
-            sage: M.whitney_numbers()
-            [1, -11, 35, -25]
-
-        TESTS::
-
-            sage: M = Matroid(flats=[[0], [0, 1]])
-            sage: M.whitney_numbers()
-            []
-        """
-        if self.loops():
-            return []
-        cdef list w = [0] * (self.rank() + 1)
-        mu = self._L.moebius_function_matrix()
-        for (i, F) in enumerate(self._L.list()):
-            w[self._L.rank(F)] += mu[0, i]
-        return w
-
-    cpdef relabel(self, mapping):
-        r"""
-        Return an isomorphic matroid with relabeled groundset.
-
-        The output is obtained by relabeling each element `e` by
-        ``mapping[e]``, where ``mapping`` is a given injective map. If
-        ``mapping[e]`` is not defined, then the identity map is assumed.
-
-        INPUT:
-
-        - ``mapping`` -- a Python object such that ``mapping[e]`` is the new
-          label of `e`
-
-        OUTPUT: matroid
-
-        EXAMPLES::
-
-            sage: from sage.matroids.flats_matroid import LatticeOfFlatsMatroid
-            sage: M = LatticeOfFlatsMatroid(matroids.catalog.RelaxedNonFano())
-            sage: sorted(M.groundset())
-            [0, 1, 2, 3, 4, 5, 6]
-            sage: N = M.relabel({'g': 'x', 0: 'z'})  # 'g': 'x' is ignored
-            sage: from sage.matroids.utilities import cmp_elements_key
-            sage: sorted(N.groundset(), key=cmp_elements_key)
-            [1, 2, 3, 4, 5, 6, 'z']
-            sage: M.is_isomorphic(N)
-            True
-
-        TESTS::
-
-            sage: from sage.matroids.flats_matroid import LatticeOfFlatsMatroid
-            sage: M = LatticeOfFlatsMatroid(matroids.catalog.RelaxedNonFano())
-            sage: f = {0: 'a', 1: 'b', 2: 'c', 3: 'd', 4: 'e', 5: 'f', 6: 'g'}
-            sage: N = M.relabel(f)
-            sage: for S in powerset(M.groundset()):
-            ....:     assert M.rank(S) == N.rank([f[x] for x in S])
-        """
-        d = self._relabel_map(mapping)
-        E = [d[x] for x in self._groundset]
-        flats = []
-        for F in self._L.list():
-            flats.append([d[x] for x in F])
-        M = LatticeOfFlatsMatroid(groundset=E, flats=flats)
-        return M
-
-    cpdef bint is_valid(self):
-        r"""
-        Test if ``self`` obeys the matroid axioms.
-
-        For a matroid defined by a list of flats, we check whether the
-        lattice of flats forms a geometric lattice.
-
-        OUTPUT: boolean
-
-        EXAMPLES::
-
-            sage: M = Matroid(flats=[[], [0], [1], [0, 1]])
-            sage: M.is_valid()
-            True
-            sage: M = Matroid(flats=['', 'a', 'b', 'ab'])
-            sage: M.is_valid()
-            True
-            sage: M = Matroid(flats=['',  # missing an extention of flat ['5'] by '6'
-            ....:                    '0','1','2','3','4','5','6','7','8','9','a','b','c',
-            ....:                    '45','46','47','4c','57','5c','67','6c','7c',
-            ....:                    '048','149','24a','34b','059','15a','25b','358',
-            ....:                    '06a','16b','268','369','07b','178','279','37a',
-            ....:                    '0123c','89abc',
-            ....:                    '0123456789abc'])
-            sage: M.is_valid()
-            False
-
-        Some invalid lists of flats are recognized before calling ``is_valid``,
-        upon the attempted matroid definition::
-
-            sage: M = Matroid(flats=[[], [0], [1]])  # missing groundset
-            Traceback (most recent call last):
-            ...
-            ValueError: not a join-semilattice: no top element
-            sage: Matroid(flats=[[0], [1], [0, 1]])  # missing an intersection
-            Traceback (most recent call last):
-            ...
-            ValueError: not a meet-semilattice: no bottom element
-            sage: Matroid(flats=[[], [0, 1], [2], [0], [1], [0, 1, 2]])
-            Traceback (most recent call last):
-            ...
-            ValueError: the poset is not ranked
-
-        TESTS::
-
-            sage: M = Matroid(flats=[[], [0], [1], [0], [0, 1]])  # duplicates are ignored
-            sage: M.lattice_of_flats()
-            Finite lattice containing 4 elements
-            sage: M.is_valid()
-            True
-            sage: M = Matroid(flats=['',
-            ....:                    '0','1','2','3','4','5','6','7','8','9','a','b','c',
-            ....:                    '45','46','47','4c','56','57','5c','67','6c','7c',
-            ....:                    '048','149','24a','34b','059','15a','25b','358',
-            ....:                    '06a','16b','268','369','07b','178','279','37a',
-            ....:                    '0123c','89abc',
-            ....:                    '0123456789abc'])
-            sage: M.is_valid()
-            True
-        """
-        return self._is_closed(self._groundset) and self._L.is_geometric()+        return True