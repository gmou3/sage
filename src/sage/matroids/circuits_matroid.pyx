r"""
Circuits matroids

Matroids are characterized by a list of circuits, which are minimal dependent
sets. The ``CircuitsMatroid`` class implements matroids using this information
as data.

A ``CircuitsMatroid`` can be created from another matroid or from a list of
circuits. For a full description of allowed inputs, see
:class:`below <sage.matroids.circuits_matroid.CircuitsMatroid>`. It is
recommended to use the :func:`Matroid() <sage.matroids.constructor.Matroid>`
function for a more flexible way of constructing a ``CircuitsMatroid`` and
other classes of matroids. For direct access to the ``CircuitsMatroid``
constructor, run::

    sage: from sage.matroids.circuits_matroid import CircuitsMatroid

AUTHORS:

- Giorgos Mousa (2023-12-23): initial version
"""

# ****************************************************************************
#       Copyright (C) 2023 Giorgos Mousa <gmousa@proton.me>
#
# This program is free software: you can redistribute it and/or modify
# it under the terms of the GNU General Public License as published by
# the Free Software Foundation, either version 2 of the License, or
# (at your option) any later version.
#                  https://www.gnu.org/licenses/
# ****************************************************************************

from cpython.object cimport Py_EQ, Py_NE
from sage.structure.richcmp cimport rich_to_bool, richcmp
from .matroid cimport Matroid
from .set_system cimport SetSystem

cdef class CircuitsMatroid(Matroid):
    r"""
    A matroid defined by its circuits.

    INPUT:

    - ``M`` -- matroid (default: ``None``)
    - ``groundset`` -- list (default: ``None``); the groundset of the matroid
    - ``circuits`` -- list (default: ``None``); the collection of circuits of
      the matroid
    - ``nsc_defined`` -- boolean (default: ``False``); whether the matroid was
      defined by its nonspanning circuits

    .. NOTE::

        For a more flexible means of input, use the ``Matroid()`` function.
    """

    # necessary (__init__, groundset, _rank)

    def __init__(self, M=None, groundset=None, circuits=None, nsc_defined=False):
        """
        Initialization of the matroid. See class docstring for full
        documentation.

        TESTS::

            sage: from sage.matroids.circuits_matroid import CircuitsMatroid
            sage: M = CircuitsMatroid(matroids.catalog.Fano())
            sage: TestSuite(M).run()
        """
        if M is not None:
            self._groundset = M.groundset()
            self._C = set(M.circuits())
        else:
            self._groundset = frozenset(groundset)
            self._C = set([frozenset(C) for C in circuits])
        # k-circuits
        self._k_C = {}
        for C in self._C:
            try:
                self._k_C[len(C)].add(C)
            except KeyError:
                self._k_C[len(C)] = set()
                self._k_C[len(C)].add(C)
        self._sorted_C_lens = sorted(self._k_C)
        self._matroid_rank = self.rank(self._groundset)
        self._nsc_defined = nsc_defined

    cpdef frozenset groundset(self):
        """
        Return the groundset of the matroid.

        The groundset is the set of elements that comprise the matroid.

        OUTPUT: set

        EXAMPLES::

            sage: M = matroids.Theta(2)
            sage: sorted(M.groundset())
            ['x0', 'x1', 'y0', 'y1']
        """
        return self._groundset

    cpdef int _rank(self, frozenset X):
        """
        Return the rank of a set ``X``.

        This method does no checking on ``X``, and ``X`` may be assumed to have
        the same interface as ``frozenset``.

        INPUT:

        - ``X`` -- an object with Python's ``frozenset`` interface

        OUTPUT: integer

        EXAMPLES::

            sage: M = matroids.Theta(3)
            sage: M._rank(frozenset(['x1', 'y0', 'y2']))
            2
        """
        return len(self._max_independent(X))

    # optional

    cpdef full_rank(self):
        r"""
        Return the rank of the matroid.

        The *rank* of the matroid is the size of the largest independent
        subset of the groundset.

        OUTPUT: integer

        EXAMPLES::

            sage: M = matroids.Theta(20)
            sage: M.full_rank()
            20
        """
        return self._matroid_rank

    cpdef bint _is_independent(self, frozenset X):
        """
        Test if input is independent.

        INPUT:

        - ``X`` -- an object with Python's ``frozenset`` interface containing
          a subset of ``self.groundset()``

        OUTPUT: boolean

        EXAMPLES::

            sage: M = matroids.Theta(4)
            sage: M._is_independent(frozenset(['y0', 'y1', 'y3', 'x2']))
            False
            sage: M._is_independent(frozenset(['y0', 'y2', 'y3', 'x2']))
            True
        """
        cdef int i, l = len(X)
        for i in self._sorted_C_lens:
            if i > l:
                break
            for C in self._k_C[i]:
                if C <= X:
                    return False
        return True

    cpdef frozenset _max_independent(self, frozenset X):
        """
        Compute a maximal independent subset.

        INPUT:

        - ``X`` -- an object with Python's ``frozenset`` interface containing
          a subset of ``self.groundset()``

        OUTPUT: frozenset; a maximal independent subset of ``X``

        EXAMPLES::

            sage: M = matroids.Theta(6)
            sage: len(M._max_independent(M.groundset()))
            6
        """
        cdef set XX = set(X)
        cdef int i
        cdef frozenset C
        while True:
            try:
                C = self._circuit(frozenset(XX))
                e = next(iter(C))
                XX.remove(e)
            except (ValueError, StopIteration):
                return frozenset(XX)

    cpdef frozenset _circuit(self, frozenset X):
        """
        Return a minimal dependent subset.

        INPUT:

        - ``X`` -- an object with Python's ``frozenset`` interface containing
          a subset of ``self.groundset()``

        OUTPUT: frozenset; a circuit contained in ``X``, if it exists.
        Otherwise an error is raised.

        EXAMPLES::

            sage: M = matroids.Theta(4)
            sage: sorted(M._circuit(frozenset(['y0', 'y1', 'y3', 'x2'])))
            ['x2', 'y0', 'y1', 'y3']
            sage: M._circuit(frozenset(['y0', 'y2', 'y3', 'x2']))
            Traceback (most recent call last):
            ...
            ValueError: no circuit in independent set
        """
        cdef int i, l = len(X)
        for i in self._sorted_C_lens:
            if i > l:
                break
            for C in self._k_C[i]:
                if C <= X:
                    return C
        raise ValueError("no circuit in independent set")

    cpdef frozenset _closure(self, frozenset X):
        """
        Return the closure of a set.

        INPUT:

        - ``X`` -- an object with Python's ``frozenset`` interface containing
          a subset of ``self.groundset()``

        OUTPUT: :class:`frozenset`

        EXAMPLES::

            sage: from sage.matroids.circuits_matroid import CircuitsMatroid
            sage: M = CircuitsMatroid(matroids.catalog.Vamos())
            sage: sorted(M._closure(frozenset(['a', 'b', 'c'])))
            ['a', 'b', 'c', 'd']
        """
        cdef set XX = set(X)
        cdef frozenset S
        cdef int i
        for i in self._sorted_C_lens:
            if i > len(XX) + 1:
                break
            for C in self._k_C[i]:
                S = C - XX
                if len(S) == 1:
                    XX.add(next(iter(S)))
        return frozenset(XX)

    cpdef _is_isomorphic(self, other, certificate=False):
        """
        Test if ``self`` is isomorphic to ``other``.

        INPUT:

        - ``other`` -- matroid
        - ``certificate`` -- boolean (default: ``False``)

        OUTPUT: boolean, and, if ``certificate=True``, a dictionary giving the
        isomorphism or ``None``

        EXAMPLES::

            sage: M = matroids.Spike(3)
            sage: from sage.matroids.basis_matroid import BasisMatroid
            sage: N = BasisMatroid(M)
            sage: M.is_isomorphic(N)
            True
            sage: N = matroids.catalog.Vamos()
            sage: M.is_isomorphic(N)
            False

        .. NOTE::

            Internal version that does no input checking.
        """
        if certificate:
            return self._is_isomorphic(other), self._isomorphism(other)
        N = CircuitsMatroid(other)
        S = SetSystem(self._groundset, self._C)
        O = SetSystem(N._groundset, N._C)
        return S._isomorphism(O) is not None

    # representation

    def _repr_(self):
        """
        Return a string representation of the matroid.

        EXAMPLES::

            sage: matroids.Theta(10)
            Theta_10: Matroid of rank 10 on 20 elements with 490 circuits
            sage: matroids.catalog.NonDesargues()
            NonDesargues: Matroid of rank 3 on 10 elements with 9 nonspanning circuits
        """
        if self._nsc_defined:
            return f'{Matroid._repr_(self)} with {len(self.nonspanning_circuits())} nonspanning circuits'
        else:
            return f'{Matroid._repr_(self)} with {len(self._C)} circuits'

    # comparison

    def __hash__(self):
        r"""
        Return an invariant of the matroid.

        This function is called when matroids are added to a set. It is very
        desirable to override it so it can distinguish matroids on the same
        groundset, which is a very typical use case!

        .. WARNING::

            This method is linked to __richcmp__ (in Cython) and __cmp__ or
            __eq__/__ne__ (in Python). If you override one, you should
            (and in Cython: MUST) override the other!

        EXAMPLES::

            sage: from sage.matroids.circuits_matroid import CircuitsMatroid
            sage: M = CircuitsMatroid(matroids.catalog.Vamos())
            sage: N = CircuitsMatroid(matroids.catalog.Vamos())
            sage: hash(M) == hash(N)
            True
            sage: O = CircuitsMatroid(matroids.catalog.NonVamos())
            sage: hash(M) == hash(O)
            False
        """
        return hash(tuple([self._groundset, frozenset(self._C)]))

    def __richcmp__(left, right, int op):
        r"""
        Compare two matroids.

        We take a very restricted view on equality: the objects need to be of
        the exact same type (so no subclassing) and the internal data need to
        be the same. For CircuitsMatroids, this means that the groundsets and
        the sets of circuits of the two matroids are equal.

        EXAMPLES::

            sage: from sage.matroids.circuits_matroid import CircuitsMatroid
            sage: M = CircuitsMatroid(matroids.catalog.Pappus())
            sage: N = CircuitsMatroid(matroids.catalog.NonPappus())
            sage: M == N
            False
            sage: N = Matroid(circuits=M.circuits())
            sage: M == N
            True
        """
        cdef CircuitsMatroid lt, rt
        if op not in [Py_EQ, Py_NE]:
            return NotImplemented
        if type(left) is not type(right):
            return NotImplemented
        lt = <CircuitsMatroid> left
        rt = <CircuitsMatroid> right
        if lt.groundset() != rt.groundset():
            return rich_to_bool(op, 1)
        if lt.full_rank() != rt.full_rank():
            return rich_to_bool(op, 1)
        return richcmp(frozenset(lt._C), frozenset(rt._C), op)

    # copying, loading, saving

    def __reduce__(self):
        """
        Save the matroid for later reloading.

        OUTPUT:

        A tuple ``(unpickle, (version, data))``, where ``unpickle`` is the
        name of a function that, when called with ``(version, data)``,
        produces a matroid isomorphic to ``self``. ``version`` is an integer
        (currently 0) and ``data`` is a tuple ``(E, C, name)`` where ``E`` is
        the groundset, ``C`` is the list of circuits, and ``name`` is a custom
        name.

        EXAMPLES::

            sage: M = matroids.Theta(5)
            sage: M == loads(dumps(M))  # indirect doctest
            True
            sage: M.reset_name()
            sage: loads(dumps(M))
            Matroid of rank 5 on 10 elements with 45 circuits
        """
        import sage.matroids.unpickling
        data = (self._groundset, frozenset(self._C), self.get_custom_name())
        version = 0
        return sage.matroids.unpickling.unpickle_circuits_matroid, (version, data)

    cpdef relabel(self, mapping):
        r"""
        Return an isomorphic matroid with relabeled groundset.

        The output is obtained by relabeling each element `e` by
        ``mapping[e]``, where ``mapping`` is a given injective map. If
        ``mapping[e]`` is not defined, then the identity map is assumed.

        INPUT:

        - ``mapping`` -- a Python object such that ``mapping[e]`` is the new
          label of `e`

        OUTPUT: matroid

        EXAMPLES::

            sage: from sage.matroids.circuits_matroid import CircuitsMatroid
            sage: M = CircuitsMatroid(matroids.catalog.RelaxedNonFano())
            sage: sorted(M.groundset())
            [0, 1, 2, 3, 4, 5, 6]
            sage: N = M.relabel({'g': 'x', 0: 'z'})  # 'g': 'x' is ignored
            sage: from sage.matroids.utilities import cmp_elements_key
            sage: sorted(N.groundset(), key=cmp_elements_key)
            [1, 2, 3, 4, 5, 6, 'z']
            sage: M.is_isomorphic(N)
            True

        TESTS::

            sage: from sage.matroids.circuits_matroid import CircuitsMatroid
            sage: M = CircuitsMatroid(matroids.catalog.RelaxedNonFano())
            sage: f = {0: 'a', 1: 'b', 2: 'c', 3: 'd', 4: 'e', 5: 'f', 6: 'g'}
            sage: N = M.relabel(f)
            sage: for S in powerset(M.groundset()):
            ....:     assert M.rank(S) == N.rank([f[x] for x in S])
        """
        d = self._relabel_map(mapping)
        E = [d[x] for x in self._groundset]
        C = []
        for i in self._k_C:
            C += [[d[y] for y in x] for x in self._k_C[i]]
        M = CircuitsMatroid(groundset=E, circuits=C)
        return M

    # enumeration

<<<<<<< HEAD
=======
    cpdef bases(self):
        r"""
        Return the bases of the matroid.

        OUTPUT: :class:`SetSystem`

        EXAMPLES::

            sage: from sage.matroids.circuits_matroid import CircuitsMatroid
            sage: M = CircuitsMatroid(matroids.CompleteGraphic(4))
            sage: len(M.bases())
            16
        """
        from itertools import combinations
        cdef set B = set()
        cdef set NB = set(self.nonbases())
        cdef frozenset SS
        for S in combinations(self._groundset, self._matroid_rank):
            SS = frozenset(S)
            if SS not in NB:
                B.add(SS)
        return SetSystem(self._groundset, B)

>>>>>>> 038f6f1f
    def bases_iterator(self):
        r"""
        Return an iterator over the bases of the matroid.

        EXAMPLES::

            sage: from sage.matroids.circuits_matroid import CircuitsMatroid
            sage: M = CircuitsMatroid(matroids.Uniform(2, 4))
            sage: it = M.bases_iterator()
            sage: it.__next__()
            frozenset({0, 1})
            sage: sorted(M.bases_iterator(), key=str)
            [frozenset({0, 1}),
             frozenset({0, 2}),
             frozenset({0, 3}),
             frozenset({1, 2}),
             frozenset({1, 3}),
             frozenset({2, 3})]
        """
        from itertools import combinations
        cdef set NB = set(self.nonbases())
        cdef frozenset S
        for St in combinations(self._groundset, self._matroid_rank):
            S = frozenset(St)
            if S not in NB:
                yield S

    cpdef SetSystem independent_k_sets(self, long k):
        r"""
        Return the size-`k` independent subsets of the matroid.

        INPUT:

        - ``k`` -- integer

        OUTPUT: :class:`SetSystem`

        EXAMPLES::

            sage: from sage.matroids.circuits_matroid import CircuitsMatroid
            sage: M = CircuitsMatroid(matroids.catalog.Pappus())
            sage: M.independent_k_sets(4)
            SetSystem of 0 sets over 9 elements
            sage: M.independent_k_sets(3)
            SetSystem of 75 sets over 9 elements
            sage: frozenset({'a', 'c', 'e'}) in _
            True

        TESTS::

            sage: from sage.matroids.circuits_matroid import CircuitsMatroid
            sage: M = CircuitsMatroid(matroids.CompleteGraphic(4))
            sage: len(M.bases())
            16

        .. SEEALSO::

            :meth:`M.bases() <sage.matroids.circuits_matroid.bases>`
        """
        from itertools import combinations
<<<<<<< HEAD
        cdef SetSystem I_k = SetSystem(self._groundset)
        cdef set D_k = set(self.dependent_k_sets(k))
        cdef frozenset S
        for St in combinations(self._groundset, k):
            S = frozenset(St)
            if S not in D_k:
                I_k.append(S)
        return I_k

    cpdef SetSystem dependent_k_sets(self, long k):
=======
        cdef set I_r = set()
        cdef set D_r = set(self.dependent_r_sets(r))
        cdef frozenset SS
        for S in combinations(self._groundset, r):
            SS = frozenset(S)
            if SS not in D_r:
                I_r.add(SS)
        return SetSystem(self._groundset, I_r)

    cpdef dependent_r_sets(self, long r):
>>>>>>> 038f6f1f
        r"""
        Return the dependent subsets of fixed size.

        INPUT:

        - ``k`` -- integer

        OUTPUT: :class:`SetSystem`

        EXAMPLES::

            sage: from sage.matroids.circuits_matroid import CircuitsMatroid
            sage: M = CircuitsMatroid(matroids.catalog.Vamos())
            sage: M.dependent_k_sets(3)
            SetSystem of 0 sets over 8 elements
            sage: sorted([sorted(X) for X in M.dependent_k_sets(4)])
            [['a', 'b', 'c', 'd'], ['a', 'b', 'e', 'f'], ['a', 'b', 'g', 'h'],
             ['c', 'd', 'e', 'f'], ['e', 'f', 'g', 'h']]

        TESTS::

            sage: from sage.matroids.circuits_matroid import CircuitsMatroid
            sage: M = CircuitsMatroid(matroids.Uniform(2, 4))
            sage: len(M.nonbases())
            0
            sage: M = CircuitsMatroid(matroids.CompleteGraphic(6))
            sage: len(M.nonbases())
            1707
        """
        cdef int i
        cdef set D_k = set()
        cdef frozenset S
        for i in range(min(self._k_C), k + 1):
            if i in self._k_C:
                for S in self._k_C[i]:
                    D_k.add(S)
            if i == k:
                break
            for S in D_k.copy():
                D_k.remove(S)
                for e in S ^ self._groundset:
<<<<<<< HEAD
                    D_k.add(S | set([e]))
        return SetSystem(self._groundset, D_k)
=======
                    NB.add(S | set([e]))
        return SetSystem(self._groundset, NB)
>>>>>>> 038f6f1f

    cpdef SetSystem circuits(self, k=None):
        """
        Return the circuits of the matroid.

        INPUT:

        - ``k`` -- integer (optional); the length of the circuits

        OUTPUT: :class:`SetSystem`

        EXAMPLES::

            sage: from sage.matroids.circuits_matroid import CircuitsMatroid
            sage: M = CircuitsMatroid(matroids.Uniform(2, 4))
            sage: M.circuits()
            SetSystem of 4 sets over 4 elements
            sage: list(M.circuits(0))
            []
            sage: sorted(M.circuits(3), key=str)
            [frozenset({0, 1, 2}),
             frozenset({0, 1, 3}),
             frozenset({0, 2, 3}),
             frozenset({1, 2, 3})]
        """
        cdef SetSystem C = SetSystem(self._groundset)
        if k is not None:
            if k in self._k_C:
                for c in self._k_C[k]:
                    C.append(c)
        else:
            for i in self._k_C:
                for c in self._k_C[i]:
<<<<<<< HEAD
                    C.append(c)
        return C
=======
                    C.add(c)
        return SetSystem(self._groundset, C)
>>>>>>> 038f6f1f

    def circuits_iterator(self, k=None):
        """
        Return an iterator over the circuits of the matroid.

        INPUT:

        - ``k`` -- integer (optional); the length of the circuits

        EXAMPLES::

            sage: from sage.matroids.circuits_matroid import CircuitsMatroid
            sage: M = CircuitsMatroid(matroids.Uniform(2, 4))
            sage: sum(1 for C in M.circuits_iterator())
            4
            sage: list(M.circuits_iterator(0))
            []
            sage: sorted(M.circuits_iterator(3), key=str)
            [frozenset({0, 1, 2}),
             frozenset({0, 1, 3}),
             frozenset({0, 2, 3}),
             frozenset({1, 2, 3})]
        """
        if k is not None:
            if k in self._k_C:
                for C in self._k_C[k]:
                    yield C
        else:
            for i in self._k_C:
                for C in self._k_C[i]:
                    yield C

    cpdef SetSystem nonspanning_circuits(self):
        """
        Return the nonspanning circuits of the matroid.

        OUTPUT: :class:`SetSystem`

        EXAMPLES::

            sage: from sage.matroids.circuits_matroid import CircuitsMatroid
            sage: M = CircuitsMatroid(matroids.Uniform(2, 4))
            sage: M.nonspanning_circuits()
            SetSystem of 0 sets over 4 elements
            sage: M = matroids.Theta(5)
            sage: M.nonspanning_circuits()
            SetSystem of 15 sets over 10 elements
        """
        cdef SetSystem NSC = SetSystem(self._groundset)
        cdef int i
<<<<<<< HEAD
        cdef frozenset S
        for i in self._sorted_C_lens:
            if i > self._matroid_rank:
                break
            for S in self._k_C[i]:
                NSC.append(S)
        return NSC
=======
        for i in self._k_C:
            if i <= self._matroid_rank:
                NSC.update(self._k_C[i])
        return SetSystem(self._groundset, NSC)
>>>>>>> 038f6f1f

    def nonspanning_circuits_iterator(self):
        """
        Return an iterator over the nonspanning circuits of the matroid.

        EXAMPLES::

            sage: from sage.matroids.circuits_matroid import CircuitsMatroid
            sage: M = CircuitsMatroid(matroids.Uniform(2, 4))
            sage: list(M.nonspanning_circuits_iterator())
            []
        """
        cdef int i
        for i in self._k_C:
            if i <= self._matroid_rank:
                for C in self._k_C[i]:
                    yield C

    cpdef SetSystem no_broken_circuits_facets(self, ordering=None, reduced=False):
        r"""
        Return the no broken circuits (NBC) facets of ``self``.

        INPUT:

        - ``ordering`` -- list (optional); a total ordering of the groundset
        - ``reduced`` -- boolean (default: ``False``)

        OUTPUT: :class:`SetSystem`

        EXAMPLES::

            sage: M = Matroid(circuits=[[0, 1, 2]])
            sage: M.no_broken_circuits_facets(ordering=[1, 0, 2])
            SetSystem of 2 sets over 3 elements
            sage: sorted([sorted(X) for X in _])
            [[0, 1], [1, 2]]
            sage: M.no_broken_circuits_facets(ordering=[1, 0, 2], reduced=True)
            SetSystem of 2 sets over 3 elements
            sage: sorted([sorted(X) for X in _])
            [[0], [2]]
        """
        from itertools import combinations
        from sage.matroids.utilities import cmp_elements_key
        if ordering is None:
            ordering = sorted(self._groundset, key=cmp_elements_key)
        else:
            if frozenset(ordering) != self._groundset:
                raise ValueError("not an ordering of the groundset")

        cdef int i, r = self._matroid_rank
        cdef frozenset min_e = frozenset([ordering[0]])
        cdef frozenset S
        # compute broken circuits (with minimal element added)
        cdef dict BC = {}
        for i in range(r + 1):
            BC[i] = set()
        for C in self._C:
            for e in ordering:
                if e in C:
                    S = C - frozenset([e]) | min_e
                    if len(S) <= r:
                        BC[len(S)].add(S)
                    break

        for i in range(r):
            for S in BC[i].copy():
                BC[i].remove(S)
                for e in self._groundset ^ S:
                    BC[i+1].add(S | set([e]))

        cdef SetSystem B = SetSystem(self._groundset)
        for St in combinations(ordering[1:], self._matroid_rank - 1):
            S = frozenset(St)
            if S | min_e not in BC[r]:
                if not reduced:
                    B.append(S | min_e)
                else:
                    B.append(S)

<<<<<<< HEAD
        return B
=======
        return SetSystem(self.groundset(), B)
>>>>>>> 038f6f1f

    cpdef SetSystem no_broken_circuits_sets(self, ordering=None, reduced=False):
        r"""
        Return the no broken circuits (NBC) sets of ``self``.

        An NBC set is a subset `A` of the groundset under some total
        ordering `<` such that `A` contains no broken circuit.

        INPUT:

        - ``ordering`` -- list (optional); a total ordering of the groundset
        - ``reduced`` -- boolean (default: ``False``)

        OUTPUT: :class:`SetSystem`

        EXAMPLES::

            sage: M = Matroid(circuits=[[1, 2, 3], [3, 4, 5], [1, 2, 4, 5]])
            sage: SimplicialComplex(M.no_broken_circuits_sets())
            Simplicial complex with vertex set (1, 2, 3, 4, 5)
             and facets {(1, 2, 4), (1, 2, 5), (1, 3, 4), (1, 3, 5)}
            sage: SimplicialComplex(M.no_broken_circuits_sets([5, 4, 3, 2, 1]))
            Simplicial complex with vertex set (1, 2, 3, 4, 5)
             and facets {(1, 3, 5), (1, 4, 5), (2, 3, 5), (2, 4, 5)}

        ::

            sage: M = Matroid(circuits=[[1, 2, 3], [1, 4, 5], [2, 3, 4, 5]])
            sage: SimplicialComplex(M.no_broken_circuits_sets([5, 4, 3, 2, 1]))
            Simplicial complex with vertex set (1, 2, 3, 4, 5)
             and facets {(1, 3, 5), (2, 3, 5), (2, 4, 5), (3, 4, 5)}

        TESTS::

            sage: M = Matroid(circuits=[[1, 2, 3], [3, 4, 5], [1, 2, 4, 5]])
            sage: C1 = SimplicialComplex(M.no_broken_circuits_sets())
            sage: from sage.matroids.basis_matroid import BasisMatroid
            sage: M = BasisMatroid(Matroid(circuits=[[1, 2, 3], [3, 4, 5], [1, 2, 4, 5]]))
            sage: C2 = SimplicialComplex(M.no_broken_circuits_sets())
            sage: C1 == C2
            True
        """
        from sage.topology.simplicial_complex import SimplicialComplex
        cdef SetSystem NBC = SetSystem(self._groundset)
        for f in SimplicialComplex(self.no_broken_circuits_facets(ordering, reduced),
                                   maximality_check=False).face_iterator():
<<<<<<< HEAD
            NBC.append(frozenset(f))
        return NBC
=======
            NBC.add(frozenset(f))
        return SetSystem(self.groundset(), NBC)
>>>>>>> 038f6f1f

    cpdef broken_circuit_complex(self, ordering=None, reduced=False):
        r"""
        Return the broken circuit complex of ``self``.

        The broken circuit complex of a matroid with a total ordering `<`
        on the groundset is obtained from the
        :meth:`NBC sets <no_broken_circuits_sets>` under subset inclusion.

        INPUT:

        - ``ordering`` -- list (optional); a total ordering of the groundset
        - ``reduced`` -- boolean (default: ``False``); whether to return the
          reduced broken circuit complex (the link at the smallest element)

        OUTPUT: a simplicial complex of the NBC sets under inclusion

        EXAMPLES::

            sage: M = Matroid(circuits=[[1, 2, 3], [3, 4, 5], [1, 2, 4, 5]])
            sage: M.broken_circuit_complex()
            Simplicial complex with vertex set (1, 2, 3, 4, 5)
             and facets {(1, 2, 4), (1, 2, 5), (1, 3, 4), (1, 3, 5)}
            sage: M.broken_circuit_complex([5, 4, 3, 2, 1])
            Simplicial complex with vertex set (1, 2, 3, 4, 5)
             and facets {(1, 3, 5), (1, 4, 5), (2, 3, 5), (2, 4, 5)}
            sage: M.broken_circuit_complex([5, 4, 3, 2, 1], reduced=True)
            Simplicial complex with vertex set (1, 2, 3, 4)
             and facets {(1, 3), (1, 4), (2, 3), (2, 4)}

        For a matroid with loops, the broken circuit complex is not defined,
        and the method yields an error::

            sage: M = Matroid(groundset=[0, 1, 2], circuits=[[0]])
            sage: M.broken_circuit_complex()
            Traceback (most recent call last):
            ...
            ValueError: broken circuit complex of matroid with loops is not defined
        """
        from sage.topology.simplicial_complex import SimplicialComplex
        if self.loops():
            raise ValueError("broken circuit complex of matroid with loops is not defined")
        return SimplicialComplex(self.no_broken_circuits_facets(ordering, reduced), maximality_check=False)

    # properties

    cpdef girth(self):
        r"""
        Return the girth of the matroid.

        The girth is the size of the smallest circuit. In case the matroid has
        no circuits the girth is `\infty`.

        EXAMPLES::

            sage: matroids.Theta(10).girth()
            3

        REFERENCES:

        [Oxl2011]_, p. 327.
        """
        from sage.rings.infinity import infinity
        return min(self._k_C, default=infinity)

    cpdef bint is_paving(self):
        """
        Return if ``self`` is paving.

        A matroid is paving if each of its circuits has size `r` or `r+1`.

        OUTPUT: boolean

        EXAMPLES::

            sage: from sage.matroids.circuits_matroid import CircuitsMatroid
            sage: M = CircuitsMatroid(matroids.catalog.Vamos())
            sage: M.is_paving()
            True
        """
        return self.girth() >= self._matroid_rank

    # verification

    cpdef bint is_valid(self):
        r"""
        Test if ``self`` obeys the matroid axioms.

        For a matroid defined by its circuits, we check the circuit axioms.

        OUTPUT: boolean

        EXAMPLES::

            sage: C = [[1, 2, 3], [3, 4, 5], [1, 2, 4, 5]]
            sage: M = Matroid(circuits=C)
            sage: M.is_valid()
            True
            sage: C = [[1, 2], [1, 2, 3], [3, 4, 5], [1, 2, 4, 5]]
            sage: M = Matroid(circuits=C)
            sage: M.is_valid()
            False
            sage: C = [[3, 6], [1, 2, 3], [3, 4, 5], [1, 2, 4, 5]]
            sage: M = Matroid(circuits=C)
            sage: M.is_valid()
            False
            sage: C = [[3, 6], [1, 2, 3], [3, 4, 5], [1, 2, 6], [6, 4, 5], [1, 2, 4, 5]]
            sage: M = Matroid(circuits=C)
            sage: M.is_valid()
            True
            sage: C = [[], [1, 2, 3], [3, 4, 5], [1, 2, 4, 5]]
            sage: M = Matroid(circuits=C)
            sage: M.is_valid()
            False
            sage: C = [[1, 2, 3], [3, 4, 5]]
            sage: M = Matroid(circuits=C)
            sage: M.is_valid()
            False
        """
        from itertools import combinations_with_replacement
        cdef int i, j
        cdef frozenset C1, C2, I12, U12
        for (i, j) in combinations_with_replacement(self._sorted_C_lens, 2):
            # loop through all circuit length pairs (i, j) with i <= j
            for C1 in self._k_C[i]:
                if not C1:  # the empty set can't be a circuit
                    return False
                for C2 in self._k_C[j]:
                    I12 = C1 & C2
                    if not I12:  # C1 and C2 are disjoint; nothing to test
                        continue
                    if len(I12) == len(C1):
                        if len(C1) == len(C2):  # they are the same circuit
                            break
                        # C1 < C2; a circuit can't be a subset of another circuit
                        return False
                    # check circuit elimination axiom
                    U12 = C1 | C2
                    for e in I12:
                        if self._is_independent(U12 - {e}):
                            return False
        return True<|MERGE_RESOLUTION|>--- conflicted
+++ resolved
@@ -447,8 +447,6 @@
 
     # enumeration
 
-<<<<<<< HEAD
-=======
     cpdef bases(self):
         r"""
         Return the bases of the matroid.
@@ -472,7 +470,6 @@
                 B.add(SS)
         return SetSystem(self._groundset, B)
 
->>>>>>> 038f6f1f
     def bases_iterator(self):
         r"""
         Return an iterator over the bases of the matroid.
@@ -533,7 +530,6 @@
             :meth:`M.bases() <sage.matroids.circuits_matroid.bases>`
         """
         from itertools import combinations
-<<<<<<< HEAD
         cdef SetSystem I_k = SetSystem(self._groundset)
         cdef set D_k = set(self.dependent_k_sets(k))
         cdef frozenset S
@@ -544,7 +540,63 @@
         return I_k
 
     cpdef SetSystem dependent_k_sets(self, long k):
-=======
+        r"""
+        Return the dependent subsets of fixed size.
+
+        INPUT:
+
+        - ``k`` -- integer
+
+        OUTPUT: :class:`SetSystem`
+
+        EXAMPLES::
+
+            sage: from sage.matroids.circuits_matroid import CircuitsMatroid
+            sage: M = CircuitsMatroid(matroids.catalog.Vamos())
+            sage: M.dependent_k_sets(3)
+            SetSystem of 0 sets over 8 elements
+            sage: sorted([sorted(X) for X in M.dependent_k_sets(4)])
+            [['a', 'b', 'c', 'd'], ['a', 'b', 'e', 'f'], ['a', 'b', 'g', 'h'],
+             ['c', 'd', 'e', 'f'], ['e', 'f', 'g', 'h']]
+
+        TESTS::
+
+            sage: from sage.matroids.circuits_matroid import CircuitsMatroid
+            sage: M = CircuitsMatroid(matroids.Uniform(2, 4))
+            sage: len(M.nonbases())
+            0
+            sage: M = CircuitsMatroid(matroids.CompleteGraphic(6))
+            sage: len(M.nonbases())
+            1707
+        """
+        return self.dependent_r_sets(self._matroid_rank)
+
+    cpdef independent_r_sets(self, long r):
+        r"""
+        Return the size-``r`` independent subsets of the matroid.
+
+        INPUT:
+
+        - ``r`` -- nonnegative integer
+
+        OUTPUT: :class:`SetSystem`
+
+        EXAMPLES::
+
+            sage: from sage.matroids.circuits_matroid import CircuitsMatroid
+            sage: M = CircuitsMatroid(matroids.catalog.Pappus())
+            sage: M.independent_r_sets(4)
+            SetSystem of 0 sets over 9 elements
+            sage: M.independent_r_sets(3)
+            SetSystem of 75 sets over 9 elements
+            sage: frozenset({'a', 'c', 'e'}) in _
+            True
+
+        .. SEEALSO::
+
+            :meth:`M.bases() <sage.matroids.circuits_matroid.bases>`
+        """
+        from itertools import combinations
         cdef set I_r = set()
         cdef set D_r = set(self.dependent_r_sets(r))
         cdef frozenset SS
@@ -555,13 +607,12 @@
         return SetSystem(self._groundset, I_r)
 
     cpdef dependent_r_sets(self, long r):
->>>>>>> 038f6f1f
         r"""
         Return the dependent subsets of fixed size.
 
         INPUT:
 
-        - ``k`` -- integer
+        - ``r`` -- nonnegative integer
 
         OUTPUT: :class:`SetSystem`
 
@@ -569,21 +620,11 @@
 
             sage: from sage.matroids.circuits_matroid import CircuitsMatroid
             sage: M = CircuitsMatroid(matroids.catalog.Vamos())
-            sage: M.dependent_k_sets(3)
+            sage: M.dependent_r_sets(3)
             SetSystem of 0 sets over 8 elements
-            sage: sorted([sorted(X) for X in M.dependent_k_sets(4)])
+            sage: sorted([sorted(X) for X in M.dependent_r_sets(4)])
             [['a', 'b', 'c', 'd'], ['a', 'b', 'e', 'f'], ['a', 'b', 'g', 'h'],
              ['c', 'd', 'e', 'f'], ['e', 'f', 'g', 'h']]
-
-        TESTS::
-
-            sage: from sage.matroids.circuits_matroid import CircuitsMatroid
-            sage: M = CircuitsMatroid(matroids.Uniform(2, 4))
-            sage: len(M.nonbases())
-            0
-            sage: M = CircuitsMatroid(matroids.CompleteGraphic(6))
-            sage: len(M.nonbases())
-            1707
         """
         cdef int i
         cdef set D_k = set()
@@ -597,13 +638,8 @@
             for S in D_k.copy():
                 D_k.remove(S)
                 for e in S ^ self._groundset:
-<<<<<<< HEAD
-                    D_k.add(S | set([e]))
-        return SetSystem(self._groundset, D_k)
-=======
                     NB.add(S | set([e]))
         return SetSystem(self._groundset, NB)
->>>>>>> 038f6f1f
 
     cpdef SetSystem circuits(self, k=None):
         """
@@ -637,13 +673,8 @@
         else:
             for i in self._k_C:
                 for c in self._k_C[i]:
-<<<<<<< HEAD
-                    C.append(c)
-        return C
-=======
                     C.add(c)
         return SetSystem(self._groundset, C)
->>>>>>> 038f6f1f
 
     def circuits_iterator(self, k=None):
         """
@@ -694,20 +725,10 @@
         """
         cdef SetSystem NSC = SetSystem(self._groundset)
         cdef int i
-<<<<<<< HEAD
-        cdef frozenset S
-        for i in self._sorted_C_lens:
-            if i > self._matroid_rank:
-                break
-            for S in self._k_C[i]:
-                NSC.append(S)
-        return NSC
-=======
         for i in self._k_C:
             if i <= self._matroid_rank:
                 NSC.update(self._k_C[i])
         return SetSystem(self._groundset, NSC)
->>>>>>> 038f6f1f
 
     def nonspanning_circuits_iterator(self):
         """
@@ -787,11 +808,7 @@
                 else:
                     B.append(S)
 
-<<<<<<< HEAD
-        return B
-=======
         return SetSystem(self.groundset(), B)
->>>>>>> 038f6f1f
 
     cpdef SetSystem no_broken_circuits_sets(self, ordering=None, reduced=False):
         r"""
@@ -838,13 +855,8 @@
         cdef SetSystem NBC = SetSystem(self._groundset)
         for f in SimplicialComplex(self.no_broken_circuits_facets(ordering, reduced),
                                    maximality_check=False).face_iterator():
-<<<<<<< HEAD
-            NBC.append(frozenset(f))
-        return NBC
-=======
             NBC.add(frozenset(f))
         return SetSystem(self.groundset(), NBC)
->>>>>>> 038f6f1f
 
     cpdef broken_circuit_complex(self, ordering=None, reduced=False):
         r"""
