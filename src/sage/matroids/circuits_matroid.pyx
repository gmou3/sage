r"""
Circuits matroids

Matroids are characterized by a list of circuits, which are minimal dependent
sets. The ``CircuitsMatroid`` class implements matroids using this information
as data.

A ``CircuitsMatroid`` can be created from another matroid or from a list of
circuits. For a full description of allowed inputs, see
:class:`below <sage.matroids.circuits_matroid.CircuitsMatroid>`. It is
recommended to use the :func:`Matroid() <sage.matroids.constructor.Matroid>`
function for a more flexible way of constructing a ``CircuitsMatroid`` and
other classes of matroids. For direct access to the ``CircuitsMatroid``
constructor, run::

    sage: from sage.matroids.circuits_matroid import CircuitsMatroid

AUTHORS:

- Giorgos Mousa (2023-12-23): initial version
"""

# ****************************************************************************
#       Copyright (C) 2023 Giorgos Mousa <gmousa@proton.me>
#
# This program is free software: you can redistribute it and/or modify
# it under the terms of the GNU General Public License as published by
# the Free Software Foundation, either version 2 of the License, or
# (at your option) any later version.
#                  https://www.gnu.org/licenses/
# ****************************************************************************

from cpython.object cimport Py_EQ, Py_NE
from sage.structure.richcmp cimport rich_to_bool, richcmp
from .matroid cimport Matroid
from .set_system cimport SetSystem

cdef class CircuitsMatroid(Matroid):
    r"""
    A matroid defined by its circuits.

    INPUT:

    - ``M`` -- matroid (default: ``None``)
    - ``groundset`` -- list (default: ``None``); the groundset of the matroid
    - ``circuits`` -- list (default: ``None``); the collection of circuits of
      the matroid
    - ``nsc_defined`` -- boolean (default: ``False``); whether the matroid was
      defined by its nonspanning circuits

    .. NOTE::

        For a more flexible means of input, use the ``Matroid()`` function.
    """

    # necessary (__init__, groundset, _rank)

    def __init__(self, M=None, groundset=None, circuits=None, nsc_defined=False):
        """
        Initialization of the matroid. See class docstring for full
        documentation.

        TESTS::

            sage: from sage.matroids.circuits_matroid import CircuitsMatroid
            sage: M = CircuitsMatroid(matroids.catalog.Fano())
            sage: TestSuite(M).run()
        """
        if M is not None:
            self._groundset = frozenset(M.groundset())
            self._C = SetSystem(list(M.groundset()), frozenset([frozenset(C) for C in M.circuits()]))
        else:
            self._groundset = frozenset(groundset)
            self._C = SetSystem(list(groundset), frozenset([frozenset(C) for C in circuits]))
        # k-circuits
        self._k_C = {}
        for C in self._C:
            try:
                self._k_C[len(C)] += [C]
            except KeyError:
                self._k_C[len(C)] = []
                self._k_C[len(C)] += [C]
        self._matroid_rank = self.rank(self._groundset)
        self._nsc_defined = nsc_defined

    cpdef groundset(self):
        """
        Return the groundset of the matroid.

        The groundset is the set of elements that comprise the matroid.

        OUTPUT: set

        EXAMPLES::

            sage: M = matroids.Theta(2)
            sage: sorted(M.groundset())
            ['x0', 'x1', 'y0', 'y1']
        """
        return self._groundset

    cpdef _rank(self, X):
        """
        Return the rank of a set ``X``.

        This method does no checking on ``X``, and ``X`` may be assumed to have
        the same interface as ``frozenset``.

        INPUT:

        - ``X`` -- an object with Python's ``frozenset`` interface

        OUTPUT: integer

        EXAMPLES::

            sage: M = matroids.Theta(3)
            sage: M._rank(['x1', 'y0', 'y2'])
            2
        """
        return len(self._max_independent(X))

    # optional

    cpdef full_rank(self):
        r"""
        Return the rank of the matroid.

        The *rank* of the matroid is the size of the largest independent
        subset of the groundset.

        OUTPUT: integer

        EXAMPLES::

            sage: M = matroids.Theta(20)
            sage: M.full_rank()
            20
        """
        return self._matroid_rank

    cpdef _is_independent(self, F):
        """
        Test if input is independent.

        INPUT:

        - ``X`` -- an object with Python's ``frozenset`` interface containing
          a subset of ``self.groundset()``

        OUTPUT: boolean

        EXAMPLES::

            sage: M = matroids.Theta(4)
            sage: M._is_independent(['y0', 'y1', 'y3', 'x2'])
            False
            sage: M._is_independent(['y0', 'y2', 'y3', 'x2'])
            True
        """
        cdef set I = set(F)
        cdef int s = len(F)
        for i in self._k_C:
            if i <= s:
                for C in self._k_C[i]:
                    if C <= I:
                        return False
        return True

    cpdef _max_independent(self, F):
        """
        Compute a maximal independent subset.

        INPUT:

        - ``X`` -- an object with Python's ``frozenset`` interface containing
          a subset of ``self.groundset()``

        OUTPUT: frozenset; a maximal independent subset of ``X``

        EXAMPLES::

            sage: M = matroids.Theta(6)
            sage: len(M._max_independent(M.groundset()))
            6
        """
        cdef set I = set(F)
        for i in self._k_C:
            for C in self._k_C[i]:
                if i <= len(I) and i > 0:
                    if C <= I:
                        e = next(iter(C))
                        I.remove(e)

        return frozenset(I)

    cpdef _circuit(self, F):
        """
        Return a minimal dependent subset.

        INPUT:

        - ``X`` -- an object with Python's ``frozenset`` interface containing
          a subset of ``self.groundset()``

        OUTPUT: frozenset; a circuit contained in ``X``, if it exists.
        Otherwise an error is raised.

        EXAMPLES::

            sage: M = matroids.Theta(4)
            sage: sorted(M._circuit(['y0', 'y1', 'y3', 'x2']))
            ['x2', 'y0', 'y1', 'y3']
            sage: M._circuit(['y0', 'y2', 'y3', 'x2'])
            Traceback (most recent call last):
            ...
            ValueError: no circuit in independent set
        """
        cdef set I = set(F)
        for C in self._C:
            if C <= I:
                return C
        raise ValueError("no circuit in independent set")

    cpdef _is_isomorphic(self, other, certificate=False):
        """
        Test if ``self`` is isomorphic to ``other``.

        INPUT:

        - ``other`` -- matroid
        - ``certificate`` -- boolean (default: ``False``)

        OUTPUT: boolean, and, if ``certificate=True``, a dictionary giving the
        isomorphism or ``None``

        EXAMPLES::

            sage: M = matroids.Spike(3)
            sage: from sage.matroids.basis_matroid import BasisMatroid
            sage: N = BasisMatroid(M)
            sage: M.is_isomorphic(N)
            True
            sage: N = matroids.catalog.Vamos()
            sage: M.is_isomorphic(N)
            False

        .. NOTE::

            Internal version that does no input checking.
        """
        if certificate:
            return self._is_isomorphic(other), self._isomorphism(other)
        N = CircuitsMatroid(other)
        return self._C._isomorphism(N._C) is not None

    # representation

    def _repr_(self):
        """
        Return a string representation of the matroid.

        EXAMPLES::

            sage: matroids.Theta(10)
            Theta_10: Matroid of rank 10 on 20 elements with 490 circuits
            sage: matroids.catalog.NonDesargues()
            NonDesargues: Matroid of rank 3 on 10 elements with 9 nonspanning circuits
        """
        if self._nsc_defined:
            return f'{Matroid._repr_(self)} with {len(self.nonspanning_circuits())} nonspanning circuits'
        else:
            return f'{Matroid._repr_(self)} with {len(self._C)} circuits'

    # comparison

    def __hash__(self):
        r"""
        Return an invariant of the matroid.

        This function is called when matroids are added to a set. It is very
        desirable to override it so it can distinguish matroids on the same
        groundset, which is a very typical use case!

        .. WARNING::

            This method is linked to __richcmp__ (in Cython) and __cmp__ or
            __eq__/__ne__ (in Python). If you override one, you should
            (and in Cython: MUST) override the other!

        EXAMPLES::

            sage: from sage.matroids.circuits_matroid import CircuitsMatroid
            sage: M = CircuitsMatroid(matroids.catalog.Vamos())
            sage: N = CircuitsMatroid(matroids.catalog.Vamos())
            sage: hash(M) == hash(N)
            True
            sage: O = CircuitsMatroid(matroids.catalog.NonVamos())
            sage: hash(M) == hash(O)
            False
        """
        return hash(tuple([self.groundset(), frozenset(self._C)]))

    def __richcmp__(left, right, int op):
        r"""
        Compare two matroids.

        We take a very restricted view on equality: the objects need to be of
        the exact same type (so no subclassing) and the internal data need to
        be the same. For CircuitsMatroids, this means that the groundsets and
        the sets of circuits of the two matroids are equal.

        EXAMPLES::

            sage: from sage.matroids.circuits_matroid import CircuitsMatroid
            sage: M = CircuitsMatroid(matroids.catalog.Pappus())
            sage: N = CircuitsMatroid(matroids.catalog.NonPappus())
            sage: M == N
            False
            sage: N = Matroid(circuits=M.circuits())
            sage: M == N
            True
        """
        cdef CircuitsMatroid lt, rt
        if op not in [Py_EQ, Py_NE]:
            return NotImplemented
        if type(left) is not type(right):
            return NotImplemented
        lt = <CircuitsMatroid> left
        rt = <CircuitsMatroid> right
        if lt.groundset() != rt.groundset():
            return rich_to_bool(op, 1)
        if lt.full_rank() != rt.full_rank():
            return rich_to_bool(op, 1)
        return richcmp(frozenset(lt._C), frozenset(rt._C), op)

    # copying, loading, saving

    def __reduce__(self):
        """
        Save the matroid for later reloading.

        OUTPUT:

        A tuple ``(unpickle, (version, data))``, where ``unpickle`` is the
        name of a function that, when called with ``(version, data)``,
        produces a matroid isomorphic to ``self``. ``version`` is an integer
        (currently 0) and ``data`` is a tuple ``(E, C, name)`` where ``E`` is
        the groundset, ``C`` is the list of circuits, and ``name`` is a custom
        name.

        EXAMPLES::

            sage: M = matroids.Theta(5)
            sage: M == loads(dumps(M))  # indirect doctest
            True
            sage: M.reset_name()
            sage: loads(dumps(M))
            Matroid of rank 5 on 10 elements with 45 circuits
        """
        import sage.matroids.unpickling
        data = (self._groundset, frozenset(self._C), self.get_custom_name())
        version = 0
        return sage.matroids.unpickling.unpickle_circuits_matroid, (version, data)

    cpdef relabel(self, mapping):
        r"""
        Return an isomorphic matroid with relabeled groundset.

        The output is obtained by relabeling each element ``e`` by
        ``mapping[e]``, where ``mapping`` is a given injective map. If
        ``mapping[e]`` is not defined, then the identity map is assumed.

        INPUT:

        - ``mapping`` -- a python object such that ``mapping[e]`` is the new
          label of ``e``

        OUTPUT: matroid

        EXAMPLES::

            sage: from sage.matroids.circuits_matroid import CircuitsMatroid
            sage: M = CircuitsMatroid(matroids.catalog.RelaxedNonFano())
            sage: sorted(M.groundset())
            [0, 1, 2, 3, 4, 5, 6]
            sage: N = M.relabel({'g': 'x', 0: 'z'})  # 'g': 'x' is ignored
            sage: from sage.matroids.utilities import cmp_elements_key
            sage: sorted(N.groundset(), key=cmp_elements_key)
            [1, 2, 3, 4, 5, 6, 'z']
            sage: M.is_isomorphic(N)
            True

        TESTS::

            sage: from sage.matroids.circuits_matroid import CircuitsMatroid
            sage: M = CircuitsMatroid(matroids.catalog.RelaxedNonFano())
            sage: f = {0: 'a', 1: 'b', 2: 'c', 3: 'd', 4: 'e', 5: 'f', 6: 'g'}
            sage: N = M.relabel(f)
            sage: for S in powerset(M.groundset()):
            ....:     assert M.rank(S) == N.rank([f[x] for x in S])
        """
        d = self._relabel_map(mapping)
        E = [d[x] for x in self._groundset]
        C = []
        for i in self._k_C:
            C += [[d[y] for y in x] for x in self._k_C[i]]
        M = CircuitsMatroid(groundset=E, circuits=C)
        return M

    # enumeration

    cpdef bases(self):
        r"""
        Return the bases of the matroid.

        OUTPUT: :class:`SetSystem`

        EXAMPLES::

            sage: from sage.matroids.circuits_matroid import CircuitsMatroid
            sage: M = CircuitsMatroid(matroids.Uniform(2, 4))
            sage: len(M.bases())
            6
        """
        cdef SetSystem B, NSC
        cdef bint flag
        B = SetSystem(list(self.groundset()))
        NSC = self.nonspanning_circuits()
        from itertools import combinations
        for S in combinations(self._groundset, self._matroid_rank):
            flag = True
            S = frozenset(S)
            for C in NSC:
                if C <= S:
                    flag = False
                    break
            if flag:
                B.append(S)
        return B

    def bases_iterator(self):
        r"""
        Return an iterator over the bases of the matroid.

        EXAMPLES::

            sage: from sage.matroids.circuits_matroid import CircuitsMatroid
            sage: M = CircuitsMatroid(matroids.Uniform(2, 4))
            sage: it = M.bases_iterator()
            sage: it.__next__()
            frozenset({0, 1})
            sage: sorted(M.bases_iterator(), key=str)
            [frozenset({0, 1}),
             frozenset({0, 2}),
             frozenset({0, 3}),
             frozenset({1, 2}),
             frozenset({1, 3}),
             frozenset({2, 3})]
        """
        from itertools import combinations
        cdef SetSystem NSC = self.nonspanning_circuits()
        for B in combinations(self._groundset, self._matroid_rank):
            B = frozenset(B)
            if not any(C <= B for C in NSC):
                yield B

    cpdef circuits(self, k=None):
        """
        Return the circuits of the matroid.

        INPUT:

        - ``k`` -- integer (optional); the length of the circuits

        OUTPUT: :class:`SetSystem`

        EXAMPLES::

            sage: from sage.matroids.circuits_matroid import CircuitsMatroid
            sage: M = CircuitsMatroid(matroids.Uniform(2, 4))
            sage: M.circuits()
            Iterator over a system of subsets
            sage: list(M.circuits(0))
            []
            sage: sorted(M.circuits(3), key=str)
            [frozenset({0, 1, 2}),
             frozenset({0, 1, 3}),
             frozenset({0, 2, 3}),
             frozenset({1, 2, 3})]
        """
        cdef SetSystem C
        C = SetSystem(list(self.groundset()))
        if k is not None:
            if k in self._k_C:
                for c in self._k_C[k]:
                    C.append(c)
        else:
            for i in self._k_C:
                for c in self._k_C[i]:
                    C.append(c)
        return C

    def circuits_iterator(self, k=None):
        """
        Return an iterator over the circuits of the matroid.

        INPUT:

        - ``k`` -- integer (optional); the length of the circuits

        EXAMPLES::

            sage: from sage.matroids.circuits_matroid import CircuitsMatroid
            sage: M = CircuitsMatroid(matroids.Uniform(2, 4))
            sage: sum(1 for C in M.circuits_iterator())
            4
            sage: list(M.circuits_iterator(0))
            []
            sage: sorted(M.circuits_iterator(3), key=str)
            [frozenset({0, 1, 2}),
             frozenset({0, 1, 3}),
             frozenset({0, 2, 3}),
             frozenset({1, 2, 3})]
        """
        if k is not None:
            if k in self._k_C:
                for C in self._k_C[k]:
                    yield C
        else:
            for i in self._k_C:
                for C in self._k_C[i]:
                    yield C

    cpdef nonspanning_circuits(self):
        """
        Return the nonspanning circuits of the matroid.

        OUTPUT: :class:`SetSystem`

        EXAMPLES::

            sage: from sage.matroids.circuits_matroid import CircuitsMatroid
            sage: M = CircuitsMatroid(matroids.Uniform(2, 4))
            sage: M.nonspanning_circuits()
            Iterator over a system of subsets
        """
        cdef list NSC = []
        for i in self._k_C:
            if i <= self.rank():
                NSC.extend(self._k_C[i])
        return SetSystem(list(self.groundset()), NSC)

    def nonspanning_circuits_iterator(self):
        """
        Return an iterator over the nonspanning circuits of the matroid.

        EXAMPLES::

            sage: from sage.matroids.circuits_matroid import CircuitsMatroid
            sage: M = CircuitsMatroid(matroids.Uniform(2, 4))
            sage: list(M.nonspanning_circuits_iterator())
            []
        """
        for i in self._k_C:
            if i <= self.rank():
                for C in self._k_C[i]:
                    yield C

    cpdef no_broken_circuits_facets(self, ordering=None, reduced=False):
        r"""
        Return the no broken circuits (NBC) sets of ``self``.

        An NBC set is a subset `A` of the groundset under some total
        ordering `<` such that `A` contains no broken circuit.

        INPUT:

        - ``ordering`` -- list (optional); a total ordering of the groundset

        OUTPUT: a list of frozensets

        EXAMPLES::

            sage: M = Matroid(circuits=[[1,2,3], [3,4,5], [1,2,4,5]])
            sage: SimplicialComplex(M.no_broken_circuits_sets())
            Simplicial complex with vertex set (1, 2, 3, 4, 5)
             and facets {(1, 2, 4), (1, 2, 5), (1, 3, 4), (1, 3, 5)}
            sage: SimplicialComplex(M.no_broken_circuits_sets([5,4,3,2,1]))
            Simplicial complex with vertex set (1, 2, 3, 4, 5)
             and facets {(1, 3, 5), (1, 4, 5), (2, 3, 5), (2, 4, 5)}

        ::

            sage: M = Matroid(circuits=[[1,2,3], [1,4,5], [2,3,4,5]])
            sage: SimplicialComplex(M.no_broken_circuits_sets([5,4,3,2,1]))
            Simplicial complex with vertex set (1, 2, 3, 4, 5)
             and facets {(1, 3, 5), (2, 3, 5), (2, 4, 5), (3, 4, 5)}

        TESTS::

            sage: M = Matroid(circuits=[[1,2,3], [3,4,5], [1,2,4,5]])
            sage: C1 = SimplicialComplex(M.no_broken_circuits_sets())
            sage: from sage.matroids.basis_matroid import BasisMatroid
            sage: M = BasisMatroid(Matroid(circuits=[[1,2,3], [3,4,5], [1,2,4,5]]))
            sage: C2 = SimplicialComplex(M.no_broken_circuits_sets())
            sage: C1 == C2
            True
        """
        from itertools import combinations
        from sage.matroids.utilities import cmp_elements_key

        if ordering is None:
            ordering = sorted(self.groundset(), key=cmp_elements_key)
        else:
            if frozenset(ordering) != self.groundset():
                raise ValueError("not an ordering of the groundset")

        # compute broken circuits
        cdef list BC = []
        for C in self._C:
            for e in ordering:
                if e in C:
                    BC.append(C - set([e]))
                    break

        cdef list F = []  # broken circuit complex facets
        if not reduced:
            BB = self.bases()
        else:
            BB = combinations(self.groundset().difference([ordering[0]]), self.rank()-1)
            BB = [set([ordering[0]]) | set(B) for B in BB]
        for B in BB:
            flag = True
            for bc in BC:
                if bc <= B:
                    flag = False
                    break
            if flag:
                if not reduced:
                    F.append(B)
                else:
                    F.append(frozenset(B).difference([ordering[0]]))

        return F

    cpdef no_broken_circuits_sets(self, ordering=None, reduced=False):
        r"""
        Return the no broken circuits (NBC) sets of ``self``.

<<<<<<< HEAD
        An NBC set is a subset `A` of the groundset under some total
=======
        An NBC set is a subset `A` of the ground set under some total
>>>>>>> 23dfe236
        ordering `<` such that `A` contains no broken circuit.

        INPUT:

<<<<<<< HEAD
        - ``ordering`` -- list (optional); a total ordering of the groundset

        OUTPUT: a list of frozensets

        EXAMPLES::

            sage: M = Matroid(circuits=[[1,2,3], [3,4,5], [1,2,4,5]])
            sage: SimplicialComplex(M.no_broken_circuits_sets())
            Simplicial complex with vertex set (1, 2, 3, 4, 5)
             and facets {(1, 2, 4), (1, 2, 5), (1, 3, 4), (1, 3, 5)}
            sage: SimplicialComplex(M.no_broken_circuits_sets([5,4,3,2,1]))
            Simplicial complex with vertex set (1, 2, 3, 4, 5)
             and facets {(1, 3, 5), (1, 4, 5), (2, 3, 5), (2, 4, 5)}

        ::

            sage: M = Matroid(circuits=[[1,2,3], [1,4,5], [2,3,4,5]])
            sage: SimplicialComplex(M.no_broken_circuits_sets([5,4,3,2,1]))
            Simplicial complex with vertex set (1, 2, 3, 4, 5)
             and facets {(1, 3, 5), (2, 3, 5), (2, 4, 5), (3, 4, 5)}

=======
        - ``ordering`` -- a total ordering of the groundset given as a list

        OUTPUT: a list of frozensets

        EXAMPLES::

            sage: M = Matroid(circuits=[[1,2,3], [3,4,5], [1,2,4,5]])
            sage: SimplicialComplex(M.no_broken_circuits_sets())
            Simplicial complex with vertex set (1, 2, 3, 4, 5)
             and facets {(1, 2, 4), (1, 2, 5), (1, 3, 4), (1, 3, 5)}
            sage: SimplicialComplex(M.no_broken_circuits_sets([5,4,3,2,1]))
            Simplicial complex with vertex set (1, 2, 3, 4, 5)
             and facets {(1, 3, 5), (1, 4, 5), (2, 3, 5), (2, 4, 5)}

        ::

            sage: M = Matroid(circuits=[[1,2,3], [1,4,5], [2,3,4,5]])
            sage: SimplicialComplex(M.no_broken_circuits_sets([5,4,3,2,1]))
            Simplicial complex with vertex set (1, 2, 3, 4, 5)
             and facets {(1, 3, 5), (2, 3, 5), (2, 4, 5), (3, 4, 5)}

>>>>>>> 23dfe236
        TESTS::

            sage: M = Matroid(circuits=[[1,2,3], [3,4,5], [1,2,4,5]])
            sage: C1 = SimplicialComplex(M.no_broken_circuits_sets())
            sage: from sage.matroids.basis_matroid import BasisMatroid
            sage: M = BasisMatroid(Matroid(circuits=[[1,2,3], [3,4,5], [1,2,4,5]]))
            sage: C2 = SimplicialComplex(M.no_broken_circuits_sets())
            sage: C1 == C2
            True
        """
<<<<<<< HEAD
        from sage.matroids.utilities import cmp_elements_key
        if ordering is None:
            ordering = sorted(self.groundset(), key=cmp_elements_key)
        else:
            if frozenset(ordering) != self.groundset():
                raise ValueError("not an ordering of the groundset")

=======
>>>>>>> 23dfe236
        from sage.topology.simplicial_complex import SimplicialComplex
        return [frozenset(f) for f in SimplicialComplex(self.no_broken_circuits_facets(ordering, reduced)).face_iterator()]

    cpdef broken_circuit_complex(self, ordering=None, reduced=False):
        r"""
        Return the broken circuit complex of ``self``.

        The broken circuit complex of a matroid with a total ordering `<`
        on the groundset is obtained from the
        :meth:`NBC sets <no_broken_circuits_sets>` under subset inclusion.

        INPUT:

<<<<<<< HEAD
        - ``ordering`` -- list (optional); a total ordering of the groundset
=======
        - ``ordering`` -- a total ordering of the groundset given as a list
>>>>>>> 23dfe236

        OUTPUT: a simplicial complex of the NBC sets under inclusion

        EXAMPLES::

            sage: M = Matroid(circuits=[[1,2,3], [3,4,5], [1,2,4,5]])
<<<<<<< HEAD
            sage: M.broken_circuit_complex()                                            # needs sage.graphs
            Simplicial complex with vertex set (1, 2, 3, 4, 5)
             and facets {(1, 2, 4), (1, 2, 5), (1, 3, 4), (1, 3, 5)}
            sage: M.broken_circuit_complex([5,4,3,2,1])                                 # needs sage.graphs
            Simplicial complex with vertex set (1, 2, 3, 4, 5)
             and facets {(1, 3, 5), (1, 4, 5), (2, 3, 5), (2, 4, 5)}

        TESTS::

            sage: M = Matroid(flats={0:['a'], 1:['ab', 'ac'], 2:['abc']})
            sage: M.broken_circuit_complex()
            Simplicial complex with vertex set () and facets {()}
            sage: for M in matroids.AllMatroids(5):  # optional - matroid_database
            ....:     r = M.rank()
            ....:     if r > 0 and not M.dual().loops():
            ....:         C = SimplicialComplex(M.bases(), maximality_check=False)
            ....:         betti = C.betti()
            ....:         betti[0] -= 1  # reduced homology
            ....:         assert betti[r-1] == len(M.dual().broken_circuit_complex().facets())
        """
        from sage.topology.simplicial_complex import SimplicialComplex
=======
            sage: M.broken_circuit_complex()
            Simplicial complex with vertex set (1, 2, 3, 4, 5)
             and facets {(1, 2, 4), (1, 2, 5), (1, 3, 4), (1, 3, 5)}
            sage: M.broken_circuit_complex([5,4,3,2,1])
            Simplicial complex with vertex set (1, 2, 3, 4, 5)
             and facets {(1, 3, 5), (1, 4, 5), (2, 3, 5), (2, 4, 5)}

        For a matroid with loops, the broken circuit complex is not defined,
        and the method yields an error::

            sage: M = Matroid(groundset=[0,1,2], circuits=[[0]])
            sage: M.broken_circuit_complex()
            Traceback (most recent call last):
            ...
            ValueError
        """
        from sage.topology.simplicial_complex import SimplicialComplex
        if self.loops():
            raise ValueError
>>>>>>> 23dfe236
        return SimplicialComplex(self.no_broken_circuits_facets(ordering, reduced), maximality_check=False)

    # properties

    cpdef girth(self):
        r"""
        Return the girth of the matroid.

        The girth is the size of the smallest circuit. In case the matroid has
        no circuits the girth is `\infty`.

        EXAMPLES::

            sage: matroids.Theta(10).girth()
            3

        REFERENCES:

        [Oxl2011]_, p. 327.
        """
        from sage.rings.infinity import infinity
        return min(self._k_C, default=infinity)

    cpdef is_paving(self):
        """
        Return if ``self`` is paving.

        A matroid is paving if each of its circuits has size `r` or `r+1`.

        OUTPUT: boolean

        EXAMPLES::

            sage: from sage.matroids.circuits_matroid import CircuitsMatroid
            sage: M = CircuitsMatroid(matroids.catalog.Vamos())
            sage: M.is_paving()
            True
        """
        return self.girth() >= self.rank()

    # verification

    cpdef is_valid(self):
        r"""
        Test if ``self`` obeys the matroid axioms.

        For a matroid defined by its circuits, we check the circuit axioms.

        OUTPUT: boolean

        EXAMPLES::

            sage: C = [[1, 2, 3], [3, 4, 5], [1, 2, 4, 5]]
            sage: M = Matroid(circuits=C)
            sage: M.is_valid()
            True
            sage: C = [[1,2], [1, 2, 3], [3, 4, 5], [1, 2, 4, 5]]
            sage: M = Matroid(circuits=C)
            sage: M.is_valid()
            False
            sage: C = [[3,6], [1, 2, 3], [3, 4, 5], [1, 2, 4, 5]]
            sage: M = Matroid(circuits=C)
            sage: M.is_valid()
            False
            sage: C = [[3,6], [1, 2, 3], [3, 4, 5], [1, 2, 6], [6, 4, 5], [1, 2, 4, 5]]
            sage: M = Matroid(circuits=C)
            sage: M.is_valid()
            True
            sage: C = [[], [1, 2, 3], [3, 4, 5], [1, 2, 4, 5]]
            sage: M = Matroid(circuits=C)
            sage: M.is_valid()
            False
            sage: C = [[1, 2, 3], [3, 4, 5]]
            sage: M = Matroid(circuits=C)
            sage: M.is_valid()
            False
        """
        from itertools import combinations_with_replacement
        cdef int i, j, k, S_len
        cdef frozenset C1, C2, C3, I12, U12
        cdef bint flag
        for (i, j) in combinations_with_replacement(sorted(self._k_C), 2):
            # loop through all circuit length pairs (i, j) with i <= j
            for C1 in self._k_C[i]:
                if not C1:  # the empty set can't be a circuit
                    return False
                for C2 in self._k_C[j]:
                    I12 = C1 & C2
                    if not I12:  # C1 and C2 are disjoint; nothing to test
                        continue
                    if len(I12) == len(C1):
                        if len(C1) == len(C2):  # they are the same circuit
                            break
                        # C1 < C2; a circuit can't be a subset of another circuit
                        return False
                    # check circuit elimination axiom
                    U12 = C1 | C2
                    S_len = len(U12) - 1  # the size of S below
                    for e in I12:
                        flag = False
                        S = U12 - {e}
                        for k in self._k_C:
                            if k <= S_len:
                                for C3 in self._k_C[k]:
                                    if C3 <= S:
                                        flag = True
                                        break
                            if flag:
                                break
                        if not flag:
                            return False
        return True<|MERGE_RESOLUTION|>--- conflicted
+++ resolved
@@ -648,16 +648,11 @@
         r"""
         Return the no broken circuits (NBC) sets of ``self``.
 
-<<<<<<< HEAD
         An NBC set is a subset `A` of the groundset under some total
-=======
-        An NBC set is a subset `A` of the ground set under some total
->>>>>>> 23dfe236
         ordering `<` such that `A` contains no broken circuit.
 
         INPUT:
 
-<<<<<<< HEAD
         - ``ordering`` -- list (optional); a total ordering of the groundset
 
         OUTPUT: a list of frozensets
@@ -679,29 +674,6 @@
             Simplicial complex with vertex set (1, 2, 3, 4, 5)
              and facets {(1, 3, 5), (2, 3, 5), (2, 4, 5), (3, 4, 5)}
 
-=======
-        - ``ordering`` -- a total ordering of the groundset given as a list
-
-        OUTPUT: a list of frozensets
-
-        EXAMPLES::
-
-            sage: M = Matroid(circuits=[[1,2,3], [3,4,5], [1,2,4,5]])
-            sage: SimplicialComplex(M.no_broken_circuits_sets())
-            Simplicial complex with vertex set (1, 2, 3, 4, 5)
-             and facets {(1, 2, 4), (1, 2, 5), (1, 3, 4), (1, 3, 5)}
-            sage: SimplicialComplex(M.no_broken_circuits_sets([5,4,3,2,1]))
-            Simplicial complex with vertex set (1, 2, 3, 4, 5)
-             and facets {(1, 3, 5), (1, 4, 5), (2, 3, 5), (2, 4, 5)}
-
-        ::
-
-            sage: M = Matroid(circuits=[[1,2,3], [1,4,5], [2,3,4,5]])
-            sage: SimplicialComplex(M.no_broken_circuits_sets([5,4,3,2,1]))
-            Simplicial complex with vertex set (1, 2, 3, 4, 5)
-             and facets {(1, 3, 5), (2, 3, 5), (2, 4, 5), (3, 4, 5)}
-
->>>>>>> 23dfe236
         TESTS::
 
             sage: M = Matroid(circuits=[[1,2,3], [3,4,5], [1,2,4,5]])
@@ -712,16 +684,6 @@
             sage: C1 == C2
             True
         """
-<<<<<<< HEAD
-        from sage.matroids.utilities import cmp_elements_key
-        if ordering is None:
-            ordering = sorted(self.groundset(), key=cmp_elements_key)
-        else:
-            if frozenset(ordering) != self.groundset():
-                raise ValueError("not an ordering of the groundset")
-
-=======
->>>>>>> 23dfe236
         from sage.topology.simplicial_complex import SimplicialComplex
         return [frozenset(f) for f in SimplicialComplex(self.no_broken_circuits_facets(ordering, reduced)).face_iterator()]
 
@@ -735,40 +697,13 @@
 
         INPUT:
 
-<<<<<<< HEAD
         - ``ordering`` -- list (optional); a total ordering of the groundset
-=======
-        - ``ordering`` -- a total ordering of the groundset given as a list
->>>>>>> 23dfe236
 
         OUTPUT: a simplicial complex of the NBC sets under inclusion
 
         EXAMPLES::
 
             sage: M = Matroid(circuits=[[1,2,3], [3,4,5], [1,2,4,5]])
-<<<<<<< HEAD
-            sage: M.broken_circuit_complex()                                            # needs sage.graphs
-            Simplicial complex with vertex set (1, 2, 3, 4, 5)
-             and facets {(1, 2, 4), (1, 2, 5), (1, 3, 4), (1, 3, 5)}
-            sage: M.broken_circuit_complex([5,4,3,2,1])                                 # needs sage.graphs
-            Simplicial complex with vertex set (1, 2, 3, 4, 5)
-             and facets {(1, 3, 5), (1, 4, 5), (2, 3, 5), (2, 4, 5)}
-
-        TESTS::
-
-            sage: M = Matroid(flats={0:['a'], 1:['ab', 'ac'], 2:['abc']})
-            sage: M.broken_circuit_complex()
-            Simplicial complex with vertex set () and facets {()}
-            sage: for M in matroids.AllMatroids(5):  # optional - matroid_database
-            ....:     r = M.rank()
-            ....:     if r > 0 and not M.dual().loops():
-            ....:         C = SimplicialComplex(M.bases(), maximality_check=False)
-            ....:         betti = C.betti()
-            ....:         betti[0] -= 1  # reduced homology
-            ....:         assert betti[r-1] == len(M.dual().broken_circuit_complex().facets())
-        """
-        from sage.topology.simplicial_complex import SimplicialComplex
-=======
             sage: M.broken_circuit_complex()
             Simplicial complex with vertex set (1, 2, 3, 4, 5)
              and facets {(1, 2, 4), (1, 2, 5), (1, 3, 4), (1, 3, 5)}
@@ -788,7 +723,6 @@
         from sage.topology.simplicial_complex import SimplicialComplex
         if self.loops():
             raise ValueError
->>>>>>> 23dfe236
         return SimplicialComplex(self.no_broken_circuits_facets(ordering, reduced), maximality_check=False)
 
     # properties
