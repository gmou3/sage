r"""
Circuits matroids

Matroids are characterized by a list of circuits, which are minimal dependent
sets. The ``CircuitsMatroid`` class implements matroids using this information
as data.

A ``CircuitsMatroid`` can be created from another matroid or from a list of
circuits. For a full description of allowed inputs, see
:class:`below <sage.matroids.circuits_matroid.CircuitsMatroid>`. It is
recommended to use the :func:`Matroid() <sage.matroids.constructor.Matroid>`
function for a more flexible way of constructing a ``CircuitsMatroid`` and
other classes of matroids. For direct access to the ``CircuitsMatroid``
constructor, run::

    sage: from sage.matroids.circuits_matroid import CircuitsMatroid

AUTHORS:

- Giorgos Mousa (2023-12-23): initial version
"""

# ****************************************************************************
#       Copyright (C) 2023 Giorgos Mousa <gmousa@proton.me>
#
# This program is free software: you can redistribute it and/or modify
# it under the terms of the GNU General Public License as published by
# the Free Software Foundation, either version 2 of the License, or
# (at your option) any later version.
#                  https://www.gnu.org/licenses/
# ****************************************************************************

from sage.structure.richcmp cimport rich_to_bool, richcmp
from sage.matroids.matroid cimport Matroid
from sage.matroids.set_system cimport SetSystem
from cpython.object cimport Py_EQ, Py_NE


cdef class CircuitsMatroid(Matroid):
    r"""
    A matroid defined by its circuits.

    INPUT:

    - ``M`` -- a matroid (default: ``None``)
    - ``groundset`` -- a list (default: ``None``); the groundset of the matroid
    - ``circuits`` -- a list (default: ``None``); the collection of circuits of
      the matroid
    - ``nsc_defined`` -- boolean (default: ``False``); whether the matroid was
      defined by its nonspanning circuits

    .. NOTE::

        For a more flexible means of input, use the ``Matroid()`` function.
    """

    # necessary (__init__, groundset, _rank)

    def __init__(self, M=None, groundset=None, circuits=None, nsc_defined=False):
        """
        Initialization of the matroid. See class docstring for full
        documentation.

        TESTS::

            sage: from sage.matroids.circuits_matroid import CircuitsMatroid
            sage: M = CircuitsMatroid(matroids.catalog.Fano())
            sage: TestSuite(M).run()
        """
        if M is not None:
            self._groundset = frozenset(M.groundset())
            self._C = SetSystem(list(M.groundset()), frozenset([frozenset(C) for C in M.circuits()]))
        else:
            self._groundset = frozenset(groundset)
            self._C = SetSystem(list(groundset), frozenset([frozenset(C) for C in circuits]))
        # k-circuits
        self._k_C = {}
        for C in self._C:
            try:
                self._k_C[len(C)] += [C]
            except KeyError:
                self._k_C[len(C)] = []
                self._k_C[len(C)] += [C]
        self._matroid_rank = self.rank(self._groundset)
        self._nsc_defined = nsc_defined

    cpdef groundset(self):
        """
        Return the groundset of the matroid.

        The groundset is the set of elements that comprise the matroid.

        OUTPUT: a set

        EXAMPLES::

            sage: M = matroids.Theta(2)
            sage: sorted(M.groundset())
            ['x0', 'x1', 'y0', 'y1']
        """
        return self._groundset

    cpdef _rank(self, X):
        """
        Return the rank of a set ``X``.

        This method does no checking on ``X``, and ``X`` may be assumed to have
        the same interface as ``frozenset``.

        INPUT:

        - ``X`` -- an object with Python's ``frozenset`` interface

        OUTPUT: an integer; the rank of ``X`` in the matroid

        EXAMPLES::

            sage: M = matroids.Theta(3)
            sage: M._rank(['x1', 'y0', 'y2'])
            2
        """
        return len(self._max_independent(X))

    # optional

    cpdef full_rank(self):
        r"""
        Return the rank of the matroid.

        The *rank* of the matroid is the size of the largest independent
        subset of the groundset.

        OUTPUT: an integer; the rank of the matroid

        EXAMPLES::

            sage: M = matroids.Theta(20)
            sage: M.full_rank()
            20
        """
        return self._matroid_rank

    cpdef _is_independent(self, F):
        """
        Test if input is independent.

        INPUT:

        - ``X`` -- An object with Python's ``frozenset`` interface containing
          a subset of ``self.groundset()``

        OUTPUT: boolean

        EXAMPLES::

            sage: M = matroids.Theta(4)
            sage: M._is_independent(['y0', 'y1', 'y3', 'x2'])
            False
            sage: M._is_independent(['y0', 'y2', 'y3', 'x2'])
            True
        """
        cdef set I = set(F)
        cdef int s = len(F)
        for i in self._k_C:
            if i <= s:
                for C in self._k_C[i]:
                    if C <= I:
                        return False
        return True

    cpdef _max_independent(self, F):
        """
        Compute a maximal independent subset.

        INPUT:

        - ``X`` -- An object with Python's ``frozenset`` interface containing
          a subset of ``self.groundset()``

        OUTPUT: a frozenset; a maximal independent subset of ``X``

        EXAMPLES::

            sage: M = matroids.Theta(6)
            sage: len(M._max_independent(M.groundset()))
            6
        """
        cdef set I = set(F)
        for i in self._k_C:
            for C in self._k_C[i]:
                if i <= len(I) and i > 0:
                    if C <= I:
                        e = next(iter(C))
                        I.remove(e)

        return frozenset(I)

    cpdef _circuit(self, F):
        """
        Return a minimal dependent subset.

        INPUT:

        - ``X`` -- An object with Python's ``frozenset`` interface containing
          a subset of ``self.groundset()``.

        OUTPUT: a frozenset; a circuit contained in ``X``, if it exists.
        Otherwise an error is raised.

        EXAMPLES::

            sage: M = matroids.Theta(4)
            sage: sorted(M._circuit(['y0', 'y1', 'y3', 'x2']))
            ['x2', 'y0', 'y1', 'y3']
            sage: M._circuit(['y0', 'y2', 'y3', 'x2'])
            Traceback (most recent call last):
            ...
            ValueError: no circuit in independent set
        """
        cdef set I = set(F)
        for C in self._C:
            if C <= I:
                return C
        raise ValueError("no circuit in independent set")

    cpdef _is_isomorphic(self, other, certificate=False):
        """
        Test if ``self`` is isomorphic to ``other``.

        INPUT:

        - ``other`` -- a matroid
        - ``certificate`` -- boolean (default: ``False``)

        OUTPUT: boolean, and, if ``certificate=True``, a dictionary giving the
        isomorphism or ``None``

        EXAMPLES::

            sage: M = matroids.Spike(3)
            sage: from sage.matroids.basis_matroid import BasisMatroid
            sage: N = BasisMatroid(M)
            sage: M.is_isomorphic(N)
            True
            sage: N = matroids.catalog.Vamos()
            sage: M.is_isomorphic(N)
            False

        .. NOTE::

            Internal version that does no input checking.
        """
        if certificate:
            return self._is_isomorphic(other), self._isomorphism(other)
        N = CircuitsMatroid(other)
        return self._C._isomorphism(N._C) is not None

    # representation

    def _repr_(self):
        """
        Return a string representation of the matroid.

        EXAMPLES::

            sage: matroids.Theta(10)
            Theta_10: Matroid of rank 10 on 20 elements with 490 circuits
            sage: matroids.catalog.NonDesargues()
            NonDesargues: Matroid of rank 3 on 10 elements with 9 nonspanning circuits
        """
        if self._nsc_defined:
            return f'{Matroid._repr_(self)} with {len(self.nonspanning_circuits())} nonspanning circuits'
        else:
            return f'{Matroid._repr_(self)} with {len(self._C)} circuits'

    # comparison

    def __hash__(self):
        r"""
        Return an invariant of the matroid.

        This function is called when matroids are added to a set. It is very
        desirable to override it so it can distinguish matroids on the same
        groundset, which is a very typical use case!

        .. WARNING::

            This method is linked to __richcmp__ (in Cython) and __cmp__ or
            __eq__/__ne__ (in Python). If you override one, you should
            (and in Cython: MUST) override the other!

        EXAMPLES::

            sage: from sage.matroids.circuits_matroid import CircuitsMatroid
            sage: M = CircuitsMatroid(matroids.catalog.Vamos())
            sage: N = CircuitsMatroid(matroids.catalog.Vamos())
            sage: hash(M) == hash(N)
            True
            sage: O = CircuitsMatroid(matroids.catalog.NonVamos())
            sage: hash(M) == hash(O)
            False
        """
        return hash(tuple([self.groundset(), frozenset(self._C)]))

    def __richcmp__(left, right, int op):
        r"""
        Compare two matroids.

        We take a very restricted view on equality: the objects need to be of
        the exact same type (so no subclassing) and the internal data need to
        be the same. For CircuitsMatroids, this means that the groundsets and
        the sets of circuits of the two matroids are equal.

        EXAMPLES::

            sage: from sage.matroids.circuits_matroid import CircuitsMatroid
            sage: M = CircuitsMatroid(matroids.catalog.Pappus())
            sage: N = CircuitsMatroid(matroids.catalog.NonPappus())
            sage: M == N
            False
            sage: N = Matroid(circuits=M.circuits())
            sage: M == N
            True
        """
        cdef CircuitsMatroid lt, rt
        if op not in [Py_EQ, Py_NE]:
            return NotImplemented
        if type(left) is not type(right):
            return NotImplemented
        lt = <CircuitsMatroid> left
        rt = <CircuitsMatroid> right
        if lt.groundset() != rt.groundset():
            return rich_to_bool(op, 1)
        if lt.full_rank() != rt.full_rank():
            return rich_to_bool(op, 1)
        return richcmp(frozenset(lt._C), frozenset(rt._C), op)

    # copying, loading, saving

    def __copy__(self):
        """
        Create a shallow copy.

        EXAMPLES::

            sage: from sage.matroids.circuits_matroid import CircuitsMatroid
            sage: M = CircuitsMatroid(matroids.catalog.Vamos())
            sage: N = copy(M)  # indirect doctest
            sage: M == N
            True
            sage: M.groundset() is N.groundset()
            True
        """
        N = CircuitsMatroid(groundset=[], circuits=[])
        N._groundset = self._groundset
        N._C = self._C
        N._k_C = self._k_C
        N._nsc_defined = self._nsc_defined
        N._matroid_rank = self._matroid_rank
        N.rename(self.get_custom_name())
        return N

    def __deepcopy__(self, memo=None):
        """
        Create a deep copy.

        .. NOTE::

            Since matroids are immutable, a shallow copy normally suffices.

        EXAMPLES::

            sage: from sage.matroids.circuits_matroid import CircuitsMatroid
            sage: M = CircuitsMatroid(matroids.catalog.Vamos())
            sage: N = deepcopy(M)  # indirect doctest
            sage: M == N
            True
            sage: M.groundset() is N.groundset()
            False
        """
        if memo is None:
            memo = {}
        from copy import deepcopy
        # Since matroids are immutable, N cannot reference itself in correct code, so no need to worry about the recursion.
        N = CircuitsMatroid(groundset=deepcopy(self._groundset, memo), circuits=deepcopy(frozenset(self._C), memo))
        N.rename(deepcopy(self.get_custom_name(), memo))
        return N

    def __reduce__(self):
        """
        Save the matroid for later reloading.

        OUTPUT:

        A tuple ``(unpickle, (version, data))``, where ``unpickle`` is the
        name of a function that, when called with ``(version, data)``,
        produces a matroid isomorphic to ``self``. ``version`` is an integer
        (currently 0) and ``data`` is a tuple ``(E, C, name)`` where ``E`` is
        the groundset, ``C`` is the list of circuits, and ``name`` is a custom
        name.

        EXAMPLES::

            sage: M = matroids.Theta(5)
            sage: M == loads(dumps(M))  # indirect doctest
            True
            sage: M.reset_name()
            sage: loads(dumps(M))
            Matroid of rank 5 on 10 elements with 45 circuits
        """
        import sage.matroids.unpickling
        data = (self._groundset, frozenset(self._C), self.get_custom_name())
        version = 0
        return sage.matroids.unpickling.unpickle_circuits_matroid, (version, data)

<<<<<<< HEAD
    cpdef relabel(self, f) noexcept:
        r"""
        Return an isomorphic matroid with relabeled groundset.

        The output is obtained by relabeling each element ``e`` by ``f[e]``,
        where ``f`` is a given injective map. If ``e not in f`` then the
        identity map is assumed.

        INPUT:

        - ``f`` -- a python object such that `f[e]` is the new label of `e`
=======
    cpdef relabel(self, mapping):
        r"""
        Return an isomorphic matroid with relabeled groundset.

        The output is obtained by relabeling each element ``e`` by
        ``mapping[e]``, where ``mapping`` is a given injective map. If
        ``mapping[e]`` is not defined, then the identity map is assumed.

        INPUT:

        - ``mapping`` -- a python object such that ``mapping[e]`` is the new
          label of ``e``
>>>>>>> acfc9625

        OUTPUT: a matroid

        EXAMPLES::

            sage: from sage.matroids.circuits_matroid import CircuitsMatroid
            sage: M = CircuitsMatroid(matroids.catalog.RelaxedNonFano())
            sage: sorted(M.groundset())
            [0, 1, 2, 3, 4, 5, 6]
<<<<<<< HEAD
            sage: N = M.relabel({'g':'x', 0:'z'}) # 'g':'x' is ignored
            sage: sorted(N.groundset(), key=str)
=======
            sage: N = M.relabel({'g': 'x', 0: 'z'})  # 'g': 'x' is ignored
            sage: from sage.matroids.utilities import cmp_elements_key
            sage: sorted(N.groundset(), key=cmp_elements_key)
>>>>>>> acfc9625
            [1, 2, 3, 4, 5, 6, 'z']
            sage: M.is_isomorphic(N)
            True

        TESTS::

            sage: from sage.matroids.circuits_matroid import CircuitsMatroid
            sage: M = CircuitsMatroid(matroids.catalog.RelaxedNonFano())
            sage: f = {0: 'a', 1: 'b', 2: 'c', 3: 'd', 4: 'e', 5: 'f', 6: 'g'}
            sage: N = M.relabel(f)
            sage: for S in powerset(M.groundset()):
            ....:     assert M.rank(S) == N.rank([f[x] for x in S])
        """
<<<<<<< HEAD
        d = self._relabel_map(f)
        E = [d[x] for x in self._groundset]
        C = []
        for i in self._k_C:
            C += [[d[y] for y in list(x)] for x in self._k_C[i]]
=======
        d = self._relabel_map(mapping)
        E = [d[x] for x in self._groundset]
        C = []
        for i in self._k_C:
            C += [[d[y] for y in x] for x in self._k_C[i]]
>>>>>>> acfc9625
        M = CircuitsMatroid(groundset=E, circuits=C)
        return M

    # enumeration

    cpdef bases(self):
        r"""
        Return the bases of the matroid.

        OUTPUT: a :class:`SetSystem`

        EXAMPLES::

            sage: from sage.matroids.circuits_matroid import CircuitsMatroid
            sage: M = CircuitsMatroid(matroids.Uniform(2, 4))
            sage: len(M.bases())
            6
        """
        cdef SetSystem B, NSC
        cdef bint flag
        B = SetSystem(list(self.groundset()))
        NSC = self.nonspanning_circuits()
        from itertools import combinations
        for S in combinations(self._groundset, self._matroid_rank):
            flag = True
            S = frozenset(S)
            for C in NSC:
                if C <= S:
                    flag = False
                    break
            if flag:
                B.append(S)
        return B

    def bases_iterator(self):
        r"""
        Return an iterator over the bases of the matroid.

        EXAMPLES::

            sage: from sage.matroids.circuits_matroid import CircuitsMatroid
            sage: M = CircuitsMatroid(matroids.Uniform(2, 4))
            sage: it = M.bases_iterator()
            sage: it.__next__()
            frozenset({0, 1})
            sage: sorted(M.bases_iterator(), key=str)
            [frozenset({0, 1}),
             frozenset({0, 2}),
             frozenset({0, 3}),
             frozenset({1, 2}),
             frozenset({1, 3}),
             frozenset({2, 3})]
        """
        from itertools import combinations
        cdef SetSystem NSC = self.nonspanning_circuits()
        for B in combinations(self._groundset, self._matroid_rank):
            B = frozenset(B)
            if not any(C <= B for C in NSC):
                yield B

    cpdef circuits(self, k=None):
        """
        Return the circuits of the matroid.

        INPUT:

        - ``k`` -- an integer (optional); the length of the circuits

        OUTPUT: a :class:`SetSystem`

        EXAMPLES::

            sage: from sage.matroids.circuits_matroid import CircuitsMatroid
            sage: M = CircuitsMatroid(matroids.Uniform(2, 4))
            sage: M.circuits()
            Iterator over a system of subsets
            sage: list(M.circuits(0))
            []
            sage: sorted(M.circuits(3), key=str)
            [frozenset({0, 1, 2}),
             frozenset({0, 1, 3}),
             frozenset({0, 2, 3}),
             frozenset({1, 2, 3})]
        """
        cdef SetSystem C
        C = SetSystem(list(self.groundset()))
        if k is not None:
            if k in self._k_C:
                for c in self._k_C[k]:
                    C.append(c)
        else:
            for i in self._k_C:
                for c in self._k_C[i]:
                    C.append(c)
        return C

    def circuits_iterator(self, k=None):
        """
        Return an iterator over the circuits of the matroid.

        INPUT:

        - ``k`` -- an integer (optional); the length of the circuits

        EXAMPLES::

            sage: from sage.matroids.circuits_matroid import CircuitsMatroid
            sage: M = CircuitsMatroid(matroids.Uniform(2, 4))
            sage: sum(1 for C in M.circuits_iterator())
            4
            sage: list(M.circuits_iterator(0))
            []
            sage: sorted(M.circuits_iterator(3), key=str)
            [frozenset({0, 1, 2}),
             frozenset({0, 1, 3}),
             frozenset({0, 2, 3}),
             frozenset({1, 2, 3})]
        """
        if k is not None:
            if k in self._k_C:
                for C in self._k_C[k]:
                    yield C
        else:
            for i in self._k_C:
                for C in self._k_C[i]:
                    yield C

    cpdef nonspanning_circuits(self):
        """
        Return the nonspanning circuits of the matroid.

        OUTPUT: a :class:`SetSystem`

        EXAMPLES::

            sage: from sage.matroids.circuits_matroid import CircuitsMatroid
            sage: M = CircuitsMatroid(matroids.Uniform(2, 4))
            sage: M.nonspanning_circuits()
            Iterator over a system of subsets
        """
        cdef list NSC = []
        for i in self._k_C:
            if i <= self.rank():
                NSC.extend(self._k_C[i])
        return SetSystem(list(self.groundset()), NSC)

    def nonspanning_circuits_iterator(self):
        """
        Return an iterator over the nonspanning circuits of the matroid.

        EXAMPLES::

            sage: from sage.matroids.circuits_matroid import CircuitsMatroid
            sage: M = CircuitsMatroid(matroids.Uniform(2, 4))
            sage: list(M.nonspanning_circuits_iterator())
            []
        """
        for i in self._k_C:
            if i <= self.rank():
                for C in self._k_C[i]:
                    yield C

    cpdef no_broken_circuits_facets(self, ordering=None, reduced=False) noexcept:
        r"""
        Return the no broken circuits (NBC) sets of ``self``.

        An NBC set is a subset `A` of the ground set under some total
        ordering `<` such that `A` contains no broken circuit.

        INPUT:

        - ``ordering`` -- a total ordering of the groundset given as a list

        OUTPUT: a list of frozensets

        EXAMPLES::

            sage: M = Matroid(circuits=[[1,2,3], [3,4,5], [1,2,4,5]])
            sage: SimplicialComplex(M.no_broken_circuits_sets())
            Simplicial complex with vertex set (1, 2, 3, 4, 5)
             and facets {(1, 2, 4), (1, 2, 5), (1, 3, 4), (1, 3, 5)}
            sage: SimplicialComplex(M.no_broken_circuits_sets([5,4,3,2,1]))
            Simplicial complex with vertex set (1, 2, 3, 4, 5)
             and facets {(1, 3, 5), (1, 4, 5), (2, 3, 5), (2, 4, 5)}

        ::

            sage: M = Matroid(circuits=[[1,2,3], [1,4,5], [2,3,4,5]])
            sage: SimplicialComplex(M.no_broken_circuits_sets([5,4,3,2,1]))
            Simplicial complex with vertex set (1, 2, 3, 4, 5)
             and facets {(1, 3, 5), (2, 3, 5), (2, 4, 5), (3, 4, 5)}

        TESTS::

            sage: M = Matroid(circuits=[[1,2,3], [3,4,5], [1,2,4,5]])
            sage: C1 = SimplicialComplex(M.no_broken_circuits_sets())
            sage: from sage.matroids.basis_matroid import BasisMatroid
            sage: M = BasisMatroid(Matroid(circuits=[[1,2,3], [3,4,5], [1,2,4,5]]))
            sage: C2 = SimplicialComplex(M.no_broken_circuits_sets())
            sage: C1 == C2
            True
        """
        from itertools import combinations
        from sage.matroids.utilities import cmp_elements_key

        if ordering is None:
            ordering = sorted(self.groundset(), key=cmp_elements_key)
        else:
            if frozenset(ordering) != self.groundset():
                raise ValueError("not an ordering of the groundset")

        # compute broken circuits
        cdef list BC = []
        for C in self._C:
            for e in ordering:
                if e in C:
                    BC.append(C - set([e]))
                    break

        cdef list F = []  # broken circuit complex facets
        if not reduced:
            BB = self.bases()
        else:
            BB = combinations(self.groundset().difference([ordering[0]]), self.rank()-1)
            BB = [set([ordering[0]]) | set(B) for B in BB]
        for B in BB:
            flag = True
            for bc in BC:
                if bc <= B:
                    flag = False
                    break
            if flag:
                if not reduced:
                    F.append(B)
                else:
                    F.append(frozenset(B).difference([ordering[0]]))

        return F

    cpdef no_broken_circuits_sets(self, ordering=None, reduced=False) noexcept:
        r"""
        Return the no broken circuits (NBC) sets of ``self``.

        An NBC set is a subset `A` of the ground set under some total
        ordering `<` such that `A` contains no broken circuit.

        INPUT:

        - ``ordering`` -- a total ordering of the groundset given as a list

        OUTPUT: a list of frozensets

        EXAMPLES::

            sage: M = Matroid(circuits=[[1,2,3], [3,4,5], [1,2,4,5]])
            sage: SimplicialComplex(M.no_broken_circuits_sets())
            Simplicial complex with vertex set (1, 2, 3, 4, 5)
             and facets {(1, 2, 4), (1, 2, 5), (1, 3, 4), (1, 3, 5)}
            sage: SimplicialComplex(M.no_broken_circuits_sets([5,4,3,2,1]))
            Simplicial complex with vertex set (1, 2, 3, 4, 5)
             and facets {(1, 3, 5), (1, 4, 5), (2, 3, 5), (2, 4, 5)}

        ::

            sage: M = Matroid(circuits=[[1,2,3], [1,4,5], [2,3,4,5]])
            sage: SimplicialComplex(M.no_broken_circuits_sets([5,4,3,2,1]))
            Simplicial complex with vertex set (1, 2, 3, 4, 5)
             and facets {(1, 3, 5), (2, 3, 5), (2, 4, 5), (3, 4, 5)}

        TESTS::

            sage: M = Matroid(circuits=[[1,2,3], [3,4,5], [1,2,4,5]])
            sage: C1 = SimplicialComplex(M.no_broken_circuits_sets())
            sage: from sage.matroids.basis_matroid import BasisMatroid
            sage: M = BasisMatroid(Matroid(circuits=[[1,2,3], [3,4,5], [1,2,4,5]]))
            sage: C2 = SimplicialComplex(M.no_broken_circuits_sets())
            sage: C1 == C2
            True
        """
        from sage.matroids.utilities import cmp_elements_key
        if ordering is None:
            ordering = sorted(self.groundset(), key=cmp_elements_key)
        else:
            if frozenset(ordering) != self.groundset():
                raise ValueError("not an ordering of the groundset")

        from sage.topology.simplicial_complex import SimplicialComplex
        return [frozenset(f) for f in SimplicialComplex(self.no_broken_circuits_facets(ordering, reduced)).face_iterator()]

    cpdef broken_circuit_complex(self, ordering=None, reduced=False) noexcept:
        r"""
        Return the broken circuit complex of ``self``.

        The broken circuit complex of a matroid with a total ordering `<`
        on the groundset is obtained from the
        :meth:`NBC sets <no_broken_circuits_sets>` under subset inclusion.

        INPUT:

        - ``ordering`` -- a total ordering of the groundset given as a list

        OUTPUT: a simplicial complex of the NBC sets under inclusion

        EXAMPLES::

            sage: M = Matroid(circuits=[[1,2,3], [3,4,5], [1,2,4,5]])
            sage: M.broken_circuit_complex()                                            # needs sage.graphs
            Simplicial complex with vertex set (1, 2, 3, 4, 5)
             and facets {(1, 2, 4), (1, 2, 5), (1, 3, 4), (1, 3, 5)}
            sage: M.broken_circuit_complex([5,4,3,2,1])                                 # needs sage.graphs
            Simplicial complex with vertex set (1, 2, 3, 4, 5)
             and facets {(1, 3, 5), (1, 4, 5), (2, 3, 5), (2, 4, 5)}

        TESTS::

            sage: M = Matroid(flats={0:['a'], 1:['ab', 'ac'], 2:['abc']})
            sage: M.broken_circuit_complex()
            Simplicial complex with vertex set () and facets {}
            sage: for M in matroids.AllMatroids(5):  # optional - matroid_database
            ....:     r = M.rank()
            ....:     if r > 0:
            ....:         C = SimplicialComplex(M.bases(), maximality_check=False)
            ....:         betti = C.betti()
            ....:         betti[0] -= 1  # reduced homology
            ....:         assert betti[r-1] == len(M.dual().broken_circuit_complex().facets())
        """
        from sage.topology.simplicial_complex import SimplicialComplex
        return SimplicialComplex(self.no_broken_circuits_facets(ordering, reduced), maximality_check=False)

    # properties

    cpdef girth(self):
        r"""
        Return the girth of the matroid.

        The girth is the size of the smallest circuit. In case the matroid has
        no circuits the girth is `\infty`.

        EXAMPLES::

            sage: matroids.Theta(10).girth()
            3

        REFERENCES:

        [Oxl2011]_, p. 327.
        """
        return min(self._k_C, default=float('inf'))

    cpdef is_paving(self):
        """
        Return if ``self`` is paving.

        A matroid is paving if each of its circuits has size `r` or `r+1`.

        OUTPUT: boolean

        EXAMPLES::

            sage: from sage.matroids.circuits_matroid import CircuitsMatroid
            sage: M = CircuitsMatroid(matroids.catalog.Vamos())
            sage: M.is_paving()
            True
        """
        return self.girth() >= self.rank()

    # verification

    cpdef is_valid(self):
        r"""
        Test if ``self`` obeys the matroid axioms.

        For a matroid defined by its circuits, we check the circuit axioms.

        OUTPUT: boolean

        EXAMPLES::

            sage: C = [[1, 2, 3], [3, 4, 5], [1, 2, 4, 5]]
            sage: M = Matroid(circuits=C)
            sage: M.is_valid()
            True
            sage: C = [[1,2], [1, 2, 3], [3, 4, 5], [1, 2, 4, 5]]
            sage: M = Matroid(circuits=C)
            sage: M.is_valid()
            False
            sage: C = [[3,6], [1, 2, 3], [3, 4, 5], [1, 2, 4, 5]]
            sage: M = Matroid(circuits=C)
            sage: M.is_valid()
            False
            sage: C = [[3,6], [1, 2, 3], [3, 4, 5], [1, 2, 6], [6, 4, 5], [1, 2, 4, 5]]
            sage: M = Matroid(circuits=C)
            sage: M.is_valid()
            True
            sage: C = [[], [1, 2, 3], [3, 4, 5], [1, 2, 4, 5]]
            sage: M = Matroid(circuits=C)
            sage: M.is_valid()
            False
            sage: C = [[1, 2, 3], [3, 4, 5]]
            sage: M = Matroid(circuits=C)
            sage: M.is_valid()
            False
        """
        from itertools import combinations_with_replacement
        cdef int i, j, k, S_len
        cdef frozenset C1, C2, C3, I12, U12
        cdef bint flag
        for (i, j) in combinations_with_replacement(sorted(self._k_C), 2):
            # loop through all circuit length pairs (i, j) with i <= j
            for C1 in self._k_C[i]:
                if not C1:  # the empty set can't be a circuit
                    return False
                for C2 in self._k_C[j]:
                    I12 = C1 & C2
                    if not I12:  # C1 and C2 are disjoint; nothing to test
                        continue
                    if len(I12) == len(C1):
                        if len(C1) == len(C2):  # they are the same circuit
                            break
                        # C1 < C2; a circuit can't be a subset of another circuit
                        return False
                    # check circuit elimination axiom
                    U12 = C1 | C2
                    S_len = len(U12) - 1  # the size of S below
                    for e in I12:
                        flag = False
                        S = U12 - {e}
                        for k in self._k_C:
                            if k <= S_len:
                                for C3 in self._k_C[k]:
                                    if C3 <= S:
                                        flag = True
                                        break
                            if flag:
                                break
                        if not flag:
                            return False
        return True<|MERGE_RESOLUTION|>--- conflicted
+++ resolved
@@ -413,19 +413,6 @@
         version = 0
         return sage.matroids.unpickling.unpickle_circuits_matroid, (version, data)
 
-<<<<<<< HEAD
-    cpdef relabel(self, f) noexcept:
-        r"""
-        Return an isomorphic matroid with relabeled groundset.
-
-        The output is obtained by relabeling each element ``e`` by ``f[e]``,
-        where ``f`` is a given injective map. If ``e not in f`` then the
-        identity map is assumed.
-
-        INPUT:
-
-        - ``f`` -- a python object such that `f[e]` is the new label of `e`
-=======
     cpdef relabel(self, mapping):
         r"""
         Return an isomorphic matroid with relabeled groundset.
@@ -438,7 +425,6 @@
 
         - ``mapping`` -- a python object such that ``mapping[e]`` is the new
           label of ``e``
->>>>>>> acfc9625
 
         OUTPUT: a matroid
 
@@ -448,14 +434,9 @@
             sage: M = CircuitsMatroid(matroids.catalog.RelaxedNonFano())
             sage: sorted(M.groundset())
             [0, 1, 2, 3, 4, 5, 6]
-<<<<<<< HEAD
-            sage: N = M.relabel({'g':'x', 0:'z'}) # 'g':'x' is ignored
-            sage: sorted(N.groundset(), key=str)
-=======
             sage: N = M.relabel({'g': 'x', 0: 'z'})  # 'g': 'x' is ignored
             sage: from sage.matroids.utilities import cmp_elements_key
             sage: sorted(N.groundset(), key=cmp_elements_key)
->>>>>>> acfc9625
             [1, 2, 3, 4, 5, 6, 'z']
             sage: M.is_isomorphic(N)
             True
@@ -469,19 +450,11 @@
             sage: for S in powerset(M.groundset()):
             ....:     assert M.rank(S) == N.rank([f[x] for x in S])
         """
-<<<<<<< HEAD
-        d = self._relabel_map(f)
-        E = [d[x] for x in self._groundset]
-        C = []
-        for i in self._k_C:
-            C += [[d[y] for y in list(x)] for x in self._k_C[i]]
-=======
         d = self._relabel_map(mapping)
         E = [d[x] for x in self._groundset]
         C = []
         for i in self._k_C:
             C += [[d[y] for y in x] for x in self._k_C[i]]
->>>>>>> acfc9625
         M = CircuitsMatroid(groundset=E, circuits=C)
         return M
 
