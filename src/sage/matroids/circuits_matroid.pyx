--- conflicted
+++ resolved
@@ -474,15 +474,6 @@
             if S not in NB:
                 yield S
 
-<<<<<<< HEAD
-    cpdef SetSystem independent_k_sets(self, long k):
-        r"""
-        Return the size-`k` independent subsets of the matroid.
-
-        INPUT:
-
-        - ``k`` -- integer
-=======
     cpdef SetSystem independent_sets(self, long k=-1):
         r"""
         Return the independent sets of the matroid.
@@ -491,7 +482,6 @@
 
         - ``k`` -- integer (optional); if specified, return the size-`k`
           independent sets of the matroid
->>>>>>> 0f347739
 
         OUTPUT: :class:`SetSystem`
 
@@ -499,15 +489,9 @@
 
             sage: from sage.matroids.circuits_matroid import CircuitsMatroid
             sage: M = CircuitsMatroid(matroids.catalog.Pappus())
-<<<<<<< HEAD
-            sage: M.independent_k_sets(4)
-            SetSystem of 0 sets over 9 elements
-            sage: M.independent_k_sets(3)
-=======
             sage: M.independent_sets(4)
             SetSystem of 0 sets over 9 elements
             sage: M.independent_sets(3)
->>>>>>> 0f347739
             SetSystem of 75 sets over 9 elements
             sage: frozenset({'a', 'c', 'e'}) in _
             True
@@ -529,11 +513,7 @@
         # independent k-sets
         from itertools import combinations
         cdef SetSystem I_k = SetSystem(self._groundset)
-<<<<<<< HEAD
-        cdef set D_k = set(self.dependent_k_sets(k))
-=======
         cdef set D_k = set(self.dependent_sets(k))
->>>>>>> 0f347739
         cdef frozenset S
         for St in combinations(self._groundset, k):
             S = frozenset(St)
@@ -541,11 +521,7 @@
                 I_k.append(S)
         return I_k
 
-<<<<<<< HEAD
-    cpdef SetSystem dependent_k_sets(self, long k):
-=======
     cpdef SetSystem dependent_sets(self, long k):
->>>>>>> 0f347739
         r"""
         Return the dependent sets of fixed size.
 
@@ -559,15 +535,9 @@
 
             sage: from sage.matroids.circuits_matroid import CircuitsMatroid
             sage: M = CircuitsMatroid(matroids.catalog.Vamos())
-<<<<<<< HEAD
-            sage: M.dependent_k_sets(3)
-            SetSystem of 0 sets over 8 elements
-            sage: sorted([sorted(X) for X in M.dependent_k_sets(4)])
-=======
             sage: M.dependent_sets(3)
             SetSystem of 0 sets over 8 elements
             sage: sorted([sorted(X) for X in M.dependent_sets(4)])
->>>>>>> 0f347739
             [['a', 'b', 'c', 'd'], ['a', 'b', 'e', 'f'], ['a', 'b', 'g', 'h'],
              ['c', 'd', 'e', 'f'], ['e', 'f', 'g', 'h']]
 
