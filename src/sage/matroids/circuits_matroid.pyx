--- conflicted
+++ resolved
@@ -615,11 +615,7 @@
                 for C in self._k_C[i]:
                     yield C
 
-<<<<<<< HEAD
     cpdef no_broken_circuits_facets(self, ordering=None, reduced=False) noexcept:
-=======
-    cpdef no_broken_circuits_sets(self, ordering=None):
->>>>>>> 8ea52146
         r"""
         Return the no broken circuits (NBC) sets of ``self``.
 
@@ -659,13 +655,9 @@
             sage: C1 == C2
             True
         """
-<<<<<<< HEAD
         from itertools import combinations
         from sage.matroids.utilities import cmp_elements_key
 
-=======
-        from sage.matroids.utilities import cmp_elements_key
->>>>>>> 8ea52146
         if ordering is None:
             ordering = sorted(self.groundset(), key=cmp_elements_key)
         else:
