r"""
Circuits matroids

Matroids are characterized by a list of circuits, which are minimal dependent
sets. The ``CircuitsMatroid`` class implements matroids using this information
as data.

A ``CircuitsMatroid`` can be created from another matroid or from a list of
circuits. For a full description of allowed inputs, see
:class:`below <sage.matroids.circuits_matroid.CircuitsMatroid>`. It is
recommended to use the :func:`Matroid() <sage.matroids.constructor.Matroid>`
function for a more flexible way of constructing a ``CircuitsMatroid`` and
other classes of matroids. For direct access to the ``CircuitsMatroid``
constructor, run::

    sage: from sage.matroids.circuits_matroid import CircuitsMatroid

AUTHORS:

- Giorgos Mousa (2023-12-23): initial version
"""

# ****************************************************************************
#       Copyright (C) 2023 Giorgos Mousa <gmousa@proton.me>
#
# This program is free software: you can redistribute it and/or modify
# it under the terms of the GNU General Public License as published by
# the Free Software Foundation, either version 2 of the License, or
# (at your option) any later version.
#                  https://www.gnu.org/licenses/
# ****************************************************************************

from cpython.object cimport Py_EQ, Py_NE
from sage.structure.richcmp cimport rich_to_bool, richcmp
from .matroid cimport Matroid
from .set_system cimport SetSystem

cdef class CircuitsMatroid(Matroid):
    r"""
    A matroid defined by its circuits.

    INPUT:

    - ``M`` -- matroid (default: ``None``)
    - ``groundset`` -- list (default: ``None``); the groundset of the matroid
    - ``circuits`` -- list (default: ``None``); the collection of circuits of
      the matroid
    - ``nsc_defined`` -- boolean (default: ``False``); whether the matroid was
      defined by its nonspanning circuits

    .. NOTE::

        For a more flexible means of input, use the ``Matroid()`` function.
    """

    # necessary (__init__, groundset, _rank)

    def __init__(self, M=None, groundset=None, circuits=None, nsc_defined=False):
        """
        Initialization of the matroid. See class docstring for full
        documentation.

        TESTS::

            sage: from sage.matroids.circuits_matroid import CircuitsMatroid
            sage: M = CircuitsMatroid(matroids.catalog.Fano())
            sage: TestSuite(M).run()
        """
        if M is not None:
            self._groundset = frozenset(M.groundset())
            self._C = set([C for C in M.circuits()])
        else:
            self._groundset = frozenset(groundset)
            self._C = set([frozenset(C) for C in circuits])
        # k-circuits
        self._k_C = {}
        for C in self._C:
            try:
                self._k_C[len(C)].add(C)
            except KeyError:
                self._k_C[len(C)] = set()
                self._k_C[len(C)].add(C)
<<<<<<< HEAD
=======
        self._sorted_C_lens = sorted(self._k_C)
>>>>>>> fb657df5
        self._matroid_rank = self.rank(self._groundset)
        self._nsc_defined = nsc_defined

    cpdef groundset(self):
        """
        Return the groundset of the matroid.

        The groundset is the set of elements that comprise the matroid.

        OUTPUT: set

        EXAMPLES::

            sage: M = matroids.Theta(2)
            sage: sorted(M.groundset())
            ['x0', 'x1', 'y0', 'y1']
        """
        return self._groundset

    cpdef _rank(self, X):
        """
        Return the rank of a set ``X``.

        This method does no checking on ``X``, and ``X`` may be assumed to have
        the same interface as ``frozenset``.

        INPUT:

        - ``X`` -- an object with Python's ``frozenset`` interface

        OUTPUT: integer

        EXAMPLES::

            sage: M = matroids.Theta(3)
            sage: M._rank(['x1', 'y0', 'y2'])
            2
        """
        return len(self._max_independent(X))

    # optional

    cpdef full_rank(self):
        r"""
        Return the rank of the matroid.

        The *rank* of the matroid is the size of the largest independent
        subset of the groundset.

        OUTPUT: integer

        EXAMPLES::

            sage: M = matroids.Theta(20)
            sage: M.full_rank()
            20
        """
        return self._matroid_rank

    cpdef _is_independent(self, X):
        """
        Test if input is independent.

        INPUT:

        - ``X`` -- an object with Python's ``frozenset`` interface containing
          a subset of ``self.groundset()``

        OUTPUT: boolean

        EXAMPLES::

            sage: M = matroids.Theta(4)
            sage: M._is_independent(['y0', 'y1', 'y3', 'x2'])
            False
            sage: M._is_independent(['y0', 'y2', 'y3', 'x2'])
            True
        """
        cdef set XX = set(X)
        cdef int i, l = len(XX)
<<<<<<< HEAD
        for i in sorted(self._k_C):
=======
        for i in self._sorted_C_lens:
>>>>>>> fb657df5
            if i > l:
                break
            for C in self._k_C[i]:
                if C <= XX:
                    return False
        return True

    cpdef _max_independent(self, X):
        """
        Compute a maximal independent subset.

        INPUT:

        - ``X`` -- an object with Python's ``frozenset`` interface containing
          a subset of ``self.groundset()``

        OUTPUT: frozenset; a maximal independent subset of ``X``

        EXAMPLES::

            sage: M = matroids.Theta(6)
            sage: len(M._max_independent(M.groundset()))
            6
        """
        cdef set XX = set(X)
        cdef int i
        cdef frozenset C
        while True:
            try:
                C = self._circuit(XX)
                e = next(iter(C))
                XX.remove(e)
            except (ValueError, StopIteration):
                return frozenset(XX)

    cpdef _circuit(self, X):
        """
        Return a minimal dependent subset.

        INPUT:

        - ``X`` -- an object with Python's ``frozenset`` interface containing
          a subset of ``self.groundset()``

        OUTPUT: frozenset; a circuit contained in ``X``, if it exists.
        Otherwise an error is raised.

        EXAMPLES::

            sage: M = matroids.Theta(4)
            sage: sorted(M._circuit(['y0', 'y1', 'y3', 'x2']))
            ['x2', 'y0', 'y1', 'y3']
            sage: M._circuit(['y0', 'y2', 'y3', 'x2'])
            Traceback (most recent call last):
            ...
            ValueError: no circuit in independent set
        """
        cdef set XX = set(X)
        cdef int i, l = len(XX)
<<<<<<< HEAD
        for i in sorted(self._k_C):
=======
        for i in self._sorted_C_lens:
>>>>>>> fb657df5
            if i > l:
                break
            for C in self._k_C[i]:
                if C <= XX:
                    return C
        raise ValueError("no circuit in independent set")

    cpdef _closure(self, X):
        """
        Return the closure of a set.

        INPUT:

        - ``X`` -- an object with Python's ``frozenset`` interface containing
          a subset of ``self.groundset()``

        OUTPUT: :class:`frozenset`

        EXAMPLES::

            sage: from sage.matroids.circuits_matroid import CircuitsMatroid
            sage: M = CircuitsMatroid(matroids.catalog.Vamos())
            sage: sorted(M._closure(set(['a', 'b', 'c'])))
            ['a', 'b', 'c', 'd']
        """
        cdef set XX = set(X)
        cdef frozenset S
        cdef int i
<<<<<<< HEAD
        for i in sorted(self._k_C):
            if i > len(XX) + 1: break
=======
        for i in self._sorted_C_lens:
            if i > len(XX) + 1:
                break
>>>>>>> fb657df5
            for C in self._k_C[i]:
                S = C - XX
                if len(S) == 1:
                    XX.add(next(iter(S)))
        return frozenset(XX)

    cpdef _is_isomorphic(self, other, certificate=False):
        """
        Test if ``self`` is isomorphic to ``other``.

        INPUT:

        - ``other`` -- matroid
        - ``certificate`` -- boolean (default: ``False``)

        OUTPUT: boolean, and, if ``certificate=True``, a dictionary giving the
        isomorphism or ``None``

        EXAMPLES::

            sage: M = matroids.Spike(3)
            sage: from sage.matroids.basis_matroid import BasisMatroid
            sage: N = BasisMatroid(M)
            sage: M.is_isomorphic(N)
            True
            sage: N = matroids.catalog.Vamos()
            sage: M.is_isomorphic(N)
            False

        .. NOTE::

            Internal version that does no input checking.
        """
        if certificate:
            return self._is_isomorphic(other), self._isomorphism(other)
        N = CircuitsMatroid(other)
        S = SetSystem(list(self._groundset), self._C)
        O = SetSystem(list(N._groundset), N._C)
        return S._isomorphism(O) is not None

    # representation

    def _repr_(self):
        """
        Return a string representation of the matroid.

        EXAMPLES::

            sage: matroids.Theta(10)
            Theta_10: Matroid of rank 10 on 20 elements with 490 circuits
            sage: matroids.catalog.NonDesargues()
            NonDesargues: Matroid of rank 3 on 10 elements with 9 nonspanning circuits
        """
        if self._nsc_defined:
            return f'{Matroid._repr_(self)} with {len(self.nonspanning_circuits())} nonspanning circuits'
        else:
            return f'{Matroid._repr_(self)} with {len(self._C)} circuits'

    # comparison

    def __hash__(self):
        r"""
        Return an invariant of the matroid.

        This function is called when matroids are added to a set. It is very
        desirable to override it so it can distinguish matroids on the same
        groundset, which is a very typical use case!

        .. WARNING::

            This method is linked to __richcmp__ (in Cython) and __cmp__ or
            __eq__/__ne__ (in Python). If you override one, you should
            (and in Cython: MUST) override the other!

        EXAMPLES::

            sage: from sage.matroids.circuits_matroid import CircuitsMatroid
            sage: M = CircuitsMatroid(matroids.catalog.Vamos())
            sage: N = CircuitsMatroid(matroids.catalog.Vamos())
            sage: hash(M) == hash(N)
            True
            sage: O = CircuitsMatroid(matroids.catalog.NonVamos())
            sage: hash(M) == hash(O)
            False
        """
        return hash(tuple([self._groundset, frozenset(self._C)]))

    def __richcmp__(left, right, int op):
        r"""
        Compare two matroids.

        We take a very restricted view on equality: the objects need to be of
        the exact same type (so no subclassing) and the internal data need to
        be the same. For CircuitsMatroids, this means that the groundsets and
        the sets of circuits of the two matroids are equal.

        EXAMPLES::

            sage: from sage.matroids.circuits_matroid import CircuitsMatroid
            sage: M = CircuitsMatroid(matroids.catalog.Pappus())
            sage: N = CircuitsMatroid(matroids.catalog.NonPappus())
            sage: M == N
            False
            sage: N = Matroid(circuits=M.circuits())
            sage: M == N
            True
        """
        cdef CircuitsMatroid lt, rt
        if op not in [Py_EQ, Py_NE]:
            return NotImplemented
        if type(left) is not type(right):
            return NotImplemented
        lt = <CircuitsMatroid> left
        rt = <CircuitsMatroid> right
        if lt.groundset() != rt.groundset():
            return rich_to_bool(op, 1)
        if lt.full_rank() != rt.full_rank():
            return rich_to_bool(op, 1)
        return richcmp(frozenset(lt._C), frozenset(rt._C), op)

    # copying, loading, saving

    def __reduce__(self):
        """
        Save the matroid for later reloading.

        OUTPUT:

        A tuple ``(unpickle, (version, data))``, where ``unpickle`` is the
        name of a function that, when called with ``(version, data)``,
        produces a matroid isomorphic to ``self``. ``version`` is an integer
        (currently 0) and ``data`` is a tuple ``(E, C, name)`` where ``E`` is
        the groundset, ``C`` is the list of circuits, and ``name`` is a custom
        name.

        EXAMPLES::

            sage: M = matroids.Theta(5)
            sage: M == loads(dumps(M))  # indirect doctest
            True
            sage: M.reset_name()
            sage: loads(dumps(M))
            Matroid of rank 5 on 10 elements with 45 circuits
        """
        import sage.matroids.unpickling
        data = (self._groundset, frozenset(self._C), self.get_custom_name())
        version = 0
        return sage.matroids.unpickling.unpickle_circuits_matroid, (version, data)

    cpdef relabel(self, mapping):
        r"""
        Return an isomorphic matroid with relabeled groundset.

        The output is obtained by relabeling each element ``e`` by
        ``mapping[e]``, where ``mapping`` is a given injective map. If
        ``mapping[e]`` is not defined, then the identity map is assumed.

        INPUT:

        - ``mapping`` -- a python object such that ``mapping[e]`` is the new
          label of ``e``

        OUTPUT: matroid

        EXAMPLES::

            sage: from sage.matroids.circuits_matroid import CircuitsMatroid
            sage: M = CircuitsMatroid(matroids.catalog.RelaxedNonFano())
            sage: sorted(M.groundset())
            [0, 1, 2, 3, 4, 5, 6]
            sage: N = M.relabel({'g': 'x', 0: 'z'})  # 'g': 'x' is ignored
            sage: from sage.matroids.utilities import cmp_elements_key
            sage: sorted(N.groundset(), key=cmp_elements_key)
            [1, 2, 3, 4, 5, 6, 'z']
            sage: M.is_isomorphic(N)
            True

        TESTS::

            sage: from sage.matroids.circuits_matroid import CircuitsMatroid
            sage: M = CircuitsMatroid(matroids.catalog.RelaxedNonFano())
            sage: f = {0: 'a', 1: 'b', 2: 'c', 3: 'd', 4: 'e', 5: 'f', 6: 'g'}
            sage: N = M.relabel(f)
            sage: for S in powerset(M.groundset()):
            ....:     assert M.rank(S) == N.rank([f[x] for x in S])
        """
        d = self._relabel_map(mapping)
        E = [d[x] for x in self._groundset]
        C = []
        for i in self._k_C:
            C += [[d[y] for y in x] for x in self._k_C[i]]
        M = CircuitsMatroid(groundset=E, circuits=C)
        return M

    # enumeration

    cpdef bases(self):
        r"""
        Return the bases of the matroid.

        OUTPUT: :class:`SetSystem`

        EXAMPLES::

            sage: from sage.matroids.circuits_matroid import CircuitsMatroid
            sage: M = CircuitsMatroid(matroids.CompleteGraphic(4))
            sage: len(M.bases())
            16
        """
        from itertools import combinations
        cdef set B = set()
        cdef set NB = set(self.nonbases())
        cdef frozenset SS
        for S in combinations(self._groundset, self._matroid_rank):
            SS = frozenset(S)
            if SS not in NB:
                B.add(SS)
        return SetSystem(list(self._groundset), B)

    def bases_iterator(self):
        r"""
        Return an iterator over the bases of the matroid.

        EXAMPLES::

            sage: from sage.matroids.circuits_matroid import CircuitsMatroid
            sage: M = CircuitsMatroid(matroids.Uniform(2, 4))
            sage: it = M.bases_iterator()
            sage: it.__next__()
            frozenset({0, 1})
            sage: sorted(M.bases_iterator(), key=str)
            [frozenset({0, 1}),
             frozenset({0, 2}),
             frozenset({0, 3}),
             frozenset({1, 2}),
             frozenset({1, 3}),
             frozenset({2, 3})]
        """
        from itertools import combinations
        cdef set B = set()
        cdef set NB = set(self.nonbases())
        cdef frozenset S
        for SS in combinations(self._groundset, self._matroid_rank):
            S = frozenset(SS)
            if S not in NB:
                yield S

    cpdef nonbases(self):
        r"""
        Return the nonbases of the matroid.

        OUTPUT: :class:`SetSystem`

        EXAMPLES::

            sage: from sage.matroids.circuits_matroid import CircuitsMatroid
            sage: M = CircuitsMatroid(matroids.Uniform(2, 4))
            sage: len(M.nonbases())
            0
            sage: M = CircuitsMatroid(matroids.CompleteGraphic(6))
            sage: len(M.nonbases())
            1707
        """
        return self.dependent_r_sets(self._matroid_rank)

    cpdef independent_r_sets(self, long r):
        r"""
        Return the size-``r`` independent subsets of the matroid.

        INPUT:

        - ``r`` -- nonnegative integer

        OUTPUT: :class:`SetSystem`

        EXAMPLES::

            sage: from sage.matroids.circuits_matroid import CircuitsMatroid
            sage: M = CircuitsMatroid(matroids.catalog.Pappus())
            sage: M.independent_r_sets(4)
            SetSystem of 0 sets over 9 elements
            sage: M.independent_r_sets(3)
            SetSystem of 75 sets over 9 elements
            sage: frozenset({'a', 'c', 'e'}) in _
            True

        .. SEEALSO::

            :meth:`M.bases() <sage.matroids.circuits_matroid.bases>`
        """
        from itertools import combinations
        cdef set I_r = set()
        cdef set D_r = set(self.dependent_r_sets(r))
        cdef frozenset SS
        for S in combinations(self._groundset, r):
            SS = frozenset(S)
            if SS not in D_r:
                I_r.add(SS)
        return SetSystem(list(self._groundset), I_r)

    cpdef dependent_r_sets(self, long r):
        r"""
        Return the dependent subsets of fixed size.

        INPUT:

        - ``r`` -- nonnegative integer

        OUTPUT: :class:`SetSystem`

        EXAMPLES::

            sage: from sage.matroids.circuits_matroid import CircuitsMatroid
            sage: M = CircuitsMatroid(matroids.catalog.Vamos())
            sage: M.dependent_r_sets(3)
            SetSystem of 0 sets over 8 elements
            sage: sorted([sorted(X) for X in M.dependent_r_sets(4)])
            [['a', 'b', 'c', 'd'], ['a', 'b', 'e', 'f'], ['a', 'b', 'g', 'h'],
<<<<<<< HEAD
            ['c', 'd', 'e', 'f'], ['e', 'f', 'g', 'h']]
=======
             ['c', 'd', 'e', 'f'], ['e', 'f', 'g', 'h']]
>>>>>>> fb657df5
        """
        cdef int i
        cdef set NB = set()
        cdef frozenset S
        for i in range(min(self._k_C), r + 1):
            if i in self._k_C:
                for S in self._k_C[i]:
                    NB.add(S)
<<<<<<< HEAD
            if i == r: break
=======
            if i == r:
                break
>>>>>>> fb657df5
            for S in NB.copy():
                NB.remove(S)
                for e in S ^ self._groundset:
                    NB.add(S | set([e]))
        return SetSystem(list(self._groundset), NB)

    cpdef circuits(self, k=None):
        """
        Return the circuits of the matroid.

        INPUT:

        - ``k`` -- integer (optional); the length of the circuits

        OUTPUT: :class:`SetSystem`

        EXAMPLES::

            sage: from sage.matroids.circuits_matroid import CircuitsMatroid
            sage: M = CircuitsMatroid(matroids.Uniform(2, 4))
            sage: M.circuits()
            SetSystem of 4 sets over 4 elements
            sage: list(M.circuits(0))
            []
            sage: sorted(M.circuits(3), key=str)
            [frozenset({0, 1, 2}),
             frozenset({0, 1, 3}),
             frozenset({0, 2, 3}),
             frozenset({1, 2, 3})]
        """
        cdef set C = set()
        if k is not None:
            if k in self._k_C:
                for c in self._k_C[k]:
                    C.add(c)
        else:
            for i in self._k_C:
                for c in self._k_C[i]:
                    C.add(c)
        return SetSystem(list(self._groundset), C)

    def circuits_iterator(self, k=None):
        """
        Return an iterator over the circuits of the matroid.

        INPUT:

        - ``k`` -- integer (optional); the length of the circuits

        EXAMPLES::

            sage: from sage.matroids.circuits_matroid import CircuitsMatroid
            sage: M = CircuitsMatroid(matroids.Uniform(2, 4))
            sage: sum(1 for C in M.circuits_iterator())
            4
            sage: list(M.circuits_iterator(0))
            []
            sage: sorted(M.circuits_iterator(3), key=str)
            [frozenset({0, 1, 2}),
             frozenset({0, 1, 3}),
             frozenset({0, 2, 3}),
             frozenset({1, 2, 3})]
        """
        if k is not None:
            if k in self._k_C:
                for C in self._k_C[k]:
                    yield C
        else:
            for i in self._k_C:
                for C in self._k_C[i]:
                    yield C

    cpdef nonspanning_circuits(self):
        """
        Return the nonspanning circuits of the matroid.

        OUTPUT: :class:`SetSystem`

        EXAMPLES::

            sage: from sage.matroids.circuits_matroid import CircuitsMatroid
            sage: M = CircuitsMatroid(matroids.Uniform(2, 4))
            sage: M.nonspanning_circuits()
            SetSystem of 0 sets over 4 elements
            sage: M = matroids.Theta(5)
            sage: M.nonspanning_circuits()
            SetSystem of 15 sets over 10 elements
        """
        cdef set NSC = set()
        cdef int i
        for i in self._k_C:
            if i <= self._matroid_rank:
                NSC.update(self._k_C[i])
        return SetSystem(list(self._groundset), NSC)

    def nonspanning_circuits_iterator(self):
        """
        Return an iterator over the nonspanning circuits of the matroid.

        EXAMPLES::

            sage: from sage.matroids.circuits_matroid import CircuitsMatroid
            sage: M = CircuitsMatroid(matroids.Uniform(2, 4))
            sage: list(M.nonspanning_circuits_iterator())
            []
        """
        cdef int i
        for i in self._k_C:
            if i <= self._matroid_rank:
                for C in self._k_C[i]:
                    yield C

    cpdef no_broken_circuits_facets(self, ordering=None, reduced=False):
        r"""
        Return the no broken circuits (NBC) facets of ``self``.

        INPUT:

        - ``ordering`` -- list (optional); a total ordering of the groundset
        - ``reduced`` -- boolean (default: ``False``)

        OUTPUT: :class:`SetSystem`

        EXAMPLES::

            sage: M = Matroid(circuits=[[0, 1, 2]])
            sage: M.no_broken_circuits_facets(ordering=[1, 0, 2])
            SetSystem of 2 sets over 3 elements
            sage: sorted([sorted(X) for X in _])
            [[0, 1], [1, 2]]
            sage: M.no_broken_circuits_facets(ordering=[1, 0, 2], reduced=True)
            SetSystem of 2 sets over 3 elements
            sage: sorted([sorted(X) for X in _])
            [[0], [2]]
        """
        from itertools import combinations
        from sage.matroids.utilities import cmp_elements_key
        if ordering is None:
            ordering = sorted(self._groundset, key=cmp_elements_key)
        else:
            if frozenset(ordering) != self._groundset:
                raise ValueError("not an ordering of the groundset")

        cdef int i, r = self._matroid_rank
        cdef frozenset min_e = frozenset([ordering[0]])
        cdef frozenset S
        # compute broken circuits (with minimal element added)
        cdef dict BC = {}
        for i in range(r + 1):
            BC[i] = set()
        for C in self._C:
            for e in ordering:
                if e in C:
                    S = C - frozenset([e]) | min_e
                    if len(S) <= r:
                        BC[len(S)].add(S)
                    break

        for i in range(r):
            for S in BC[i].copy():
                BC[i].remove(S)
                for e in self._groundset ^ S:
                    BC[i+1].add(S | set([e]))

        cdef set B = set()
        for SS in combinations(ordering[1:], self._matroid_rank - 1):
            S = frozenset(SS)
            if S | min_e not in BC[r]:
                if not reduced:
                    B.add(S | min_e)
                else:
                    B.add(S)

        return SetSystem(list(self.groundset()), B)

    cpdef no_broken_circuits_sets(self, ordering=None, reduced=False):
        r"""
        Return the no broken circuits (NBC) sets of ``self``.

        An NBC set is a subset `A` of the groundset under some total
        ordering `<` such that `A` contains no broken circuit.

        INPUT:

        - ``ordering`` -- list (optional); a total ordering of the groundset
        - ``reduced`` -- boolean (default: ``False``)

        OUTPUT: :class:`SetSystem`

        EXAMPLES::

            sage: M = Matroid(circuits=[[1, 2, 3], [3, 4, 5], [1, 2, 4, 5]])
            sage: SimplicialComplex(M.no_broken_circuits_sets())
            Simplicial complex with vertex set (1, 2, 3, 4, 5)
             and facets {(1, 2, 4), (1, 2, 5), (1, 3, 4), (1, 3, 5)}
            sage: SimplicialComplex(M.no_broken_circuits_sets([5, 4, 3, 2, 1]))
            Simplicial complex with vertex set (1, 2, 3, 4, 5)
             and facets {(1, 3, 5), (1, 4, 5), (2, 3, 5), (2, 4, 5)}

        ::

            sage: M = Matroid(circuits=[[1, 2, 3], [1, 4, 5], [2, 3, 4, 5]])
            sage: SimplicialComplex(M.no_broken_circuits_sets([5, 4, 3, 2, 1]))
            Simplicial complex with vertex set (1, 2, 3, 4, 5)
             and facets {(1, 3, 5), (2, 3, 5), (2, 4, 5), (3, 4, 5)}

        TESTS::

            sage: M = Matroid(circuits=[[1, 2, 3], [3, 4, 5], [1, 2, 4, 5]])
            sage: C1 = SimplicialComplex(M.no_broken_circuits_sets())
            sage: from sage.matroids.basis_matroid import BasisMatroid
            sage: M = BasisMatroid(Matroid(circuits=[[1, 2, 3], [3, 4, 5], [1, 2, 4, 5]]))
            sage: C2 = SimplicialComplex(M.no_broken_circuits_sets())
            sage: C1 == C2
            True
        """
        from sage.topology.simplicial_complex import SimplicialComplex
        cdef set NBC = set()
        for f in SimplicialComplex(self.no_broken_circuits_facets(ordering, reduced),
                                   maximality_check=False).face_iterator():
            NBC.add(frozenset(f))
        return SetSystem(list(self.groundset()), NBC)

    cpdef broken_circuit_complex(self, ordering=None, reduced=False):
        r"""
        Return the broken circuit complex of ``self``.

        The broken circuit complex of a matroid with a total ordering `<`
        on the groundset is obtained from the
        :meth:`NBC sets <no_broken_circuits_sets>` under subset inclusion.
<<<<<<< HEAD

        INPUT:

=======

        INPUT:

>>>>>>> fb657df5
        - ``ordering`` -- list (optional); a total ordering of the groundset
        - ``reduced`` -- boolean (default: ``False``); whether to return the
          reduced broken circuit complex (the link at the smallest element)

        OUTPUT: a simplicial complex of the NBC sets under inclusion

        EXAMPLES::

<<<<<<< HEAD
            sage: M = Matroid(circuits=[[1,2,3], [3,4,5], [1,2,4,5]])
            sage: M.broken_circuit_complex()
            Simplicial complex with vertex set (1, 2, 3, 4, 5)
             and facets {(1, 2, 4), (1, 2, 5), (1, 3, 4), (1, 3, 5)}
            sage: M.broken_circuit_complex([5,4,3,2,1])
            Simplicial complex with vertex set (1, 2, 3, 4, 5)
             and facets {(1, 3, 5), (1, 4, 5), (2, 3, 5), (2, 4, 5)}
            sage: M.broken_circuit_complex([5,4,3,2,1], reduced=True)
=======
            sage: M = Matroid(circuits=[[1, 2, 3], [3, 4, 5], [1, 2, 4, 5]])
            sage: M.broken_circuit_complex()
            Simplicial complex with vertex set (1, 2, 3, 4, 5)
             and facets {(1, 2, 4), (1, 2, 5), (1, 3, 4), (1, 3, 5)}
            sage: M.broken_circuit_complex([5, 4, 3, 2, 1])
            Simplicial complex with vertex set (1, 2, 3, 4, 5)
             and facets {(1, 3, 5), (1, 4, 5), (2, 3, 5), (2, 4, 5)}
            sage: M.broken_circuit_complex([5, 4, 3, 2, 1], reduced=True)
>>>>>>> fb657df5
            Simplicial complex with vertex set (1, 2, 3, 4)
             and facets {(1, 3), (1, 4), (2, 3), (2, 4)}

        For a matroid with loops, the broken circuit complex is not defined,
        and the method yields an error::

<<<<<<< HEAD
            sage: M = Matroid(groundset=[0,1,2], circuits=[[0]])
=======
            sage: M = Matroid(groundset=[0, 1, 2], circuits=[[0]])
>>>>>>> fb657df5
            sage: M.broken_circuit_complex()
            Traceback (most recent call last):
            ...
            ValueError: broken circuit complex of matroid with loops is not defined
        """
        from sage.topology.simplicial_complex import SimplicialComplex
        if self.loops():
            raise ValueError("broken circuit complex of matroid with loops is not defined")
        return SimplicialComplex(self.no_broken_circuits_facets(ordering, reduced), maximality_check=False)

    # properties

    cpdef girth(self):
        r"""
        Return the girth of the matroid.

        The girth is the size of the smallest circuit. In case the matroid has
        no circuits the girth is `\infty`.

        EXAMPLES::

            sage: matroids.Theta(10).girth()
            3

        REFERENCES:

        [Oxl2011]_, p. 327.
        """
        from sage.rings.infinity import infinity
        return min(self._k_C, default=infinity)

    cpdef is_paving(self):
        """
        Return if ``self`` is paving.

        A matroid is paving if each of its circuits has size `r` or `r+1`.

        OUTPUT: boolean

        EXAMPLES::

            sage: from sage.matroids.circuits_matroid import CircuitsMatroid
            sage: M = CircuitsMatroid(matroids.catalog.Vamos())
            sage: M.is_paving()
            True
        """
        return self.girth() >= self.rank()

    # verification

    cpdef is_valid(self):
        r"""
        Test if ``self`` obeys the matroid axioms.

        For a matroid defined by its circuits, we check the circuit axioms.

        OUTPUT: boolean

        EXAMPLES::

            sage: C = [[1, 2, 3], [3, 4, 5], [1, 2, 4, 5]]
            sage: M = Matroid(circuits=C)
            sage: M.is_valid()
            True
            sage: C = [[1, 2], [1, 2, 3], [3, 4, 5], [1, 2, 4, 5]]
            sage: M = Matroid(circuits=C)
            sage: M.is_valid()
            False
            sage: C = [[3, 6], [1, 2, 3], [3, 4, 5], [1, 2, 4, 5]]
            sage: M = Matroid(circuits=C)
            sage: M.is_valid()
            False
            sage: C = [[3, 6], [1, 2, 3], [3, 4, 5], [1, 2, 6], [6, 4, 5], [1, 2, 4, 5]]
            sage: M = Matroid(circuits=C)
            sage: M.is_valid()
            True
            sage: C = [[], [1, 2, 3], [3, 4, 5], [1, 2, 4, 5]]
            sage: M = Matroid(circuits=C)
            sage: M.is_valid()
            False
            sage: C = [[1, 2, 3], [3, 4, 5]]
            sage: M = Matroid(circuits=C)
            sage: M.is_valid()
            False
        """
        from itertools import combinations_with_replacement
<<<<<<< HEAD
        cdef int i, j, k
        cdef frozenset C1, C2, C3, I12, U12
        cdef bint flag
        for (i, j) in combinations_with_replacement(sorted(self._k_C), 2):
=======
        cdef int i, j
        cdef frozenset C1, C2, I12, U12
        for (i, j) in combinations_with_replacement(self._sorted_C_lens, 2):
>>>>>>> fb657df5
            # loop through all circuit length pairs (i, j) with i <= j
            for C1 in self._k_C[i]:
                if not C1:  # the empty set can't be a circuit
                    return False
                for C2 in self._k_C[j]:
                    I12 = C1 & C2
                    if not I12:  # C1 and C2 are disjoint; nothing to test
                        continue
                    if len(I12) == len(C1):
                        if len(C1) == len(C2):  # they are the same circuit
                            break
                        # C1 < C2; a circuit can't be a subset of another circuit
                        return False
                    # check circuit elimination axiom
                    U12 = C1 | C2
                    for e in I12:
                        S = U12 - {e}
                        if self._is_independent(S):
                            return False
        return True<|MERGE_RESOLUTION|>--- conflicted
+++ resolved
@@ -80,10 +80,7 @@
             except KeyError:
                 self._k_C[len(C)] = set()
                 self._k_C[len(C)].add(C)
-<<<<<<< HEAD
-=======
         self._sorted_C_lens = sorted(self._k_C)
->>>>>>> fb657df5
         self._matroid_rank = self.rank(self._groundset)
         self._nsc_defined = nsc_defined
 
@@ -164,11 +161,7 @@
         """
         cdef set XX = set(X)
         cdef int i, l = len(XX)
-<<<<<<< HEAD
-        for i in sorted(self._k_C):
-=======
         for i in self._sorted_C_lens:
->>>>>>> fb657df5
             if i > l:
                 break
             for C in self._k_C[i]:
@@ -228,11 +221,7 @@
         """
         cdef set XX = set(X)
         cdef int i, l = len(XX)
-<<<<<<< HEAD
-        for i in sorted(self._k_C):
-=======
         for i in self._sorted_C_lens:
->>>>>>> fb657df5
             if i > l:
                 break
             for C in self._k_C[i]:
@@ -261,14 +250,9 @@
         cdef set XX = set(X)
         cdef frozenset S
         cdef int i
-<<<<<<< HEAD
-        for i in sorted(self._k_C):
-            if i > len(XX) + 1: break
-=======
         for i in self._sorted_C_lens:
             if i > len(XX) + 1:
                 break
->>>>>>> fb657df5
             for C in self._k_C[i]:
                 S = C - XX
                 if len(S) == 1:
@@ -587,11 +571,7 @@
             SetSystem of 0 sets over 8 elements
             sage: sorted([sorted(X) for X in M.dependent_r_sets(4)])
             [['a', 'b', 'c', 'd'], ['a', 'b', 'e', 'f'], ['a', 'b', 'g', 'h'],
-<<<<<<< HEAD
-            ['c', 'd', 'e', 'f'], ['e', 'f', 'g', 'h']]
-=======
              ['c', 'd', 'e', 'f'], ['e', 'f', 'g', 'h']]
->>>>>>> fb657df5
         """
         cdef int i
         cdef set NB = set()
@@ -600,12 +580,8 @@
             if i in self._k_C:
                 for S in self._k_C[i]:
                     NB.add(S)
-<<<<<<< HEAD
-            if i == r: break
-=======
             if i == r:
                 break
->>>>>>> fb657df5
             for S in NB.copy():
                 NB.remove(S)
                 for e in S ^ self._groundset:
@@ -836,15 +812,9 @@
         The broken circuit complex of a matroid with a total ordering `<`
         on the groundset is obtained from the
         :meth:`NBC sets <no_broken_circuits_sets>` under subset inclusion.
-<<<<<<< HEAD
-
-        INPUT:
-
-=======
-
-        INPUT:
-
->>>>>>> fb657df5
+
+        INPUT:
+
         - ``ordering`` -- list (optional); a total ordering of the groundset
         - ``reduced`` -- boolean (default: ``False``); whether to return the
           reduced broken circuit complex (the link at the smallest element)
@@ -853,16 +823,6 @@
 
         EXAMPLES::
 
-<<<<<<< HEAD
-            sage: M = Matroid(circuits=[[1,2,3], [3,4,5], [1,2,4,5]])
-            sage: M.broken_circuit_complex()
-            Simplicial complex with vertex set (1, 2, 3, 4, 5)
-             and facets {(1, 2, 4), (1, 2, 5), (1, 3, 4), (1, 3, 5)}
-            sage: M.broken_circuit_complex([5,4,3,2,1])
-            Simplicial complex with vertex set (1, 2, 3, 4, 5)
-             and facets {(1, 3, 5), (1, 4, 5), (2, 3, 5), (2, 4, 5)}
-            sage: M.broken_circuit_complex([5,4,3,2,1], reduced=True)
-=======
             sage: M = Matroid(circuits=[[1, 2, 3], [3, 4, 5], [1, 2, 4, 5]])
             sage: M.broken_circuit_complex()
             Simplicial complex with vertex set (1, 2, 3, 4, 5)
@@ -871,18 +831,13 @@
             Simplicial complex with vertex set (1, 2, 3, 4, 5)
              and facets {(1, 3, 5), (1, 4, 5), (2, 3, 5), (2, 4, 5)}
             sage: M.broken_circuit_complex([5, 4, 3, 2, 1], reduced=True)
->>>>>>> fb657df5
             Simplicial complex with vertex set (1, 2, 3, 4)
              and facets {(1, 3), (1, 4), (2, 3), (2, 4)}
 
         For a matroid with loops, the broken circuit complex is not defined,
         and the method yields an error::
 
-<<<<<<< HEAD
-            sage: M = Matroid(groundset=[0,1,2], circuits=[[0]])
-=======
             sage: M = Matroid(groundset=[0, 1, 2], circuits=[[0]])
->>>>>>> fb657df5
             sage: M.broken_circuit_complex()
             Traceback (most recent call last):
             ...
@@ -969,16 +924,9 @@
             False
         """
         from itertools import combinations_with_replacement
-<<<<<<< HEAD
-        cdef int i, j, k
-        cdef frozenset C1, C2, C3, I12, U12
-        cdef bint flag
-        for (i, j) in combinations_with_replacement(sorted(self._k_C), 2):
-=======
         cdef int i, j
         cdef frozenset C1, C2, I12, U12
         for (i, j) in combinations_with_replacement(self._sorted_C_lens, 2):
->>>>>>> fb657df5
             # loop through all circuit length pairs (i, j) with i <= j
             for C1 in self._k_C[i]:
                 if not C1:  # the empty set can't be a circuit
