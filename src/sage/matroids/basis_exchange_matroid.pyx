--- conflicted
+++ resolved
@@ -630,17 +630,10 @@
 
         INPUT:
 
-<<<<<<< HEAD
-        - ``F`` -- An object with Python's ``frozenset`` interface containing
-          a subset of ``self.groundset()``.
-
-        OUTPUT: a subset of ``F``
-=======
         - ``F`` -- an object with Python's ``frozenset`` interface containing
           a subset of ``self.groundset()``
 
         OUTPUT: subset of ``F``
->>>>>>> 1f3b2846
 
         EXAMPLES::
 
@@ -733,11 +726,7 @@
         - ``B`` -- a basis of the matroid
         - ``e`` -- an element not in ``B``
 
-<<<<<<< HEAD
-        OUTPUT: a set of elements
-=======
         OUTPUT: set of elements
->>>>>>> 1f3b2846
 
         EXAMPLES::
 
@@ -757,13 +746,8 @@
 
         INPUT:
 
-<<<<<<< HEAD
-        - ``F`` -- An object with Python's ``frozenset`` interface containing
-          a subset of ``self.groundset()``.
-=======
         - ``F`` -- an object with Python's ``frozenset`` interface containing
           a subset of ``self.groundset()``
->>>>>>> 1f3b2846
 
         OUTPUT: the smallest closed set containing ``F``
 
@@ -818,17 +802,10 @@
 
         INPUT:
 
-<<<<<<< HEAD
-        - ``F`` -- An object with Python's ``frozenset`` interface containing
-          a subset of ``self.groundset()``.
-
-        OUTPUT: integer, the corank of ``F``
-=======
         - ``F`` -- an object with Python's ``frozenset`` interface containing
           a subset of ``self.groundset()``
 
-        OUTPUT: integer; the corank of ``F``
->>>>>>> 1f3b2846
+        OUTPUT: integer; the corank of `F`
 
         EXAMPLES::
 
@@ -890,17 +867,10 @@
 
         INPUT:
 
-<<<<<<< HEAD
-        - ``B`` -- a basis of the matroid.
-        - ``e`` -- an element of ``B``.
-
-        OUTPUT: a set of elements
-=======
         - ``B`` -- a basis of the matroid
         - ``e`` -- an element of ``B``
 
         OUTPUT: set of elements
->>>>>>> 1f3b2846
 
         EXAMPLES::
 
@@ -920,13 +890,8 @@
 
         INPUT:
 
-<<<<<<< HEAD
-        - ``X`` -- An object with Python's ``frozenset`` interface containing
-          a subset of ``self.groundset()``.
-=======
         - ``X`` -- an object with Python's ``frozenset`` interface containing
           a subset of ``self.groundset()``
->>>>>>> 1f3b2846
 
         OUTPUT: the smallest coclosed set containing ``X``
 
@@ -981,13 +946,8 @@
 
         INPUT:
 
-<<<<<<< HEAD
-        - ``F`` -- An object with Python's ``frozenset`` interface containing
-          a subset of ``self.groundset()``.
-=======
         - ``F`` -- an object with Python's ``frozenset`` interface containing
           a subset of ``self.groundset()``
->>>>>>> 1f3b2846
 
         OUTPUT: boolean
 
@@ -1020,11 +980,7 @@
         deleting the complement of that subset is
         :meth:`connected <sage.matroids.matroid.Matroid.is_connected>`.
 
-<<<<<<< HEAD
-        OUTPUT: a list of subsets
-=======
         OUTPUT: list of subsets
->>>>>>> 1f3b2846
 
         .. SEEALSO::
 
@@ -1307,15 +1263,9 @@
 
         INPUT:
 
-<<<<<<< HEAD
-        - ``r`` -- A natural number.
-
-        OUTPUT: an iterable containing all flats of rank ``r``
-=======
         - ``k`` -- integer
 
         OUTPUT: :class:`SetSystem`
->>>>>>> 1f3b2846
 
         .. SEEALSO::
 
@@ -1388,11 +1338,7 @@
 
         - ``k`` -- integer
 
-<<<<<<< HEAD
-        OUTPUT: an iterable containing all coflats of corank ``r``
-=======
         OUTPUT: iterable containing all coflats of corank `k`
->>>>>>> 1f3b2846
 
         .. SEEALSO::
 
@@ -1552,14 +1498,12 @@
         r"""
         Return the independent sets of the matroid.
 
-<<<<<<< HEAD
-        OUTPUT: an iterable containing all independent subsets of the matroid
-=======
         INPUT:
 
         - ``k`` -- integer (optional); if specified, return the size-`k`
           independent sets of the matroid
->>>>>>> 1f3b2846
+
+        OUTPUT: :class:`SetSystem`
 
         EXAMPLES::
 
@@ -1634,39 +1578,13 @@
 
     cpdef SetSystem dependent_sets(self, long k):
         """
-<<<<<<< HEAD
-        Return the list of bases of the matroid.
-
-        A *basis* is a maximal independent set.
-
-        OUTPUT: an iterable containing all bases of the matroid
-
-        EXAMPLES::
-
-            sage: M = matroids.catalog.N1()
-            sage: M.bases_count()
-            184
-            sage: len([B for B in M.bases()])
-            184
-        """
-        return self.independent_r_sets(self.full_rank())
-
-    cpdef dependent_r_sets(self, long r):
-        """
-        Return the list of dependent subsets of fixed size.
-=======
         Return the dependent sets of fixed size.
->>>>>>> 1f3b2846
 
         INPUT:
 
         - ``k`` -- integer
 
-<<<<<<< HEAD
-        OUTPUT: an iterable containing all dependent subsets of size ``r``
-=======
         OUTPUT: iterable containing all dependent sets of size ``k``
->>>>>>> 1f3b2846
 
         EXAMPLES::
 
@@ -1702,45 +1620,14 @@
         NB.resize()
         return NB
 
-<<<<<<< HEAD
-    cpdef nonbases(self):
-        """
-        Return the list of nonbases of the matroid.
-
-        A *nonbasis* is a set with cardinality ``self.full_rank()`` that is
-        not a basis.
-
-        OUTPUT: an iterable containing the nonbases of the matroid
-
-        .. SEEALSO::
-
-            :meth:`Matroid.basis() <sage.matroids.matroid.Matroid.basis>`
-
-        EXAMPLES::
-
-            sage: M = matroids.catalog.N1()
-            sage: binomial(M.size(), M.full_rank())-M.bases_count()                     # needs sage.symbolic
-            68
-            sage: len([B for B in M.nonbases()])
-            68
-        """
-        return self.dependent_r_sets(self.full_rank())
-
-    cpdef nonspanning_circuits(self):
-=======
     cpdef SetSystem nonspanning_circuits(self):
->>>>>>> 1f3b2846
         """
         Return the nonspanning circuits of the matroid.
 
         A *nonspanning circuit* is a circuit whose rank is strictly smaller
         than the rank of the matroid.
 
-<<<<<<< HEAD
-        OUTPUT: an iterable containing all nonspanning circuits
-=======
         OUTPUT: iterable containing all nonspanning circuits
->>>>>>> 1f3b2846
 
         .. SEEALSO::
 
@@ -1787,11 +1674,7 @@
         A *noncospanning cocircuit* is a cocircuit whose corank is strictly
         smaller than the corank of the matroid.
 
-<<<<<<< HEAD
-        OUTPUT: an iterable containing all nonspanning circuits
-=======
         OUTPUT: iterable containing all nonspanning circuits
->>>>>>> 1f3b2846
 
         .. SEEALSO::
 
@@ -1836,11 +1719,7 @@
         """
         Return the cocircuits of the matroid.
 
-<<<<<<< HEAD
-        OUTPUT: an iterable containing all cocircuits
-=======
         OUTPUT: iterable containing all cocircuits
->>>>>>> 1f3b2846
 
         .. SEEALSO::
 
@@ -1884,15 +1763,9 @@
 
     cpdef SetSystem circuits(self, k=None):
         """
-<<<<<<< HEAD
-        Return the list of circuits of the matroid.
-
-        OUTPUT: an iterable containing all circuits
-=======
         Return the circuits of the matroid.
 
         OUTPUT: iterable containing all circuits
->>>>>>> 1f3b2846
 
         .. SEEALSO::
 
@@ -1944,15 +1817,9 @@
     cpdef _characteristic_setsystem(self):
         r"""
         Return a characteristic set-system for this matroid, on the same
-<<<<<<< HEAD
-        ground set.
-
-        OUTPUT: a :class:`<sage.matroids.set_system.SetSystem>` instance
-=======
         groundset.
 
         OUTPUT: :class:`<sage.matroids.set_system.SetSystem>`
->>>>>>> 1f3b2846
 
         EXAMPLES::
 
@@ -1976,11 +1843,7 @@
         less time to compute. See also
         :meth:`<BasisExchangeMatroid._weak_partition>`.
 
-<<<<<<< HEAD
-        OUTPUT: an integer isomorphism invariant
-=======
         OUTPUT: integer isomorphism invariant
->>>>>>> 1f3b2846
 
         EXAMPLES::
 
@@ -2024,11 +1887,7 @@
         more time to compute. See also
         :meth:`<BasisExchangeMatroid._strong_partition>`.
 
-<<<<<<< HEAD
-        OUTPUT: an integer isomorphism invariant
-=======
         OUTPUT: integer isomorphism invariant
->>>>>>> 1f3b2846
 
         EXAMPLES::
 
@@ -2212,11 +2071,7 @@
 
         - ``other`` -- matroid
 
-<<<<<<< HEAD
-        OUTPUT: a dictionary, or ``None``
-=======
         OUTPUT: dictionary or ``None``
->>>>>>> 1f3b2846
 
         EXAMPLES::
 
