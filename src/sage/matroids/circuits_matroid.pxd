from .matroid cimport Matroid
from .set_system cimport SetSystem

cdef class CircuitsMatroid(Matroid):
    cdef set _C  # circuits
    cdef dict _k_C  # k-circuits (k=len)
    cdef list _sorted_C_lens
    cdef bint _nsc_defined
    cpdef frozenset groundset(self)
    cpdef int _rank(self, frozenset X)
    cpdef full_rank(self)
    cpdef bint _is_independent(self, frozenset X)
    cpdef frozenset _max_independent(self, frozenset X)
    cpdef frozenset _circuit(self, frozenset X)
    cpdef frozenset _closure(self, frozenset X)

    # enumeration
<<<<<<< HEAD
    cpdef SetSystem independent_k_sets(self, long k)
    cpdef SetSystem dependent_k_sets(self, long k)
=======
    cpdef SetSystem independent_sets(self, long k=*)
    cpdef SetSystem dependent_sets(self, long k)
>>>>>>> 0f347739
    cpdef SetSystem circuits(self, k=*)
    cpdef SetSystem nonspanning_circuits(self)
    cpdef SetSystem no_broken_circuits_facets(self, ordering=*, reduced=*)
    cpdef SetSystem no_broken_circuits_sets(self, ordering=*, reduced=*)
    cpdef broken_circuit_complex(self, ordering=*, reduced=*)

    # properties
    cpdef girth(self)
    cpdef bint is_paving(self)

    # isomorphism and relabeling
    cpdef _is_isomorphic(self, other, certificate=*)
    cpdef relabel(self, mapping)

    # verification
    cpdef bint is_valid(self)<|MERGE_RESOLUTION|>--- conflicted
+++ resolved
@@ -15,13 +15,8 @@
     cpdef frozenset _closure(self, frozenset X)
 
     # enumeration
-<<<<<<< HEAD
-    cpdef SetSystem independent_k_sets(self, long k)
-    cpdef SetSystem dependent_k_sets(self, long k)
-=======
     cpdef SetSystem independent_sets(self, long k=*)
     cpdef SetSystem dependent_sets(self, long k)
->>>>>>> 0f347739
     cpdef SetSystem circuits(self, k=*)
     cpdef SetSystem nonspanning_circuits(self)
     cpdef SetSystem no_broken_circuits_facets(self, ordering=*, reduced=*)
