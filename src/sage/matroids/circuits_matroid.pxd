from sage.matroids.matroid cimport Matroid
from sage.matroids.set_system cimport SetSystem

cdef class CircuitsMatroid(Matroid):
    cdef frozenset _groundset  # _E
    cdef int _matroid_rank  # _R
    cdef SetSystem _C  # circuits
    cdef dict _k_C  # k-circuits (k=len)
    cdef bint _nsc_defined
    cpdef groundset(self)
    cpdef _rank(self, X)
    cpdef full_rank(self)
    cpdef _is_independent(self, F)
    cpdef _max_independent(self, F)
    cpdef _circuit(self, F)

    # enumeration
    cpdef bases(self) noexcept
    cpdef circuits(self, k=*) noexcept
    cpdef nonspanning_circuits(self) noexcept
    cpdef no_broken_circuits_facets(self, ordering=*, reduced=*) noexcept
    cpdef no_broken_circuits_sets(self, ordering=*, reduced=*) noexcept
    cpdef broken_circuit_complex(self, ordering=*, reduced=*) noexcept


    # properties
    cpdef girth(self)
    cpdef is_paving(self)

    # isomorphism and relabeling
<<<<<<< HEAD
    cpdef _is_isomorphic(self, other, certificate=*) noexcept
    cpdef relabel(self, f) noexcept
=======
    cpdef _is_isomorphic(self, other, certificate=*)
    cpdef relabel(self, mapping)
>>>>>>> acfc9625

    # verification
    cpdef is_valid(self)<|MERGE_RESOLUTION|>--- conflicted
+++ resolved
@@ -28,13 +28,8 @@
     cpdef is_paving(self)
 
     # isomorphism and relabeling
-<<<<<<< HEAD
-    cpdef _is_isomorphic(self, other, certificate=*) noexcept
-    cpdef relabel(self, f) noexcept
-=======
     cpdef _is_isomorphic(self, other, certificate=*)
     cpdef relabel(self, mapping)
->>>>>>> acfc9625
 
     # verification
     cpdef is_valid(self)