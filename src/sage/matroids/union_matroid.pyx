--- conflicted
+++ resolved
@@ -78,11 +78,6 @@
         INPUT:
 
         - ``X`` -- an object with Python's ``frozenset`` interface
-<<<<<<< HEAD
-
-        OUTPUT:
-=======
->>>>>>> f934fe8a
 
         OUTPUT: integer
 
