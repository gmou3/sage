
from sage.matroids.matroid cimport Matroid


cdef class MatroidUnion(Matroid):
    r"""
    Matroid Union.

    The matroid union of a set of matroids `\{(E_1,I_1),\ldots,(E_n,I_n)\}` is
    a matroid `(E,I)` where `E= \bigcup_{i=1}^n E_i` and

        `I= \{\bigcup_{i=1}^n J_i | J_i \in I_i \}`.

    EXAMPLES::

        sage: M1 = matroids.Uniform(3,3)
        sage: M2 = Matroid(bases = [frozenset({3}), frozenset({4})])
        sage: M = M1.union(M2); M
        Matroid of rank 4 on 5 elements as matroid union of
        Matroid of rank 3 on 3 elements with circuit-closures
        {}
        Matroid of rank 1 on 2 elements with 2 bases
<<<<<<< HEAD
        sage: list(M.bases())
        [frozenset({0, 1, 2, 3}), frozenset({0, 1, 2, 4})]
=======
        sage: M.bases()
        Iterator over a system of subsets
>>>>>>> 4ffa2826
        sage: list(M.circuits())
        [frozenset({3, 4})]

    INPUT:

    - ``matroids`` -- a iterator of matroids.

    OUTPUT:

    A ``MatroidUnion`` instance, it's a matroid union of all matroids in ``matroids``.
    """
    def __init__(self, matroids):
        """
        See class definition for full documentation.

        EXAMPLES::

            sage: from sage.matroids.union_matroid import *
            sage: MatroidUnion([matroids.Uniform(2,4),matroids.Uniform(5,8)])
            Matroid of rank 7 on 8 elements as matroid union of
            Matroid of rank 2 on 4 elements with circuit-closures
            {2: {{0, 1, 2, 3}}}
            Matroid of rank 5 on 8 elements with circuit-closures
            {5: {{0, 1, 2, 3, 4, 5, 6, 7}}}
        """
        self.matroids = list(matroids)
        E = set()
        for M in self.matroids:
            E.update(M.groundset())
        self._groundset = frozenset(E)

    cpdef groundset(self) noexcept:
        """
        Return the groundset of the matroid.

        The groundset is the set of elements that comprise the matroid.

        OUTPUT:

        A set.

        EXAMPLES::

            sage: from sage.matroids.union_matroid import *
            sage: M = MatroidUnion([matroids.Uniform(2,4),matroids.Uniform(5,8)])
            sage: sorted(M.groundset())
            [0, 1, 2, 3, 4, 5, 6, 7]
        """
        return self._groundset

    cpdef _rank(self, X) noexcept:
        r"""
        Return the rank of a set ``X``.

        This method does no checking on ``X``, and ``X`` may be assumed to
        have the same interface as ``frozenset``.

        INPUT:

        - ``X`` -- an object with Python's ``frozenset`` interface.

        OUTPUT:

        Integer.

        EXAMPLES::

            sage: from sage.matroids.union_matroid import *
            sage: M = MatroidSum([matroids.Uniform(2,4),matroids.Uniform(2,4)])
            sage: M._rank([(0,0),(1,0)])
            2
            sage: M._rank([(0,0),(0,1),(0,2),(1,0),(1,1)])
            4

        ALGORITHM:

            Matroid intersection of a matroid sum and partition matroid.
        """
        summands = []
        for e in self.matroids:
            summands.append(e.delete(e.groundset()-X))
        sum_matroid = MatroidSum(summands)
        d = {}
        for (i,x) in sum_matroid.groundset():
            if x not in d:
                d[x]=set()
            d[x].add(i)
        part_matroid = PartitionMatroid([[(i,x) for i in d[x]] for x in d])
        return len(sum_matroid._intersection_unweighted(part_matroid))

    def _repr_(self):
        """
        Return a string representation of the matroid.

        EXAMPLES::

            sage: from sage.matroids.union_matroid import *
            sage: MatroidUnion([matroids.Uniform(2,4),matroids.Uniform(5,8)])
            Matroid of rank 7 on 8 elements as matroid union of
            Matroid of rank 2 on 4 elements with circuit-closures
            {2: {{0, 1, 2, 3}}}
            Matroid of rank 5 on 8 elements with circuit-closures
            {5: {{0, 1, 2, 3, 4, 5, 6, 7}}}
        """
        S = Matroid._repr_(self) + " as matroid union of \n"
        for M in self.matroids:
            S = S + M._repr_() +"\n"
        return S[:-1]

cdef class MatroidSum(Matroid):
    r"""
    Matroid Sum.

    The matroid sum of a list of matroids `(E_1,I_1),\ldots,(E_n,I_n)` is a matroid
    `(E,I)` where `E= \bigsqcup_{i=1}^n E_i` and `I= \bigsqcup_{i=1}^n I_i`.

    INPUT:

    - ``matroids`` -- a iterator of matroids.

    OUTPUT:

    A ``MatroidSum`` instance, it's a matroid sum of all matroids in ``matroids``.
    """
    def __init__(self, summands):
        """
        See class definition for full documentation.

        EXAMPLES::

            sage: from sage.matroids.union_matroid import *
            sage: MatroidSum([matroids.Uniform(2,4),matroids.Uniform(5,8)])
            Matroid of rank 7 on 12 elements as matroid sum of
            Matroid of rank 2 on 4 elements with circuit-closures
            {2: {{0, 1, 2, 3}}}
            Matroid of rank 5 on 8 elements with circuit-closures
            {5: {{0, 1, 2, 3, 4, 5, 6, 7}}}
        """
        self.summands = list(summands)
        E = set()
        for i in range(len(self.summands)):
            g = self.summands[i].groundset()
            E.update(zip([i]*len(g),g))
        self._groundset = frozenset(E)

    def _repr_(self):
        """
        Return a string representation of the matroid.

        EXAMPLES::

            sage: from sage.matroids.union_matroid import *
            sage: MatroidSum([matroids.Uniform(2,4),matroids.Uniform(2,4)])
            Matroid of rank 4 on 8 elements as matroid sum of
            Matroid of rank 2 on 4 elements with circuit-closures
            {2: {{0, 1, 2, 3}}}
            Matroid of rank 2 on 4 elements with circuit-closures
            {2: {{0, 1, 2, 3}}}
        """
        S = Matroid._repr_(self) + " as matroid sum of \n"
        for M in self.summands:
            S = S + M._repr_() +"\n"
        return S[:-1]

    cpdef groundset(self) noexcept:
        """
        Return the groundset of the matroid.

        The groundset is the set of elements that comprise the matroid.

        OUTPUT:

        A set.

        EXAMPLES::

            sage: from sage.matroids.union_matroid import *
            sage: M = MatroidSum([matroids.Uniform(2,4),matroids.Uniform(2,4)])
            sage: sorted(M.groundset())
            [(0, 0), (0, 1), (0, 2), (0, 3), (1, 0), (1, 1), (1, 2), (1, 3)]
        """
        return self._groundset

    cpdef _rank(self, X) noexcept:
        r"""
        Return the rank of a set ``X``.

        This method does no checking on ``X``, and ``X`` may be assumed to
        have the same interface as ``frozenset``.

        INPUT:

        - ``X`` -- an object with Python's ``frozenset`` interface.

        OUTPUT:

        Integer.

        EXAMPLES::

            sage: from sage.matroids.union_matroid import *
            sage: M = MatroidSum([matroids.Uniform(2,4),matroids.Uniform(2,4)])
            sage: M._rank([(0,0),(1,0)])
            2
            sage: M._rank([(0,0),(0,1),(0,2),(1,0),(1,1)])
            4
        """
        partition = {}
        for (i,x) in X:
            if i not in partition:
                partition[i] = set()
            partition[i].add(x)
        rk = 0
        for i, Xi in partition.iteritems():
            rk+= self.summands[i]._rank(Xi)
        return rk

cdef class PartitionMatroid(Matroid):
    r"""
    Partition Matroid.

    Given a set of disjoint sets `S=\{S_1,\ldots,S_n\}`, the partition matroid
    on `S` is `(E,I)` where `E=\bigcup_{i=1}^n S_i` and

        `I= \{X| |X\cap S_i|\leq 1,X\subset E \}`.

    INPUT:

    - ``partition`` -- an iterator of disjoint sets.

    OUTPUT:

    A ``PartitionMatroid`` instance, it's partition matroid of the ``partition``.
    """
    def __init__(self, partition):
        """
        See class definition for full documentation.

        EXAMPLES::

            sage: from sage.matroids.union_matroid import *
            sage: PartitionMatroid([[1,2,3],[4,5,6]])
            Partition Matroid of rank 2 on 6 elements
            sage: PartitionMatroid([[1,2],[2,3]])
            Traceback (most recent call last):
            ...
            ValueError: not an iterator of disjoint sets
            sage: PartitionMatroid([])
            Partition Matroid of rank 0 on 0 elements
        """
        P2 = [set(p) for p in partition]
        if P2:
            if len(set.union(*P2)) != sum(len(pi) for pi in P2):
                raise ValueError("not an iterator of disjoint sets")
        self.p = {}
        for i, pi in enumerate(P2):
            for j in pi:
                self.p[j] = i
        E = set()
        for P in partition:
            E.update(P)
        self._groundset = frozenset(E)

    cpdef groundset(self) noexcept:
        """
        Return the groundset of the matroid.

        The groundset is the set of elements that comprise the matroid.

        OUTPUT:

        A set.

        EXAMPLES::

            sage: from sage.matroids.union_matroid import *
            sage: M = PartitionMatroid([[1,2,3],[4,5,6]])
            sage: sorted(M.groundset())
            [1, 2, 3, 4, 5, 6]
        """
        return self._groundset

    cpdef _rank(self, X) noexcept:
        r"""
        Return the rank of a set ``X``.

        This method does no checking on ``X``, and ``X`` may be assumed to
        have the same interface as ``frozenset``.

        INPUT:

        - ``X`` -- an object with Python's ``frozenset`` interface.

        OUTPUT:

        Integer.

        EXAMPLES::

            sage: from sage.matroids.union_matroid import *
            sage: M = PartitionMatroid([[1,2,3],[4,5,6]])
            sage: M._rank([1,5])
            2
            sage: M._rank([1,2])
            1
        """
        return len(set(map(self.p.get, X)))

    def _repr_(self):
        """
        Return a string representation of the matroid.

        EXAMPLES::

            sage: from sage.matroids.union_matroid import *
            sage: PartitionMatroid([[1,2,3],[4,5,6]])
            Partition Matroid of rank 2 on 6 elements
        """
        return "Partition " + Matroid._repr_(self)<|MERGE_RESOLUTION|>--- conflicted
+++ resolved
@@ -20,13 +20,8 @@
         Matroid of rank 3 on 3 elements with circuit-closures
         {}
         Matroid of rank 1 on 2 elements with 2 bases
-<<<<<<< HEAD
-        sage: list(M.bases())
-        [frozenset({0, 1, 2, 3}), frozenset({0, 1, 2, 4})]
-=======
         sage: M.bases()
         Iterator over a system of subsets
->>>>>>> 4ffa2826
         sage: list(M.circuits())
         [frozenset({3, 4})]
 
