--- conflicted
+++ resolved
@@ -75,11 +75,7 @@
 
         INPUT:
 
-<<<<<<< HEAD
-        - ``X`` -- an object with Python's ``frozenset`` interface.
-=======
         - ``X`` -- an object with Python's ``frozenset`` interface
->>>>>>> 1f3b2846
 
         OUTPUT: integer
 
@@ -208,11 +204,7 @@
 
         INPUT:
 
-<<<<<<< HEAD
-        - ``X`` -- an object with Python's ``frozenset`` interface.
-=======
         - ``X`` -- an object with Python's ``frozenset`` interface
->>>>>>> 1f3b2846
 
         OUTPUT: integer
 
