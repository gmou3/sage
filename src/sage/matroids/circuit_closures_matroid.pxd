--- conflicted
+++ resolved
@@ -5,18 +5,6 @@
     cdef frozenset _groundset  # _E
     cdef dict _circuit_closures  # _CC
     cdef int _matroid_rank  # _R
-<<<<<<< HEAD
-    cpdef groundset(self) noexcept
-    cpdef _rank(self, X) noexcept
-    cpdef full_rank(self) noexcept
-    cpdef _is_independent(self, F) noexcept
-    cpdef _max_independent(self, F) noexcept
-    cpdef _circuit(self, F) noexcept
-    cpdef circuit_closures(self) noexcept
-    cpdef _is_isomorphic(self, other, certificate=*) noexcept
-    cpdef relabel(self, f) noexcept
-    cpdef is_valid(self) noexcept
-=======
     cpdef groundset(self)
     cpdef _rank(self, X)
     cpdef full_rank(self)
@@ -25,5 +13,4 @@
     cpdef _circuit(self, F)
     cpdef circuit_closures(self)
     cpdef _is_isomorphic(self, other, certificate=*)
-    cpdef relabel(self, mapping)
->>>>>>> acfc9625
+    cpdef relabel(self, mapping)