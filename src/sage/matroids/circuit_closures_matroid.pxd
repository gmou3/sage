from sage.matroids.matroid cimport Matroid

cdef class CircuitClosuresMatroid(Matroid):
<<<<<<< HEAD
    cdef dict _circuit_closures
=======
    cdef frozenset _groundset  # _E
    cdef dict _circuit_closures  # _CC
    cdef int _matroid_rank  # _R
>>>>>>> f934fe8a
    cpdef frozenset groundset(self)
    cpdef int _rank(self, frozenset X)
    cpdef full_rank(self)
    cpdef bint _is_independent(self, frozenset F)
    cpdef frozenset _max_independent(self, frozenset F)
    cpdef frozenset _circuit(self, frozenset F)
    cpdef dict circuit_closures(self)
    cpdef _is_isomorphic(self, other, certificate=*)
    cpdef relabel(self, mapping)<|MERGE_RESOLUTION|>--- conflicted
+++ resolved
@@ -1,13 +1,7 @@
 from sage.matroids.matroid cimport Matroid
 
 cdef class CircuitClosuresMatroid(Matroid):
-<<<<<<< HEAD
-    cdef dict _circuit_closures
-=======
-    cdef frozenset _groundset  # _E
     cdef dict _circuit_closures  # _CC
-    cdef int _matroid_rank  # _R
->>>>>>> f934fe8a
     cpdef frozenset groundset(self)
     cpdef int _rank(self, frozenset X)
     cpdef full_rank(self)
