from .matroid cimport Matroid
<<<<<<< HEAD
from sage.combinat.posets.lattices import FiniteLatticePoset
from .set_system cimport SetSystem
=======
>>>>>>> 9bf71057

cdef class FlatsMatroid(Matroid):
    cdef frozenset _groundset
    cdef int _matroid_rank
    cdef dict _F  # flats
<<<<<<< HEAD
    cpdef frozenset groundset(self)
    cpdef int _rank(self, frozenset X)
    cpdef full_rank(self)
    cpdef frozenset _closure(self, frozenset X)
    cpdef bint _is_closed(self, frozenset X)

    # enumeration
    cpdef SetSystem flats(self, long k)
    cpdef list whitney_numbers2(self)
=======
    cdef object _L  # lattice of flats
    cpdef groundset(self)
    cpdef _rank(self, X)
    cpdef full_rank(self)
    cpdef _closure(self, X)
    cpdef _is_closed(self, X)

    # enumeration
    cpdef flats(self, k)
    cpdef whitney_numbers(self)
    cpdef whitney_numbers2(self)
>>>>>>> 9bf71057

    # isomorphism and relabeling
    cpdef _is_isomorphic(self, other, certificate=*)
    cpdef relabel(self, mapping)

    # verification
    cpdef bint is_valid(self)

cdef class LatticeOfFlatsMatroid(FlatsMatroid):
    cdef object _L  # lattice_of_flats
    cpdef list whitney_numbers(self)
    cpdef bint is_valid(self)<|MERGE_RESOLUTION|>--- conflicted
+++ resolved
@@ -1,46 +1,25 @@
 from .matroid cimport Matroid
-<<<<<<< HEAD
-from sage.combinat.posets.lattices import FiniteLatticePoset
 from .set_system cimport SetSystem
-=======
->>>>>>> 9bf71057
 
 cdef class FlatsMatroid(Matroid):
-    cdef frozenset _groundset
-    cdef int _matroid_rank
     cdef dict _F  # flats
-<<<<<<< HEAD
+    cdef object _L  # lattice of flats
     cpdef frozenset groundset(self)
+
     cpdef int _rank(self, frozenset X)
-    cpdef full_rank(self)
     cpdef frozenset _closure(self, frozenset X)
     cpdef bint _is_closed(self, frozenset X)
 
+    cpdef full_rank(self)
+
     # enumeration
     cpdef SetSystem flats(self, long k)
+    cpdef list whitney_numbers(self)
     cpdef list whitney_numbers2(self)
-=======
-    cdef object _L  # lattice of flats
-    cpdef groundset(self)
-    cpdef _rank(self, X)
-    cpdef full_rank(self)
-    cpdef _closure(self, X)
-    cpdef _is_closed(self, X)
-
-    # enumeration
-    cpdef flats(self, k)
-    cpdef whitney_numbers(self)
-    cpdef whitney_numbers2(self)
->>>>>>> 9bf71057
 
     # isomorphism and relabeling
     cpdef _is_isomorphic(self, other, certificate=*)
-    cpdef relabel(self, mapping)
+    cpdef Matroid relabel(self, mapping)
 
     # verification
-    cpdef bint is_valid(self)
-
-cdef class LatticeOfFlatsMatroid(FlatsMatroid):
-    cdef object _L  # lattice_of_flats
-    cpdef list whitney_numbers(self)
     cpdef bint is_valid(self)