<<<<<<< HEAD
# sage_setup: distribution = sagemath-repl
############ setup warning filters before importing Sage stuff ####
=======
# Set up warning filters before importing Sage stuff

>>>>>>> 09ffed7a
import sys
import warnings

# This is a Python debug build (--with-pydebug)
__with_pydebug = hasattr(sys, 'gettotalrefcount')
if __with_pydebug:
    # a debug build does not install the default warning filters. Sadly, this breaks doctests so we
    # have to re-add them:
    warnings.filterwarnings('ignore', category=PendingDeprecationWarning)
    warnings.filterwarnings('ignore', category=ImportWarning)
    warnings.filterwarnings('ignore', category=ResourceWarning)
else:
    deprecationWarning = ('ignore', None, DeprecationWarning, None, 0)
    if deprecationWarning in warnings.filters:
        warnings.filters.remove(deprecationWarning)

# Ignore all deprecations from IPython etc.
warnings.filterwarnings('ignore', category=DeprecationWarning,
                        module='(IPython|ipykernel|jupyter_client|jupyter_core|nbformat|notebook|ipywidgets|storemagic|jedi)')

# scipy 1.18 introduced reprecation warnings on a number of things they are moving to
# numpy, e.g. DeprecationWarning: scipy.array is deprecated
#             and will be removed in SciPy 2.0.0, use numpy.array instead
# This affects networkx 2.2 up and including 2.4 (cf. :trac:29766)
warnings.filterwarnings('ignore', category=DeprecationWarning,
                        module='(scipy|networkx)')

# However, be sure to keep OUR deprecation warnings
warnings.filterwarnings('default', category=DeprecationWarning,
                        message=r'[\s\S]*See https?://trac\.sagemath\.org/[0-9]* for details.')

# Ignore Python 3.9 deprecation warnings
warnings.filterwarnings('ignore', category=DeprecationWarning,
                        module='ast')

# Ignore packaging 20.5 deprecation warnings
warnings.filterwarnings('ignore', category=DeprecationWarning,
                        module='(.*[.]_vendor[.])?packaging')

# Ignore a few warnings triggered by pythran 0.12.1
warnings.filterwarnings('ignore', category=DeprecationWarning,
                        message='\n\n  `numpy.distutils` is deprecated since NumPy 1.23.0',
                        module='pythran.dist')
warnings.filterwarnings('ignore', category=DeprecationWarning,
                        message='pkg_resources is deprecated as an API|'
                        'Deprecated call to `pkg_resources.declare_namespace(.*)`',
                        module='pkg_resources|setuptools.sandbox')
warnings.filterwarnings('ignore', category=DeprecationWarning,
                        message='msvccompiler is deprecated and slated to be removed',
                        module='distutils.msvccompiler')

warnings.filterwarnings('ignore', category=DeprecationWarning,
                        message='The distutils(.sysconfig module| package) is deprecated',
                        module='Cython|distutils|numpy|sage.env|sage.features')

# triggered by cython 0.29.32
warnings.filterwarnings('ignore', category=DeprecationWarning,
                        message="'cgi' is deprecated and slated for removal in Python 3.13",
                        module='Cython')

# triggered by pyparsing 2.4.7
warnings.filterwarnings('ignore', category=DeprecationWarning,
                        message="module 'sre_constants' is deprecated",
                        module='pyparsing')

# importlib.resources.path and ...read_binary are deprecated in python 3.11,
# but the replacement importlib.resources.files needs python 3.9
warnings.filterwarnings('ignore', category=DeprecationWarning,
                        message=r'(path|read_binary) is deprecated\. Use files\(\) instead\.',
                        module='sage.repl.rich_output.output_(graphics|graphics3d|video)')

# triggered by sphinx
warnings.filterwarnings('ignore', category=DeprecationWarning,
                        message="'imghdr' is deprecated and slated for removal in Python 3.13",
                        module='sphinx.util.images')

# triggered by docutils 0.19 on Python 3.11
warnings.filterwarnings('ignore', category=DeprecationWarning,
                        message=r"Use setlocale\(\), getencoding\(\) and getlocale\(\) instead",
                        module='docutils.io')

# triggered by dateutil 2.8.2 and sphinx 7.0.1 on Python 3.12
# see: https://github.com/dateutil/dateutil/pull/1285
# see: https://github.com/sphinx-doc/sphinx/pull/11468
warnings.filterwarnings('ignore', category=DeprecationWarning,
                        message=r"datetime.datetime.utcfromtimestamp\(\) is deprecated",
                        module='dateutil.tz.tz|sphinx.(builders.gettext|util.i18n)')

# triggered on Python 3.12
warnings.filterwarnings('ignore', category=DeprecationWarning,
                        message=r"This process.* is multi-threaded, "
                                r"use of .*\(\) may lead to deadlocks in the child.")

# pickling of itertools is deprecated in Python 3.12
warnings.filterwarnings('ignore', category=DeprecationWarning,
                        message=r"Pickle, copy, and deepcopy support will be "
                                r"removed from itertools in Python 3.14.")


from sage.all__sagemath_objects import *
from sage.all__sagemath_environment import *

from sage.doctest.all import *
from sage.repl.all import *
from sage.misc.all__sagemath_repl import *

# For doctesting. These are overwritten later

Integer = int
RealNumber = float<|MERGE_RESOLUTION|>--- conflicted
+++ resolved
@@ -1,10 +1,7 @@
-<<<<<<< HEAD
 # sage_setup: distribution = sagemath-repl
-############ setup warning filters before importing Sage stuff ####
-=======
+
 # Set up warning filters before importing Sage stuff
 
->>>>>>> 09ffed7a
 import sys
 import warnings
 
