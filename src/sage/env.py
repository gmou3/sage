r"""
Sage Runtime Environment

Verify that importing ``sage.all`` works in Sage's Python without any ``SAGE_``
environment variables, and has the same ``SAGE_ROOT`` and ``SAGE_LOCAL``
(see also :issue:`29446`)::

    sage: env = {k:v for (k,v) in os.environ.items() if not k.startswith("SAGE_")}
    sage: from subprocess import check_output
    sage: environment = "sage.all"
    sage: cmd = f"from {environment} import SAGE_ROOT, SAGE_LOCAL; print((SAGE_ROOT, SAGE_LOCAL))"
    sage: out = check_output([sys.executable, "-c", cmd], env=env).decode().strip()   # long time
    sage: out == repr((SAGE_ROOT, SAGE_LOCAL))                                        # long time
    True

AUTHORS:

- \R. Andrew Ohana (2012): initial version

"""

# ****************************************************************************
#       Copyright (C) 2013 R. Andrew Ohana <andrew.ohana@gmail.com>
#       Copyright (C) 2019 Jeroen Demeyer <J.Demeyer@UGent.be>
#
# This program is free software: you can redistribute it and/or modify
# it under the terms of the GNU General Public License as published by
# the Free Software Foundation, either version 2 of the License, or
# (at your option) any later version.
#                  https://www.gnu.org/licenses/
# ****************************************************************************

from typing import List, Optional
import sage
import os
import socket
import sys
import sysconfig
from . import version
from pathlib import Path
import subprocess


# All variables set by var() appear in this SAGE_ENV dict
SAGE_ENV = dict()


def join(*args):
    """
    Join paths like ``os.path.join`` except that the result is ``None``
    if any of the components is ``None``.

    EXAMPLES::

        sage: from sage.env import join
        sage: print(join("hello", "world"))
        hello/world
        sage: print(join("hello", None))
        None
    """
    if any(a is None for a in args):
        return None
    return os.path.join(*args)


def var(key: str, *fallbacks: Optional[str], force: bool = False) -> Optional[str]:
    """
    Set ``SAGE_ENV[key]`` and return the value.

    If ``key`` is an environment variable, this is the value.
    Otherwise, the ``fallbacks`` are tried until one is found which
    is not ``None``. If the environment variable is not set and all
    fallbacks are ``None``, then the final value is ``None``.

    INPUT:

    - ``key`` -- string.

    - ``fallbacks`` -- tuple containing ``str`` or ``None`` values.

<<<<<<< HEAD
    - ``force`` -- boolean (default: is ``False``). If
=======
    - ``force`` -- boolean (default: ``False``). If
>>>>>>> 038f6f1f
      ``True``, skip the environment variable and only use the
      fallbacks.

    OUTPUT:

    The value of the environment variable or its fallbacks.

    EXAMPLES::

        sage: import os, sage.env
        sage: sage.env.SAGE_ENV = dict()
        sage: os.environ['SAGE_FOO'] = 'foo'
        sage: sage.env.var('SAGE_FOO', 'unused')
        'foo'
        sage: sage.env.SAGE_FOO
        'foo'
        sage: sage.env.SAGE_ENV['SAGE_FOO']
        'foo'

    If the environment variable does not exist, the fallbacks (if any)
    are used. In most typical uses, there is exactly one fallback::

        sage: _ = os.environ.pop('SAGE_BAR', None)  # ensure that SAGE_BAR does not exist
        sage: sage.env.var('SAGE_BAR', 'bar')
        'bar'
        sage: sage.env.SAGE_BAR
        'bar'
        sage: sage.env.SAGE_ENV['SAGE_BAR']
        'bar'

    Test multiple fallbacks::

        sage: sage.env.var('SAGE_BAR', None, 'yes', 'no')
        'yes'
        sage: sage.env.SAGE_BAR
        'yes'

    If all fallbacks are ``None``, the result is ``None``::

        sage: sage.env.var('SAGE_BAR')
        sage: print(sage.env.SAGE_BAR)
        None
        sage: sage.env.var('SAGE_BAR', None)
        sage: print(sage.env.SAGE_BAR)
        None

    Test the ``force`` keyword::

        sage: os.environ['SAGE_FOO'] = 'foo'
        sage: sage.env.var('SAGE_FOO', 'forced', force=True)
        'forced'
        sage: sage.env.SAGE_FOO
        'forced'
        sage: sage.env.var('SAGE_FOO', 'forced', force=False)
        'foo'
        sage: sage.env.SAGE_FOO
        'foo'
    """
    if force:
        value = None
    else:
        value = os.environ.get(key)
    if value is None:
        try:
            import sage_conf
            value = getattr(sage_conf, key, None)
        except ImportError:
            pass
    # Try all fallbacks in order as long as we don't have a value
    for f in fallbacks:
        if value is not None:
            break
        value = f
    SAGE_ENV[key] = value
    globals()[key] = value
    return value


# system info
UNAME = var("UNAME", os.uname()[0])
HOSTNAME = var("HOSTNAME", socket.gethostname())
LOCAL_IDENTIFIER = var("LOCAL_IDENTIFIER", "{}.{}".format(HOSTNAME, os.getpid()))

# version info
SAGE_VERSION = var("SAGE_VERSION", version.version)
SAGE_DATE = var("SAGE_DATE", version.date)
SAGE_VERSION_BANNER = var("SAGE_VERSION_BANNER", version.banner)

# virtual environment where sagelib is installed
SAGE_VENV = var("SAGE_VENV", os.path.abspath(sys.prefix))
SAGE_LIB = var("SAGE_LIB", os.path.dirname(os.path.dirname(__file__)))
SAGE_EXTCODE = var("SAGE_EXTCODE", join(SAGE_LIB, "sage", "ext_data"))
SAGE_VENV_SPKG_INST = var("SAGE_VENV_SPKG_INST", join(SAGE_VENV, "var", "lib", "sage", "installed"))

# prefix hierarchy where non-Python packages are installed
SAGE_LOCAL = var("SAGE_LOCAL", SAGE_VENV)
SAGE_SHARE = var("SAGE_SHARE", join(SAGE_LOCAL, "share"))
SAGE_DOC = var("SAGE_DOC", join(SAGE_SHARE, "doc", "sage"))
SAGE_LOCAL_SPKG_INST = var("SAGE_LOCAL_SPKG_INST", join(SAGE_LOCAL, "var", "lib", "sage", "installed"))
SAGE_SPKG_INST = var("SAGE_SPKG_INST", join(SAGE_LOCAL, "var", "lib", "sage", "installed"))  # deprecated

# source tree of the Sage distribution
SAGE_ROOT = var("SAGE_ROOT")  # no fallback for SAGE_ROOT
SAGE_SRC = var("SAGE_SRC", join(SAGE_ROOT, "src"), SAGE_LIB)
SAGE_DOC_SRC = var("SAGE_DOC_SRC", join(SAGE_ROOT, "src", "doc"), SAGE_DOC)
SAGE_PKGS = var("SAGE_PKGS", join(SAGE_ROOT, "build", "pkgs"))
SAGE_ROOT_GIT = var("SAGE_ROOT_GIT", join(SAGE_ROOT, ".git"))

# Sage doc server (local server with PORT if URL is not given)
SAGE_DOC_SERVER_URL = var("SAGE_DOC_SERVER_URL")
# The default port is 0 so that the system will assign a random unused port > 1024
SAGE_DOC_LOCAL_PORT = var("SAGE_DOC_LOCAL_PORT", "0")

# ~/.sage
DOT_SAGE = var("DOT_SAGE", join(os.environ.get("HOME"), ".sage"))
SAGE_STARTUP_FILE = var("SAGE_STARTUP_FILE", join(DOT_SAGE, "init.sage"))

# for sage_setup.setenv
SAGE_ARCHFLAGS = var("SAGE_ARCHFLAGS", "unset")
SAGE_PKG_CONFIG_PATH = var("SAGE_PKG_CONFIG_PATH")

# colon-separated search path for databases.
SAGE_DATA_PATH = var("SAGE_DATA_PATH",
                     os.pathsep.join(filter(None, [
                         join(DOT_SAGE, "db"),
                         join(SAGE_SHARE, "sagemath"),
                         SAGE_SHARE,
                         ])))

# database directories, the default is to search in SAGE_DATA_PATH
CREMONA_LARGE_DATA_DIR = var("CREMONA_LARGE_DATA_DIR")
CREMONA_MINI_DATA_DIR = var("CREMONA_MINI_DATA_DIR")
ELLCURVE_DATA_DIR = var("ELLCURVE_DATA_DIR")
GRAPHS_DATA_DIR = var("GRAPHS_DATA_DIR")
POLYTOPE_DATA_DIR = var("POLYTOPE_DATA_DIR")

# installation directories for various packages
JMOL_DIR = var("JMOL_DIR")
MATHJAX_DIR = var("MATHJAX_DIR", join(SAGE_SHARE, "mathjax"))
MTXLIB = var("MTXLIB", join(SAGE_SHARE, "meataxe"))
THREEJS_DIR = var("THREEJS_DIR")
PPLPY_DOCS = var("PPLPY_DOCS", join(SAGE_SHARE, "doc", "pplpy"))
MAXIMA = var("MAXIMA", "maxima")
MAXIMA_FAS = var("MAXIMA_FAS")
KENZO_FAS = var("KENZO_FAS")
SAGE_NAUTY_BINS_PREFIX = var("SAGE_NAUTY_BINS_PREFIX", "")
SAGE_ECMBIN = var("SAGE_ECMBIN", "ecm")
RUBIKS_BINS_PREFIX = var("RUBIKS_BINS_PREFIX", "")
FOURTITWO_HILBERT = var("FOURTITWO_HILBERT")
FOURTITWO_MARKOV = var("FOURTITWO_MARKOV")
FOURTITWO_GRAVER = var("FOURTITWO_GRAVER")
FOURTITWO_ZSOLVE = var("FOURTITWO_ZSOLVE")
FOURTITWO_QSOLVE = var("FOURTITWO_QSOLVE")
FOURTITWO_RAYS = var("FOURTITWO_RAYS")
FOURTITWO_PPI = var("FOURTITWO_PPI")
FOURTITWO_CIRCUITS = var("FOURTITWO_CIRCUITS")
FOURTITWO_GROEBNER = var("FOURTITWO_GROEBNER")
CBLAS_PC_MODULES = var("CBLAS_PC_MODULES", "cblas:openblas:blas")
ECL_CONFIG = var("ECL_CONFIG", "ecl-config")
NTL_INCDIR = var("NTL_INCDIR")
NTL_LIBDIR = var("NTL_LIBDIR")
LIE_INFO_DIR = var("LIE_INFO_DIR", join(SAGE_LOCAL, "lib", "LiE"))
SINGULAR_BIN = var("SINGULAR_BIN") or "Singular"

# OpenMP
OPENMP_CFLAGS = var("OPENMP_CFLAGS", "")
OPENMP_CXXFLAGS = var("OPENMP_CXXFLAGS", "")

# Make sure mpmath uses Sage types
os.environ['MPMATH_SAGE'] = '1'

# misc
SAGE_BANNER = var("SAGE_BANNER", "")
SAGE_IMPORTALL = var("SAGE_IMPORTALL", "yes")

# GAP memory and args

SAGE_GAP_MEMORY = var('SAGE_GAP_MEMORY', None)
SAGE_GAP_COMMAND = var('SAGE_GAP_COMMAND', None)

# The semicolon-separated search path for GAP packages. It is passed
# directly to GAP via the -l flag.
GAP_ROOT_PATHS = var("GAP_ROOT_PATHS",
                     ";".join([join(SAGE_LOCAL, "lib", "gap"),
                               join(SAGE_LOCAL, "share", "gap")]))

# post process
if DOT_SAGE is not None and ' ' in DOT_SAGE:
    print("Your home directory has a space in it.  This")
    print("will probably break some functionality of Sage.  E.g.,")
    print("the GAP interface will not work. A workaround")
    print("is to set the environment variable HOME to a")
    print("directory with no spaces that you have write")
    print("permissions to before you start sage.")


def sage_include_directories(use_sources=False):
    """
    Return the list of include directories for compiling Sage extension modules.

    INPUT:

    -  ``use_sources`` -- (default: ``False``) a boolean

    OUTPUT:

    a list of include directories to be used to compile sage code
    1. while building sage (use_sources='True')
    2. while using sage (use_sources='False')

    EXAMPLES:

    Expected output while using Sage::

        sage: import sage.env
        sage: sage.env.sage_include_directories()
        ['...',
         '.../numpy/core/include',
         '.../include/python...']

    To check that C/C++ files are correctly found, we verify that we can
    always find the include file ``sage/cpython/cython_metaclass.h``,
    with both values for ``use_sources``::

        sage: file = os.path.join("sage", "cpython", "cython_metaclass.h")
        sage: dirs = sage.env.sage_include_directories(use_sources=True)
        sage: any(os.path.isfile(os.path.join(d, file)) for d in dirs)
        True
        sage: dirs = sage.env.sage_include_directories(use_sources=False)
        sage: any(os.path.isfile(os.path.join(d, file)) for d in dirs)
        True
    """
    if use_sources:
        dirs = [SAGE_SRC]
    else:
        import sage
        dirs = [os.path.dirname(directory)
                for directory in sage.__path__]
    try:
        import numpy
        dirs.append(numpy.get_include())
    except ModuleNotFoundError:
        pass

    dirs.append(sysconfig.get_config_var('INCLUDEPY'))

    return dirs


def get_cblas_pc_module_name() -> str:
    """
    Return the name of the BLAS libraries to be used.
    """
    import pkgconfig
    cblas_pc_modules = CBLAS_PC_MODULES.split(':')
    return next((blas_lib for blas_lib in cblas_pc_modules if pkgconfig.exists(blas_lib)))


default_required_modules = ('fflas-ffpack', 'givaro', 'gsl', 'linbox', 'Singular',
                            'libpng', 'gdlib', 'm4ri', 'zlib', 'cblas', 'ecl')


default_optional_modules = ('lapack',)


def cython_aliases(required_modules=None,
                   optional_modules=None):
    """
    Return the aliases for compiling Cython code. These aliases are
    macros which can occur in ``# distutils`` headers.

    INPUT:

    - ``required_modules`` -- (default: taken from ``default_required_modules``)
      iterable of ``str`` values.

    - ``optional_modules`` -- (default: taken from ``default_optional_modules``)
      iterable of ``str`` values.

    EXAMPLES::

        sage: from sage.env import cython_aliases
        sage: cython_aliases()
        {...}
        sage: sorted(cython_aliases().keys())
        ['CBLAS_CFLAGS',
         ...,
         'ZLIB_LIBRARIES']
        sage: cython_aliases(required_modules=('module-that-is-assumed-to-not-exist'))
        Traceback (most recent call last):
        ...
        PackageNotFoundError: ...
        sage: cython_aliases(required_modules=(), optional_modules=('module-that-is-assumed-to-not-exist'))
        {...}

    TESTS:

    We can use ``cython.parallel`` regardless of whether OpenMP is supported.
    This will run in parallel, if OpenMP is supported::

        sage: cython(                                               # optional - sage.misc.cython
        ....: '''
        ....: #distutils: extra_compile_args = OPENMP_CFLAGS
        ....: #distutils: extra_link_args = OPENMP_CFLAGS
        ....: from cython.parallel import prange
        ....:
        ....: cdef int i
        ....: cdef int n = 30
        ....: cdef int sum = 0
        ....:
        ....: for i in prange(n, num_threads=4, nogil=True):
        ....:     sum += i
        ....:
        ....: print(sum)
        ....: ''')
        435
    """
    import pkgconfig
    import itertools

    if required_modules is None:
        required_modules = default_required_modules

    if optional_modules is None:
        optional_modules = default_optional_modules

    aliases = {}

    for lib, required in itertools.chain(((lib, True) for lib in required_modules),
                                         ((lib, False) for lib in optional_modules)):
        var = lib.upper().replace("-", "") + "_"
        if lib == 'cblas':
            lib = get_cblas_pc_module_name()
        if lib == 'zlib':
            aliases[var + "CFLAGS"] = ""
            try:
                pc = pkgconfig.parse('zlib')
                libs = pkgconfig.libs(lib)
            except pkgconfig.PackageNotFoundError:
                from collections import defaultdict
                pc = defaultdict(list, {'libraries': ['z']})
                libs = "-lz"
        elif lib == 'ecl':
            try:
                # Determine ecl-specific compiler arguments using the ecl-config script
                ecl_cflags = subprocess.run([ECL_CONFIG, "--cflags"], check=True, capture_output=True, text=True).stdout.split()
                ecl_libs = subprocess.run([ECL_CONFIG, "--libs"], check=True, capture_output=True, text=True).stdout.split()
            except subprocess.CalledProcessError:
                if required:
                    raise
                else:
                    continue
            aliases["ECL_CFLAGS"] = list(filter(lambda s: not s.startswith('-I'), ecl_cflags))
            aliases["ECL_INCDIR"] = list(map(lambda s: s[2:], filter(lambda s: s.startswith('-I'), ecl_cflags)))
            aliases["ECL_LIBDIR"] = list(map(lambda s: s[2:], filter(lambda s: s.startswith('-L'), ecl_libs)))
            aliases["ECL_LIBRARIES"] = list(map(lambda s: s[2:], filter(lambda s: s.startswith('-l'), ecl_libs)))
            aliases["ECL_LIBEXTRA"] = list(filter(lambda s: not s.startswith(('-l', '-L')), ecl_libs))
            continue
        else:
            try:
                aliases[var + "CFLAGS"] = pkgconfig.cflags(lib).split()
                pc = pkgconfig.parse(lib)
                libs = pkgconfig.libs(lib)
            except pkgconfig.PackageNotFoundError:
                if required:
                    raise
                else:
                    continue

        # It may seem that INCDIR is redundant because the -I options are also
        # passed in CFLAGS.  However, "extra_compile_args" are put at the end
        # of the compiler command line.  "include_dirs" go to the front; the
        # include search order matters.
        aliases[var + "INCDIR"] = pc['include_dirs']
        aliases[var + "LIBDIR"] = pc['library_dirs']
        aliases[var + "LIBEXTRA"] = list(filter(lambda s: not s.startswith(('-l', '-L')), libs.split()))
        aliases[var + "LIBRARIES"] = pc['libraries']

    # uname-specific flags
    UNAME = os.uname()

    def uname_specific(name, value, alternative):
        if name in UNAME[0]:
            return value
        else:
            return alternative

    aliases["LINUX_NOEXECSTACK"] = uname_specific("Linux", ["-Wl,-z,noexecstack"],
                                                  [])

    # LinBox needs special care because it actually requires C++11 with
    # GNU extensions: -std=c++11 does not work, you need -std=gnu++11
    # (this is true at least with GCC 7.2.0).
    #
    # Further, note that LinBox does not add any C++11 flag in its .pc
    # file (possibly because of confusion between CFLAGS and CXXFLAGS?).
    # This is not a problem in practice since LinBox depends on
    # fflas-ffpack and fflas-ffpack does add such a C++11 flag.
    if "LINBOX_CFLAGS" in aliases:
        aliases["LINBOX_CFLAGS"].append("-std=gnu++11")

    try:
        aliases["M4RI_CFLAGS"].remove("-pedantic")
    except (ValueError, KeyError):
        pass

    # NTL
    aliases["NTL_CFLAGS"] = ['-std=c++11']
    aliases["NTL_INCDIR"] = [NTL_INCDIR] if NTL_INCDIR else []
    aliases["NTL_LIBDIR"] = [NTL_LIBDIR] if NTL_LIBDIR else []
    aliases["NTL_LIBRARIES"] = ['ntl']
    aliases["NTL_LIBEXTRA"] = []

    # OpenMP
    aliases["OPENMP_CFLAGS"] = OPENMP_CFLAGS.split()
    aliases["OPENMP_CXXFLAGS"] = OPENMP_CXXFLAGS.split()

    return aliases<|MERGE_RESOLUTION|>--- conflicted
+++ resolved
@@ -78,11 +78,7 @@
 
     - ``fallbacks`` -- tuple containing ``str`` or ``None`` values.
 
-<<<<<<< HEAD
-    - ``force`` -- boolean (default: is ``False``). If
-=======
     - ``force`` -- boolean (default: ``False``). If
->>>>>>> 038f6f1f
       ``True``, skip the environment variable and only use the
       fallbacks.
 
