r"""
Interface to Singular

Introduction
------------

This interface is extremely flexible, since it's exactly like
typing into the Singular interpreter, and anything that works there
should work here.

The Singular interface will only work if Singular is installed on
your computer; this should be the case, since Singular is included
with Sage. The interface offers three pieces of functionality:

#. ``singular_console()`` -- A function that dumps you
   into an interactive command-line Singular session.

#. ``singular(expr, type='def')`` -- Creation of a
   Singular object. This provides a Pythonic interface to Singular.
   For example, if ``f=singular(10)``, then
   ``f.factorize()`` returns the factorization of
   `10` computed using Singular.

#. ``singular.eval(expr)`` -- Evaluation of arbitrary
   Singular expressions, with the result returned as a string.

Of course, there are polynomial rings and ideals in Sage as well
(often based on a C-library interface to Singular). One can convert
an object in the Singular interpreter interface to Sage by the
method ``sage()``.


Tutorial
--------

EXAMPLES: First we illustrate multivariate polynomial
factorization::

    sage: R1 = singular.ring(0, '(x,y)', 'dp')
    sage: R1
    polynomial ring, over a field, global ordering
    //   coefficients: QQ
    //   number of vars : 2
    //        block   1 : ordering dp
    //                  : names    x y
    //        block   2 : ordering C
    sage: f = singular('9x16 - 18x13y2 - 9x12y3 + 9x10y4 - 18x11y2 + 36x8y4 + 18x7y5 - 18x5y6 + 9x6y4 - 18x3y6 - 9x2y7 + 9y8')
    sage: f
    9*x^16-18*x^13*y^2-9*x^12*y^3+9*x^10*y^4-18*x^11*y^2+36*x^8*y^4+18*x^7*y^5-18*x^5*y^6+9*x^6*y^4-18*x^3*y^6-9*x^2*y^7+9*y^8
    sage: f.parent()
    Singular

::

    sage: F = f.factorize(); F
    [1]:
       _[1]=9
       _[2]=x^6-2*x^3*y^2-x^2*y^3+y^4
       _[3]=-x^5+y^2
    [2]:
       1,1,2

::

    sage: F[1]
    9,
    x^6-2*x^3*y^2-x^2*y^3+y^4,
    -x^5+y^2
    sage: F[1][2]
    x^6-2*x^3*y^2-x^2*y^3+y^4

We can convert `f` and each exponent back to Sage objects
as well.

::

    sage: g = f.sage(); g
    9*x^16 - 18*x^13*y^2 - 9*x^12*y^3 + 9*x^10*y^4 - 18*x^11*y^2 + 36*x^8*y^4 + 18*x^7*y^5 - 18*x^5*y^6 + 9*x^6*y^4 - 18*x^3*y^6 - 9*x^2*y^7 + 9*y^8
    sage: F[1][2].sage()
    x^6 - 2*x^3*y^2 - x^2*y^3 + y^4
    sage: g.parent()
    Multivariate Polynomial Ring in x, y over Rational Field

This example illustrates polynomial GCD's::

    sage: R2 = singular.ring(0, '(x,y,z)', 'lp')
    sage: a = singular.new('3x2*(x+y)')
    sage: b = singular.new('9x*(y2-x2)')
    sage: g = a.gcd(b)
    sage: g
    x^2+x*y

This example illustrates computation of a Groebner basis::

    sage: R3 = singular.ring(0, '(a,b,c,d)', 'lp')
    sage: I = singular.ideal(['a + b + c + d', 'a*b + a*d + b*c + c*d', 'a*b*c + a*b*d + a*c*d + b*c*d', 'a*b*c*d - 1'])
    sage: I2 = I.groebner()
    sage: I2
    c^2*d^6-c^2*d^2-d^4+1,
    c^3*d^2+c^2*d^3-c-d,
    b*d^4-b+d^5-d,
    b*c-b*d^5+c^2*d^4+c*d-d^6-d^2,
    b^2+2*b*d+d^2,
    a+b+c+d

The following example is the same as the one in the Singular - Gap
interface documentation::

    sage: R  = singular.ring(0, '(x0,x1,x2)', 'lp')
    sage: I1 = singular.ideal(['x0*x1*x2 -x0^2*x2', 'x0^2*x1*x2-x0*x1^2*x2-x0*x1*x2^2', 'x0*x1-x0*x2-x1*x2'])
    sage: I2 = I1.groebner()
    sage: I2
    x1^2*x2^2,
    x0*x2^3-x1^2*x2^2+x1*x2^3,
    x0*x1-x0*x2-x1*x2,
    x0^2*x2-x0*x2^2-x1*x2^2
    sage: I2.sage()
    Ideal (x1^2*x2^2, x0*x2^3 - x1^2*x2^2 + x1*x2^3, x0*x1 - x0*x2 - x1*x2, x0^2*x2 - x0*x2^2 - x1*x2^2) of Multivariate Polynomial Ring in x0, x1, x2 over Rational Field


This example illustrates moving a polynomial from one ring to
another. It also illustrates calling a method of an object with an
argument.

::

    sage: R = singular.ring(0, '(x,y,z)', 'dp')
    sage: f = singular('x3+y3+(x-y)*x2y2+z2')
    sage: f
    x^3*y^2-x^2*y^3+x^3+y^3+z^2
    sage: R1 = singular.ring(0, '(x,y,z)', 'ds')
    sage: f = R.fetch(f)
    sage: f
    z^2+x^3+y^3+x^3*y^2-x^2*y^3

We can calculate the Milnor number of `f`::

    sage: _=singular.LIB('sing.lib')     # assign to _ to suppress printing
    sage: f.milnor()
    4

The Jacobian applied twice yields the Hessian matrix of
`f`, with which we can compute.

::

    sage: H = f.jacob().jacob()
    sage: H
    6*x+6*x*y^2-2*y^3,6*x^2*y-6*x*y^2,  0,
    6*x^2*y-6*x*y^2,  6*y+2*x^3-6*x^2*y,0,
    0,                0,                2
    sage: H.sage()
    [6*x + 6*x*y^2 - 2*y^3     6*x^2*y - 6*x*y^2                     0]
    [    6*x^2*y - 6*x*y^2 6*y + 2*x^3 - 6*x^2*y                     0]
    [                    0                     0                     2]
    sage: H.det()   # This is a polynomial in Singular
    72*x*y+24*x^4-72*x^3*y+72*x*y^3-24*y^4-48*x^4*y^2+64*x^3*y^3-48*x^2*y^4
    sage: H.det().sage()   # This is the corresponding polynomial in Sage
    72*x*y + 24*x^4 - 72*x^3*y + 72*x*y^3 - 24*y^4 - 48*x^4*y^2 + 64*x^3*y^3 - 48*x^2*y^4

The 1x1 and 2x2 minors::

    sage: H.minor(1)
    2,
    6*y+2*x^3-6*x^2*y,
    6*x^2*y-6*x*y^2,
    6*x^2*y-6*x*y^2,
    6*x+6*x*y^2-2*y^3,
    0,
    0,
    0,
    0
    sage: H.minor(2)
    12*y+4*x^3-12*x^2*y,
    12*x^2*y-12*x*y^2,
    12*x^2*y-12*x*y^2,
    12*x+12*x*y^2-4*y^3,
    -36*x*y-12*x^4+36*x^3*y-36*x*y^3+12*y^4+24*x^4*y^2-32*x^3*y^3+24*x^2*y^4,
    0,
    0,
    0,
    0

::

    sage: _=singular.eval('option(redSB)')
    sage: H.minor(1).groebner()
    1

Computing the Genus
-------------------

We compute the projective genus of ideals that define curves over
`\QQ`. It is *very important* to load the
``normal.lib`` library before calling the
``genus`` command, or you'll get an error message.

EXAMPLES::

    sage: singular.lib('normal.lib')
    sage: R = singular.ring(0,'(x,y)','dp')
    sage: i2 = singular.ideal('y9 - x2*(x-1)^9 + x')
    sage: i2.genus()
    40

Note that the genus can be much smaller than the degree::

    sage: i = singular.ideal('y9 - x2*(x-1)^9')
    sage: i.genus()
    0

An Important Concept
--------------------

The following illustrates an important concept: how Sage interacts
with the data being used and returned by Singular. Let's compute a
Groebner basis for some ideal, using Singular through Sage.

::

    sage: singular.lib('polylib.lib')
    sage: singular.ring(32003, '(a,b,c,d,e,f)', 'lp')
            polynomial ring, over a field, global ordering
            //   coefficients: ZZ/32003
            //   number of vars : 6
            //        block   1 : ordering lp
            //                        : names    a b c d e f
            //        block   2 : ordering C
    sage: I = singular.ideal('cyclic(6)')
    sage: g = singular('groebner(I)')
    Traceback (most recent call last):
    ...
    TypeError: Singular error:
    ...

We restart everything and try again, but correctly.

::

    sage: singular.quit()
    sage: singular.lib('polylib.lib'); R = singular.ring(32003, '(a,b,c,d,e,f)', 'lp')
    sage: I = singular.ideal('cyclic(6)')
    sage: I.groebner()
    f^48-2554*f^42-15674*f^36+12326*f^30-12326*f^18+15674*f^12+2554*f^6-1,
    ...

It's important to understand why the first attempt at computing a
basis failed. The line where we gave singular the input
'groebner(I)' was useless because Singular has no idea what 'I' is!
Although 'I' is an object that we computed with calls to Singular
functions, it actually lives in Sage. As a consequence, the name
'I' means nothing to Singular. When we called
``I.groebner()``, Sage was able to call the groebner
function on 'I' in Singular, since 'I' actually means something to
Sage.

Long Input
----------

The Singular interface reads in even very long input (using files)
in a robust manner, as long as you are creating a new object.

::

    sage: t = '"%s"'%10^15000   # 15 thousand character string (note that normal Singular input must be at most 10000)
    sage: a = singular.eval(t)
    sage: a = singular(t)

TESTS:

We test an automatic coercion::

    sage: a = 3*singular('2'); a
    6
    sage: type(a)
    <class 'sage.interfaces.singular.SingularElement'>
    sage: a = singular('2')*3; a
    6
    sage: type(a)
    <class 'sage.interfaces.singular.SingularElement'>

Create a ring over GF(9) to check that ``gftables`` has been installed,
see :issue:`11645`::

    sage: singular.eval("ring testgf9 = (9,x),(a,b,c,d,e,f),(M((1,2,3,0)),wp(2,3),lp);")
    ''

Verify that :issue:`17720` is fixed::

    sage: R.<p> = QQ[]
    sage: K.<p> = QQ.extension(p^2 - p - 1)
    sage: r.<x,z> = K[]
    sage: I = r.ideal(z)
    sage: I.primary_decomposition()
    [Ideal (z) of Multivariate Polynomial Ring in x, z over Number Field in p with defining polynomial p^2 - p - 1]
    sage: [ J.gens() for J in I.primary_decomposition("gtz")]
    [[z]]

AUTHORS:

- David Joyner and William Stein (2005): first version

- Neal Harris (unknown): perhaps added "An Important Concept"

- Martin Albrecht (2006-03-05): code so singular.[tab] and x =
  singular(...), x.[tab] includes all singular commands.

- Martin Albrecht (2006-03-06): This patch adds the equality symbol to
  singular. Also fix a problem in which " " as prompt means comparison
  will break all further communication with Singular.

- Martin Albrecht (2006-03-13): added current_ring() and
  current_ring_name()

- William Stein (2006-04-10): Fixed problems with ideal constructor

- Martin Albrecht (2006-05-18): added sage_poly.

- Simon King (2010-11-23): Reduce the overhead caused by waiting for
  the Singular prompt by doing garbage collection differently.

- Simon King (2011-06-06): Make conversion from Singular to Sage more flexible.

- Simon King (2015): Extend pickling capabilities.

"""

# ****************************************************************************
#       Copyright (C) 2005 David Joyner and William Stein
#
# This program is free software: you can redistribute it and/or modify
# it under the terms of the GNU General Public License as published by
# the Free Software Foundation, either version 2 of the License, or
# (at your option) any later version.
#                  https://www.gnu.org/licenses/
# ****************************************************************************

import os
import re
import sys
import pexpect
import shlex
import time

from .expect import Expect, ExpectElement, FunctionElement, ExpectFunction

import sage.interfaces.abc

from sage.interfaces.tab_completion import ExtraTabCompletion
from sage.structure.sequence import Sequence_generic
from sage.structure.element import RingElement
import sage.features.singular

import sage.rings.integer

from sage.misc.verbose import get_verbose
from sage.misc.instancedoc import instancedoc


class SingularError(RuntimeError):
    """
    Raised if Singular printed an error message
    """
    pass


class Singular(ExtraTabCompletion, Expect):
    r"""
    Interface to the Singular interpreter.

    EXAMPLES: A Groebner basis example.

    ::

        sage: R = singular.ring(0, '(x0,x1,x2)', 'lp')
        sage: I = singular.ideal([ 'x0*x1*x2 -x0^2*x2', 'x0^2*x1*x2-x0*x1^2*x2-x0*x1*x2^2', 'x0*x1-x0*x2-x1*x2'])
        sage: I.groebner()
        x1^2*x2^2,
        x0*x2^3-x1^2*x2^2+x1*x2^3,
        x0*x1-x0*x2-x1*x2,
        x0^2*x2-x0*x2^2-x1*x2^2

    AUTHORS:

    - David Joyner and William Stein
    """
    def __init__(self, maxread=None, script_subdirectory=None,
                 logfile=None, server=None, server_tmpdir=None,
                 seed=None):
        """
        EXAMPLES::

            sage: singular == loads(dumps(singular))
            True
        """
        prompt = '> '
        Expect.__init__(self,
                        terminal_echo=False,
                        name='singular',
                        prompt=prompt,
                        # no tty, fine grained cputime()
                        # and do not display CTRL-C prompt
                        command="{} -t --ticks-per-sec 1000 --cntrlc=a".format(
                            shlex.quote(sage.features.singular.Singular().absolute_filename())),
                        server=server,
                        server_tmpdir=server_tmpdir,
                        script_subdirectory=script_subdirectory,
                        restart_on_ctrlc=True,
                        verbose_start=False,
                        logfile=logfile,
                        eval_using_file_cutoff=100 if os.uname()[0] == "SunOS" else 1000)
        self.__libs = []
        self._prompt_wait = prompt
        self.__to_clear = []   # list of variable names that need to be cleared.
        self._seed = seed

    def set_seed(self, seed=None):
        """
        Set the seed for singular interpreter.

        The seed should be an integer at least 1
        and not more than 30 bits.
        See
        http://www.singular.uni-kl.de/Manual/html/sing_19.htm#SEC26
        and
        http://www.singular.uni-kl.de/Manual/html/sing_283.htm#SEC323

        EXAMPLES::

            sage: s = Singular()
            sage: s.set_seed(1)
            1
            sage: [s.random(1,10) for i in range(5)]
            [8, 10, 4, 9, 1]
        """
        if seed is None:
            seed = self.rand_seed()
        self.eval('system("--random",%d)' % seed)
        self._seed = seed
        return seed

    def _start(self, alt_message=None):
        """
        EXAMPLES::

            sage: s = Singular()
            sage: s.is_running()
            False
            sage: s._start()
            sage: s.is_running()
            True
            sage: s.quit()
        """
        self.__libs = []
        Expect._start(self, alt_message)
        # Load some standard libraries.
        self.lib('general')   # assumed loaded by misc/constants.py

        # these options are required by the new coefficient rings
        # supported by Singular 3-1-0.
        self.option("redTail")
        self.option("redThrough")
        self.option("intStrategy")
        self._saved_options = self.option('get')
        # set random seed
        self.set_seed(self._seed)

    def __reduce__(self):
        """
        EXAMPLES::

            sage: singular.__reduce__()
            (<function reduce_load_Singular at 0x...>, ())
        """
        return reduce_load_Singular, ()

    def _equality_symbol(self):
        """
        EXAMPLES::

            sage: singular._equality_symbol()
            '=='
        """
        return '=='

    def _true_symbol(self):
        """
        EXAMPLES::

            sage: singular._true_symbol()
            '1'
        """
        return '1'

    def _false_symbol(self):
        """
        EXAMPLES::

            sage: singular._false_symbol()
            '0'
        """
        return '0'

    def _quit_string(self):
        """
        EXAMPLES::

            sage: singular._quit_string()
            'quit;'
        """
        return 'quit;'

    def _send_interrupt(self):
        """
        Send an interrupt to Singular. If needed, additional
        semi-colons are sent until we get back at the prompt.

        TESTS:

        The following works without restarting Singular::

            sage: a = singular(1)
            sage: _ = singular._expect.sendline('while(1){};')
            sage: singular.interrupt()
            True

        We can still access a::

            sage: 2*a
            2

        Interrupting nothing or unfinished input also works::

            sage: singular.interrupt()
            True
            sage: _ = singular._expect.sendline('1+')
            sage: singular.interrupt()
            True
            sage: 3*a
            3

        """
        # Work around for Singular bug
        # http://www.singular.uni-kl.de:8002/trac/ticket/727
        time.sleep(0.1)

        E = self._expect
        E.sendline(chr(3))
        # The following is needed so interrupt() works even when
        # there is no computation going on.
        for i in range(5):
            try:
                E.expect_upto(self._prompt, timeout=0.1)
                return
            except pexpect.TIMEOUT:
                pass
            E.sendline(";")

    def _read_in_file_command(self, filename):
        r"""
        EXAMPLES::

            sage: singular._read_in_file_command('test')
            '< "...";'

            sage: filename = tmp_filename()
            sage: f = open(filename, 'w')
            sage: _ = f.write('int x = 2;\n')
            sage: f.close()
            sage: singular.read(filename)
            sage: singular.get('x')
            '2'
        """
        return '< "%s";' % filename

    def eval(self, x, allow_semicolon=True, strip=True, **kwds):
        r"""
        Send the code x to the Singular interpreter and return the output
        as a string.

        INPUT:

        -  ``x`` -- string (of code)

<<<<<<< HEAD
        -  ``allow_semicolon`` -- default: False; if False then
=======
        -  ``allow_semicolon`` -- default: ``False``; if False then
>>>>>>> 038f6f1f
           raise a :class:`TypeError` if the input line contains a semicolon.

        -  ``strip`` -- ignored

        EXAMPLES::

            sage: singular.eval('2 > 1')
            '1'
            sage: singular.eval('2 + 2')
            '4'

        if the verbosity level is `> 1` comments are also printed
        and not only returned.

        ::

            sage: r = singular.ring(0,'(x,y,z)','dp')
            sage: i = singular.ideal(['x^2','y^2','z^2'])
            sage: s = i.std()
            sage: singular.eval('hilb(%s)'%(s.name()))
            '...// dimension (affine) = 0\n//
            degree (affine) = 8'

        ::

            sage: from sage.misc.verbose import set_verbose
            sage: set_verbose(1)
            sage: o = singular.eval('hilb(%s)'%(s.name()))
            ...// dimension (affine) = 0
            // degree (affine)  = 8

        This is mainly useful if this method is called implicitly. Because
        then intermediate results, debugging outputs and printed statements
        are printed

        ::

            sage: o = s.hilb()
            ...// dimension (affine) = 0
            // degree (affine)  = 8
            // ** right side is not a datum, assignment ignored
            ...

        rather than ignored

        ::

            sage: set_verbose(0)
            sage: o = s.hilb()
        """
        # Simon King:
        # In previous versions, the interface was first synchronised and then
        # unused variables were killed. This created a considerable overhead.
        # By github issue #10296, killing unused variables is now done inside
        # singular.set(). Moreover, it is not done by calling a separate _eval_line.
        # In that way, the time spent by waiting for the singular prompt is reduced.

        # Before #10296, it was possible that garbage collection occurred inside
        # of _eval_line. But collection of the garbage would launch another call
        # to _eval_line. The result would have been a dead lock, that could only
        # be avoided by synchronisation. Since garbage collection is now done
        # without an additional call to _eval_line, synchronisation is not
        # needed anymore, saving even more waiting time for the prompt.

        # Uncomment the print statements below for low-level debugging of
        # code that involves the singular interfaces.  Everything goes
        # through here.

        x = str(x).rstrip().rstrip(';')
        x = x.replace("> ", ">\t")  # don't send a prompt  (added by Martin Albrecht)
        if not allow_semicolon and x.find(";") != -1:
            raise TypeError("singular input must not contain any semicolons:\n%s" % x)
        if len(x) == 0 or x[len(x) - 1] != ';':
            x += ';'

        s = Expect.eval(self, x, **kwds)

        # "Segment fault" is not a typo:
        # Singular actually does use that string
        if s.find("error occurred") != -1 or s.find("Segment fault") != -1:
            raise SingularError('Singular error:\n%s' % s)

        if get_verbose() > 0:
            for line in s.splitlines():
                if line.startswith("//"):
                    print(line)
            return s
        else:
            return s

    def set(self, type, name, value):
        """
        Set the variable with given name to the given value.

        REMARK:

        If a variable in the Singular interface was previously marked for
        deletion, the actual deletion is done here, before the new variable
        is created in Singular.

        EXAMPLES::

            sage: singular.set('int', 'x', '2')
            sage: singular.get('x')
            '2'

        We test that an unused variable is only actually deleted if this method
        is called::

            sage: a = singular(3)
            sage: n = a.name()
            sage: del a
            sage: singular.eval(n)
            '3'
            sage: singular.set('int', 'y', '5')
            sage: singular.eval('defined(%s)'%n)
            '0'

        """
        cmd = ''.join('if(defined(%s)){kill %s;};' % (v, v)
                      for v in self.__to_clear)
        cmd += '%s %s=%s;' % (type, name, value)
        self.__to_clear = []
        self.eval(cmd)

    def get(self, var):
        """
        Get string representation of variable named var.

        EXAMPLES::

            sage: singular.set('int', 'x', '2')
            sage: singular.get('x')
            '2'
        """
        return self.eval('print(%s);' % var)

    def clear(self, var):
        """
        Clear the variable named ``var``.

        EXAMPLES::

            sage: singular.set('int', 'x', '2')
            sage: singular.get('x')
            '2'
            sage: singular.clear('x')

        "Clearing the variable" means to allow to free the memory
        that it uses in the Singular sub-process. However, the
        actual deletion of the variable is only committed when
        the next element in the Singular interface is created::

            sage: singular.get('x')
            '2'
            sage: a = singular(3)
            sage: singular.get('x')
            '`x`'

        """
        # We add the variable to the list of vars to clear when we do an eval.
        # We queue up all the clears and do them at once to avoid synchronizing
        # the interface at the same time we do garbage collection, which can
        # lead to subtle problems.    This was Willem Jan's ideas, implemented
        # by William Stein.
        self.__to_clear.append(var)

    def _create(self, value, type='def'):
        """
        Creates a new variable in the Singular session and returns the name
        of that variable.

        EXAMPLES::

            sage: singular._create('2', type='int')
            'sage...'
            sage: singular.get(_)
            '2'
        """
        name = self._next_var_name()
        self.set(type, name, value)
        return name

    def __call__(self, x, type='def'):
        """
        Create a singular object X with given type determined by the string
        x. This returns var, where var is built using the Singular
        statement type var = ... x ... Note that the actual name of var
        could be anything, and can be recovered using X.name().

        The object X returned can be used like any Sage object, and wraps
        an object in self. The standard arithmetic operators work. Moreover
        if foo is a function then X.foo(y,z,...) calls foo(X, y, z, ...)
        and returns the corresponding object.

        EXAMPLES::

            sage: R = singular.ring(0, '(x0,x1,x2)', 'lp')
            sage: I = singular.ideal([ 'x0*x1*x2 -x0^2*x2', 'x0^2*x1*x2-x0*x1^2*x2-x0*x1*x2^2', 'x0*x1-x0*x2-x1*x2'])
            sage: I
             -x0^2*x2+x0*x1*x2,
            x0^2*x1*x2-x0*x1^2*x2-x0*x1*x2^2,
            x0*x1-x0*x2-x1*x2
            sage: type(I)
            <class 'sage.interfaces.singular.SingularElement'>
            sage: I.parent()
            Singular
        """
        if isinstance(x, SingularElement) and x.parent() is self:
            return x
        elif isinstance(x, ExpectElement):
            return self(x.sage())
        elif not isinstance(x, ExpectElement) and hasattr(x, '_singular_'):
            return x._singular_(self)

        # some convenient conversions
        if type in ("module", "list") and isinstance(x, (list, tuple, Sequence_generic)):
            x = str(x)[1:-1]

        return SingularElement(self, type, x, False)

    def _coerce_map_from_(self, S):
        """
        Return ``True`` if ``S`` admits a coercion map into the
        Singular interface.

        EXAMPLES::

            sage: singular._coerce_map_from_(ZZ)
            True
            sage: singular.coerce_map_from(ZZ)
            Call morphism:
              From: Integer Ring
              To:   Singular
            sage: singular.coerce_map_from(float)
        """
        # we want to implement this without coercing, since singular has state.
        if hasattr(S, 'an_element'):
            if hasattr(S.an_element(), '_singular_'):
                return True
        elif S is int:
            return True
        return None

    def cputime(self, t=None):
        r"""
        Return the amount of CPU time that the Singular session has used.
        If ``t`` is not None, then it returns the difference
        between the current CPU time and ``t``.

        EXAMPLES::

            sage: t = singular.cputime()
            sage: R = singular.ring(0, '(x0,x1,x2)', 'lp')
            sage: I = singular.ideal([ 'x0*x1*x2 -x0^2*x2', 'x0^2*x1*x2-x0*x1^2*x2-x0*x1*x2^2', 'x0*x1-x0*x2-x1*x2'])
            sage: gb = I.groebner()
            sage: singular.cputime(t) #random
            0.02
        """
        if t:
            return float(self.eval('timer-(%d)' % (int(1000 * t)))) / 1000.0
        else:
            return float(self.eval('timer')) / 1000.0

    ###########################################################
    # Singular libraries
    ###########################################################
    def lib(self, lib, reload=False):
        """
        Load the Singular library named lib.

        Note that if the library was already loaded during this session it
        is not reloaded unless the optional reload argument is True (the
        default is False).

        EXAMPLES::

            sage: singular.lib('sing.lib')
            sage: singular.lib('sing.lib', reload=True)
        """
        if lib[-4:] != ".lib":
            lib += ".lib"
        if not reload and lib in self.__libs:
            return
        self.eval('LIB "%s"' % lib)
        self.__libs.append(lib)

    LIB = lib
    load = lib

    ##########################################################
    # constructors
    ##########################################################
    def ideal(self, *gens):
        """
        Return the ideal generated by gens.

        INPUT:


        -  ``gens`` -- list or tuple of Singular objects (or
           objects that can be made into Singular objects via evaluation)


        OUTPUT: the Singular ideal generated by the given list of gens

        EXAMPLES: A Groebner basis example done in a different way.

        ::

            sage: _ = singular.eval("ring R=0,(x0,x1,x2),lp")
            sage: i1 = singular.ideal([ 'x0*x1*x2 -x0^2*x2', 'x0^2*x1*x2-x0*x1^2*x2-x0*x1*x2^2', 'x0*x1-x0*x2-x1*x2'])
            sage: i1
            -x0^2*x2+x0*x1*x2,
            x0^2*x1*x2-x0*x1^2*x2-x0*x1*x2^2,
            x0*x1-x0*x2-x1*x2

        ::

            sage: i2 = singular.ideal('groebner(%s);'%i1.name())
            sage: i2
            x1^2*x2^2,
            x0*x2^3-x1^2*x2^2+x1*x2^3,
            x0*x1-x0*x2-x1*x2,
            x0^2*x2-x0*x2^2-x1*x2^2
        """
        if isinstance(gens, str):
            gens = self(gens)

        if isinstance(gens, SingularElement):
            return self(gens.name(), 'ideal')

        if not isinstance(gens, (list, tuple)):
            raise TypeError("gens (=%s) must be a list, tuple, string, or Singular element" % gens)

        if len(gens) == 1 and isinstance(gens[0], (list, tuple)):
            gens = gens[0]
        gens2 = []
        for g in gens:
            if not isinstance(g, SingularElement):
                gens2.append(self.new(g))
            else:
                gens2.append(g)
        return self(",".join(g.name() for g in gens2), 'ideal')

    def list(self, x):
        r"""
        Creates a list in Singular from a Sage list ``x``.

        EXAMPLES::

            sage: singular.list([1,2])
            [1]:
               1
            [2]:
               2

            sage: singular.list([1,2,[3,4]])
            [1]:
               1
            [2]:
               2
            [3]:
               [1]:
                  3
               [2]:
                  4

            sage: R.<x,y> = QQ[]
            sage: singular.list([1,2,[x,ideal(x,y)]])
            [1]:
               1
            [2]:
               2
            [3]:
               [1]:
                  x
               [2]:
                  _[1]=x
                  _[2]=y

        Strings have to be escaped before passing them to this method::

            sage: singular.list([1,2,'"hi"'])
            [1]:
               1
            [2]:
               2
            [3]:
               hi

        TESTS:

        Check that a list already converted to Singular can be
        embedded into a list to be converted::

            sage: singular.list([1, 2, singular.list([3, 4])])
            [1]:
               1
            [2]:
               2
            [3]:
               [1]:
                  3
               [2]:
                  4
        """

        # We have to be careful about object destruction.

        # If we convert an object to a Singular element, the only
        # thing that goes into the list definition statement is the
        # Singular variable name, so we need to keep the element
        # around long enough to ensure that the variable still exists
        # when we create the list.  We ensure this by putting created
        # elements on a list, which gets destroyed when this function
        # returns, by which time the list has been created.

        singular_elements = []

        def strify(x):
            if isinstance(x, (list, tuple, Sequence_generic)):
                return 'list(' + ','.join(strify(i) for i in x) + ')'
            elif isinstance(x, SingularElement):
                return x.name()
            elif isinstance(x, (int, sage.rings.integer.Integer)):
                return repr(x)
            elif hasattr(x, '_singular_'):
                e = x._singular_()
                singular_elements.append(e)
                return e.name()
            else:
                return str(x)

        return self(strify(x), 'list')

    def matrix(self, nrows, ncols, entries=None):
        """
        EXAMPLES::

            sage: singular.lib("matrix")
            sage: R = singular.ring(0, '(x,y,z)', 'dp')
            sage: A = singular.matrix(3,2,'1,2,3,4,5,6')
            sage: A
            1,2,
            3,4,
            5,6
            sage: A.gauss_col()
            2,-1,
            1,0,
            0,1

        AUTHORS:

        - Martin Albrecht (2006-01-14)
        """
        name = self._next_var_name()
        if entries is None:
            self.eval('matrix %s[%s][%s]' % (name, nrows, ncols))
        else:
            self.eval('matrix %s[%s][%s] = %s' % (name, nrows, ncols, entries))
        return SingularElement(self, None, name, True)

    def ring(self, char=0, vars='(x)', order='lp', check=None):
        r"""
        Create a Singular ring and makes it the current ring.

        INPUT:


        -  ``char`` (string) -- a string specifying the characteristic
           of the base ring, in the format accepted by Singular (see
           examples below).

        -  ``vars`` -- a tuple or string defining the variable names

        -  ``order`` (string) -- the monomial order (default: "lp")


        OUTPUT: a Singular ring

        .. note::

           This function is *not* identical to calling the Singular
           ``ring`` function. In particular, it also attempts to
           "kill" the variable names, so they can actually be used
           without getting errors, and it sets printing of elements
           for this range to short (i.e., with \*'s and carets).

        EXAMPLES: We first declare `\QQ[x,y,z]` with degree reverse
        lexicographic ordering.

        ::

            sage: R = singular.ring(0, '(x,y,z)', 'dp')
            sage: R
            polynomial ring, over a field, global ordering
            //   coefficients: QQ
            //   number of vars : 3
            //        block   1 : ordering dp
            //                  : names    x y z
            //        block   2 : ordering C

        ::

            sage: R1 = singular.ring(32003, '(x,y,z)', 'dp')
            sage: R2 = singular.ring(32003, '(a,b,c,d)', 'lp')

        This is a ring in variables named x(1) through x(10) over the
        finite field of order `7`::

            sage: R3 = singular.ring(7, '(x(1..10))', 'ds')

        This is a polynomial ring over the transcendental extension
        `\QQ(a)` of `\QQ`::

            sage: R4 = singular.ring('(0,a)', '(mu,nu)', 'lp')

        This is a ring over the field of single-precision floats::

            sage: R5 = singular.ring('real', '(a,b)', 'lp')

        This is over 50-digit floats::

            sage: R6 = singular.ring('(real,50)', '(a,b)', 'lp')
            sage: R7 = singular.ring('(complex,50,i)', '(a,b)', 'lp')

        To use a ring that you've defined, use the set_ring() method on
        the ring. This sets the ring to be the "current ring". For
        example,

        ::

            sage: R = singular.ring(7, '(a,b)', 'ds')
            sage: S = singular.ring('real', '(a,b)', 'lp')
            sage: singular.new('10*a')
            (1.000e+01)*a
            sage: R.set_ring()
            sage: singular.new('10*a')
            3*a
        """
        if len(vars) > 2:
            s = '; '.join('if(defined(%s)>0){kill %s;};' % (x, x)
                          for x in vars[1:-1].split(','))
            self.eval(s)

        if check is not None:
            from sage.misc.superseded import deprecation
            deprecation(33319, 'The check= keyword argument does nothing.' + f'({check})')

        R = self('%s,%s,%s' % (char, vars, order), 'ring')
        self.eval('short=0')  # make output include *'s for multiplication for *THIS* ring.
        return R

    def string(self, x):
        """
        Creates a Singular string from a Sage string. Note that the Sage
        string has to be "double-quoted".

        EXAMPLES::

            sage: singular.string('"Sage"')
            Sage
        """
        return self(x, 'string')

    def set_ring(self, R):
        """
        Sets the current Singular ring to R.

        EXAMPLES::

            sage: R = singular.ring(7, '(a,b)', 'ds')
            sage: S = singular.ring('real', '(a,b)', 'lp')
            sage: singular.current_ring()
            polynomial ring, over a field, global ordering
            //   coefficients: Float()
            //   number of vars : 2
            //        block   1 : ordering lp
            //                  : names    a b
            //        block   2 : ordering C
            sage: singular.set_ring(R)
            sage: singular.current_ring()
            polynomial ring, over a field, local ordering
            //   coefficients: ZZ/7
            //   number of vars : 2
            //        block   1 : ordering ds
            //                  : names    a b
            //        block   2 : ordering C
        """
        if not isinstance(R, SingularElement):
            raise TypeError("R must be a singular ring")
        self.eval("setring %s; short=0" % R.name(), allow_semicolon=True)

    setring = set_ring

    def current_ring_name(self):
        """
        Return the Singular name of the currently active ring in
        Singular.

        OUTPUT: currently active ring's name

        EXAMPLES::

            sage: r = PolynomialRing(GF(127),3,'xyz')
            sage: r._singular_().name() == singular.current_ring_name()
            True
        """
        ringlist = self.eval("listvar(ring)").splitlines()
        p = re.compile(r"// ([a-zA-Z0-9_]*).*\[.*\].*\*.*")  # do this in constructor?
        for line in ringlist:
            m = p.match(line)
            if m:
                return m.group(1)
        return None

    def current_ring(self):
        """
        Return the current ring of the running Singular session.

        EXAMPLES::

            sage: r = PolynomialRing(GF(127),3,'xyz', order='invlex')
            sage: r._singular_()
            polynomial ring, over a field, global ordering
            //   coefficients: ZZ/127
            //   number of vars : 3
            //        block   1 : ordering ip
            //                  : names    x y z
            //        block   2 : ordering C
            sage: singular.current_ring()
            polynomial ring, over a field, global ordering
            //   coefficients: ZZ/127
            //   number of vars : 3
            //        block   1 : ordering ip
            //                  : names    x y z
            //        block   2 : ordering C
        """
        name = self.current_ring_name()
        if name:
            return self(name)
        else:
            return None

    def _tab_completion(self) -> list:
        """
        Return a list of all Singular commands.

        EXAMPLES::

            sage: singular._tab_completion()
            ['exteriorPower',
            ...
            'crossprod']
        """
        p = re.compile("// *([a-z0-9A-Z_]*).*")  # compiles regular expression
        proclist = self.eval("listvar(proc)").splitlines()
        return [p.match(line).group(1) for line in proclist]

    def console(self):
        r"""
        EXAMPLES::

            sage: singular_console() #not tested
                                 SINGULAR                             /  Development
             A Computer Algebra System for Polynomial Computations   /   version 3-0-4
                                                                   0<
                 by: G.-M. Greuel, G. Pfister, H. Schoenemann        \   Nov 2007
            FB Mathematik der Universitaet, D-67653 Kaiserslautern    \
        """
        singular_console()

    def version(self):
        """
        Return the version of Singular being used.

        EXAMPLES::

            sage: singular.version()
            "Singular ... version 4...
        """
        return singular_version()

    def _function_class(self):
        """
        EXAMPLES::

            sage: singular._function_class()
            <class 'sage.interfaces.singular.SingularFunction'>
        """
        return SingularFunction

    def _function_element_class(self):
        """
        EXAMPLES::

            sage: singular._function_element_class()
            <class 'sage.interfaces.singular.SingularFunctionElement'>
        """
        return SingularFunctionElement

    def option(self, cmd=None, val=None):
        """
        Access to Singular's options as follows:

        Syntax: option() Returns a string of all defined options.

        Syntax: option( 'option_name' ) Sets an option. Note to disable an
        option, use the prefix no.

        Syntax: option( 'get' ) Returns an intvec of the state of all
        options.

        Syntax: option( 'set', intvec_expression ) Restores the state of
        all options from an intvec (produced by option('get')).

        EXAMPLES::

            sage: singular.option()
            //options: redefine loadLib usage prompt
            sage: singular.option('get')
            0,
            10321
            sage: old_options = _
            sage: singular.option('noredefine')
            sage: singular.option()
            //options: loadLib usage prompt
            sage: singular.option('set', old_options)
            sage: singular.option('get')
            0,
            10321
        """
        if cmd is None:
            return SingularFunction(self, "option")()
        elif cmd == "get":
            # return SingularFunction(self, "option")("\"get\"")
            return self(self.eval("option(get)"), "intvec")
        elif cmd == "set":
            if not isinstance(val, SingularElement):
                raise TypeError("singular.option('set') needs SingularElement as second parameter")
            # SingularFunction(self,"option")("\"set\"",val)
            self.eval("option(set,%s)" % val.name())
        else:
            SingularFunction(self, "option")(f'"{str(cmd)}"')

    def _keyboard_interrupt(self):
        print("Interrupting %s..." % self)
        try:
            self._expect.sendline(chr(4))
        except pexpect.ExceptionPexpect as msg:
            raise pexpect.ExceptionPexpect("THIS IS A BUG -- PLEASE REPORT. This should never happen.\n" + msg)
        self._start()
        raise KeyboardInterrupt("Restarting %s (WARNING: all variables defined in previous session are now invalid)" % self)


@instancedoc
class SingularElement(ExtraTabCompletion, ExpectElement, sage.interfaces.abc.SingularElement):

    def __init__(self, parent, type, value, is_name=False):
        """
        EXAMPLES::

            sage: a = singular(2)
            sage: loads(dumps(a))
            2
        """
        RingElement.__init__(self, parent)
        if parent is None:
            return
        if not is_name:
            try:
                self._name = parent._create(value, type)
            # Convert SingularError to TypeError for
            # coercion to work properly.
            except SingularError as x:
                self._session_number = -1
                raise TypeError(x)
            except BaseException:
                self._session_number = -1
                raise
        else:
            self._name = value
        self._session_number = parent._session_number

    def _repr_(self):
        r"""
        Return string representation of ``self``.

        EXAMPLES::

            sage: r = singular.ring(0,'(x,y)','dp')
            sage: singular(0)
            0
            sage: singular('x') # indirect doctest
            x
            sage: singular.matrix(2,2)
            0,0,
            0,0
            sage: singular.matrix(2,2,"(25/47*x^2*y^4 + 63/127*x + 27)^3,y,0,1")
            15625/103823*x^6*y.., y,
            0,                    1

        Note that the output is truncated, and if ``self`` has a custom name then
        it is used to print the items of the matrix, rather than abbreviating its
        contents::

            sage: M = singular.matrix(2,2,"(25/47*x^2*y^4 + 63/127*x + 27)^3,y,0,1")
            sage: M.rename('T')
            sage: M
            T[1,1],y,
            0,         1


        """
        s = super()._repr_()
        if self._name in s:
            if self.get_custom_name() is None and self.type() == 'matrix':
                s = self.parent().eval('pmat(%s,20)' % (self.name()))
        # compatibility for singular 4.3.2p10 and before
        if s.startswith("polynomial ring,"):
            from sage.rings.polynomial.term_order import singular_name_mapping
            from sage.repl.rich_output import get_display_manager
            # this is our cue that singular uses `rp` instead of `ip`
            if singular_name_mapping['invlex'] == 'rp' and 'doctest' in str(get_display_manager()):
                s = re.sub('^(// .*block.* : ordering )rp$', '\\1ip',
                           s, 0, re.MULTILINE)
        return s

    def __copy__(self):
        r"""
        Return a copy of ``self``.

        EXAMPLES::

            sage: R=singular.ring(0,'(x,y)','dp')
            sage: M=singular.matrix(3,3,'0,0,-x, 0,y,0, x*y,0,0')
            sage: N=copy(M)
            sage: N[1,1]=singular('x+y')
            sage: N
            x+y,0,-x,
            0,  y,0,
            x*y,0,0
            sage: M
            0,  0,-x,
            0,  y,0,
            x*y,0,0
            sage: L=R.ringlist()
            sage: L[4]=singular.ideal('x**2-5')
            sage: Q=L.ring()
            sage: otherR=singular.ring(5,'(x)','dp')
            sage: cpQ=copy(Q)
            sage: cpQ.set_ring()
            sage: cpQ
            polynomial ring, over a field, global ordering
            //   coefficients: QQ
            //   number of vars : 2
            //        block   1 : ordering dp
            //                  : names    x y
            //        block   2 : ordering C
            // quotient ring from ideal
            _[1]=x^2-5
            sage: R.fetch(M)
            0,  0,-x,
            0,  y,0,
            x*y,0,0
        """
        if (self.type() == 'ring') or (self.type() == 'qring'):
            # Problem: singular has no clean method to produce
            # a copy of a ring/qring. We use ringlist, but this
            # is only possible if we make self the active ring,
            # use ringlist, and switch back to the previous
            # base ring.
            br = self.parent().current_ring()
            self.set_ring()
            OUT = (self.ringlist()).ring()
            br.set_ring()
            return OUT
        else:
            return self.parent()(self.name())

    def __len__(self):
        """
        Return the size of this Singular element.

        EXAMPLES::

            sage: R = singular.ring(0, '(x,y,z)', 'dp')
            sage: A = singular.matrix(2,2)
            sage: len(A)
            4
        """
        return int(self.size())

    def __setitem__(self, n, value):
        """
        Set the n-th element of self to x.

        INPUT:


        -  ``n`` -- an integer *or* a 2-tuple (for setting
           matrix elements)

        -  ``value`` -- anything (is coerced to a Singular
           object if it is not one already)


        OUTPUT: Changes elements of self.

        EXAMPLES::

            sage: R = singular.ring(0, '(x,y,z)', 'dp')
            sage: A = singular.matrix(2,2)
            sage: A
            0,0,
            0,0
            sage: A[1,1] = 5
            sage: A
            5,0,
            0,0
            sage: A[1,2] = '5*x + y + z3'
            sage: A
            5,z^3+5*x+y,
            0,0
        """
        P = self.parent()
        if not isinstance(value, SingularElement):
            value = P(value)
        if isinstance(n, tuple):
            if len(n) != 2:
                raise ValueError("If n (=%s) is a tuple, it must be a 2-tuple" % n)
            x, y = n
            P.eval('%s[%s,%s] = %s' % (self.name(), x, y, value.name()))
        else:
            P.eval('%s[%s] = %s' % (self.name(), n, value.name()))

    def __bool__(self):
        """
        Return ``True`` if this Singular element is not zero.

        EXAMPLES::

            sage: bool(singular(0))
            False
            sage: bool(singular(1))
            True
        """
        P = self.parent()
        return P.eval('%s == 0' % self.name()) == '0'

    def sage_polystring(self):
        r"""
        If this Singular element is a polynomial, return a string
        representation of this polynomial that is suitable for evaluation
        in Python. Thus \* is used for multiplication and \*\* for
        exponentiation. This function is primarily used internally.

        The short=0 option *must* be set for the parent ring or this
        function will not work as expected. This option is set by default
        for rings created using ``singular.ring`` or set using
        ``ring_name.set_ring()``.

        EXAMPLES::

            sage: R = singular.ring(0,'(x,y)')
            sage: f = singular('x^3 + 3*y^11 + 5')
            sage: f
            x^3+3*y^11+5
            sage: f.sage_polystring()
            'x**3+3*y**11+5'
        """
        return str(self).replace('^', '**')

    def sage_global_ring(self):
        """
        Return the current basering in Singular as a polynomial ring or quotient ring.

        EXAMPLES::

            sage: singular.eval('ring r1 = (9,x),(a,b,c,d,e,f),(M((1,2,3,0)),wp(2,3),lp)')
            ''
            sage: R = singular('r1').sage_global_ring()
            sage: R
            Multivariate Polynomial Ring in a, b, c, d, e, f over Finite Field in x of size 3^2
            sage: R.term_order()
            Block term order with blocks:
            (Matrix term order with matrix
            [1 2]
            [3 0],
             Weighted degree reverse lexicographic term order with weights (2, 3),
             Lexicographic term order of length 2)

        ::

            sage: singular.eval('ring r2 = (0,x),(a,b,c),dp')
            ''
            sage: singular('r2').sage_global_ring()
            Multivariate Polynomial Ring in a, b, c over Fraction Field of Univariate Polynomial Ring in x over Rational Field

        ::

            sage: singular.eval('ring r3 = (3,z),(a,b,c),dp')
            ''
            sage: singular.eval('minpoly = 1+z+z2+z3+z4')
            ''
            sage: singular('r3').sage_global_ring()
            Multivariate Polynomial Ring in a, b, c over Finite Field in z of size 3^4

        Real and complex fields in both Singular and Sage are defined with a precision.
        The precision in Singular is given in terms of digits, but in Sage it is given
        in terms of bits. So, the digit precision is internally converted to a reasonable
        bit precision::

            sage: singular.eval('ring r4 = (real,20),(a,b,c),dp')
            ''
            sage: singular('r4').sage_global_ring()
            Multivariate Polynomial Ring in a, b, c over Real Field with 70 bits of precision

        The case of complex coefficients is not fully supported, yet, since
        the generator of a complex field in Sage is always called "I"::

            sage: singular.eval('ring r5 = (complex,15,j),(a,b,c),dp')
            ''
            sage: R = singular('r5').sage_global_ring(); R
            Multivariate Polynomial Ring in a, b, c over Complex Field with 54 bits of precision
            sage: R.base_ring()('k')
            Traceback (most recent call last):
            ...
            ValueError: given string 'k' is not a complex number
            sage: R.base_ring()('I')
            1.00000000000000*I

        An example where the base ring is a polynomial ring over an extension of the rational field::

            sage: singular.eval('ring r7 = (0,a), (x,y), dp')
            ''
            sage: singular.eval('minpoly = a2 + 1')
            ''
            sage: singular('r7').sage_global_ring()
            Multivariate Polynomial Ring in x, y over Number Field in a with defining polynomial a^2 + 1

        In our last example, the base ring is a quotient ring::

            sage: singular.eval('ring r6 = (9,a), (x,y,z),lp')
            ''
            sage: Q = singular('std(ideal(x^2,x+y^2+z^3))', type='qring')
            sage: Q.sage_global_ring()
            Quotient of Multivariate Polynomial Ring in x, y, z over Finite Field in a of size 3^2 by the ideal (y^4 - y^2*z^3 + z^6, x + y^2 + z^3)

        AUTHOR:

        - Simon King (2011-06-06)

        """
        # extract the ring of coefficients
        singular = self.parent()
        charstr = singular.eval('charstr(basering)').split(',', 1)
        from sage.rings.integer_ring import ZZ
        is_extension = len(charstr) == 2
        if charstr[0] in ['integer', 'ZZ']:
            br = ZZ
            is_extension = False
        elif charstr[0] in ['0', 'QQ']:
            from sage.rings.rational_field import QQ
            br = QQ
        elif charstr[0].startswith('Float'):
            from sage.rings.real_mpfr import RealField
            from sage.functions.other import ceil
            from sage.misc.functional import log
            prec = singular.eval('ringlist(basering)[1][2][1]')
            br = RealField(ceil((ZZ(prec) + 1) / log(2, 10)))
            is_extension = False
        elif charstr[0] == 'complex':
            from sage.rings.complex_mpfr import ComplexField
            from sage.functions.other import ceil
            from sage.misc.functional import log
            prec = singular.eval('ringlist(basering)[1][2][1]')
            br = ComplexField(ceil((ZZ(prec) + 1) / log(2, 10)))
            is_extension = False
        else:
            # it ought to be a finite field
            q = ZZ(charstr[0].lstrip('ZZ/'))
            from sage.rings.finite_rings.finite_field_constructor import GF
            if q.is_prime():
                br = GF(q)
            else:
                br = GF(q, charstr[1])
                # Singular has no extension of a non-prime field
                is_extension = False

        # We have the base ring of the base ring. But is it
        # an extension?
        if is_extension:
            minpoly = singular.eval('minpoly')
            if minpoly == '0':
                from sage.rings.fraction_field import FractionField as Frac
                BR = Frac(br[charstr[1]])
            else:
                is_short = singular.eval('short')
                if is_short != '0':
                    singular.eval('short=0')
                    minpoly = ZZ[charstr[1]](singular.eval('minpoly'))
                    singular.eval('short=%s' % is_short)
                else:
                    minpoly = ZZ[charstr[1]](minpoly)
                BR = br.extension(minpoly, names=charstr[1])
        else:
            BR = br

        # Now, we form the polynomial ring over BR with the given variables,
        # using Singular's term order
        from sage.rings.polynomial.term_order import termorder_from_singular
        from sage.rings.polynomial.polynomial_ring_constructor import PolynomialRing
        # Meanwhile Singulars quotient rings are also of 'ring' type, not 'qring' as it was in the past.
        # To find out if a singular ring is a quotient ring or not checking for ring type does not help
        # and instead of that we check if the quotient ring is zero or not:
        if (singular.eval('ideal(basering)==0') == '1'):
            return PolynomialRing(BR, names=singular.eval('varstr(basering)'), order=termorder_from_singular(singular))
        P = PolynomialRing(BR, names=singular.eval('varstr(basering)'), order=termorder_from_singular(singular))
        return P.quotient(singular('ringlist(basering)[4]')._sage_(P), names=singular.eval('varstr(basering)'))

    def sage_poly(self, R=None, kcache=None):
        """
        Return a Sage polynomial in the ring r matching the provided poly
        which is a singular polynomial.

        INPUT:


        -  ``R`` -- (default: None); an optional polynomial ring.
           If it is provided, then you have to make sure that it
           matches the current singular ring as, e.g., returned by
           singular.current_ring(). By default, the output of
           :meth:`sage_global_ring` is used.

        -  ``kcache`` -- (default: None); an optional dictionary
           for faster finite field lookups, this is mainly useful for finite
           extension fields


        OUTPUT: MPolynomial

        EXAMPLES::

            sage: R = PolynomialRing(GF(2^8,'a'), 'x,y')
            sage: f = R('a^20*x^2*y+a^10+x')
            sage: f._singular_().sage_poly(R) == f
            True
            sage: R = PolynomialRing(GF(2^8,'a'), 'x', implementation="singular")
            sage: f = R('a^20*x^3+x^2+a^10')
            sage: f._singular_().sage_poly(R) == f
            True

        ::

            sage: P.<x,y> = PolynomialRing(QQ, 2)
            sage: f = x*y**3 - 1/9 * x + 1; f
            x*y^3 - 1/9*x + 1
            sage: singular(f)
            x*y^3-1/9*x+1
            sage: P(singular(f))
            x*y^3 - 1/9*x + 1

        TESTS::

            sage: singular.eval('ring r = (3,z),(a,b,c),dp')
            ''
            sage: singular.eval('minpoly = 1+z+z2+z3+z4')
            ''
            sage: p = singular('z^4*a^3+z^2*a*b*c')
            sage: p.sage_poly()
            (-z^3 - z^2 - z - 1)*a^3 + (z^2)*a*b*c
            sage: singular('z^4')
            (-z3-z2-z-1)

        Test that :issue:`25297` is fixed::

            sage: R.<x,y> = QQ[]
            sage: SE.<xbar,ybar> = R.quotient(x^2 + y^2 - 1)
            sage: P = ideal(xbar,ybar)
            sage: P2 = P._singular_().sage()
            sage: P2.0.lift().parent()
            Multivariate Polynomial Ring in x, y over Rational Field

        Test that :issue:`29396` is fixed::

            sage: Rxz.<x,z> = RR[]
            sage: f = x**3 + x*z + 1
            sage: f.discriminant(x)
            -4.00000000000000*z^3 - 27.0000000000000
            sage: Rx.<x> = RR[]
            sage: Rx("x + 7.5")._singular_().sage_poly()
            x + 7.50000
            sage: Rx("x + 7.5")._singular_().sage_poly(Rx)
            x + 7.50000000000000

        AUTHORS:

        - Martin Albrecht (2006-05-18)
        - Simon King (2011-06-06): Deal with Singular's short polynomial representation,
          automatic construction of a polynomial ring, if it is not explicitly given.

        .. note::

           For very simple polynomials
           ``eval(SingularElement.sage_polystring())`` is faster than
           SingularElement.sage_poly(R), maybe we should detect the
           crossover point (in dependence of the string length) and
           choose an appropriate conversion strategy
        """
        # TODO: Refactor imports to move this to the top
        from sage.rings.polynomial.multi_polynomial_ring import MPolynomialRing_polydict
        from sage.rings.polynomial.multi_polynomial_libsingular import MPolynomialRing_libsingular
        from sage.rings.polynomial.polynomial_ring import is_PolynomialRing
        from sage.rings.polynomial.polydict import ETuple
        from sage.rings.polynomial.polynomial_singular_interface import can_convert_to_singular
        from sage.rings.quotient_ring import QuotientRing_generic

        ring_is_fine = False
        if R is None:
            ring_is_fine = True
            R = self.sage_global_ring()

        if isinstance(R, QuotientRing_generic) and (ring_is_fine or can_convert_to_singular(R)):
            p = self.sage_poly(R.ambient(), kcache)
            return R(p)

        sage_repr = {}
        k = R.base_ring()

        variable_str = "*".join(R.variable_names())

        # This returns a string which looks like a list where the first
        # half of the list is filled with monomials occurring in the
        # Singular polynomial and the second half filled with the matching
        # coefficients.
        #
        # Our strategy is to split the monomials at "*" to get the powers
        # in the single variables and then to split the result to get
        # actual exponent.
        #
        # So e.g. ['x^3*y^3','a'] get's split to
        # [[['x','3'],['y','3']],'a']. We may do this quickly,
        # as we know what to expect.

        is_short = self.parent().eval('short')
        if is_short != '0':
            self.parent().eval('short=0')
            if isinstance(R, MPolynomialRing_libsingular):
                out = R(self)
                self.parent().eval('short=%s' % is_short)
                return out
            singular_poly_list = self.parent().eval("string(coef(%s,%s))" % (
                self.name(), variable_str)).split(",")
            self.parent().eval('short=%s' % is_short)
        else:
            if isinstance(R, MPolynomialRing_libsingular):
                return R(self)
            singular_poly_list = self.parent().eval("string(coef(%s,%s))" % (
                self.name(), variable_str)).split(",")

        # Directly treat constants
        if singular_poly_list[0] in ['1', '(1.000e+00)']:
            return R(singular_poly_list[1])

        coeff_start = len(singular_poly_list) // 2

        # Singular 4 puts parentheses around floats and sign outside them
        charstr = self.parent().eval('charstr(basering)').split(',', 1)
        if charstr[0].startswith('Float') or charstr[0] == 'complex':
            for i in range(coeff_start, 2 * coeff_start):
                singular_poly_list[i] = singular_poly_list[i].replace('(', '').replace(')', '')

        if isinstance(R, MPolynomialRing_polydict) and (ring_is_fine or can_convert_to_singular(R)):
            # we need to lookup the index of a given variable represented
            # through a string
            var_dict = dict(zip(R.variable_names(), range(R.ngens())))

            ngens = R.ngens()

            for i in range(coeff_start):
                exp = dict()
                monomial = singular_poly_list[i]

                if monomial not in ['1', '(1.000e+00)']:
                    variables = [var.split("^") for var in monomial.split("*")]
                    for e in variables:
                        var = e[0]
                        if len(e) == 2:
                            power = int(e[1])
                        else:
                            power = 1
                        exp[var_dict[var]] = power

                if kcache is None:
                    sage_repr[ETuple(exp, ngens)] = k(singular_poly_list[coeff_start + i])
                else:
                    elem = singular_poly_list[coeff_start + i]
                    if elem not in kcache:
                        kcache[elem] = k(elem)
                    sage_repr[ETuple(exp, ngens)] = kcache[elem]

            return R(sage_repr)

        elif is_PolynomialRing(R) and (ring_is_fine or can_convert_to_singular(R)):

            sage_repr = [0] * int(self.deg() + 1)

            for i in range(coeff_start):
                monomial = singular_poly_list[i]
                exp = 0

                if monomial not in ['1', '(1.000e+00)']:
                    term = monomial.split("^")
                    if len(term) == 2:
                        exp = int(term[1])
                    else:
                        exp = 1

                if kcache is None:
                    sage_repr[exp] = k(singular_poly_list[coeff_start + i])
                else:
                    elem = singular_poly_list[coeff_start + i]
                    if elem not in kcache:
                        kcache[elem] = k(elem)
                    sage_repr[exp] = kcache[elem]

            return R(sage_repr)

        else:
            raise TypeError("Cannot coerce %s into %s" % (self, R))

    def sage_matrix(self, R, sparse=True):
        """
        Return Sage matrix for ``self``.

        INPUT:

        -  ``R`` -- (default: None); an optional ring, over which
           the resulting matrix is going to be defined.
           By default, the output of :meth:`sage_global_ring` is used.

<<<<<<< HEAD
        - ``sparse`` -- (default: True); determines whether the
=======
        - ``sparse`` -- (default: ``True``); determines whether the
>>>>>>> 038f6f1f
          resulting matrix is sparse or not.

        EXAMPLES::

            sage: R = singular.ring(0, '(x,y,z)', 'dp')
            sage: A = singular.matrix(2,2)
            sage: A.sage_matrix(ZZ)
            [0 0]
            [0 0]
            sage: A.sage_matrix(RDF)
            [0.0 0.0]
            [0.0 0.0]
        """
        from sage.matrix.constructor import Matrix
        nrows, ncols = int(self.nrows()), int(self.ncols())

        if R is None:
            R = self.sage_global_ring()
            A = Matrix(R, nrows, ncols, sparse=sparse)
            # this is slow
            for x in range(nrows):
                for y in range(ncols):
                    A[x, y] = self[x + 1, y + 1].sage_poly(R)
            return A

        A = Matrix(R, nrows, ncols, sparse=sparse)
        # this is slow
        for x in range(nrows):
            for y in range(ncols):
                A[x, y] = R(self[x + 1, y + 1])

        return A

    def _sage_(self, R=None):
        r"""
        Convert self to Sage.

        EXAMPLES::

            sage: R = singular.ring(0, '(x,y,z)', 'dp')
            sage: A = singular.matrix(2,2)
            sage: A.sage(ZZ)   # indirect doctest
            [0 0]
            [0 0]
            sage: A = random_matrix(ZZ,3,3); A  # random
            [ -8   2   0]
            [  0   1  -1]
            [  2   1 -95]
            sage: As = singular(A); As  # random
            -8     2     0
            0     1    -1
            2     1   -95
            sage: As.sage() == A
            True

        ::

            sage: singular.eval('ring R = integer, (x,y,z),lp')
            '// ** redefining R (ring R = integer, (x,y,z),lp;)'
            sage: I = singular.ideal(['x^2','y*z','z+x'])
            sage: I.sage()
            Ideal (x^2, y*z, x + z) of Multivariate Polynomial Ring in x, y, z over Integer Ring

        ::

            sage: singular('ringlist(basering)').sage()
            [['integer'], ['x', 'y', 'z'], [['lp', (1, 1, 1)], ['C', (0)]], Ideal (0) of Multivariate Polynomial Ring in x, y, z over Integer Ring]

        ::

            sage: singular.eval('ring r10 = (9,a), (x,y,z),lp')
            ''
            sage: singular.eval('setring R')
            ''
            sage: singular('r10').sage()
            Multivariate Polynomial Ring in x, y, z over Finite Field in a of size 3^2

        Note that the current base ring has not been changed by asking for another ring::

            sage: singular('basering')
            polynomial ring, over a domain, global ordering
            //   coefficients: ZZ
            //   number of vars : 3
            //        block   1 : ordering lp
            //                  : names    x y z
            //        block   2 : ordering C

        ::

            sage: singular.eval('setring r10')
            ''
            sage: Q = singular('std(ideal(x^2,x+y^2+z^3))', type='qring')
            sage: Q.sage()
            Quotient of Multivariate Polynomial Ring in x, y, z over Finite Field in a of size 3^2 by the ideal (y^4 - y^2*z^3 + z^6, x + y^2 + z^3)
            sage: singular('x^2+y').sage()
            y
            sage: singular('x^2+y').sage().parent()
            Quotient of Multivariate Polynomial Ring in x, y, z over Finite Field in a of size 3^2 by the ideal (y^4 - y^2*z^3 + z^6, x + y^2 + z^3)

        Test that :issue:`18848` is fixed::

            sage: singular(5).sage()
            5
            sage: type(singular(int(5)).sage())
            <class 'sage.rings.integer.Integer'>

        Test that bigintvec can be coerced::

            sage: singular('hilb((ideal(x)), 1)').sage()
            (1, -1, 0, 0, -1, 1, 0)
        """
        typ = self.type()
        if typ == 'poly':
            return self.sage_poly(R)
        elif typ == 'int':
            return sage.rings.integer.Integer(repr(self))
        elif typ == 'module':
            return self.sage_matrix(R, sparse=True)
        elif typ == 'matrix':
            return self.sage_matrix(R, sparse=False)
        elif typ == 'list':
            return [f._sage_(R) for f in self]
        elif typ == 'intvec':
            from sage.modules.free_module_element import vector
            return vector([sage.rings.integer.Integer(str(e)) for e in self])
        elif typ == 'bigintvec':
            from sage.modules.free_module_element import vector
            return vector([sage.rings.rational.Rational(str(e)) for e in self])
        elif typ == 'intmat':
            from sage.matrix.constructor import matrix
            from sage.rings.integer_ring import ZZ
            A = matrix(ZZ, int(self.nrows()), int(self.ncols()))
            for i in range(A.nrows()):
                for j in range(A.ncols()):
                    A[i, j] = sage.rings.integer.Integer(str(self[i + 1, j + 1]))
            return A
        elif typ == 'string':
            return repr(self)
        elif typ == 'ideal':
            R = R or self.sage_global_ring()
            return R.ideal([p.sage_poly(R) for p in self])
        elif typ in ['ring', 'qring']:
            br = singular('basering')
            self.set_ring()
            R = self.sage_global_ring()
            br.set_ring()
            return R
        raise NotImplementedError("Coercion of this datatype not implemented yet")

    def is_string(self):
        """
        Tell whether this element is a string.

        EXAMPLES::

            sage: singular('"abc"').is_string()
            True
            sage: singular('1').is_string()
            False

        """
        return self.type() == 'string'

    def set_ring(self):
        """
        Sets the current ring in Singular to be self.

        EXAMPLES::

            sage: R = singular.ring(7, '(a,b)', 'ds')
            sage: S = singular.ring('real', '(a,b)', 'lp')
            sage: singular.current_ring()
            polynomial ring, over a field, global ordering
            //   coefficients: Float()
            //   number of vars : 2
            //        block   1 : ordering lp
            //                  : names    a b
            //        block   2 : ordering C
            sage: R.set_ring()
            sage: singular.current_ring()
            polynomial ring, over a field, local ordering
            //   coefficients: ZZ/7
            //   number of vars : 2
            //        block   1 : ordering ds
            //                  : names    a b
            //        block   2 : ordering C
        """
        self.parent().set_ring(self)

    def sage_flattened_str_list(self):
        """
        EXAMPLES::

            sage: R=singular.ring(0,'(x,y)','dp')
            sage: RL = R.ringlist()
            sage: RL.sage_flattened_str_list()
            ['0', 'x', 'y', 'dp', '1,1', 'C', '0', '_[1]=0']
        """
        s = str(self)
        c = r'\[[0-9]*\]:'
        r = re.compile(c)
        s = r.sub('', s).strip()
        return s.split()

    def sage_structured_str_list(self):
        r"""
        If self is a Singular list of lists of Singular elements, returns
        corresponding Sage list of lists of strings.

        EXAMPLES::

            sage: R=singular.ring(0,'(x,y)','dp')
            sage: RL=R.ringlist()
            sage: RL
            [1]:
               0
            [2]:
               [1]:
                  x
               [2]:
                  y
            [3]:
               [1]:
                  [1]:
                     dp
                  [2]:
                     1,1
               [2]:
                  [1]:
                     C
                  [2]:
                     0
            [4]:
               _[1]=0
            sage: RL.sage_structured_str_list()
            ['0', ['x', 'y'], [['dp', '1,\n1'], ['C', '0']], '0']
        """
        if self.type() != 'list':
            return str(self)
        return [X.sage_structured_str_list() for X in self]

    def _tab_completion(self) -> list:
        """
        Return the possible tab-completions for ``self``.

        In this case, we just return all the :kbd:`Tab` completions
        for the Singular object.

        EXAMPLES::

            sage: R = singular.ring(0,'(x,y)','dp')
            sage: R._tab_completion()
            ['exteriorPower',
             ...
             'crossprod']
        """
        return self.parent()._tab_completion()

    def type(self):
        """
        Return the internal type of this element.

        EXAMPLES::

            sage: R = PolynomialRing(GF(2^8,'a'),2,'x')
            sage: R._singular_().type()
            'ring'
            sage: fs = singular('x0^2','poly')
            sage: fs.type()
            'poly'
        """
        # singular reports // $varname $type $stuff
        p = re.compile(r"// [\w]+ (\w+) [\w]*")
        m = p.match(self.parent().eval("type(%s)" % self.name()))
        return m.group(1)

    def __iter__(self):
        """
        EXAMPLES::

            sage: R = singular.ring(0, '(x,y,z)', 'dp')
            sage: A = singular.matrix(2,2)
            sage: list(iter(A))
            [[0], [0]]
            sage: A[1,1] = 1; A[1,2] = 2
            sage: A[2,1] = 3; A[2,2] = 4
            sage: list(iter(A))
            [[1,3], [2,4]]
        """
        if self.type() == 'matrix':
            l = self.ncols()
        else:
            l = len(self)

        for i in range(1, int(l + 1)):
            yield self[i]

    def _singular_(self):
        """
        EXAMPLES::

            sage: R = singular.ring(0, '(x,y,z)', 'dp')
            sage: A = singular.matrix(2,2)
            sage: A._singular_() is A
            True
        """
        return self

    def attrib(self, name, value=None):
        """
        Get and set attributes for self.

        INPUT:


        -  ``name`` -- string to choose the attribute

        -  ``value`` -- boolean value or None for reading,
           (default:None)


        VALUES: isSB - the standard basis property is set by all commands
        computing a standard basis like groebner, std, stdhilb etc.; used
        by lift, dim, degree, mult, hilb, vdim, kbase isHomog - the weight
        vector for homogeneous or quasihomogeneous ideals/modules isCI -
        complete intersection property isCM - Cohen-Macaulay property rank
        - set the rank of a module (see nrows) withSB - value of type
        ideal, resp. module, is std withHilb - value of type intvec is
        hilb(_,1) (see hilb) withRes - value of type list is a free
        resolution withDim - value of type int is the dimension (see dim)
        withMult - value of type int is the multiplicity (see mult)

        EXAMPLES::

            sage: P.<x,y,z> = PolynomialRing(QQ)
            sage: I = Ideal([z^2, y*z, y^2, x*z, x*y, x^2])
            sage: Ibar = I._singular_()
            sage: Ibar.attrib('isSB')
            0
            sage: singular.eval('vdim(%s)'%Ibar.name()) # sage7 name is random
            // ** sage7 is no standard basis
            4
            sage: Ibar.attrib('isSB',1)
            sage: singular.eval('vdim(%s)'%Ibar.name())
            '4'
        """
        if value is None:
            return int(self.parent().eval('attrib(%s,"%s")' % (self.name(), name)))
        else:
            self.parent().eval('attrib(%s,"%s",%d)' % (self.name(), name, value))


@instancedoc
class SingularFunction(ExpectFunction):
    def _instancedoc_(self):
        """
        EXAMPLES::

            sage: 'groebner' in singular.groebner.__doc__
            True
        """
        if not nodes:
            generate_docstring_dictionary()

        prefix = """
This function is an automatically generated pexpect wrapper around the Singular
function '%s'.

EXAMPLES::

    sage: groebner = singular.groebner
    sage: P.<x, y> = PolynomialRing(QQ)
    sage: I = P.ideal(x^2-y, y+x)
    sage: groebner(singular(I))
    x+y,
    y^2-y
""" % (self._name,)
        prefix2 = """

The Singular documentation for '%s' is given below.
""" % (self._name,)

        try:
            return prefix + prefix2 + nodes[node_names[self._name]]
        except KeyError:
            return prefix


@instancedoc
class SingularFunctionElement(FunctionElement):
    def _instancedoc_(self):
        r"""
        EXAMPLES::

            sage: R = singular.ring(0, '(x,y,z)', 'dp')
            sage: A = singular.matrix(2,2)
            sage: 'matrix_expression' in A.nrows.__doc__
            True
        """
        if not nodes:
            generate_docstring_dictionary()
        try:
            return nodes[node_names[self._name]]
        except KeyError:
            return ""


def is_SingularElement(x):
    r"""
    Return True is ``x`` is of type :class:`SingularElement`.

    This function is deprecated; use :func:`isinstance`
    (of :class:`sage.interfaces.abc.SingularElement`) instead.

    EXAMPLES::

        sage: from sage.interfaces.singular import is_SingularElement
        sage: is_SingularElement(singular(2))
        doctest:...: DeprecationWarning: the function is_SingularElement is deprecated; use isinstance(x, sage.interfaces.abc.SingularElement) instead
        See https://github.com/sagemath/sage/issues/34804 for details.
        True
        sage: is_SingularElement(2)
        False
    """
    from sage.misc.superseded import deprecation
    deprecation(34804, "the function is_SingularElement is deprecated; use isinstance(x, sage.interfaces.abc.SingularElement) instead")

    return isinstance(x, SingularElement)


nodes = {}
node_names = {}


def generate_docstring_dictionary():
    """
    Generate global dictionaries which hold the docstrings for
    Singular functions.

    EXAMPLES::

        sage: from sage.interfaces.singular import generate_docstring_dictionary
        sage: generate_docstring_dictionary()
    """

    global nodes
    global node_names

    nodes.clear()
    node_names.clear()

    new_node = re.compile(r"File: singular\.[a-z]*,  Node: ([^,]*),.*")
    new_lookup = re.compile(r"\* ([^:]*):*([^.]*)\..*")

    L, in_node, curr_node = [], False, None

    from sage.libs.singular.singular import get_resource
    singular_info_file = get_resource('i')

    # singular.hlp contains a few iso-8859-1 encoded special characters
    with open(singular_info_file,
              encoding='latin-1') as f:
        for line in f:
            m = re.match(new_node, line)
            if m:
                # a new node starts
                in_node = True
                nodes[curr_node] = "".join(L)
                L = []
                curr_node, = m.groups()
            elif in_node:  # we are in a node
                L.append(line)
            else:
                m = re.match(new_lookup, line)
                if m:
                    a, b = m.groups()
                    node_names[a] = b.strip()

            if line in ("6 Index\n", "F Index\n"):
                in_node = False

    nodes[curr_node] = "".join(L)  # last node


def get_docstring(name):
    """
    Return the docstring for the function ``name``.

    INPUT:

    - ``name`` -- a Singular function name

    EXAMPLES::

        sage: from sage.interfaces.singular import get_docstring
        sage: 'groebner' in get_docstring('groebner')
        True
        sage: 'standard.lib' in get_docstring('groebner')
        True

    """
    if not nodes:
        generate_docstring_dictionary()
    try:
        return nodes[node_names[name]]
    except KeyError:
        return ""


singular = Singular()


def reduce_load_Singular():
    """
    EXAMPLES::

        sage: from sage.interfaces.singular import reduce_load_Singular
        sage: reduce_load_Singular()
        Singular
    """
    return singular


def singular_console():
    r"""
    Spawn a new Singular command-line session.

    EXAMPLES::

        sage: singular_console() #not tested
                             SINGULAR                             /  Development
         A Computer Algebra System for Polynomial Computations   /   version 3-0-4
                                                               0<
             by: G.-M. Greuel, G. Pfister, H. Schoenemann        \   Nov 2007
        FB Mathematik der Universitaet, D-67653 Kaiserslautern    \
    """
    from sage.repl.rich_output.display_manager import get_display_manager
    if not get_display_manager().is_in_terminal():
        raise RuntimeError('Can use the console only in the terminal. Try %%singular magics instead.')
    os.system(sage.features.singular.Singular().absolute_filename())


def singular_version():
    """
    Return the version of Singular being used.

    EXAMPLES::

        sage: singular.version()
        "Singular ... version 4...
    """
    return singular.eval('system("--version");')


class SingularGBLogPrettyPrinter:
    """
    A device which prints Singular Groebner basis computation logs
    more verbatim.
    """
    rng_chng = re.compile(r"\[\d+:\d+\]")
    # [m:n] internal ring change to
    # poly representation with
    # exponent bound m and n words in
    # exponent vector

    new_elem = re.compile("s")          # found a new element of the standard basis
    red_zero = re.compile("-")          # reduced a pair/S-polynomial to 0
    red_post = re.compile(r"\.")         # postponed a reduction of a pair/S-polynomial
    cri_hilb = re.compile("h")          # used Hilbert series criterion
    hig_corn = re.compile(r"H\(\d+\)")   # found a 'highest corner' of degree d, no need to consider higher degrees
    num_crit = re.compile(r"\(\d+\)")    # n critical pairs are still to be reduced
    red_num = re.compile(r"\(S:\d+\)")  # doing complete reduction of n elements
    deg_lead = re.compile(r"\d+")        # the degree of the leading terms is currently d

    # SlimGB
    red_para = re.compile(r"M\[(\d+),(\d+)\]")  # parallel reduction of n elements with m non-zero output elements
    red_betr = re.compile("b")                # exchange of a reductor by a 'better' one
    non_mini = re.compile("e")                # a new reductor with non-minimal leading term

    crt_lne1 = re.compile(r"product criterion:(\d+) chain criterion:(\d+)")
    crt_lne2 = re.compile(r"NF:(\d+) product criterion:(\d+), ext_product criterion:(\d+)")

    pat_sync = re.compile(r"1\+(\d+);")

    global_pattern = re.compile(r"(\[\d+:\d+\]|s|-|\.|h|H\(\d+\)|\(\d+\)|\(S:\d+\)|\d+|M\[\d+,[b,e]*\d+\]|b|e).*")

    def __init__(self, verbosity=1):
        """
        Construct a new Singular Groebner Basis log pretty printer.

        INPUT:

        - ``verbosity`` -- how much information should be printed
          (between 0 and 3)

        EXAMPLES::

            sage: from sage.interfaces.singular import SingularGBLogPrettyPrinter
            sage: s0 = SingularGBLogPrettyPrinter(verbosity=0)
            sage: s1 = SingularGBLogPrettyPrinter(verbosity=1)
            sage: s0.write("[1:2]12")

            sage: s1.write("[1:2]12")
            Leading term degree: 12.
        """
        self.verbosity = verbosity

        self.curr_deg = 0  # current degree
        self.max_deg = 0   # maximal degree in total

        self.nf = 0    # number of normal forms computed (SlimGB only)
        self.prod = 0  # number of S-polynomials discarded using product criterion
        self.ext_prod = 0  # number of S-polynomials discarded using extended product criterion
        self.chain = 0  # number of S-polynomials discarded using chain criterion

        self.storage = ""  # stores incomplete strings
        self.sync = None   # should we expect a sync integer?

    def write(self, s):
        """
        EXAMPLES::

            sage: from sage.interfaces.singular import SingularGBLogPrettyPrinter
            sage: s3 = SingularGBLogPrettyPrinter(verbosity=3)
            sage: s3.write("(S:1337)")
            Performing complete reduction of 1337 elements.
            sage: s3.write("M[389,12]")
            Parallel reduction of 389 elements with 12 non-zero output elements.
        """
        verbosity = self.verbosity

        if self.storage:
            s = self.storage + s
            self.storage = ""

        for line in s.splitlines():
            # deal with the Sage <-> Singular syncing code
            match = re.match(SingularGBLogPrettyPrinter.pat_sync, line)
            if match:
                self.sync = int(match.groups()[0])
                continue

            if self.sync and line == "%d" % (self.sync + 1):
                self.sync = None
                continue

            if line.endswith(";"):
                continue
            if line.startswith(">"):
                continue

            if line.startswith("std") or line.startswith("slimgb"):
                continue

            # collect stats returned about avoided reductions to zero
            match = re.match(SingularGBLogPrettyPrinter.crt_lne1, line)
            if match:
                self.prod, self.chain = map(int, re.match(SingularGBLogPrettyPrinter.crt_lne1, line).groups())
                self.storage = ""
                continue
            match = re.match(SingularGBLogPrettyPrinter.crt_lne2, line)
            if match:
                self.nf, self.prod, self.ext_prod = map(int, re.match(SingularGBLogPrettyPrinter.crt_lne2, line).groups())
                self.storage = ""
                continue

            while line:
                match = re.match(SingularGBLogPrettyPrinter.global_pattern, line)
                if not match:
                    self.storage = line
                    line = None
                    continue

                token, = match.groups()
                line = line[len(token):]

                if re.match(SingularGBLogPrettyPrinter.rng_chng, token):
                    continue

                elif re.match(SingularGBLogPrettyPrinter.new_elem, token) and verbosity >= 3:
                    print("New element found.")

                elif re.match(SingularGBLogPrettyPrinter.red_zero, token) and verbosity >= 2:
                    print("Reduction to zero.")

                elif re.match(SingularGBLogPrettyPrinter.red_post, token) and verbosity >= 2:
                    print("Reduction postponed.")

                elif re.match(SingularGBLogPrettyPrinter.cri_hilb, token) and verbosity >= 2:
                    print("Hilber series criterion applied.")

                elif re.match(SingularGBLogPrettyPrinter.hig_corn, token) and verbosity >= 1:
                    print("Maximal degree found: %s" % token)

                elif re.match(SingularGBLogPrettyPrinter.num_crit, token) and verbosity >= 1:
                    print("Leading term degree: %2d. Critical pairs: %s." % (self.curr_deg, token[1:-1]))

                elif re.match(SingularGBLogPrettyPrinter.red_num, token) and verbosity >= 3:
                    print("Performing complete reduction of %s elements." % token[3:-1])

                elif re.match(SingularGBLogPrettyPrinter.deg_lead, token):
                    if verbosity >= 1:
                        print("Leading term degree: %2d." % int(token))
                    self.curr_deg = int(token)
                    if self.max_deg < self.curr_deg:
                        self.max_deg = self.curr_deg

                elif re.match(SingularGBLogPrettyPrinter.red_para, token) and verbosity >= 3:
                    m, n = re.match(SingularGBLogPrettyPrinter.red_para, token).groups()
                    print("Parallel reduction of %s elements with %s non-zero output elements." % (m, n))

                elif re.match(SingularGBLogPrettyPrinter.red_betr, token) and verbosity >= 3:
                    print("Replaced reductor by 'better' one.")

                elif re.match(SingularGBLogPrettyPrinter.non_mini, token) and verbosity >= 2:
                    print("New reductor with non-minimal leading term found.")

    def flush(self):
        """
        EXAMPLES::

            sage: from sage.interfaces.singular import SingularGBLogPrettyPrinter
            sage: s3 = SingularGBLogPrettyPrinter(verbosity=3)
            sage: s3.flush()
        """
        sys.stdout.flush()


class SingularGBDefaultContext:
    """
    Within this context all Singular Groebner basis calculations are
    reduced automatically.

    AUTHORS:

    - Martin Albrecht
    - Simon King
    """
    def __init__(self, singular=None):
        """
        Within this context all Singular Groebner basis calculations
        are reduced automatically.

        INPUT:

        -  ``singular`` -- Singular instance (default: default instance)

        EXAMPLES::

            sage: from sage.interfaces.singular import SingularGBDefaultContext
            sage: P.<a,b,c> = PolynomialRing(QQ,3, order='lex')
            sage: I = sage.rings.ideal.Katsura(P,3)
            sage: singular.option('noredTail')
            sage: singular.option('noredThrough')
            sage: Is = I._singular_()
            sage: gb = Is.groebner()
            sage: gb
            84*c^4-40*c^3+c^2+c,
            7*b+210*c^3-79*c^2+3*c,
            a+2*b+2*c-1

        ::

            sage: with SingularGBDefaultContext(): rgb = Is.groebner()
            sage: rgb
            84*c^4-40*c^3+c^2+c,
            7*b+210*c^3-79*c^2+3*c,
            7*a-420*c^3+158*c^2+8*c-7

        Note that both bases are Groebner bases because they have
        pairwise prime leading monomials but that the monic version of
        the last element in ``rgb`` is smaller than the last element
        of ``gb`` with respect to the lexicographical term ordering. ::

            sage: (7*a-420*c^3+158*c^2+8*c-7)/7 < (a+2*b+2*c-1)
            True

        .. note::

           This context is used automatically internally whenever a
           Groebner basis is computed so the user does not need to use
           it manually.
        """
        if singular is None:
            from sage.interfaces.singular import singular as singular_default
            singular = singular_default
        self.singular = singular

    def __enter__(self):
        """
        EXAMPLES::

            sage: from sage.interfaces.singular import SingularGBDefaultContext
            sage: P.<a,b,c> = PolynomialRing(QQ,3, order='lex')
            sage: I = sage.rings.ideal.Katsura(P,3)
            sage: singular.option('noredTail')
            sage: singular.option('noredThrough')
            sage: Is = I._singular_()
            sage: with SingularGBDefaultContext(): rgb = Is.groebner()
            sage: rgb
            84*c^4-40*c^3+c^2+c,
            7*b+210*c^3-79*c^2+3*c,
            7*a-420*c^3+158*c^2+8*c-7
        """
        try:
            self.bck_degBound = int(self.singular.eval('degBound'))
        except SingularError:
            self.bck_degBound = 0
        try:
            self.bck_multBound = int(self.singular.eval('multBound'))
        except SingularError:
            self.bck_multBound = 0
        self.o = self.singular.option("get")
        self.singular.option('set', self.singular._saved_options)
        self.singular.option("redSB")
        self.singular.option("redTail")
        try:
            self.singular.eval('degBound=0')
        except SingularError:
            pass
        try:
            self.singular.eval('multBound=0')
        except SingularError:
            pass

    def __exit__(self, typ, value, tb):
        """
        EXAMPLES::

            sage: from sage.interfaces.singular import SingularGBDefaultContext
            sage: P.<a,b,c> = PolynomialRing(QQ,3, order='lex')
            sage: I = sage.rings.ideal.Katsura(P,3)
            sage: singular.option('noredTail')
            sage: singular.option('noredThrough')
            sage: Is = I._singular_()
            sage: with SingularGBDefaultContext(): rgb = Is.groebner()
            sage: rgb
            84*c^4-40*c^3+c^2+c,
            7*b+210*c^3-79*c^2+3*c,
            7*a-420*c^3+158*c^2+8*c-7
        """
        self.singular.option("set", self.o)
        try:
            self.singular.eval('degBound=%d' % self.bck_degBound)
        except SingularError:
            pass
        try:
            self.singular.eval('multBound=%d' % self.bck_multBound)
        except SingularError:
            pass


def singular_gb_standard_options(func):
    r"""
    Decorator to force a reduced Singular groebner basis.

    TESTS::

        sage: P.<a,b,c,d,e> = PolynomialRing(GF(127))
        sage: J = sage.rings.ideal.Cyclic(P).homogenize()
        sage: from sage.misc.sageinspect import sage_getsource
        sage: "basis" in sage_getsource(J.interreduced_basis) #indirect doctest
        True

    The following tests against a bug that was fixed in :issue:`11298`::

        sage: from sage.misc.sageinspect import sage_getsourcelines, sage_getargspec
        sage: P.<x,y> = QQ[]
        sage: I = P*[x,y]
        sage: sage_getargspec(I.interreduced_basis)
        FullArgSpec(args=['self'], varargs=None, varkw=None, defaults=None,
                    kwonlyargs=[], kwonlydefaults=None, annotations={})
        sage: sage_getsourcelines(I.interreduced_basis)
        (['    @handle_AA_and_QQbar\n',
          '    @singular_gb_standard_options\n',
          '    @libsingular_gb_standard_options\n',
          '    def interreduced_basis(self):\n', '
          ...
          '        return self.basis.reduced()\n'], ...)

    .. note::

       This decorator is used automatically internally so the user
       does not need to use it manually.
    """
    from sage.misc.decorators import sage_wraps

    @sage_wraps(func)
    def wrapper(*args, **kwds):
        with SingularGBDefaultContext():
            return func(*args, **kwds)
    return wrapper<|MERGE_RESOLUTION|>--- conflicted
+++ resolved
@@ -582,11 +582,7 @@
 
         -  ``x`` -- string (of code)
 
-<<<<<<< HEAD
-        -  ``allow_semicolon`` -- default: False; if False then
-=======
         -  ``allow_semicolon`` -- default: ``False``; if False then
->>>>>>> 038f6f1f
            raise a :class:`TypeError` if the input line contains a semicolon.
 
         -  ``strip`` -- ignored
@@ -1930,11 +1926,7 @@
            the resulting matrix is going to be defined.
            By default, the output of :meth:`sage_global_ring` is used.
 
-<<<<<<< HEAD
-        - ``sparse`` -- (default: True); determines whether the
-=======
         - ``sparse`` -- (default: ``True``); determines whether the
->>>>>>> 038f6f1f
           resulting matrix is sparse or not.
 
         EXAMPLES::
