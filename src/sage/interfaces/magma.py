--- conflicted
+++ resolved
@@ -1474,19 +1474,11 @@
         INPUT:
 
 
-<<<<<<< HEAD
-        -  ``verbose`` -- bool (default: True); whether to
-           verbosely output status info the first time the command list is
-           built
-
-        -  ``use_disk_cache`` -- bool (default: True); use
-=======
         -  ``verbose`` -- bool (default: ``True``); whether to
            verbosely output status info the first time the command list is
            built
 
         -  ``use_disk_cache`` -- bool (default: ``True``); use
->>>>>>> 038f6f1f
            cached command list, which is saved to disk.
 
 
