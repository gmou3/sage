r"""
Interface to GAP

Sage provides an interface to the GAP system. This system provides
extensive group theory, combinatorics, etc.

The GAP interface will only work if GAP is installed on your
computer; this should be the case, since GAP is included with Sage.
The interface offers three pieces of functionality:


#. ``gap_console()`` -- A function that dumps you into
   an interactive command-line GAP session.

#. ``gap(expr)`` -- Evaluation of arbitrary GAP
   expressions, with the result returned as a string.

#. ``gap.new(expr)`` -- Creation of a Sage object that
   wraps a GAP object. This provides a Pythonic interface to GAP. For
   example, if ``f=gap.new(10)``, then
   ``f.Factors()`` returns the prime factorization of
   `10` computed using GAP.


First Examples
--------------

We factor an integer using GAP::

    sage: n = gap(20062006); n
    20062006
    sage: n.parent()
    Gap
    sage: fac = n.Factors(); fac
    [ 2, 17, 59, 73, 137 ]
    sage: fac.parent()
    Gap
    sage: fac[1]
    2

GAP and Singular
----------------

This example illustrates conversion between Singular and GAP via
Sage as an intermediate step. First we create and factor a Singular
polynomial.

::

    sage: singular(389)
    389
    sage: R1 = singular.ring(0, '(x,y)', 'dp')
    sage: f = singular('9*x^16-18*x^13*y^2-9*x^12*y^3+9*x^10*y^4-18*x^11*y^2+36*x^8*y^4+18*x^7*y^5-18*x^5*y^6+9*x^6*y^4-18*x^3*y^6-9*x^2*y^7+9*y^8')
    sage: F = f.factorize()
    sage: print(F)
    [1]:
       _[1]=9
       _[2]=x^6-2*x^3*y^2-x^2*y^3+y^4
       _[3]=-x^5+y^2
    [2]:
       1,1,2

Next we convert the factor `-x^5+y^2` to a Sage
multivariate polynomial. Note that it is important to let
`x` and `y` be the generators of a polynomial ring,
so the eval command works.

::

    sage: R.<x,y> = PolynomialRing(QQ,2)
    sage: s = F[1][3].sage_polystring(); s
    '-x**5+y**2'
    sage: g = eval(s); g
    -x^5 + y^2

Next we create a polynomial ring in GAP and obtain its
indeterminates::

    sage: R = gap.PolynomialRing('Rationals', 2); R
    PolynomialRing( Rationals, ["x_1", "x_2"] )
    sage: I = R.IndeterminatesOfPolynomialRing(); I
    [ x_1, x_2 ]

In order to eval `g` in GAP, we need to tell GAP to view
the variables ``x0`` and ``x1`` as the two
generators of `R`. This is the one tricky part. In the GAP
interpreter the object ``I`` has its own name (which
isn't ``I``). We can access its name using
``I.name()``.

::

    sage: _ = gap.eval("x := %s[1];; y := %s[2];;"%(I.name(), I.name()))

Now `x_0` and `x_1` are defined, so we can
construct the GAP polynomial `f` corresponding to
`g`::

    sage: R.<x,y> = PolynomialRing(QQ,2)
    sage: f = gap(str(g)); f
    -x_1^5+x_2^2

We can call GAP functions on `f`. For example, we evaluate
the GAP ``Value`` function, which evaluates `f`
at the point `(1,2)`.

::

    sage: f.Value(I, [1,2])
    3
    sage: g(1,2)        # agrees
    3

Saving and loading objects
--------------------------

Saving and loading GAP objects (using the dumps method, etc.) is
*not* supported, since the output string representation of Gap
objects is sometimes not valid input to GAP. Creating classes that
wrap GAP objects *is* supported, via simply defining the a
_gap_init_ member function that returns a string that when
evaluated in GAP constructs the object. See
``groups/perm_gps/permgroup.py`` for a nontrivial
example of this.

Long Input
----------

The GAP interface reads in even very long input (using files) in a
robust manner, as long as you are creating a new object.

.. note::

   Using ``gap.eval`` for long input is much less robust, and is not
   recommended.

::

    sage: t = '"%s"'%10^10000   # ten thousand character string.
    sage: a = gap(t)

Changing which GAP is used, and how
-----------------------------------

Set the environment variable :envvar:`SAGE_GAP_COMMAND` to specify
how GAP executable is called. E.g.  ::

  $ SAGE_GAP_COMMAND = "/usr/local/bin/gap -s 4G" ./sage

will use GAP installed in `/usr/local/bin`, with 4Gb RAM.


Set the environment variable :envvar:`SAGE_GAP_MEMORY` to specify the amount
of RAM allocated to :mod:`~sage.libs.gap.libgap` and to the GAP executable.
If :envvar:`SAGE_GAP_COMMAND` is set, as well, then
:envvar:`SAGE_GAP_MEMORY` is only used for `libgap`. ::

    sage: gap.eval('GAPInfo.CommandLineOptions.s') # not tested
    '"42m"'

After the GAP interface initialisation, setting :envvar:`SAGE_GAP_MEMORY` has no effect::

    sage: os.environ['SAGE_GAP_MEMORY'] = '24M'
    sage: gap.eval('GAPInfo.CommandLineOptions.s') # not tested
    '"4g"'


AUTHORS:

- David Joyner and William Stein: initial version(s)

- William Stein (2006-02-01): modified gap_console command so it uses
  exactly the same startup command as Gap.__init__.

- William Stein (2006-03-02): added tab completions: gap.[tab], x =
  gap(...), x.[tab], and docs, e.g., gap.function? and x.function?
"""

# ****************************************************************************
#       Copyright (C) 2005 William Stein <wstein@gmail.com>
#
#  Distributed under the terms of the GNU General Public License (GPL)
#
#    This code is distributed in the hope that it will be useful,
#    but WITHOUT ANY WARRANTY; without even the implied warranty of
#    MERCHANTABILITY or FITNESS FOR A PARTICULAR PURPOSE.  See the GNU
#    General Public License for more details.
#
#  The full text of the GPL is available at:
#
#                  https://www.gnu.org/licenses/
# ****************************************************************************

from .expect import Expect, ExpectElement, FunctionElement, ExpectFunction
from .gap_workspace import gap_workspace_file, prepare_workspace_dir
from sage.cpython.string import bytes_to_str
from sage.env import SAGE_EXTCODE, SAGE_GAP_COMMAND, SAGE_GAP_MEMORY, GAP_ROOT_PATHS
from sage.misc.misc import is_in_string
from sage.misc.cachefunc import cached_method
from sage.misc.instancedoc import instancedoc
from sage.interfaces.tab_completion import ExtraTabCompletion
from sage.structure.element import ModuleElement

import sage.interfaces.abc

import re
import os
import pexpect
import time
import platform
import string
import warnings

WORKSPACE = gap_workspace_file()

first_try = True

if SAGE_GAP_COMMAND is None:
    # Passing -A allows us to use a minimal GAP installation without
    # producing errors at start-up. The files sage.g and sage.gaprc are
    # used to load any additional packages that may be available.
    gap_cmd = f'gap -A -l "{GAP_ROOT_PATHS}"'
    if SAGE_GAP_MEMORY is not None:
        gap_cmd += " -s " + SAGE_GAP_MEMORY + " -o " + SAGE_GAP_MEMORY
else:
    gap_cmd = SAGE_GAP_COMMAND


if platform.processor() == 'ia64' and os.path.exists('/usr/bin/prctl'):
    # suppress unaligned access to 0x..., ip=0x... warnings
    gap_cmd = 'prctl --unaligned=silent ' + gap_cmd


def gap_command(use_workspace_cache=True, local=True):
    if use_workspace_cache:
        if local:
            return "%s -L %s" % (gap_cmd, WORKSPACE), False
        else:
            # TO DO: Use remote workspace
            return gap_cmd, False
    else:
        return gap_cmd, True


# ########### Classes with methods for both the GAP3 and GAP4 interface

class Gap_generic(ExtraTabCompletion, Expect):
    r"""
    Generic interface to the GAP3/GAP4 interpreters.

    AUTHORS:

    - William Stein and David Joyner (interface for GAP4)

    - Franco Saliola (Feb 2010): refactored to separate out the generic
      code

    """
    _identical_function = "IsIdenticalObj"

    def _synchronize(self, timeout=0.5, cmd='%s;'):
        """
        Synchronize GAP pexpect interface.

        See the base method
        :meth:`~sage.interfaces.expect.Expect._synchronize` for more
        details.

        We override this method since we are looking at GAP package
        mode output, which is quite different from the normal
        (human-readable) interface.

        EXAMPLES::

            sage: gap('"ok"')
            ok
            sage: gap._expect.sendline()  # now we are out of sync
            1
            sage: gap._synchronize()
            sage: gap(123)
            123
        """
        if self._expect is None:
            return
        E = self._expect
        from sage.misc.prandom import randrange
        rnd = randrange(2147483647)
        cmd = str(rnd) + ';'
        try:
            E.sendline(cmd)
            E.expect(r'@[nf][@J\s>]*' + str(rnd), timeout=timeout)
            E.send(' ')
            E.expect('@i', timeout=timeout)
        except pexpect.TIMEOUT:
            self.interrupt()
        except pexpect.EOF:
            self._crash_msg()
            self.quit()

    def interrupt(self, tries=None, timeout=1, quit_on_fail=True):
        """
        Interrupt the GAP process

        Gap installs a SIGINT handler, we call it directly instead of
        trying to sent Ctrl-C. Unlike
        :meth:`~sage.interfaces.expect.Expect.interrupt`, we only try
        once since we are knowing what we are doing.

        Sometimes GAP dies while interrupting.

        EXAMPLES::

            sage: gap._eval_line('while(1=1) do i:=1;; od;', wait_for_prompt=False)
            ''
            sage: rc = gap.interrupt(timeout=1)
            sage: [ gap(i) for i in range(10) ]   # check that it is still working
            [0, 1, 2, 3, 4, 5, 6, 7, 8, 9]

        TESTS::

            sage: gap('"finished computation"'); gap.interrupt(); gap('"ok"')
            finished computation
            True
            ok
        """
        E = self._expect
        if E is None:
            return True
        # GAP oddity: If a computation is running and we send Ctrl-C,
        # it is stopped as expected. But if we are at the idle prompt,
        # nothing is happening UNTIL we run the next command (which is
        # then immediately interrupted).
        # There is apparently also a race in GAP between the signal
        # handler and input, if we don't wait a bit the result is
        # unpredictable.
        E.sendline(chr(3))
        time.sleep(0.1)
        E.sendline()
        try:
            # send a dummy command
            E.sendline('224433409;')
            # read everything up to the actual output of the command
            E.expect(r'@[nf][@J\s>]*224433409', timeout=timeout)
            E.send(' ')
            # the following input prompt should be the current input
            # prompt but GAP might be too confused to display it
            #    E.expect('@i', timeout=timeout)
            # Ideally, we would be finished here. But sometimes GAP
            # thinks it is still inside a do/od block. So we run some
            # more plain commands to get back into sync. These might
            # either complete successfully (output "@n+<number>") or
            # return a "Syntax error: od expected@J@f +<number>"
            E.sendline()
            time.sleep(0.1)
            E.sendline('224433437;')
            E.expect(r'@[nf][@J\s>]*224433437', timeout=timeout)
            E.sendline()
            time.sleep(0.1)
            E.sendline('224433479;')
            E.expect(r'@[nf][@J\s>]*224433479', timeout=timeout)
            E.send(' ')
            # the following input prompt is now the current input prompt
            E.expect('@i', timeout=timeout)
            success = True
        except (pexpect.TIMEOUT, pexpect.EOF):
            # GAP died or hangs indefinitely
            success = False

        if not success and quit_on_fail:
            self.quit()
        return success

    def _assign_symbol(self):
        r"""
        Return the assign symbol in GAP.

        TESTS::

            sage: gap = Gap()
            sage: print(gap._assign_symbol())
            :=

        """
        return ":="

    def _quit_string(self):
        """
        Returns the string used to quit GAP.

        EXAMPLES::

            sage: gap._quit_string()
            'quit;'

        ::

            sage: g = Gap()
            sage: a = g(2); g.is_running()
            True
            sage: g.quit()
            sage: g.is_running()
            False
        """
        return 'quit;'

    def _read_in_file_command(self, filename):
        r"""
        Returns the command use to read in a file in GAP.

        EXAMPLES::

            sage: gap._read_in_file_command('test')
            'Read("test");'

        ::

            sage: filename = tmp_filename()
            sage: with open(filename, 'w') as f:
            ....:     _ = f.write('xx := 22;\n')
            sage: gap.read(filename)
            sage: gap.get('xx').strip()
            '22'
        """
        return 'Read("%s");' % filename

    def _continuation_prompt(self):
        """
        Returns the continuation prompt in GAP.

        EXAMPLES::

            sage: gap._continuation_prompt()
            '> '
        """
        return '> '

    def load_package(self, pkg, verbose=False):
        """
        Load the Gap package with the given name.

        If loading fails, raise a :class:`RuntimeError` exception.

        TESTS::

            sage: gap.load_package("chevie")
            Traceback (most recent call last):
            ...
            RuntimeError: Error loading Gap package chevie. You may want to install gap_packages SPKG.
        """
        if verbose:
            print("Loading GAP package {}".format(pkg))
        x = self.eval('LoadPackage("{}")'.format(pkg))
        if x == 'fail':
            raise RuntimeError("Error loading Gap package " + str(pkg) + ". " +
                               "You may want to install gap_packages SPKG.")

    def eval(self, x, newlines=False, strip=True, split_lines=True, **kwds):
        r"""
        Send the code in the string s to the GAP interpreter and return the
        output as a string.

        INPUT:

        -  ``s`` -- string containing GAP code.

<<<<<<< HEAD
        -  ``newlines`` -- bool (default: True); if False,
=======
        -  ``newlines`` -- bool (default: ``True``); if False,
>>>>>>> 038f6f1f
           remove all backslash-newlines inserted by the GAP output
           formatter.

        -  ``strip`` -- ignored

        -  ``split_lines`` -- bool (default: ``True``); if True then each
           line is evaluated separately.  If False, then the whole
           block of code is evaluated all at once.

        EXAMPLES::

            sage: gap.eval('2+2')
            '4'
            sage: gap.eval('Print(4); #test\n Print(6);')
            '46'
            sage: gap.eval('Print("#"); Print(6);')
            '#6'
            sage: gap.eval('4; \n 6;')
            '4\n6'
            sage: gap.eval('if 3>2 then\nPrint("hi");\nfi;')
            'hi'
            sage: gap.eval('## this is a test\nPrint("OK")')
            'OK'
            sage: gap.eval('Print("This is a test. Oh no, a #");# but this is a comment\nPrint("OK")')
            'This is a test. Oh no, a #OK'
            sage: gap.eval('if 4>3 then')
            ''
            sage: gap.eval('Print("Hi how are you?")')
            'Hi how are you?'
            sage: gap.eval('fi')
            ''

        TESTS:

        Whitespace is not stripped from the front of the result
        (:issue:`28439`)::

            sage: gap.eval(r'Print("  -\n\\\\-  ")')
            '  -\n\\\\-'
        """
        # '"
        # We remove all of the comments:  On each line, we try
        # to find a pound sign.  If we find it, we check to see if
        # it is occurring in a string.  If it is not in a string, we
        # strip off the comment.
        if not split_lines:
            input_line = str(x)
        else:
            input_line = ""
            for line in str(x).rstrip().split('\n'):
                pound_position = line.find('#')
                while pound_position != -1:
                    if not is_in_string(line, pound_position):
                        line = line[:pound_position]
                    pound_position = line.find('#', pound_position + 1)
                input_line += " " + line
            if not input_line.endswith(';'):
                input_line += ';'
        result = Expect.eval(self, input_line, **kwds)
        if not newlines:
            result = result.replace("\\\n", "")
        return result.rstrip()

    def _execute_line(self, line, wait_for_prompt=True, expect_eof=False):
        if self._expect is None:  # interface is down
            self._start()
        E = self._expect
        try:
            if len(line) > 4095:
                raise RuntimeError("Passing commands this long to gap would hang")
            E.sendline(line)
        except OSError:
            raise RuntimeError("Error evaluating %s in %s" % (line, self))
        if not wait_for_prompt:
            return (b'', b'')
        if len(line) == 0:
            return (b'', b'')
        try:
            terminal_echo = []   # to be discarded
            normal_outputs = []  # GAP stdout
            error_outputs = []   # GAP stderr
            current_outputs = terminal_echo
            while True:
                x = E.expect_list(self._compiled_full_pattern)
                current_outputs.append(E.before)
                if x == 0:   # @p
                    if E.after != b'@p1.':
                        warnings.warn(
                            "possibly wrong version of GAP package "
                            "interface. Crossing fingers and continuing.")
                elif x == 1:  # @@
                    current_outputs.append(b'@')
                elif x == 2:  # special char
                    c = ord(E.after[1:2]) - ord(b'A') + 1
                    s = bytes([c])
                    current_outputs.append(s)
                elif x == 3:  # garbage collection info, ignore
                    pass
                elif x == 4:  # @e -- break loop
                    E.sendline("quit;")
                elif x == 5:  # @c completion, doesn't seem to happen when -p is in use
                    warnings.warn("I didn't think GAP could do this")
                elif x == 6:  # @f GAP error message
                    current_outputs = error_outputs
                elif x == 7:  # @h help text, but this stopped happening with new help
                    warnings.warn("I didn't think GAP could do this")
                elif x == 8:  # @i awaiting normal input
                    break
                elif x == 9:  # @m finished running a child
                    pass   # there is no need to do anything
                elif x == 10:  # @n normal output line
                    current_outputs = normal_outputs
                elif x == 11:  # @r echoing input
                    current_outputs = terminal_echo
                elif x == 12:  # @sN shouldn't happen
                    warnings.warn("this should never happen")
                elif x == 13:  # @w GAP is trying to send a Window command
                    warnings.warn("this should never happen")
                elif x == 14:  # @x seems to be safely ignorable
                    pass
                elif x == 15:  # @z GAP starting a subprocess
                    pass  # there is no need to do anything
        except pexpect.EOF:
            if not expect_eof:
                raise RuntimeError("Unexpected EOF from %s executing %s" % (self, line))
        except OSError:
            raise RuntimeError("IO Error from %s executing %s" % (self, line))
        return (b"".join(normal_outputs), b"".join(error_outputs))

    def _keyboard_interrupt(self):
        """
        TESTS:

        We check that the gap interface behaves correctly after an
        interrupt::

            sage: gap(2)
            2
            sage: try:
            ....:     alarm(0.5)
            ....:     gap.eval('while(1=1) do i:=1;; od;', wait_for_prompt=True)
            ....: except KeyboardInterrupt:
            ....:     pass
            sage: gap(2)
            2
        """
        self.quit()
        raise KeyboardInterrupt("Ctrl-c pressed while running %s" % self)

    def _eval_line(self, line, allow_use_file=True, wait_for_prompt=True, restart_if_needed=True):
        r"""
        Evaluate a line of commands.

        REMARK:

        By default, a long command (length exceeding ``self._eval_using_file_cutoff``)
        is evaluated using :meth:`_eval_line_using_file`.

        If the command can not be evaluated since the interface
        has crashed, it is automatically restarted and tried
        again *once*.

        If the optional ``wait_for_prompt`` is ``False`` then even a very long line
        will not be evaluated by :meth:`_eval_line_using_file`, since this does not
        support the ``wait_for_prompt`` option.

        INPUT:

        - ``line`` -- (string) a command.
        - ``allow_use_file`` (optional bool, default ``True``) --
          allow to evaluate long commands using :meth:`_eval_line_using_file`.
        - ``wait_for_prompt`` (optional bool, default ``True``) --
          wait until the prompt appears in the sub-process' output.
        - ``restart_if_needed`` (optional bool, default ``True``) --
          If it is ``True``, the command evaluation is evaluated
          a second time after restarting the interface, if an
          :class:`EOFError` occurred.

        TESTS::

            sage: gap._eval_line('2+2;')
            '4'

        We test the ``wait_for_prompt`` option by sending a command that
        creates an infinite loop in the GAP sub-process. But if we don't
        wait for the prompt to appear in the output, we can interrupt
        the loop without raising a KeyboardInterrupt. At the same time,
        we test that the line is not forwarded to :meth:`_eval_line_using_file`,
        since that method would not support the ``wait_for_prompt`` option::

            sage: cutoff = gap._eval_using_file_cutoff
            sage: gap._eval_using_file_cutoff = 4
            sage: gap._eval_line('while(1=1) do i:=1;; od;', wait_for_prompt=False)
            ''
            sage: rc = gap.interrupt(timeout=1)
            sage: gap._eval_using_file_cutoff = cutoff

        The following tests against a bug fixed at :issue:`10296`::

            sage: gap(3)
            3
            sage: gap.eval('quit;')
            ''
            sage: a = gap(3)
            ** Gap crashed or quit executing '\$sage...:=3;;' **
            Restarting Gap and trying again
            sage: a
            3
        """
        expect_eof = self._quit_string() in line

        try:
            if self._expect is None:
                self._start()
            if allow_use_file and wait_for_prompt and len(line) > self._eval_using_file_cutoff:
                return self._eval_line_using_file(line)

            (normal, error) = self._execute_line(line, wait_for_prompt=wait_for_prompt,
                                                 expect_eof=expect_eof)

            # The internal method _execute_line returns bytes but the bytes it
            # returns should contain text (any terminal commands and other
            # garbage should be filtered out by this point); here we decode
            # them (on Python 3), currently just using the default encoding
            normal, error = bytes_to_str(normal), bytes_to_str(error)

            if error:
                if 'Error, Rebuild completion files!' in error:
                    error += "\nRunning gap_reset_workspace()..."
                    self.quit()
                    gap_reset_workspace()
                error = error.replace('\r', '')
                raise RuntimeError("%s produced error output\n%s\n   executing %s" % (self, error, line))
            if not normal:
                return ''

            if isinstance(wait_for_prompt, str) and normal.ends_with(wait_for_prompt):
                n = len(wait_for_prompt)
            elif normal.endswith(bytes_to_str(self._prompt)):
                n = len(self._prompt)
            elif normal.endswith(self._continuation_prompt()):
                n = len(self._continuation_prompt())
            else:
                n = 0
            out = normal[:-n]
            if out and out[-1] == "\n":
                out = out[:-1]
            return out

        except (RuntimeError, TypeError, pexpect.ExceptionPexpect) as exc:
            if not self._isalive():
                # We can't distinguish just EOF from an unexpectedly killed
                # process because pexpect catches EOF's and re-reraises them
                # But if we *were* expecting EOF then we should just let it
                # fail silently and return
                if expect_eof:
                    return ''

                print("** %s crashed or quit executing '%s' **" % (self, line))
                print("Restarting %s and trying again" % self)
                self._start()
                if line != '':
                    return self._eval_line(line, allow_use_file=allow_use_file)
                else:
                    return ''
            else:
                raise RuntimeError(exc)

        except KeyboardInterrupt:
            self._keyboard_interrupt()
            raise KeyboardInterrupt("Ctrl-c pressed while running %s" % self)

    def unbind(self, var):
        """
        Clear the variable named var.

        EXAMPLES::

            sage: gap.set('x', '2')
            sage: gap.get('x')
            '2'
            sage: gap.unbind('x')
            sage: gap.get('x')
            Traceback (most recent call last):
            ...
            RuntimeError: Gap produced error output
            Error, Variable: 'x' must have a value
            ...
        """
        self.eval('Unbind(%s)' % var)
        self.clear(var)

    def _contains(self, v1, v2):
        """
        EXAMPLES::

            sage: Integers = gap('Integers')
            sage: two = gap(2)
            sage: gap._contains(two.name(), Integers.name())
            True

        ::

            sage: 2 in gap('Integers')
            True
        """
        return self.eval('%s in %s' % (v1, v2)) == "true"

    def _true_symbol(self):
        """
        Returns the symbol for truth in GAP.

        EXAMPLES::

            sage: gap._true_symbol()
            'true'
            sage: gap(2) == gap(2)
            True
        """
        return "true"

    def _false_symbol(self):
        """
        Returns the symbol for falsity in GAP.

        EXAMPLES::

            sage: gap._false_symbol()
            'false'
            sage: gap(2) == gap(3)
            False
        """
        return "false"

    def _equality_symbol(self):
        """
        Returns the symbol for equality in GAP.

        EXAMPLES::

            sage: gap._equality_symbol()
            '='
            sage: gap(2) == gap(3)
            False
            sage: gap(2) == gap(2)
            True
        """
        return "="

    def version(self):
        """
        Returns the version of GAP being used.

        EXAMPLES::

            sage: print(gap.version())
            4...
        """
        return self.eval('GAPInfo.Version')[1:-1]

    def function_call(self, function, args=None, kwds=None):
        """
        Calls the GAP function with args and kwds.

        EXAMPLES::

            sage: gap.function_call('SymmetricGroup', [5])
            SymmetricGroup( [ 1 .. 5 ] )

        If the GAP function does not return a value, but prints something
        to the screen, then a string of the printed output is returned.

        ::

            sage: s = gap.function_call('Display', [gap.SymmetricGroup(5).CharacterTable()])
            sage: type(s)
            <class 'sage.interfaces.interface.AsciiArtString'>
            sage: s.startswith('CT')
            True

        TESTS:

        If the function call is too long, two ``gap.eval`` calls are made
        since returned values from commands in a file cannot be handled
        properly::

            sage: g = Gap()
            sage: g.function_call("ConjugacyClassesSubgroups", sage.interfaces.gap.GapElement(g, 'SymmetricGroup(2)', name = 'a_variable_with_a_very_very_very_long_name')) # random
            [ ConjugacyClassSubgroups(SymmetricGroup( [ 1 .. 2 ] ),Group( () )),
              ConjugacyClassSubgroups(SymmetricGroup( [ 1 .. 2 ] ),Group( [ (1,2) ] )) ]

        When the command itself is so long that it warrants use of a temporary
        file to be communicated to GAP, this does not cause problems since
        the file will contain a single command::

            sage: g.function_call("ConjugacyClassesSubgroups", sage.interfaces.gap.GapElement(g, 'SymmetricGroup(2)', name = 'a_variable_with_a_name_so_very_very_very_long_that_even_by_itself_will_make_expect_use_a_file')) # random
            [ ConjugacyClassSubgroups(SymmetricGroup( [ 1 .. 2 ] ),Group( () )),
              ConjugacyClassSubgroups(SymmetricGroup( [ 1 .. 2 ] ),Group( [ (1,2) ] )) ]
        """
        args, kwds = self._convert_args_kwds(args, kwds)
        self._check_valid_function_name(function)

        # Here we have to do some magic because not all GAP
        # functions return a value.  If you try to store their
        # results to a variable, then GAP will complain.  Thus, before
        # we evaluate the function, we make it so that the marker string
        # is in the 'last' variable in GAP.  If the function returns a
        # value, then that value will be in 'last', otherwise it will
        # be the marker.
        marker = '__SAGE_LAST__:="__SAGE_LAST__";;'
        cmd = "%s(%s);;" % (function, ",".join([s.name() for s in args] +
                                               [f'{key}={value.name()}'
                                                for key, value in kwds.items()]))
        if len(marker) + len(cmd) <= self._eval_using_file_cutoff:
            # We combine the two commands so we only run eval() once and the
            #   only output would be from the second command
            res = self.eval(marker + cmd)
        else:
            self.eval(marker)
            res = self.eval(cmd)
        if self.eval(self._identical_function + '(last,__SAGE_LAST__)') != 'true':
            return self.new('last2;')
        else:
            if res.strip():
                from sage.interfaces.interface import AsciiArtString
                return AsciiArtString(res)

    def get_record_element(self, record, name):
        r"""
        Return the element of a GAP record identified by ``name``.

        INPUT:

        - ``record`` -- a GAP record
        - ``name`` -- str

        OUTPUT:

        - :class:`GapElement`

        EXAMPLES::

            sage: rec = gap('rec( a := 1, b := "2" )')
            sage: gap.get_record_element(rec, 'a')
            1
            sage: gap.get_record_element(rec, 'b')
            2

        TESTS::

            sage: rec = gap('rec( a := 1, b := "2" )')
            sage: type(gap.get_record_element(rec, 'a'))
            <class 'sage.interfaces.gap.GapElement'>
        """
        return self('%s.%s' % (record.name(), name))


# We need to inherit from ModuleElement to support
# sage.structure.coerce_actions.ModuleAction and it needs to be first
# in the MRO because extension types should always come first.
@instancedoc
class GapElement_generic(ModuleElement, ExtraTabCompletion, ExpectElement):
    r"""
    Generic interface to the GAP3/GAP4 interpreters.

    AUTHORS:

    - William Stein and David Joyner (interface for GAP4)

    - Franco Saliola (Feb 2010): refactored to separate out the generic
      code
    """
    def _add_(self, other):
        """
        EXAMPLES::

            sage: a = gap(1)
            sage: a + a
            2
        """
        # This is just a copy of ExpectElement._add_ to fix the fact
        # that the abtract method ModuleElement._add_ comes first in
        # the MRO.
        return self._operation("+", other)

    def __bool__(self):
        """
        EXAMPLES::

            sage: bool(gap(2))
            True
            sage: gap(0).bool()
            False
            sage: gap('false').bool()
            False
        """
        P = self._check_valid()
        return self != P(0) and repr(self) != 'false'

    def __len__(self):
        """
        EXAMPLES::

            sage: v = gap('[1,2,3]'); v
            [ 1, 2, 3 ]
            sage: len(v)
            3

        len is also called implicitly by if::

            sage: if gap('1+1 = 2'):
            ....:     print("1 plus 1 does equal 2")
            1 plus 1 does equal 2

        ::

            sage: if gap('1+1 = 3'):
            ....:     print("it is true")
            ....: else:
            ....:     print("it is false")
            it is false
        """
        P = self.parent()
        if P.eval('%s = true' % self.name()) == 'true':
            return 1
        elif P.eval('%s = false' % self.name()) == 'true':
            return 0
        else:
            return int(self.Length())

    def is_string(self):
        """
        Tell whether this element is a string.

        EXAMPLES::

            sage: gap('"abc"').is_string()
            True
            sage: gap('[1,2,3]').is_string()
            False

        """
        return bool(self.IsString())

    def _matrix_(self, R):
        r"""
        Return matrix over the (Sage) ring R determined by self, where self
        should be a Gap matrix.

        EXAMPLES::

            sage: s = gap("(Z(7)^0)*[[1,2,3],[4,5,6]]"); s
            [ [ Z(7)^0, Z(7)^2, Z(7) ], [ Z(7)^4, Z(7)^5, Z(7)^3 ] ]
            sage: s._matrix_(GF(7))
            [1 2 3]
            [4 5 6]

        ::

            sage: s = gap("[[1,2], [3/4, 5/6]]"); s
            [ [ 1, 2 ], [ 3/4, 5/6 ] ]
            sage: m = s._matrix_(QQ); m
            [  1   2]
            [3/4 5/6]
            sage: parent(m)
            Full MatrixSpace of 2 by 2 dense matrices over Rational Field

        ::

            sage: s = gap('[[Z(16),Z(16)^2],[Z(16)^3,Z(16)]]')
            sage: s._matrix_(GF(16,'a'))
            [  a a^2]
            [a^3   a]
        """
        v = self.DimensionsMat()
        n = int(v[1])
        m = int(v[2])

        from sage.matrix.matrix_space import MatrixSpace
        M = MatrixSpace(R, n, m)
        entries = [[R(self[r, c]) for c in range(1, m + 1)]
                   for r in range(1, n + 1)]
        return M(entries)


class Gap(Gap_generic):
    r"""
    Interface to the GAP interpreter.

    AUTHORS:

    - William Stein and David Joyner
    """
    def __init__(self, max_workspace_size=None,
                 maxread=None, script_subdirectory=None,
                 use_workspace_cache=True,
                 server=None,
                 server_tmpdir=None,
                 logfile=None,
                 seed=None,
                 env={}):
        """
        EXAMPLES::

            sage: gap == loads(dumps(gap))
            True
        """
        self.__use_workspace_cache = use_workspace_cache
        cmd, self.__make_workspace = gap_command(use_workspace_cache, server is None)
        # -b: suppress banner
        # -p: enable "package output mode"; this confusingly named option
        #     causes GAP to output special control characters that are normally
        #     intended for communication with a window manager (i.e. for xgap)
        #     but that we also use to control GAP with pexepect
        # -T: disable interactive break loop when encountering errors
        # -E: disable readline support
        cmd += " -b -p -T -E"
        cmd += ' -m 64m '   # attempt at a workaround for http://tracker.gap-system.org/issues/224
        cmd += ' ' + os.path.join(SAGE_EXTCODE, 'gap', 'sage.g')
        Expect.__init__(self,
                        name='gap',
                        prompt='gap> ',
                        command=cmd,
                        maxread=maxread,
                        server=server,
                        server_tmpdir=server_tmpdir,
                        script_subdirectory=script_subdirectory,
                        restart_on_ctrlc=True,
                        verbose_start=False,
                        logfile=logfile,
                        eval_using_file_cutoff=100,
                        env=env)
        self.__seq = 0
        self._seed = seed

    def set_seed(self, seed=None):
        """
        Set the seed for gap interpreter.

        The seed should be an integer.

        EXAMPLES::

            sage: g = Gap()
            sage: g.set_seed(0)
            0
            sage: [g.Random(1,10) for i in range(5)]
            [2, 3, 3, 4, 2]
        """
        if seed is None:
            seed = self.rand_seed()
        self.eval("Reset(GlobalMersenneTwister,%d);;" % seed)
        self.eval("Reset(GlobalRandomSource,%d);;" % seed)
        self._seed = seed
        return seed

    def __reduce__(self):
        """
        EXAMPLES::

            sage: gap.__reduce__()
            (<function reduce_load_GAP at 0x...>, ())
            sage: f, args = _
            sage: f(*args)
            Gap
        """
        return reduce_load_GAP, tuple([])

    def _next_var_name(self):
        r"""
        Returns the next unused variable name.

        Note that names starting with dollar signs are valid GAP
        identifiers, but need to be escaped with a backslash starting
        with GAP-4.8.

        EXAMPLES::

            sage: g = Gap()
            sage: g._next_var_name()
            '\\$sage1'
            sage: g(2)^2
            4
            sage: g._next_var_name()
            '\\$sage...'
        """
        if len(self._available_vars) != 0:
            v = self._available_vars[0]
            del self._available_vars[0]
            return v
        self.__seq += 1
        return r'\$sage%s' % self.__seq

    def _start(self):
        """
        EXAMPLES::

            sage: g = Gap()
            sage: g.is_running()
            False
            sage: g._start()
            sage: g.is_running()
            True
            sage: g.quit()
        """
        if self.__use_workspace_cache:
            from sage.libs.gap.saved_workspace import timestamp
            try:
                # Check to see if we need to auto-regenerate the gap
                # workspace, i.e., if the gap script is more recent
                # than the saved workspace, which signals that gap has
                # been upgraded.
                if os.path.getmtime(WORKSPACE) < timestamp():
                    raise OSError("GAP workspace too old")
                # Set the modification time of the workspace to the
                # current time.  This ensures the workspace doesn't
                # get deleted too soon by gap_reset_workspace().
                os.utime(WORKSPACE, None)
            except OSError:
                gap_reset_workspace(verbose=False)

        global first_try
        n = self._session_number
        try:
            Expect._start(self, "Failed to start GAP.")
        except Exception:
            if self.__use_workspace_cache and first_try:
                first_try = False
                self.quit()
                gap_reset_workspace(verbose=False)
                Expect._start(self, "Failed to start GAP.")
                self._session_number = n
                self.__make_workspace = False
            else:
                raise

        if self.__use_workspace_cache and self.__make_workspace:
            self.save_workspace()
        # Now, as self._expect exists, we can compile some useful pattern:
        self._compiled_full_pattern = self._expect.compile_pattern_list([
            r'@p\d+\.', '@@', '@[A-Z]', r'@[123456!"#$%&][^+]*\+',
            '@e', '@c', '@f', '@h', '@i', '@m', '@n', '@r', r'@s\d', r'@w.*\+', '@x', '@z'])
        # read everything up to the first "ready" prompt
        self._expect.expect("@i")

        # set random seed
        self.set_seed(self._seed)

    def _function_class(self):
        """
        Returns the GapFunction class.

        EXAMPLES::

            sage: gap._function_class()
            <class 'sage.interfaces.gap.GapFunction'>

        ::

            sage: type(gap.Order)
            <class 'sage.interfaces.gap.GapFunction'>
        """
        return GapFunction

    def cputime(self, t=None):
        r"""
        Returns the amount of CPU time that the GAP session has used. If
        ``t`` is not None, then it returns the difference
        between the current CPU time and ``t``.

        EXAMPLES::

            sage: t = gap.cputime()
            sage: t  #random
            0.13600000000000001
            sage: gap.Order(gap.SymmetricGroup(5))
            120
            sage: gap.cputime(t)  #random
            0.059999999999999998
        """
        if t is not None:
            return self.cputime() - t
        self.eval('_r_ := Runtimes();')
        r = sum(eval(self.eval('[_r_.user_time, _r_.system_time, _r_.user_time_children, _r_.system_time_children]')))
        return r / 1000.0

    def save_workspace(self):
        r"""
        Save the GAP workspace.

        TESTS:

        We make sure that :issue:`9938` (GAP does not start if the path
        to the GAP workspace file contains more than 82 characters) is
        fixed::

            sage: ORIGINAL_WORKSPACE = sage.interfaces.gap.WORKSPACE
            sage: import tempfile
            sage: with tempfile.NamedTemporaryFile(prefix="0"*80) as f:    # long time (4s on sage.math, 2013)
            ....:     sage.interfaces.gap.WORKSPACE = f.name
            ....:     gap = Gap()
            ....:     gap('3+2')
            5
            sage: sage.interfaces.gap.WORKSPACE = ORIGINAL_WORKSPACE
        """
        prepare_workspace_dir()

        # According to the GAP Reference Manual,
        # [https://www.gap-system.org/Manuals/doc/htm/ref/CHAP003.htm#SSEC011.1]
        # SaveWorkspace can only be used at the main gap> prompt. It cannot
        # be included in the body of a loop or function, or called from a
        # break loop.
        from sage.misc.temporary_file import atomic_write
        with atomic_write(WORKSPACE) as f:
            f.close()
            self.eval('SaveWorkspace("%s");' % (f.name), allow_use_file=False)

    # Todo -- this -- but there is a tricky "when does it end" issue!
    # Maybe do via a file somehow?
    def help(self, s, pager=True):
        """
        Print help on a given topic.

        EXAMPLES:

        Note: In order to ensure consistent unicode handling from GAP we
        start a GAP instance with a forced UTF-8 locale::

            sage: gap = Gap(env={'LC_CTYPE': 'en_US.UTF-8'})
            sage: print(gap.help('SymmetricGroup', pager=False))
            <BLANKLINE>
              50.1-... SymmetricGroup
            <BLANKLINE>
              ‣ SymmetricGroup( [filt, ]deg ) ─────────────────────────────────── function
            ...
            <BLANKLINE>
        """
        if self.is_remote():
            tmp_to_use = self._remote_tmpfile()
        else:
            tmp_to_use = self._local_tmpfile()
        self.eval('SetGAPDocTextTheme("none")')
        gap_encoding = str(self('GAPInfo.TermEncoding;'))
        self.eval(r'\$SAGE.tempfile := "%s";' % tmp_to_use)
        line = Expect.eval(self, "? %s" % s)
        Expect.eval(self, "? 1")
        match = re.search(r"Page from (\d+)", line)
        if match is None:
            print(line)
        else:
            (sline,) = match.groups()
            sline = int(sline) - 1
            if self.is_remote():
                self._get_tmpfile()
            with open(self._local_tmpfile(), "r",
                      encoding=gap_encoding) as fobj:
                help = fobj.read()
            if pager:
                from IPython.core.page import page
                page(help, start=sline)
            else:
                # Find the n-th line and return from there
                idx = -1
                while sline:
                    try:
                        idx = help.find('\n', idx + 1)
                        sline -= 1
                    except ValueError:
                        # We ran out of lines early somehow; this shouldn't
                        # happen though
                        break

                return help[idx:]

    def set(self, var, value):
        """
        Set the variable var to the given value.

        EXAMPLES::

            sage: gap.set('x', '2')
            sage: gap.get('x')
            '2'
        """
        cmd = ('%s:=%s;;' % (var, value)).replace('\n', '')
        self._eval_line(cmd, allow_use_file=True)

    def get(self, var, use_file=False):
        """
        Get the string representation of the variable var.

        EXAMPLES::

            sage: gap.set('x', '2')
            sage: gap.get('x')
            '2'
        """
        if use_file:
            tmp = self._local_tmpfile()
            if os.path.exists(tmp):
                os.unlink(tmp)
            self.eval('PrintTo("%s", %s);' % (tmp, var), strip=False)
            with open(tmp) as f:
                r = f.read()
            r = r.strip().replace("\\\n", "")
            os.unlink(tmp)
            return r
        else:
            return self.eval('Print(%s);' % var, newlines=False)

    def _pre_interact(self):
        """
        EXAMPLES::

            sage: gap._pre_interact()
            sage: gap._post_interact()
        """
        self._eval_line(r'\$SAGE.StartInteract();')

    def _post_interact(self):
        """
        EXAMPLES::

            sage: gap._pre_interact()
            sage: gap._post_interact()
        """
        self._eval_line(r'\$SAGE.StopInteract();')

    def _eval_line_using_file(self, line):
        i = line.find(':=')
        if i != -1:
            j = line.find('"')
            if j >= 0 and j < i:
                i = -1
        if i == -1:
            line0 = 'Print( %s );' % line.rstrip().rstrip(';')
            try:  # this is necessary, since Print requires something as input, and some functions (e.g., Read) return nothing.
                return Expect._eval_line_using_file(self, line0)
            except RuntimeError:
                return ''
        return Expect._eval_line_using_file(self, line)

    def console(self):
        """
        Spawn a new GAP command-line session.

        EXAMPLES::

            sage: gap.console()  # not tested
            *********   GAP, Version 4.5.7 of 14-Dec-2012 (free software, GPL)
            *  GAP  *   https://www.gap-system.org
            *********   Architecture: x86_64-unknown-linux-gnu-gcc-default64
            Libs used:  gmp, readline
            Loading the library and packages ...
            Packages:   GAPDoc 1.5.1
            Try '?help' for help. See also  '?copyright' and  '?authors'
            gap>
        """
        gap_console()

    def _object_class(self):
        """
        Returns the GapElement class.

        EXAMPLES::

            sage: gap._object_class()
            <class 'sage.interfaces.gap.GapElement'>
            sage: type(gap(2))
            <class 'sage.interfaces.gap.GapElement'>
        """
        return GapElement

    def _an_element_(self):
        """
        EXAMPLES::

            sage: gap._an_element_()
            0
        """
        return self(0)

    def _function_element_class(self):
        """
        Returns the GapFunctionElement class.

        EXAMPLES::

            sage: gap._function_element_class()
            <class 'sage.interfaces.gap.GapFunctionElement'>
            sage: type(gap.SymmetricGroup(4).Order)
            <class 'sage.interfaces.gap.GapFunctionElement'>
        """
        return GapFunctionElement

    @cached_method
    def _tab_completion(self):
        """
        Return additional tab completion entries

        OUTPUT:

        List of strings

        EXAMPLES::

            sage: '{}' in gap._tab_completion()
            False
            sage: c = gap._tab_completion()
            sage: len(c) > 100
            True
            sage: 'Order' in c
            True
        """
        names = eval(self.eval('NamesSystemGVars()')) + \
            eval(self.eval('NamesUserGVars()'))
        return [n for n in names if n[0] in string.ascii_letters]


def gap_reset_workspace(max_workspace_size=None, verbose=False):
    r"""
    Call this to completely reset the GAP workspace, which is used by
    default when Sage first starts GAP.

    The first time you start GAP from Sage, it saves the startup state
    of GAP in a file ``$HOME/.sage/gap/workspace-gap-HASH``, where
    ``HASH`` is a hash of the directory where Sage is installed. This
    is useful because the subsequent startup of GAP is at least ten
    times as fast. But if you update GAP or any of its packages, those
    changes won't take effect until the workspace is reset.

    TESTS:

    Check that the race condition from :issue:`14242` has been fixed.
    We temporarily need to change the worksheet filename, and to set
    ``first_try=True`` to ensure that the new workspace is created::

        sage: # long time
        sage: ORIGINAL_WORKSPACE = sage.interfaces.gap.WORKSPACE
        sage: saved_first_try = sage.interfaces.gap.first_try
        sage: sage.interfaces.gap.first_try = True
        sage: sage.interfaces.gap.WORKSPACE = tmp_filename()
        sage: from multiprocessing import Process
        sage: import time
        sage: gap = Gap()  # reset GAP session
        sage: P = [Process(target=gap, args=("14242",)) for i in range(4)]
        sage: for p in P:  # indirect doctest
        ....:     p.start()
        ....:     time.sleep(float(0.2))
        sage: for p in P:
        ....:     p.join()
        sage: os.unlink(sage.interfaces.gap.WORKSPACE)
        sage: sage.interfaces.gap.WORKSPACE = ORIGINAL_WORKSPACE
        sage: sage.interfaces.gap.first_try = saved_first_try
    """
    # The use_workspace_cache=False causes a new workspace to
    # be created, and we save it immediately thereafter.
    g = Gap(use_workspace_cache=False, max_workspace_size=None)
    g.save_workspace()
    g.quit()


@instancedoc
class GapElement(GapElement_generic, sage.interfaces.abc.GapElement):
    def __getitem__(self, n):
        """
        EXAMPLES::

            sage: a = gap([1,2,3])
            sage: a[1]
            1
        """
        self._check_valid()
        if not isinstance(n, tuple):
            return self.parent().new('%s[%s]' % (self._name, n))
        return self.parent().new('%s%s' % (self._name,
                                           ''.join('[%s]' % x for x in n)))

    def str(self, use_file=False):
        """
        EXAMPLES::

            sage: print(gap(2))
            2
        """
        if use_file:
            P = self._check_valid()
            return P.get(self.name(), use_file=True)
        else:
            return repr(self)

    def _latex_(self):
        r"""
        EXAMPLES::

            sage: s = gap("[[1,2], [3/4, 5/6]]")
            sage: latex(s)
            \left[\left[1, 2\right], \left[\frac{3}{4}, \frac{5}{6}\right]\right]
        """
        from sage.misc.latex import latex
        return latex(self._sage_())

    @cached_method
    def _tab_completion(self):
        """
        Return additional tab completion entries.

        OUTPUT:

        List of strings

        EXAMPLES::

            sage: s5 = gap.SymmetricGroup(5)
            sage: 'Centralizer' in s5._tab_completion()
            True
        """
        P = self.parent()
        v = P.eval(r'\$SAGE.OperationsAdmittingFirstArgument(%s)' % self.name())
        v = v.replace('Tester(', '').replace('Setter(', '').replace(')', '').replace('\n', '')
        v = v.split(',')
        v = (oper.split('"')[1] for oper in v)
        v = [oper for oper in v
             if all(ch in string.ascii_letters for ch in oper)]
        return sorted(set(v))


@instancedoc
class GapFunctionElement(FunctionElement):
    def _instancedoc_(self):
        """
        EXAMPLES::

            sage: gap = Gap(env={'LC_CTYPE': 'en_US.UTF-8'})
            sage: print(gap(4).SymmetricGroup.__doc__)
            <BLANKLINE>
              50.1-... SymmetricGroup
            <BLANKLINE>
              ‣ SymmetricGroup( [filt, ]deg ) ─────────────────────────────────── function
            ...
        """
        M = self._obj.parent()
        help = M.help(self._name, pager=False)
        return help


@instancedoc
class GapFunction(ExpectFunction):
    def _instancedoc_(self):
        """
        EXAMPLES::

            sage: gap = Gap(env={'LC_CTYPE': 'en_US.UTF-8'})
            sage: print(gap.SymmetricGroup.__doc__)
            <BLANKLINE>
              50.1-... SymmetricGroup
            <BLANKLINE>
              ‣ SymmetricGroup( [filt, ]deg ) ─────────────────────────────────── function
            ...
        """
        M = self._parent
        help = M.help(self._name, pager=False)
        return help


def is_GapElement(x):
    """
    Return True if ``x`` is a :class:`GapElement`

    This function is deprecated; use :func:`isinstance`
    (of :class:`sage.interfaces.abc.GapElement`) instead.

    EXAMPLES::

        sage: from sage.interfaces.gap import is_GapElement
        sage: is_GapElement(gap(2))
        doctest:...: DeprecationWarning: the function is_GapElement is deprecated; use isinstance(x, sage.interfaces.abc.GapElement) instead
        See https://github.com/sagemath/sage/issues/34823 for details.
        True
        sage: is_GapElement(2)
        False
    """
    from sage.misc.superseded import deprecation
    deprecation(34823, "the function is_GapElement is deprecated; use isinstance(x, sage.interfaces.abc.GapElement) instead")
    return isinstance(x, GapElement)


def gfq_gap_to_sage(x, F):
    """
    INPUT:

    - ``x`` -- GAP finite field element

    - ``F`` -- Sage finite field

    OUTPUT: element of ``F``

    EXAMPLES::

        sage: x = gap('Z(13)')
        sage: F = GF(13, 'a')
        sage: F(x)
        2
        sage: F(gap('0*Z(13)'))
        0
        sage: F = GF(13^2, 'a')
        sage: x = gap('Z(13)')
        sage: F(x)
        2
        sage: x = gap('Z(13^2)^3')
        sage: F(x)
        12*a + 11
        sage: F.multiplicative_generator()^3
        12*a + 11

    TESTS:

    Check that :issue:`18048` is fixed::

        sage: K.<a> = GF(16)
        sage: b = a^2 + a
        sage: K(b._gap_())
        a^2 + a

    AUTHOR:

    - David Joyner and William Stein
    """
    s = str(x)
    if s[:2] == '0*':
        return F(0)
    i1 = s.index("(")
    i2 = s.index(")")
    q = eval(s[i1 + 1:i2].replace('^', '**'))
    if not F.cardinality().is_power_of(q):
        raise ValueError('%r has no subfield of size %r' % (F, q))
    if s.find(')^') == -1:
        e = 1
    else:
        e = int(s[i2 + 2:])
    if F.degree() == 1:
        g = F(gap.eval('Int(Z(%s))' % q))
    elif F.is_conway():
        f = (F.cardinality() - 1) // (q - 1)
        g = F.multiplicative_generator() ** f
    else:
        raise ValueError('%r is not prime or defined by a Conway polynomial' % F)
    return g**e


def intmod_gap_to_sage(x):
    r"""
    INPUT:

    - x -- Gap integer mod ring element

    EXAMPLES::

        sage: a = gap(Mod(3, 18)); a
        ZmodnZObj( 3, 18 )
        sage: b = sage.interfaces.gap.intmod_gap_to_sage(a); b
        3
        sage: b.parent()
        Ring of integers modulo 18

        sage: a = gap(Mod(3, 17)); a
        Z(17)
        sage: b = sage.interfaces.gap.intmod_gap_to_sage(a); b
        3
        sage: b.parent()
        Finite Field of size 17

        sage: a = gap(Mod(0, 17)); a
        0*Z(17)
        sage: b = sage.interfaces.gap.intmod_gap_to_sage(a); b
        0
        sage: b.parent()
        Finite Field of size 17

        sage: a = gap(Mod(3, 65537)); a
        ZmodpZObj( 3, 65537 )
        sage: b = sage.interfaces.gap.intmod_gap_to_sage(a); b
        3
        sage: b.parent()
        Ring of integers modulo 65537
    """
    from sage.rings.finite_rings.finite_field_constructor import FiniteField
    from sage.rings.finite_rings.integer_mod import Mod
    from sage.rings.integer import Integer
    s = str(x)
    m = re.search(r'Z\(([0-9]*)\)', s)
    if m:
        return gfq_gap_to_sage(x, FiniteField(Integer(m.group(1))))
    m = re.match(r'Zmod[np]ZObj\( ([0-9]*), ([0-9]*) \)', s)
    if m:
        return Mod(Integer(m.group(1)), Integer(m.group(2)))
    raise ValueError("Unable to convert Gap element '%s'" % s)


gap = Gap()


def reduce_load_GAP():
    """
    Returns the GAP interface object defined in sage.interfaces.gap.

    EXAMPLES::

        sage: from sage.interfaces.gap import reduce_load_GAP
        sage: reduce_load_GAP()
        Gap
    """
    return gap


def gap_console():
    """
    Spawn a new GAP command-line session.

    Note that in gap-4.5.7 you cannot use a workspace cache that had
    no commandline to restore a gap session with commandline.

    EXAMPLES::

        sage: gap_console()  # not tested
        *********   GAP, Version 4.5.7 of 14-Dec-2012 (free software, GPL)
        *  GAP  *   https://www.gap-system.org
        *********   Architecture: x86_64-unknown-linux-gnu-gcc-default64
        Libs used:  gmp, readline
        Loading the library and packages ...
        Packages:   GAPDoc 1.5.1
        Try '?help' for help. See also  '?copyright' and  '?authors'
        gap>

    TESTS::

        sage: import subprocess as sp
        sage: from sage.interfaces.gap import gap_command
        sage: cmd = 'echo "quit;" | ' + gap_command(use_workspace_cache=False)[0]
        sage: gap_startup = sp.check_output(cmd, shell=True,
        ....:                               stderr=sp.STDOUT,
        ....:                               encoding='latin1')
        sage: 'www.gap-system.org' in gap_startup
        True
        sage: 'Error' not in gap_startup
        True
        sage: 'sorry' not in gap_startup
        True
    """
    from sage.repl.rich_output.display_manager import get_display_manager
    if not get_display_manager().is_in_terminal():
        raise RuntimeError('Can use the console only in the terminal. Try %%gap magics instead.')
    cmd, _ = gap_command(use_workspace_cache=False)
    cmd += ' ' + os.path.join(SAGE_EXTCODE, 'gap', 'console.g')
    os.system(cmd)<|MERGE_RESOLUTION|>--- conflicted
+++ resolved
@@ -463,11 +463,7 @@
 
         -  ``s`` -- string containing GAP code.
 
-<<<<<<< HEAD
-        -  ``newlines`` -- bool (default: True); if False,
-=======
         -  ``newlines`` -- bool (default: ``True``); if False,
->>>>>>> 038f6f1f
            remove all backslash-newlines inserted by the GAP output
            formatter.
 
