r"""
Miscellaneous arithmetic functions

AUTHORS:

- Kevin Stueve (2010-01-17): in ``is_prime(n)``, delegated calculation to ``n.is_prime()``
"""

# ****************************************************************************
#       Copyright (C) 2006 William Stein <wstein@gmail.com>
#
# This program is free software: you can redistribute it and/or modify
# it under the terms of the GNU General Public License as published by
# the Free Software Foundation, either version 2 of the License, or
# (at your option) any later version.
#                  https://www.gnu.org/licenses/
# ****************************************************************************

import math
from collections.abc import Iterable

from sage.misc.misc_c import prod

from sage.structure.element import parent
from sage.structure.coerce import py_scalar_to_element

from sage.rings.integer import Integer, GCD_list
from sage.rings.integer_ring import ZZ
from sage.rings.rational import Rational
from sage.rings.rational_field import QQ
from sage.rings.abc import RealField, ComplexField

from sage.rings.fast_arith import arith_int, arith_llong, prime_range
from sage.arith.functions import LCM_list


##################################################################
# Elementary Arithmetic
##################################################################


def algdep(z, degree, known_bits=None, use_bits=None, known_digits=None,
           use_digits=None, height_bound=None, proof=False):
    """
    Return an irreducible polynomial of degree at most `degree` which
    is approximately satisfied by the number `z`.

    You can specify the number of known bits or digits of `z` with
    ``known_bits=k`` or ``known_digits=k``. PARI is then told to
    compute the result using `0.8k` of these bits/digits. Or, you can
    specify the precision to use directly with ``use_bits=k`` or
    ``use_digits=k``. If none of these are specified, then the precision
    is taken from the input value.

    A height bound may be specified to indicate the maximum coefficient
    size of the returned polynomial; if a sufficiently small polynomial
    is not found, then ``None`` will be returned. If ``proof=True`` then
    the result is returned only if it can be proved correct (i.e. the
    only possible minimal polynomial satisfying the height bound, or no
    such polynomial exists). Otherwise a :class:`ValueError` is raised
    indicating that higher precision is required.

    ALGORITHM: Uses LLL for real/complex inputs, PARI C-library
    ``algdep`` command otherwise.

    Note that ``algebraic_dependency`` is a synonym for ``algdep``.

    INPUT:


    -  ``z`` -- real, complex, or `p`-adic number

    -  ``degree`` -- an integer

    -  ``height_bound`` -- an integer (default: ``None``) specifying the maximum
                          coefficient size for the returned polynomial

    -  ``proof`` -- a boolean (default: ``False``), requires height_bound to be set


    EXAMPLES::

        sage: algdep(1.888888888888888, 1)                                              # needs sage.libs.pari
        9*x - 17
        sage: algdep(0.12121212121212, 1)                                               # needs sage.libs.pari
        33*x - 4
        sage: algdep(sqrt(2), 2)                                                        # needs sage.libs.pari sage.symbolic
        x^2 - 2

    This example involves a complex number::

        sage: z = (1/2) * (1 + RDF(sqrt(3)) * CC.0); z                                  # needs sage.symbolic
        0.500000000000000 + 0.866025403784439*I
        sage: algdep(z, 6)                                                              # needs sage.symbolic
        x^2 - x + 1

    This example involves a `p`-adic number::

        sage: K = Qp(3, print_mode='series')                                            # needs sage.rings.padics
        sage: a = K(7/19); a                                                            # needs sage.rings.padics
        1 + 2*3 + 3^2 + 3^3 + 2*3^4 + 2*3^5 + 3^8 + 2*3^9 + 3^11 + 3^12 + 2*3^15 + 2*3^16 + 3^17 + 2*3^19 + O(3^20)
        sage: algdep(a, 1)                                                              # needs sage.rings.padics
        19*x - 7

    These examples show the importance of proper precision control. We
    compute a 200-bit approximation to `sqrt(2)` which is wrong in the
    33'rd bit::

        sage: # needs sage.libs.pari sage.rings.real_mpfr
        sage: z = sqrt(RealField(200)(2)) + (1/2)^33
        sage: p = algdep(z, 4); p
        227004321085*x^4 - 216947902586*x^3 - 99411220986*x^2 + 82234881648*x - 211871195088
        sage: factor(p)
        227004321085*x^4 - 216947902586*x^3 - 99411220986*x^2 + 82234881648*x - 211871195088
        sage: algdep(z, 4, known_bits=32)
        x^2 - 2
        sage: algdep(z, 4, known_digits=10)
        x^2 - 2
        sage: algdep(z, 4, use_bits=25)
        x^2 - 2
        sage: algdep(z, 4, use_digits=8)
        x^2 - 2

    Using the ``height_bound`` and ``proof`` parameters, we can see that
    `pi` is not the root of an integer polynomial of degree at most 5
    and coefficients bounded above by 10::

        sage: algdep(pi.n(), 5, height_bound=10, proof=True) is None                    # needs sage.libs.pari sage.symbolic
        True

    For stronger results, we need more precision::

        sage: # needs sage.libs.pari sage.symbolic
        sage: algdep(pi.n(), 5, height_bound=100, proof=True) is None
        Traceback (most recent call last):
        ...
        ValueError: insufficient precision for non-existence proof
        sage: algdep(pi.n(200), 5, height_bound=100, proof=True) is None
        True
        sage: algdep(pi.n(), 10, height_bound=10, proof=True) is None
        Traceback (most recent call last):
        ...
        ValueError: insufficient precision for non-existence proof
        sage: algdep(pi.n(200), 10, height_bound=10, proof=True) is None
        True

    We can also use ``proof=True`` to get positive results::

        sage: # needs sage.libs.pari sage.symbolic
        sage: a = sqrt(2) + sqrt(3) + sqrt(5)
        sage: algdep(a.n(), 8, height_bound=1000, proof=True)
        Traceback (most recent call last):
        ...
        ValueError: insufficient precision for uniqueness proof
        sage: f = algdep(a.n(1000), 8, height_bound=1000, proof=True); f
        x^8 - 40*x^6 + 352*x^4 - 960*x^2 + 576
        sage: f(a).expand()
        0

    TESTS::

        sage: algdep(complex("1+2j"), 4)                                                # needs sage.libs.pari sage.rings.complex_double
        x^2 - 2*x + 5

    We get an irreducible polynomial even if PARI returns a reducible
    one::

        sage: z = CDF(1, RR(3).sqrt())/2                                                # needs sage.rings.complex_double
        sage: pari(z).algdep(5)                                                         # needs sage.libs.pari sage.rings.complex_double sage.symbolic
        x^5 + x^2
        sage: algdep(z, 5)                                                              # needs sage.libs.pari sage.rings.complex_double sage.symbolic
        x^2 - x + 1

    Check that cases where a constant polynomial might look better
    get handled correctly::

        sage: z = CC(-1)**(1/3)                                                         # needs sage.rings.real_mpfr
        sage: algdep(z, 1)                                                              # needs sage.libs.pari sage.symbolic
        x

    Tests with numpy and gmpy2 numbers::

        sage: from numpy import int8, float64                                           # needs numpy
        sage: algdep(float64(1.888888888888888), int8(1))                               # needs numpy sage.libs.pari
        9*x - 17
        sage: from gmpy2 import mpz, mpfr
        sage: algdep(mpfr(1.888888888888888), mpz(1))                                   # needs sage.libs.pari
        9*x - 17
    """
    if proof and not height_bound:
        raise ValueError("height_bound must be given for proof=True")

    R = ZZ['x']
    x = R.gen()

    z = py_scalar_to_element(z)

    if isinstance(z, Integer):
        if height_bound and abs(z) >= height_bound:
            return None
        return x - z

    degree = ZZ(degree)

    if isinstance(z, Rational):
        if height_bound and max(abs(z.denominator()), abs(z.numerator())) >= height_bound:
            return None
        return z.denominator() * x - z.numerator()

    if isinstance(z.parent(), (RealField, ComplexField)):

        log2_10 = math.log(10, 2)

        prec = z.prec() - 6
        if known_digits is not None:
            known_bits = known_digits * log2_10
        if known_bits is not None:
            use_bits = known_bits * 0.8
        if use_digits is not None:
            use_bits = use_digits * log2_10
        if use_bits is not None:
            prec = int(use_bits)

        is_complex = isinstance(z.parent(), ComplexField)
        n = degree + 1
        from sage.matrix.constructor import matrix
        M = matrix(ZZ, n, n + 1 + int(is_complex))
        r = ZZ.one() << prec
        M[0, 0] = 1
        M[0, -1] = r
        for k in range(1, degree + 1):
            M[k, k] = 1
            r *= z
            if is_complex:
                M[k, -1] = r.real().round()
                M[k, -2] = r.imag().round()
            else:
                M[k, -1] = r.round()
        LLL = M.LLL(delta=.75)
        coeffs = LLL[0][:n]
        # we're supposed to find an irreducible polynomial, so we cannot
        # return a constant one. If the first LLL basis vector gives
        # a constant polynomial, use the next one.
        if all(c == 0 for c in coeffs[1:]):
            coeffs = LLL[1][:n]

        if height_bound:
            def norm(v):
                # norm on an integer vector invokes Integer.sqrt() which tries to factor...
                from sage.rings.real_mpfi import RIF
                return v.change_ring(RIF).norm()
            if max(abs(a) for a in coeffs) > height_bound:
                if proof:
                    # Given an LLL reduced basis $b_1, ..., b_n$, we only
                    # know that $|b_1| <= 2^((n-1)/2) |x|$ for non-zero $x \in L$.
                    if norm(LLL[0]) <= 2**((n - 1) / 2) * n.sqrt() * height_bound:
                        raise ValueError("insufficient precision for non-existence proof")
                return None
            elif proof and norm(LLL[1]) < 2**((n - 1) / 2) * max(norm(LLL[0]), n.sqrt() * height_bound):
                raise ValueError("insufficient precision for uniqueness proof")
        if coeffs[degree] < 0:
            coeffs = -coeffs
        f = list(coeffs)

    elif proof or height_bound:
        raise NotImplementedError("proof and height bound only implemented for real and complex numbers")

    else:
        from sage.libs.pari.all import pari
        y = pari(z)
        f = y.algdep(degree)

    # f might be reducible. Find the best fitting irreducible factor
    factors = [p for p, e in R(f).factor()]
    return min(factors, key=lambda f: abs(f(z)))


algebraic_dependency = algdep


def bernoulli(n, algorithm='default', num_threads=1):
    r"""
    Return the n-th Bernoulli number, as a rational number.

    INPUT:

    - ``n`` -- an integer
    - ``algorithm``:

      - ``'default'`` -- use 'flint' for n <= 20000, then 'arb' for n <= 300000
        and 'bernmm' for larger values (this is just a heuristic, and not guaranteed
        to be optimal on all hardware)
      - ``'arb'`` -- use the ``bernoulli_fmpq_ui`` function (formerly part of
        Arb) of the FLINT library
      - ``'flint'`` -- use the ``arith_bernoulli_number`` function of the FLINT
        library
      - ``'pari'`` -- use the PARI C library
      - ``'gap'`` -- use GAP
      - ``'gp'`` -- use PARI/GP interpreter
      - ``'magma'`` -- use MAGMA (optional)
      - ``'bernmm'`` -- use bernmm package (a multimodular algorithm)

    - ``num_threads`` -- positive integer, number of
      threads to use (only used for bernmm algorithm)

    EXAMPLES::

        sage: bernoulli(12)                                                             # needs sage.libs.flint
        -691/2730
        sage: bernoulli(50)                                                             # needs sage.libs.flint
        495057205241079648212477525/66

    We demonstrate each of the alternative algorithms::

        sage: bernoulli(12, algorithm='arb')                                            # needs sage.libs.flint
        -691/2730
        sage: bernoulli(12, algorithm='flint')                                          # needs sage.libs.flint
        -691/2730
        sage: bernoulli(12, algorithm='gap')                                            # needs sage.libs.gap
        -691/2730
        sage: bernoulli(12, algorithm='gp')                                             # needs sage.libs.pari
        -691/2730
        sage: bernoulli(12, algorithm='magma')           # optional - magma
        -691/2730
        sage: bernoulli(12, algorithm='pari')                                           # needs sage.libs.pari
        -691/2730
        sage: bernoulli(12, algorithm='bernmm')                                         # needs sage.libs.ntl
        -691/2730
        sage: bernoulli(12, algorithm='bernmm', num_threads=4)                          # needs sage.libs.ntl
        -691/2730

    TESTS::

        sage: algs = []  # The imports below are so that "sage -fixdoctests --probe" does not remove
        sage: import sage.libs.arb; algs += ['arb']                                     # needs sage.libs.flint
        sage: import sage.libs.gap; algs += ['gap']                                     # needs sage.libs.gap
        sage: import sage.libs.pari; algs += ['gp', 'pari']                             # needs sage.libs.pari
        sage: import sage.libs.ntl; algs += ['bernmm']                                  # needs sage.libs.ntl
        sage: import sage.libs.flint; algs += ['flint']                                 # needs sage.libs.flint
        sage: test_list = [ZZ.random_element(2, 2255) for _ in range(500)]
        sage: vals = [[bernoulli(i, algorithm=j) for j in algs] for i in test_list]  # long time (up to 21s on sage.math, 2011)
        sage: all(len(set(x)) == 1 for x in vals)  # long time (depends on previous line)
        True
        sage: algs = []
        sage: import sage.libs.pari; algs += ['gp', 'pari']                             # needs sage.libs.pari
        sage: import sage.libs.ntl; algs += ['bernmm']                                  # needs sage.libs.ntl
        sage: test_list = [ZZ.random_element(2256, 5000) for _ in range(500)]
        sage: vals = [[bernoulli(i, algorithm=j) for j in algs] for i in test_list]  # long time (up to 30s on sage.math, 2011)
        sage: all(len(set(x))==1 for x in vals)  # long time (depends on previous line)
        True
        sage: from numpy import int8                                                    # needs numpy
        sage: bernoulli(int8(12))                                                       # needs numpy sage.libs.flint
        -691/2730
        sage: from gmpy2 import mpz
        sage: bernoulli(mpz(12))                                                        # needs sage.libs.flint
        -691/2730

    AUTHOR:

    - David Joyner and William Stein
    """
    n = ZZ(n)

    if algorithm == 'default':
        if n <= 20000:
            algorithm = 'flint'
        elif n <= 300000:
            algorithm = 'arb'
        else:
            algorithm = 'bernmm'

    if algorithm == 'arb':
        import sage.libs.arb.arith as arb_arith
        return arb_arith.bernoulli(n)
    elif algorithm == 'flint':
        if n >= 100000:
            from warnings import warn
            warn("flint is known to not be accurate for large Bernoulli numbers")
        from sage.libs.flint.arith_sage import bernoulli_number as flint_bernoulli
        return flint_bernoulli(n)
    elif algorithm == 'pari' or algorithm == 'gp':
        from sage.libs.pari.all import pari
        x = pari(n).bernfrac()         # Use the PARI C library
        return Rational(x)
    elif algorithm == 'gap':
        from sage.libs.gap.libgap import libgap
        x = libgap.Bernoulli(n).sage()
        return Rational(x)
    elif algorithm == 'magma':
        import sage.interfaces.magma
        x = sage.interfaces.magma.magma('Bernoulli(%s)' % n)
        return Rational(x)
    elif algorithm == 'bernmm':
        import sage.rings.bernmm
        return sage.rings.bernmm.bernmm_bern_rat(n, num_threads)
    else:
        raise ValueError("invalid choice of algorithm")


def factorial(n, algorithm='gmp'):
    r"""
    Compute the factorial of `n`, which is the product
    `1\cdot 2\cdot 3 \cdots (n-1)\cdot n`.

    INPUT:

    -  ``n`` -- an integer

    -  ``algorithm`` -- string (default: 'gmp'):

       -  ``'gmp'`` -- use the GMP C-library factorial function

       -  ``'pari'`` -- use PARI's factorial function

    OUTPUT: an integer

    EXAMPLES::

        sage: from sage.arith.misc import factorial
        sage: factorial(0)
        1
        sage: factorial(4)
        24
        sage: factorial(10)
        3628800
        sage: factorial(1) == factorial(0)
        True
        sage: factorial(6) == 6*5*4*3*2
        True
        sage: factorial(1) == factorial(0)
        True
        sage: factorial(71) == 71* factorial(70)
        True
        sage: factorial(-32)
        Traceback (most recent call last):
        ...
        ValueError: factorial -- must be nonnegative

    Tests with numpy and gmpy2 numbers::

        sage: from numpy import int8                                                    # needs numpy
        sage: factorial(int8(4))                                                        # needs numpy
        24
        sage: from gmpy2 import mpz
        sage: factorial(mpz(4))
        24

    PERFORMANCE: This discussion is valid as of April 2006. All timings
    below are on a Pentium Core Duo 2Ghz MacBook Pro running Linux with
    a 2.6.16.1 kernel.

    -  It takes less than a minute to compute the factorial of
       `10^7` using the GMP algorithm, and the factorial of
       `10^6` takes less than 4 seconds.

    -  The GMP algorithm is faster and more memory efficient than the
       PARI algorithm. E.g., PARI computes `10^7` factorial in 100
       seconds on the core duo 2Ghz.

    -  For comparison, computation in Magma `\leq` 2.12-10 of
       `n!` is best done using ``*[1..n]``. It takes
       113 seconds to compute the factorial of `10^7` and 6
       seconds to compute the factorial of `10^6`. Mathematica
       V5.2 compute the factorial of `10^7` in 136 seconds and the
       factorial of `10^6` in 7 seconds. (Mathematica is notably
       very efficient at memory usage when doing factorial
       calculations.)
    """
    if n < 0:
        raise ValueError("factorial -- must be nonnegative")
    if algorithm == 'gmp':
        return ZZ(n).factorial()
    elif algorithm == 'pari':
        from sage.libs.pari.all import pari
        return pari.factorial(n)
    else:
        raise ValueError('unknown algorithm')


def is_prime(n) -> bool:
    r"""
    Determine whether `n` is a prime element of its parent ring.

    INPUT:

    - ``n`` -- the object for which to determine primality

    Exceptional special cases:

    - For integers, determine whether `n` is a *positive* prime.
    - For number fields except `\QQ`, determine whether `n`
      is a prime element *of the maximal order*.

    ALGORITHM:

    For integers, this function uses a provable primality test
    or a strong pseudo-primality test depending on the global
    :mod:`arithmetic proof flag <sage.structure.proof.proof>`.

    .. SEEALSO::

        - :meth:`is_pseudoprime`
        - :meth:`sage.rings.integer.Integer.is_prime`

    EXAMPLES::

        sage: is_prime(389)
        True
        sage: is_prime(2000)
        False
        sage: is_prime(2)
        True
        sage: is_prime(-1)
        False
        sage: is_prime(1)
        False
        sage: is_prime(-2)
        False

    ::

        sage: a = 2**2048 + 981
        sage: is_prime(a)    # not tested - takes ~ 1min
        sage: proof.arithmetic(False)
        sage: is_prime(a)    # instantaneous!                                           # needs sage.libs.pari
        True
        sage: proof.arithmetic(True)

    TESTS:

    Make sure the warning from :issue:`25046` works as intended::

        sage: is_prime(7/1)
        doctest:warning
        ...
        UserWarning: Testing primality in Rational Field, which is a field,
        hence the result will always be False. To test whether n is a prime
        integer, use is_prime(ZZ(n)) or ZZ(n).is_prime(). Using n.is_prime()
        instead will silence this warning.
        False
        sage: ZZ(7/1).is_prime()
        True
        sage: QQ(7/1).is_prime()
        False

    However, number fields redefine ``.is_prime()`` in an incompatible fashion
    (cf. :issue:`32340`) and we should not warn::

        sage: x = polygen(ZZ, 'x')
        sage: K.<i> = NumberField(x^2 + 1)                                              # needs sage.rings.number_field
        sage: is_prime(1 + i)                                                           # needs sage.rings.number_field
        True
    """
    try:
        ret = n.is_prime()
    except (AttributeError, NotImplementedError):
        return ZZ(n).is_prime()

    R = n.parent()
    if R.is_field():
        # number fields redefine .is_prime(), see #32340
        from sage.rings.number_field.number_field_base import NumberField
        if R is QQ or not isinstance(R, NumberField):
            import warnings
            s = f'Testing primality in {R}, which is a field, ' \
                'hence the result will always be False. '
            if R is QQ:
                s += 'To test whether n is a prime integer, use ' \
                     'is_prime(ZZ(n)) or ZZ(n).is_prime(). '
            s += 'Using n.is_prime() instead will silence this warning.'
            warnings.warn(s)

    return ret


def is_pseudoprime(n):
    r"""
    Test whether ``n`` is a pseudo-prime

    The result is *NOT* proven correct - *this is a pseudo-primality test!*.

    INPUT:

    - ``n`` -- an integer

    .. note::

       We do not consider negatives of prime numbers as prime.

    EXAMPLES::

        sage: # needs sage.libs.pari
        sage: is_pseudoprime(389)
        True
        sage: is_pseudoprime(2000)
        False
        sage: is_pseudoprime(2)
        True
        sage: is_pseudoprime(-1)
        False
        sage: factor(-6)
        -1 * 2 * 3
        sage: is_pseudoprime(1)
        False
        sage: is_pseudoprime(-2)
        False
    """
    return ZZ(n).is_pseudoprime()


def is_prime_power(n, get_data=False):
    r"""
    Test whether ``n`` is a positive power of a prime number

    This function simply calls the method :meth:`Integer.is_prime_power()
    <sage.rings.integer.Integer.is_prime_power>` of Integers.

    INPUT:

    - ``n`` -- an integer

    - ``get_data`` -- if set to ``True``, return a pair ``(p,k)`` such that
      this integer equals ``p^k`` instead of ``True`` or ``(self,0)`` instead of
      ``False``

    EXAMPLES::

        sage: # needs sage.libs.pari
        sage: is_prime_power(389)
        True
        sage: is_prime_power(2000)
        False
        sage: is_prime_power(2)
        True
        sage: is_prime_power(1024)
        True
        sage: is_prime_power(1024, get_data=True)
        (2, 10)

    The same results can be obtained with::

        sage: # needs sage.libs.pari
        sage: 389.is_prime_power()
        True
        sage: 2000.is_prime_power()
        False
        sage: 2.is_prime_power()
        True
        sage: 1024.is_prime_power()
        True
        sage: 1024.is_prime_power(get_data=True)
        (2, 10)

    TESTS::

        sage: # needs sage.libs.pari
        sage: is_prime_power(-1)
        False
        sage: is_prime_power(1)
        False
        sage: is_prime_power(QQ(997^100))
        True
        sage: is_prime_power(1/2197)
        Traceback (most recent call last):
        ...
        TypeError: no conversion of this rational to integer
        sage: is_prime_power("foo")
        Traceback (most recent call last):
        ...
        TypeError: unable to convert 'foo' to an integer
        sage: from gmpy2 import mpz
        sage: is_prime_power(mpz(389))
        True
        sage: from numpy import int16                                                   # needs numpy
        sage: is_prime_power(int16(389))                                                # needs numpy
        True
    """
    return ZZ(n).is_prime_power(get_data=get_data)


def is_pseudoprime_power(n, get_data=False):
    r"""
    Test if ``n`` is a power of a pseudoprime.

    The result is *NOT* proven correct - *this IS a pseudo-primality test!*.
    Note that a prime power is a positive power of a prime number so that 1 is
    not a prime power.

    INPUT:

    -  ``n`` -- an integer

    -  ``get_data`` -- (boolean) instead of a boolean return a pair `(p,k)` so
       that ``n`` equals `p^k` and `p` is a pseudoprime or `(n,0)` otherwise.

    EXAMPLES::

        sage: # needs sage.libs.pari
        sage: is_pseudoprime_power(389)
        True
        sage: is_pseudoprime_power(2000)
        False
        sage: is_pseudoprime_power(2)
        True
        sage: is_pseudoprime_power(1024)
        True
        sage: is_pseudoprime_power(-1)
        False
        sage: is_pseudoprime_power(1)
        False
        sage: is_pseudoprime_power(997^100)
        True

    Use of the get_data keyword::

        sage: # needs sage.libs.pari
        sage: is_pseudoprime_power(3^1024, get_data=True)
        (3, 1024)
        sage: is_pseudoprime_power(2^256, get_data=True)
        (2, 256)
        sage: is_pseudoprime_power(31, get_data=True)
        (31, 1)
        sage: is_pseudoprime_power(15, get_data=True)
        (15, 0)

    Tests with numpy and gmpy2 numbers::

        sage: from numpy import int16                                                   # needs numpy
        sage: is_pseudoprime_power(int16(1024))                                         # needs numpy sage.libs.pari
        True
        sage: from gmpy2 import mpz
        sage: is_pseudoprime_power(mpz(1024))
        True
    """
    return ZZ(n).is_prime_power(proof=False, get_data=get_data)


def valuation(m, *args, **kwds):
    """
    Return the valuation of ``m``.

    This function simply calls the m.valuation() method.
    See the documentation of m.valuation() for a more precise description.

    Note that the use of this functions is discouraged as it is better to use
    m.valuation() directly.

    .. NOTE::

        This is not always a valuation in the mathematical sense.
        For more information see:
        sage.rings.finite_rings.integer_mod.IntegerMod_int.valuation

    EXAMPLES::

        sage: valuation(512,2)
        9
        sage: valuation(1,2)
        0
        sage: valuation(5/9, 3)
        -2

    Valuation of 0 is defined, but valuation with respect to 0 is not::

        sage: valuation(0,7)
        +Infinity
        sage: valuation(3,0)
        Traceback (most recent call last):
        ...
        ValueError: You can only compute the valuation with respect to a integer larger than 1.

    Here are some other examples::

        sage: valuation(100,10)
        2
        sage: valuation(200,10)
        2
        sage: valuation(243,3)
        5
        sage: valuation(243*10007,3)
        5
        sage: valuation(243*10007,10007)
        1
        sage: y = QQ['y'].gen()
        sage: valuation(y^3, y)
        3
        sage: x = QQ[['x']].gen()
        sage: valuation((x^3-x^2)/(x-4))
        2
        sage: valuation(4r,2r)
        2
        sage: valuation(1r,1r)
        Traceback (most recent call last):
        ...
        ValueError: You can only compute the valuation with respect to a integer larger than 1.
        sage: from numpy import int16                                                   # needs numpy
        sage: valuation(int16(512), int16(2))                                           # needs numpy
        9
        sage: from gmpy2 import mpz
        sage: valuation(mpz(512), mpz(2))
        9
    """
    try:
        return m.valuation(*args, **kwds)
    except AttributeError:
        return ZZ(m).valuation(*args, **kwds)


def prime_powers(start, stop=None):
    r"""
    List of all positive primes powers between ``start`` and
    ``stop``-1, inclusive. If the second argument is omitted, returns
    the prime powers up to the first argument.

    INPUT:

    - ``start`` -- an integer. If two inputs are given, a lower bound
      for the returned set of prime powers. If this is the only input,
      then it is an upper bound.

    - ``stop`` -- an integer (default: ``None``). An upper bound for the
      returned set of prime powers.

    OUTPUT:

    The set of all prime powers between ``start`` and ``stop`` or, if
    only one argument is passed, the set of all prime powers between 1
    and ``start``. The number `n` is a prime power if `n=p^k`, where
    `p` is a prime number and `k` is a positive integer. Thus, `1` is
    not a prime power.

    EXAMPLES::

        sage: prime_powers(20)                                                          # needs sage.libs.pari
        [2, 3, 4, 5, 7, 8, 9, 11, 13, 16, 17, 19]
        sage: len(prime_powers(1000))                                                   # needs sage.libs.pari
        193
        sage: len(prime_range(1000))                                                    # needs sage.libs.pari
        168

        sage: # needs sage.libs.pari
        sage: a = [z for z in range(95, 1234) if is_prime_power(z)]
        sage: b = prime_powers(95, 1234)
        sage: len(b)
        194
        sage: len(a)
        194
        sage: a[:10]
        [97, 101, 103, 107, 109, 113, 121, 125, 127, 128]
        sage: b[:10]
        [97, 101, 103, 107, 109, 113, 121, 125, 127, 128]
        sage: a == b
        True

        sage: prime_powers(100) == [i for i in range(100) if is_prime_power(i)]         # needs sage.libs.pari
        True

        sage: prime_powers(10, 7)
        []
        sage: prime_powers(-5)
        []
        sage: prime_powers(-1, 3)                                                       # needs sage.libs.pari
        [2]

    TESTS:

    Check that output are always Sage integers (:issue:`922`)::

        sage: v = prime_powers(10)                                                      # needs sage.libs.pari
        sage: type(v[0])                                                                # needs sage.libs.pari
        <class 'sage.rings.integer.Integer'>

        sage: prime_powers(0, 1)
        []
        sage: prime_powers(2)
        []
        sage: prime_powers(3)                                                           # needs sage.libs.pari
        [2]

        sage: prime_powers("foo")
        Traceback (most recent call last):
        ...
        TypeError: unable to convert 'foo' to an integer

        sage: prime_powers(6, "bar")
        Traceback (most recent call last):
        ...
        TypeError: unable to convert 'bar' to an integer

    Check that long input are accepted (:issue:`17852`)::

        sage: prime_powers(6l)                                                          # needs sage.libs.pari
        [2, 3, 4, 5]
        sage: prime_powers(6l, 10l)                                                     # needs sage.libs.pari
        [7, 8, 9]

    Check numpy and gmpy2 support::

        sage: from numpy import int8                                                    # needs numpy
        sage: prime_powers(int8(20))                                                    # needs numpy sage.libs.pari
        [2, 3, 4, 5, 7, 8, 9, 11, 13, 16, 17, 19]
        sage: from gmpy2 import mpz
        sage: prime_powers(mpz(20))                                                     # needs sage.libs.pari
        [2, 3, 4, 5, 7, 8, 9, 11, 13, 16, 17, 19]
    """
    start = ZZ(start)

    ZZ_2 = Integer(2)
    if stop is None:
        stop = start
        start = ZZ_2
    else:
        stop = ZZ(stop)

    if stop <= ZZ_2 or start >= stop:
        return []

    output = []
    for p in prime_range(stop):
        q = p
        while q < start:
            q *= p
        while q < stop:
            output.append(q)
            q *= p

    output.sort()
    return output


def primes_first_n(n, leave_pari=False):
    r"""
    Return the first `n` primes.

    INPUT:

    - `n` -- a nonnegative integer

    OUTPUT:

    - a list of the first `n` prime numbers.

    EXAMPLES::

        sage: primes_first_n(10)                                                        # needs sage.libs.pari
        [2, 3, 5, 7, 11, 13, 17, 19, 23, 29]
        sage: len(primes_first_n(1000))                                                 # needs sage.libs.pari
        1000
        sage: primes_first_n(0)
        []
    """
    if n < 0:
        raise ValueError("n must be nonnegative")
    if n < 1:
        return []
    return prime_range(nth_prime(n) + 1)


# This is from
#    https://github.com/ActiveState/code
#    https://github.com/ActiveState/code/tree/master/recipes/Python/366178_fast_prime_number_list
# It's impressively fast given that it's in Pure Python.


def eratosthenes(n):
    r"""
    Return a list of the primes `\leq n`.

    This is extremely slow and is for educational purposes only.

    INPUT:

    -  ``n`` -- a positive integer

    OUTPUT:

    - a list of primes less than or equal to n.

    EXAMPLES::

        sage: eratosthenes(3)
        [2, 3]
        sage: eratosthenes(50)
        [2, 3, 5, 7, 11, 13, 17, 19, 23, 29, 31, 37, 41, 43, 47]
        sage: len(eratosthenes(100))
        25
        sage: eratosthenes(213) == prime_range(213)                                     # needs sage.libs.pari
        True

    TESTS::

        sage: from numpy import int8                                                    # needs numpy
        sage: eratosthenes(int8(3))                                                     # needs numpy
        [2, 3]
        sage: from gmpy2 import mpz
        sage: eratosthenes(mpz(3))
        [2, 3]
    """
    n = int(n)

    if n < 2:
        return []
    elif n == 2:
        return [ZZ(2)]

    s = list(range(3, n + 3, 2))
    mroot = int(n ** 0.5)
    half = (n + 1) // 2
    i = 0
    m = 3
    while m <= mroot:
        if s[i]:
            j = (m * m - 3) // 2
            s[j] = 0
            while j < half:
                s[j] = 0
                j += m
        i = i + 1
        m = 2 * i + 3

    return [ZZ(2)] + [ZZ(x) for x in s if x and x <= n]


def primes(start=2, stop=None, proof=None):
    r"""
    Return an iterator over all primes between ``start`` and ``stop-1``,
    inclusive. This is much slower than :func:`prime_range`, but
    potentially uses less memory.  As with :func:`next_prime`, the optional
    argument ``proof`` controls whether the numbers returned are
    guaranteed to be prime or not.

    This command is like the Python 3 :func:`range` command, except it only
    iterates over primes. In some cases it is better to use :func:`primes` than
    :func:`prime_range`, because :func:`primes` does not build a list of all
    primes in the range in memory all at once. However, it is potentially much
    slower since it simply calls the :func:`next_prime` function repeatedly, and
    :func:`next_prime` is slow.

    INPUT:

    - ``start`` -- an integer (default: 2) lower bound for the primes

    - ``stop`` -- an integer (or infinity) upper (open) bound for the
      primes

    - ``proof`` -- bool or ``None`` (default: ``None``) If ``True``, the
      function yields only proven primes.  If ``False``, the function uses a
      pseudo-primality test, which is much faster for really big numbers but
      does not provide a proof of primality. If ``None``, uses the global
      default (see :mod:`sage.structure.proof.proof`)

    OUTPUT:

    -  an iterator over primes from ``start`` to ``stop-1``, inclusive


    EXAMPLES::

        sage: # needs sage.libs.pari
        sage: for p in primes(5, 10):
        ....:     print(p)
        5
        7
        sage: list(primes(13))
        [2, 3, 5, 7, 11]
        sage: list(primes(10000000000, 10000000100))
        [10000000019, 10000000033, 10000000061, 10000000069, 10000000097]
        sage: max(primes(10^100, 10^100+10^4, proof=False))
        10000000000000000000000000000000000000000000000000000000000000000000000000000000000000000000000009631
        sage: next(p for p in primes(10^20, infinity) if is_prime(2*p+1))
        100000000000000001243


    TESTS::

        sage: # needs sage.libs.pari
        sage: for a in range(-10, 50):
        ....:     for b in range(-10, 50):
        ....:         assert list(primes(a,b)) == list(filter(is_prime, range(a,b)))
        sage: sum(primes(-10, 9973, proof=False)) == sum(filter(is_prime, range(-10, 9973)))
        True
        sage: for p in primes(10, infinity):
        ....:     if p > 20: break
        ....:     print(p)
        11
        13
        17
        19
        sage: next(p for p in primes(10,oo)) # checks alternate infinity notation
        11
        sage: from numpy import int8                                                    # needs numpy
        sage: list(primes(int8(13)))                                                    # needs numpy
        [2, 3, 5, 7, 11]
        sage: from gmpy2 import mpz
        sage: list(primes(mpz(13)))
        [2, 3, 5, 7, 11]
    """
    from sage.rings.infinity import infinity

    start = ZZ(start)
    if stop is None:
        stop = start
        start = ZZ(2)
    elif stop != infinity:
        stop = ZZ(stop)
    n = start - 1
    while True:
        n = n.next_prime(proof)
        if n < stop:
            yield n
        else:
            return


def next_prime_power(n):
    """
    Return the smallest prime power greater than ``n``.

    Note that if ``n`` is a prime power, then this function does not return
    ``n``, but the next prime power after ``n``.

    This function just calls the method
    :meth:`Integer.next_prime_power() <sage.rings.integer.Integer.next_prime_power>`
    of Integers.

    .. SEEALSO::

        - :func:`is_prime_power` (and
          :meth:`Integer.is_prime_power() <sage.rings.integer.Integer.is_prime_power()>`)
        - :func:`previous_prime_power` (and
          :meth:`Integer.previous_prime_power() <sage.rings.integer.Integer.next_prime_power>`)

    EXAMPLES::

        sage: # needs sage.libs.pari
        sage: next_prime_power(1)
        2
        sage: next_prime_power(2)
        3
        sage: next_prime_power(10)
        11
        sage: next_prime_power(7)
        8
        sage: next_prime_power(99)
        101

    The same results can be obtained with::

        sage: 1.next_prime_power()
        2
        sage: 2.next_prime_power()
        3
        sage: 10.next_prime_power()
        11

    Note that `2` is the smallest prime power::

        sage: next_prime_power(-10)
        2
        sage: next_prime_power(0)
        2

    TESTS::

        sage: from numpy import int8                                                    # needs numpy
        sage: next_prime_power(int8(10))                                                # needs numpy sage.libs.pari
        11
        sage: from gmpy2 import mpz
        sage: next_prime_power(mpz(10))
        11
    """
    return ZZ(n).next_prime_power()


def next_probable_prime(n):
    """
    Return the next probable prime after self, as determined by PARI.

    INPUT:


    -  ``n`` -- an integer


    EXAMPLES::

        sage: # needs sage.libs.pari
        sage: next_probable_prime(-100)
        2
        sage: next_probable_prime(19)
        23
        sage: next_probable_prime(int(999999999))
        1000000007
        sage: next_probable_prime(2^768)
        1552518092300708935148979488462502555256886017116696611139052038026050952686376886330878408828646477950487730697131073206171580044114814391444287275041181139204454976020849905550265285631598444825262999193716468750892846853816058039

    TESTS::

        sage: from numpy import int8                                                    # needs numpy
        sage: next_probable_prime(int8(19))                                             # needs numpy sage.libs.pari
        23
        sage: from gmpy2 import mpz
        sage: next_probable_prime(mpz(19))                                              # needs sage.libs.pari
        23
    """
    return ZZ(n).next_probable_prime()


def next_prime(n, proof=None):
    """
    The next prime greater than the integer n. If n is prime, then this
    function does not return n, but the next prime after n. If the
    optional argument proof is False, this function only returns a
    pseudo-prime, as defined by the PARI nextprime function. If it is
    None, uses the global default (see :mod:`sage.structure.proof.proof`)

    INPUT:


    -  ``n`` -- integer

    -  ``proof`` -- bool or None (default: None)


    EXAMPLES::

        sage: # needs sage.libs.pari
        sage: next_prime(-100)
        2
        sage: next_prime(1)
        2
        sage: next_prime(2)
        3
        sage: next_prime(3)
        5
        sage: next_prime(4)
        5

    Notice that the next_prime(5) is not 5 but 7.

    ::

        sage: next_prime(5)                                                             # needs sage.libs.pari
        7
        sage: next_prime(2004)                                                          # needs sage.libs.pari
        2011

    TESTS::

        sage: from numpy import int8                                                    # needs numpy
        sage: next_prime(int8(3))                                                       # needs numpy sage.libs.pari
        5
        sage: from gmpy2 import mpz
        sage: next_probable_prime(mpz(3))                                               # needs sage.libs.pari
        5
    """
    return ZZ(n).next_prime(proof)


def previous_prime(n):
    """
    The largest prime < n. The result is provably correct. If n <= 1,
    this function raises a ValueError.

    EXAMPLES::

        sage: # needs sage.libs.pari
        sage: previous_prime(10)
        7
        sage: previous_prime(7)
        5
        sage: previous_prime(8)
        7
        sage: previous_prime(7)
        5
        sage: previous_prime(5)
        3
        sage: previous_prime(3)
        2
        sage: previous_prime(2)
        Traceback (most recent call last):
        ...
        ValueError: no previous prime
        sage: previous_prime(1)
        Traceback (most recent call last):
        ...
        ValueError: no previous prime
        sage: previous_prime(-20)
        Traceback (most recent call last):
        ...
        ValueError: no previous prime

    TESTS::

        sage: from numpy import int8                                                    # needs numpy
        sage: previous_prime(int8(7))                                                   # needs numpy sage.libs.pari
        5
        sage: from gmpy2 import mpz
        sage: previous_prime(mpz(7))
        5
    """
    n = ZZ(n) - 1
    if n <= 1:
        raise ValueError("no previous prime")
    if n <= 3:
        return ZZ(n)
    if n % 2 == 0:
        n -= 1
    while not is_prime(n):
        n -= 2
    return ZZ(n)


def previous_prime_power(n):
    r"""
    Return the largest prime power smaller than ``n``.

    The result is provably correct. If ``n`` is smaller or equal than ``2`` this
    function raises an error.

    This function simply call the method
    :meth:`Integer.previous_prime_power() <sage.rings.integer.Integer.previous_prime_power>`
    of Integers.

    .. SEEALSO::

        - :func:`is_prime_power` (and :meth:`Integer.is_prime_power()
          <sage.rings.integer.Integer.is_prime_power>`)
        - :func:`next_prime_power` (and :meth:`Integer.next_prime_power()
          <sage.rings.integer.Integer.next_prime_power>`)

    EXAMPLES::

        sage: # needs sage.libs.pari
        sage: previous_prime_power(3)
        2
        sage: previous_prime_power(10)
        9
        sage: previous_prime_power(7)
        5
        sage: previous_prime_power(127)
        125

    The same results can be obtained with::

        sage: # needs sage.libs.pari
        sage: 3.previous_prime_power()
        2
        sage: 10.previous_prime_power()
        9
        sage: 7.previous_prime_power()
        5
        sage: 127.previous_prime_power()
        125

    Input less than or equal to `2` raises errors::

        sage: previous_prime_power(2)
        Traceback (most recent call last):
        ...
        ValueError: no prime power less than 2
        sage: previous_prime_power(-10)
        Traceback (most recent call last):
        ...
        ValueError: no prime power less than 2

    ::

        sage: n = previous_prime_power(2^16 - 1)                                        # needs sage.libs.pari
        sage: while is_prime(n):                                                        # needs sage.libs.pari
        ....:     n = previous_prime_power(n)
        sage: factor(n)                                                                 # needs sage.libs.pari
        251^2

    TESTS::

        sage: from numpy import int8                                                    # needs numpy
        sage: previous_prime_power(int8(10))                                            # needs numpy sage.libs.pari
        9
        sage: from gmpy2 import mpz
        sage: previous_prime_power(mpz(10))                                             # needs sage.libs.pari
        9
    """
    return ZZ(n).previous_prime_power()


def random_prime(n, proof=None, lbound=2):
    r"""
    Return a random prime `p` between ``lbound`` and `n`.

    The returned prime `p` satisfies ``lbound`` `\leq p \leq n`.

    The returned prime `p` is chosen uniformly at random from the set
    of prime numbers less than or equal to `n`.

    INPUT:

    -  ``n`` -- an integer `\geq 2`.

    -  ``proof`` -- bool or ``None`` (default: ``None``) If ``False``, the function uses a
       pseudo-primality test, which is much faster for really big numbers but
       does not provide a proof of primality. If ``None``, uses the global default
       (see :mod:`sage.structure.proof.proof`)

    - ``lbound`` -- an integer `\geq 2`, lower bound for the chosen primes

    EXAMPLES::

        sage: # needs sage.libs.pari
        sage: p = random_prime(100000)
        sage: p.is_prime()
        True
        sage: p <= 100000
        True
        sage: random_prime(2)
        2

    Here we generate a random prime between 100 and 200::

        sage: p = random_prime(200, lbound=100)
        sage: p.is_prime()
        True
        sage: 100 <= p <= 200
        True

    If all we care about is finding a pseudo prime, then we can pass
    in ``proof=False`` ::

        sage: p = random_prime(200, proof=False, lbound=100)                            # needs sage.libs.pari
        sage: p.is_pseudoprime()                                                        # needs sage.libs.pari
        True
        sage: 100 <= p <= 200
        True

    TESTS::

        sage: # needs sage.libs.pari
        sage: type(random_prime(2))
        <class 'sage.rings.integer.Integer'>
        sage: type(random_prime(100))
        <class 'sage.rings.integer.Integer'>
        sage: random_prime(1, lbound=-2)   # caused Sage hang #10112
        Traceback (most recent call last):
        ...
        ValueError: n must be greater than or equal to 2
        sage: random_prime(126, lbound=114)
        Traceback (most recent call last):
        ...
        ValueError: there are no primes between 114 and 126 (inclusive)

    AUTHORS:

    - Jon Hanke (2006-08-08): with standard Stein cleanup

    - Jonathan Bober (2007-03-17)
    """
    # since we do not want current_randstate to get
    # pulled when you say "from sage.arith.misc import *".
    from sage.structure.proof.proof import get_flag
    proof = get_flag(proof, "arithmetic")
    n = ZZ(n)
    if n < 2:
        raise ValueError("n must be greater than or equal to 2")
    if n < lbound:
        raise ValueError("n must be at least lbound: %s" % (lbound))
    elif n == 2:
        return n
    lbound = max(2, lbound)
    if lbound > 2:
        if lbound == 3 or n <= 2*lbound - 2:
        # check for Betrand's postulate (proved by Chebyshev)
            if lbound < 25 or n <= 6*lbound/5:
            # see J. Nagura, Proc. Japan Acad. 28, (1952). 177-181.
                if lbound < 2010760 or n <= 16598*lbound/16597:
                # see L. Schoenfeld, Math. Comp. 30 (1976), no. 134, 337-360.
                    if proof:
                        smallest_prime = ZZ(lbound-1).next_prime()
                    else:
                        smallest_prime = ZZ(lbound-1).next_probable_prime()
                    if smallest_prime > n:
                        raise ValueError("there are no primes between %s and %s (inclusive)" % (lbound, n))

    if proof:
        prime_test = is_prime
    else:
        prime_test = is_pseudoprime
    randint = ZZ.random_element
    while True:
        # In order to ensure that the returned prime is chosen
        # uniformly from the set of primes it is necessary to
        # choose a random number and then test for primality.
        # The method of choosing a random number and then returning
        # the closest prime smaller than it would typically not,
        # for example, return the first of a pair of twin primes.
        p = randint(lbound, n)
        if prime_test(p):
            return p


def divisors(n):
    """
    Return the list of all divisors (up to units) of this element
    of a unique factorization domain.

    For an integer, the list of all positive integer divisors
    of this integer, sorted in increasing order, is returned.

    INPUT:

    -  ``n`` -- the element

    EXAMPLES:

    Divisors of integers::

        sage: divisors(-3)
        [1, 3]
        sage: divisors(6)
        [1, 2, 3, 6]
        sage: divisors(28)
        [1, 2, 4, 7, 14, 28]
        sage: divisors(2^5)
        [1, 2, 4, 8, 16, 32]
        sage: divisors(100)
        [1, 2, 4, 5, 10, 20, 25, 50, 100]
        sage: divisors(1)
        [1]
        sage: divisors(0)
        Traceback (most recent call last):
        ...
        ValueError: n must be nonzero
        sage: divisors(2^3 * 3^2 * 17)
        [1, 2, 3, 4, 6, 8, 9, 12, 17, 18, 24, 34, 36, 51, 68, 72,
        102, 136, 153, 204, 306, 408, 612, 1224]

    This function works whenever one has unique factorization::

        sage: # needs sage.rings.number_field
        sage: K.<a> = QuadraticField(7)
        sage: divisors(K.ideal(7))
        [Fractional ideal (1), Fractional ideal (a), Fractional ideal (7)]
        sage: divisors(K.ideal(3))
        [Fractional ideal (1), Fractional ideal (3),
         Fractional ideal (a - 2), Fractional ideal (a + 2)]
        sage: divisors(K.ideal(35))
        [Fractional ideal (1), Fractional ideal (5), Fractional ideal (a),
         Fractional ideal (7), Fractional ideal (5*a), Fractional ideal (35)]

    TESTS::

        sage: divisors(int(300))
        [1, 2, 3, 4, 5, 6, 10, 12, 15, 20, 25, 30, 50, 60, 75, 100, 150, 300]
        sage: import numpy                                                              # needs numpy
        sage: divisors(numpy.int8(100))                                                 # needs numpy
        [1, 2, 4, 5, 10, 20, 25, 50, 100]
        sage: import gmpy2
        sage: divisors(gmpy2.mpz(100))
        [1, 2, 4, 5, 10, 20, 25, 50, 100]
        sage: divisors([])
        Traceback (most recent call last):
        ...
        TypeError: unable to factor []
    """
    try:
        m = n.divisors
    except AttributeError:
        # Maybe n is not a Sage Element, try to convert it
        e = py_scalar_to_element(n)

        if e is n:
            f = factor(n)
            one = parent(n)(1)
            output = [one]
            for p, e in f:
                prev = output[:]
                pn = one
                for i in range(e):
                    pn *= p
                    output.extend(a * pn for a in prev)
            output.sort()
            return output
        n = e
        m = n.divisors

    if not n:
        raise ValueError("n must be nonzero")

    return m()


class Sigma:
    """
    Return the sum of the k-th powers of the divisors of n.

    INPUT:


    -  ``n`` -- integer

    -  ``k`` -- integer (default: 1)


    OUTPUT: integer

    EXAMPLES::

        sage: sigma(5)
        6
        sage: sigma(5,2)
        26

    The sigma function also has a special plotting method.

    ::

        sage: P = plot(sigma, 1, 100)                                                   # needs sage.plot

    This method also works with k-th powers.

    ::

        sage: P = plot(sigma, 1, 100, k=2)                                              # needs sage.plot

    AUTHORS:

    - William Stein: original implementation

    - Craig Citro (2007-06-01): rewrote for huge speedup

    TESTS::

        sage: sigma(100,4)
        106811523

        sage: # needs sage.libs.pari
        sage: sigma(factorial(100), 3).mod(144169)
        3672
        sage: sigma(factorial(150), 12).mod(691)
        176
        sage: RR(sigma(factorial(133),20))                                              # needs sage.rings.real_mpfr
        2.80414775675747e4523
        sage: sigma(factorial(100),0)
        39001250856960000
        sage: sigma(factorial(41),1)
        229199532273029988767733858700732906511758707916800
        sage: from numpy import int8                                                    # needs numpy
        sage: sigma(int8(100), int8(4))                                                 # needs numpy
        106811523

        sage: from gmpy2 import mpz
        sage: sigma(mpz(100), mpz(4))
        106811523
    """
    def __repr__(self):
        """
        A description of this class, which computes the sum of the
        k-th powers of the divisors of n.

        EXAMPLES::

            sage: from sage.arith.misc import Sigma
            sage: Sigma().__repr__()
            'Function that adds up (k-th powers of) the divisors of n'
        """
        return "Function that adds up (k-th powers of) the divisors of n"

    def __call__(self, n, k=1):
        """
        Computes the sum of (the k-th powers of) the divisors of n.

        EXAMPLES::

            sage: from sage.arith.misc import Sigma
            sage: q = Sigma()
            sage: q(10)
            18
            sage: q(10,2)
            130
        """
        n = ZZ(n)
        k = ZZ(k)
        one = ZZ(1)

        if (k == ZZ(0)):
            return prod(expt+one for p, expt in factor(n))
        elif (k == one):
            return prod((p**(expt+one) - one).divide_knowing_divisible_by(p - one)
                          for p, expt in factor(n))
        else:
            return prod((p**((expt+one)*k)-one).divide_knowing_divisible_by(p**k-one)
                          for p,expt in factor(n))

    def plot(self, xmin=1, xmax=50, k=1, pointsize=30, rgbcolor=(0,0,1), join=True,
             **kwds):
        """
        Plot the sigma (sum of k-th powers of divisors) function.

        INPUT:


        -  ``xmin`` -- default: 1

        -  ``xmax`` -- default: 50

        -  ``k`` -- default: 1

        -  ``pointsize`` -- default: 30

        -  ``rgbcolor`` -- default: (0,0,1)

<<<<<<< HEAD
        -  ``join`` -- default: True; whether to join the
=======
        -  ``join`` -- default: ``True``; whether to join the
>>>>>>> 038f6f1f
           points.

        -  ``**kwds`` -- passed on

        EXAMPLES::

            sage: from sage.arith.misc import Sigma
            sage: p = Sigma().plot()                                                    # needs sage.libs.pari sage.plot
            sage: p.ymax()                                                              # needs sage.libs.pari sage.plot
            124.0
        """
        v = [(n, sigma(n, k)) for n in range(xmin, xmax + 1)]
        from sage.plot.all import list_plot
        P = list_plot(v, pointsize=pointsize, rgbcolor=rgbcolor, **kwds)
        if join:
            P += list_plot(v, plotjoined=True, rgbcolor=(0.7,0.7,0.7), **kwds)
        return P


sigma = Sigma()


def gcd(a, b=None, **kwargs):
    r"""
    Return the greatest common divisor of ``a`` and ``b``.

    If ``a`` is a list and ``b`` is omitted, return instead the
    greatest common divisor of all elements of ``a``.

    INPUT:

    - ``a,b`` -- two elements of a ring with gcd or

    - ``a`` -- a list or tuple of elements of a ring with gcd

    Additional keyword arguments are passed to the respectively called
    methods.

    OUTPUT:

    The given elements are first coerced into a common parent. Then,
    their greatest common divisor *in that common parent* is returned.

    EXAMPLES::

        sage: GCD(97,100)
        1
        sage: GCD(97*10^15, 19^20*97^2)
        97
        sage: GCD(2/3, 4/5)
        2/15
        sage: GCD([2,4,6,8])
        2
        sage: GCD(srange(0,10000,10))  # fast  !!
        10

    Note that to take the gcd of `n` elements for `n \not= 2` you must
    put the elements into a list by enclosing them in ``[..]``.  Before
    :issue:`4988` the following wrongly returned 3 since the third parameter
    was just ignored::

        sage: gcd(3, 6, 2)
        Traceback (most recent call last):
        ...
        TypeError: ...gcd() takes ...
        sage: gcd([3, 6, 2])
        1

    Similarly, giving just one element (which is not a list) gives an error::

        sage: gcd(3)
        Traceback (most recent call last):
        ...
        TypeError: 'sage.rings.integer.Integer' object is not iterable

    By convention, the gcd of the empty list is (the integer) 0::

        sage: gcd([])
        0
        sage: type(gcd([]))
        <class 'sage.rings.integer.Integer'>

    TESTS:

    The following shows that indeed coercion takes place before computing
    the gcd. This behaviour was introduced in :issue:`10771`::

        sage: R.<x> = QQ[]
        sage: S.<x> = ZZ[]
        sage: p = S.random_element(degree=(0,10))
        sage: q = R.random_element(degree=(0,10))
        sage: parent(gcd(1/p, q))
        Fraction Field of Univariate Polynomial Ring in x over Rational Field
        sage: parent(gcd([1/p, q]))
        Fraction Field of Univariate Polynomial Ring in x over Rational Field

    Make sure we try QQ and not merely ZZ (:issue:`13014`)::

        sage: bool(gcd(2/5, 3/7) == gcd(SR(2/5), SR(3/7)))                              # needs sage.symbolic
        True

    Make sure that the gcd of Expressions stays symbolic::

        sage: parent(gcd(2, 4))
        Integer Ring
        sage: parent(gcd(SR(2), 4))                                                     # needs sage.symbolic
        Symbolic Ring
        sage: parent(gcd(2, SR(4)))                                                     # needs sage.symbolic
        Symbolic Ring
        sage: parent(gcd(SR(2), SR(4)))                                                 # needs sage.symbolic
        Symbolic Ring

    Verify that objects without gcd methods but which cannot be
    coerced to ZZ or QQ raise an error::

        sage: F.<a,b> = FreeMonoid(2)                                                   # needs sage.groups
        sage: gcd(a, b)                                                                 # needs sage.groups
        Traceback (most recent call last):
        ...
        TypeError: unable to call gcd with a

    Tests with numpy and gmpy2 numbers::

        sage: from numpy import int8                                                    # needs numpy
        sage: GCD(int8(97), int8(100))                                                  # needs numpy
        1
        sage: from gmpy2 import mpq, mpz
        sage: GCD(mpq(2/3), mpq(4/5))
        2/15
        sage: GCD((mpz(2), mpz(4)))
        2
    """
    # Most common use case first:
    if b is not None:
        try:
            m = a.gcd
        except (AttributeError, TypeError):
            e = py_scalar_to_element(a)
            if e is a:
                raise TypeError("unable to call gcd with {!r}".format(a))
            m = e.gcd

        try:
            return m(b, **kwargs)
        except TypeError:
            return m(py_scalar_to_element(b), **kwargs)

    from sage.structure.sequence import Sequence
    seq = Sequence(py_scalar_to_element(el) for el in a)
    if seq.universe() is ZZ:
        return GCD_list(seq)
    else:
        return __GCD_sequence(seq, **kwargs)


GCD = gcd


def __GCD_sequence(v, **kwargs):
    """
    Internal function returning the gcd of the elements of a sequence

    INPUT:


    -  ``v`` -- A sequence (possibly empty)


    OUTPUT: The gcd of the elements of the sequence as an element of
    the sequence's universe, or the integer 0 if the sequence is
    empty.

    EXAMPLES::

        sage: from sage.arith.misc import __GCD_sequence
        sage: from sage.structure.sequence import Sequence
        sage: l = ()
        sage: __GCD_sequence(l)
        0
        sage: __GCD_sequence(Sequence(srange(10)))
        1
        sage: X=polygen(QQ)
        sage: __GCD_sequence(Sequence((2*X+4,2*X^2,2)))
        1
        sage: X=polygen(ZZ)
        sage: __GCD_sequence(Sequence((2*X+4,2*X^2,2)))
        2
        sage: __GCD_sequence(Sequence((1/1,1/2)))
        1/2

    TESTS::

        sage: __GCD_sequence(Sequence((1,1/2,1/5)))
        1/10
    """
    if len(v) == 0:
        return ZZ(0)
    if hasattr(v,'universe'):
        g = v.universe()(0)
    else:
        g = ZZ(0)
    for vi in v:
        g = vi.gcd(g, **kwargs)
    return g


def xlcm(m, n):
    r"""
    Extended lcm function: given two positive integers `m,n`, returns
    a triple `(l,m_1,n_1)` such that `l=\mathop{\mathrm{lcm}}(m,n)=m_1
    \cdot n_1` where `m_1|m`, `n_1|n` and `\gcd(m_1,n_1)=1`, all with no
    factorization.

    Used to construct an element of order `l` from elements of orders `m,n`
    in any group: see sage/groups/generic.py for examples.

    EXAMPLES::

        sage: xlcm(120,36)
        (360, 40, 9)

    TESTS::

        sage: from numpy import int16                                                   # needs numpy
        sage: xlcm(int16(120), int16(36))                                               # needs numpy
        (360, 40, 9)
        sage: from gmpy2 import mpz
        sage: xlcm(mpz(120), mpz(36))
        (360, 40, 9)
    """
    m = py_scalar_to_element(m)
    n = py_scalar_to_element(n)

    g = gcd(m, n)
    l = m * n // g       # = lcm(m, n)
    g = gcd(m, n // g)
    # divisible by those primes which divide n to a higher power than m

    while g != 1:
        m //= g
        g = gcd(m, g)

    n = l // m
    return (l, m, n)


def xgcd(a, b):
    r"""
    Return a triple ``(g,s,t)`` such that `g = s\cdot a+t\cdot b = \gcd(a,b)`.

    .. NOTE::

       One exception is if `a` and `b` are not in a principal ideal domain (see
       :wikipedia:`Principal_ideal_domain`), e.g., they are both polynomials
       over the integers. Then this function can't in general return ``(g,s,t)``
       as above, since they need not exist.  Instead, over the integers, we
       first multiply `g` by a divisor of the resultant of `a/g` and `b/g`, up
       to sign.

    INPUT:

    -  ``a, b`` -- integers or more generally, element of a ring for which the
       xgcd make sense (e.g. a field or univariate polynomials).

    OUTPUT:

    -  ``g, s, t`` -- such that `g = s\cdot a + t\cdot b`

    .. NOTE::

       There is no guarantee that the returned cofactors (s and t) are
       minimal.

    EXAMPLES::

        sage: xgcd(56, 44)
        (4, 4, -5)
        sage: 4*56 + (-5)*44
        4

        sage: g, a, b = xgcd(5/1, 7/1); g, a, b
        (1, 3, -2)
        sage: a*(5/1) + b*(7/1) == g
        True

        sage: x = polygen(QQ)
        sage: xgcd(x^3 - 1, x^2 - 1)
        (x - 1, 1, -x)

        sage: K.<g> = NumberField(x^2 - 3)                                              # needs sage.rings.number_field
        sage: g.xgcd(g + 2)                                                             # needs sage.rings.number_field
        (1, 1/3*g, 0)

        sage: # needs sage.rings.number_field
        sage: R.<a,b> = K[]
        sage: S.<y> = R.fraction_field()[]
        sage: xgcd(y^2, a*y + b)
        (1, a^2/b^2, ((-a)/b^2)*y + 1/b)
        sage: xgcd((b+g)*y^2, (a+g)*y + b)
        (1, (a^2 + (2*g)*a + 3)/(b^3 + g*b^2), ((-a + (-g))/b^2)*y + 1/b)

    Here is an example of a xgcd for two polynomials over the integers, where the linear
    combination is not the gcd but the gcd multiplied by the resultant::

        sage: R.<x> = ZZ[]
        sage: gcd(2*x*(x-1), x^2)
        x
        sage: xgcd(2*x*(x-1), x^2)
        (2*x, -1, 2)
        sage: (2*(x-1)).resultant(x)                                                    # needs sage.libs.pari
        2

    Tests with numpy and gmpy2 types::

        sage: from numpy import int8                                                    # needs numpy
        sage: xgcd(4, int8(8))                                                          # needs numpy
        (4, 1, 0)
        sage: xgcd(int8(4), int8(8))                                                    # needs numpy
        (4, 1, 0)
        sage: from gmpy2 import mpz
        sage: xgcd(mpz(4), mpz(8))
        (4, 1, 0)
        sage: xgcd(4, mpz(8))
        (4, 1, 0)

    TESTS:

    We check that :issue:`3330` has been fixed::

        sage: # needs sage.rings.number_field
        sage: R.<a,b> = NumberField(x^2 - 3, 'g').extension(x^2 - 7, 'h')[]
        sage: h = R.base_ring().gen()
        sage: S.<y> = R.fraction_field()[]
        sage: xgcd(y^2, a*h*y + b)
        (1, 7*a^2/b^2, (((-h)*a)/b^2)*y + 1/b)
    """
    try:
        return a.xgcd(b)
    except AttributeError:
        a = py_scalar_to_element(a)
        b = py_scalar_to_element(b)
    except TypeError:
        b = py_scalar_to_element(b)
    return a.xgcd(b)


XGCD = xgcd

# def XGCD_python(a, b):
#     """
#     Return triple (g,p,q) such that g = p*a+b*q = GCD(a,b).
#     This function should behave exactly the same as XGCD,
#     but is implemented in pure python.
#     """
#     if a == 0 and b == 0:
#         return (0,0,1)
#     if a == 0:
#         return (abs(b), 0, b/abs(b))
#     if b == 0:
#         return (abs(a), a/abs(a), 0)
#     psign = 1
#     qsign = 1
#     if a < 0:
#         a = -a
#         psign = -1
#     if b < 0:
#         b = -b
#         qsign = -1
#     p = 1; q = 0; r = 0; s = 1
#     while b != 0:
#         c = a % b
#         quot = a/b
#         a = b; b = c
#         new_r = p - quot*r
#         new_s = q - quot*s
#         p = r; q = s
#         r = new_r; s = new_s
#     return (a, p*psign, q*qsign)


def xkcd(n=""):
    r"""
    This function is similar to the xgcd function, but behaves
    in a completely different way.

    See https://xkcd.com/json.html for more details.

    INPUT:

    - ``n`` -- an integer (optional)

    OUTPUT: a fragment of HTML

    EXAMPLES::

        sage: xkcd(353)  # optional - internet
        <h1>Python</h1><img src="https://imgs.xkcd.com/comics/python.png" title="I wrote 20 short programs in Python yesterday.  It was wonderful.  Perl, I'm leaving you."><div>Source: <a href="http://xkcd.com/353" target="_blank">http://xkcd.com/353</a></div>
    """
    import contextlib
    import json
    from sage.misc.html import html
    from ssl import create_default_context as default_context

    from urllib.request import urlopen
    from urllib.error import HTTPError, URLError

    data = None
    if not n:
        # default to last comic
        url = "https://xkcd.com/info.0.json"
    else:
        url = "https://xkcd.com/{}/info.0.json".format(n)

    try:
        with contextlib.closing(urlopen(url, context=default_context())) as f:
            data = f.read()
    except HTTPError as error:
        if error.getcode() == 400:  # this error occurs when asking for a non valid comic number
            raise RuntimeError("could not obtain comic data from {}".format(url))
    except URLError:
        pass

    if n == 1024:
        data = None

    if data:
        data = json.loads(data)
        img = data['img']
        alt = data['alt']
        title = data['safe_title']
        link = "http://xkcd.com/{}".format(data['num'])
        return html('<h1>{}</h1><img src="{}" title="{}">'.format(title, img, alt)
            + '<div>Source: <a href="{0}" target="_blank">{0}</a></div>'.format(link))

    # TODO: raise this error in such a way that it's not clear that
    # it is produced by sage, see http://xkcd.com/1024/
    return html('<script> alert("Error: -41"); </script>')


def inverse_mod(a, m):
    """
    The inverse of the ring element a modulo m.

    If no special inverse_mod is defined for the elements, it tries to
    coerce them into integers and perform the inversion there

    ::

        sage: inverse_mod(7, 1)
        0
        sage: inverse_mod(5, 14)
        3
        sage: inverse_mod(3, -5)
        2

    Tests with numpy and mpz numbers::

        sage: from numpy import int8                                                    # needs numpy
        sage: inverse_mod(int8(5), int8(14))                                            # needs numpy
        3
        sage: from gmpy2 import mpz
        sage: inverse_mod(mpz(5), mpz(14))
        3
    """
    try:
        return a.inverse_mod(m)
    except AttributeError:
        return Integer(a).inverse_mod(m)

#######################################################
# Functions to find the fastest available commands
# for gcd and inverse_mod
#######################################################


def get_gcd(order):
    """
    Return the fastest gcd function for integers of size no larger than
    order.

    EXAMPLES::

        sage: sage.arith.misc.get_gcd(4000)
        <built-in method gcd_int of sage.rings.fast_arith.arith_int object at ...>
        sage: sage.arith.misc.get_gcd(400000)
        <built-in method gcd_longlong of sage.rings.fast_arith.arith_llong object at ...>
        sage: sage.arith.misc.get_gcd(4000000000)
        <function gcd at ...>
    """
    if order <= 46340:   # todo: don't hard code
        return arith_int().gcd_int
    elif order <= 2147483647:   # todo: don't hard code
        return arith_llong().gcd_longlong
    else:
        return gcd


def get_inverse_mod(order):
    """
    Return the fastest inverse_mod function for integers of size no
    larger than order.

    EXAMPLES::

        sage: sage.arith.misc.get_inverse_mod(6000)
        <built-in method inverse_mod_int of sage.rings.fast_arith.arith_int object at ...>
        sage: sage.arith.misc.get_inverse_mod(600000)
        <built-in method inverse_mod_longlong of sage.rings.fast_arith.arith_llong object at ...>
        sage: sage.arith.misc.get_inverse_mod(6000000000)
        <function inverse_mod at ...>
    """
    if order <= 46340:   # todo: don't hard code
        return arith_int().inverse_mod_int
    elif order <= 2147483647:   # todo: don't hard code
        return arith_llong().inverse_mod_longlong
    else:
        return inverse_mod

# def sqrt_mod(a, m):
#     """A square root of a modulo m."""

# def xxx_inverse_mod(a, m):
#     """The inverse of a modulo m."""
#     g,s,t = XGCD(a,m)
#     if g != 1:
#         raise "inverse_mod(a=%s,m=%s), error since GCD=%s"%(a,m,g)
#     return s


def power_mod(a, n, m):
    """
    Return the `n`-th power of `a` modulo `m`, where `a` and `m`
    are elements of a ring that implements the modulo operator ``%``.

    ALGORITHM: square-and-multiply

    EXAMPLES::

        sage: power_mod(2, 388, 389)
        1
        sage: power_mod(2, 390, 391)
        285
        sage: power_mod(2, -1, 7)
        4
        sage: power_mod(11, 1, 7)
        4

    This function works for fairly general rings::

        sage: R.<x> = ZZ[]
        sage: power_mod(3*x, 10, 7)
        4*x^10
        sage: power_mod(-3*x^2 + 4, 7, 2*x^3 - 5)
        x^14 + x^8 + x^6 + x^3 + 962509*x^2 - 791910*x - 698281

    TESTS::

        sage: power_mod(0,0,5)
        1
        sage: power_mod(11,1,0)
        Traceback (most recent call last):
        ...
        ZeroDivisionError: modulus must be nonzero

    Tests with numpy and gmpy2 numbers::

        sage: from numpy import int32                                                   # needs numpy
        sage: power_mod(int32(2), int32(390), int32(391))                               # needs numpy
        285
        sage: from gmpy2 import mpz
        sage: power_mod(mpz(2), mpz(390), mpz(391))
        mpz(285)
    """
    if not m:
        raise ZeroDivisionError("modulus must be nonzero")

    a = a % m  # this should coerce into a ring containing both a and m

    if m == 1:
        return a.parent().zero()

    n = Integer(n)
    if not n:
        return a.parent().one()
    if n < 0:
        a = inverse_mod(a, m)
        n = -n

    apow = a
    while not n & 1:
        apow = apow * apow % m
        n >>= 1

    power = apow
    n >>= 1
    while n:
        apow = apow * apow % m
        if n & 1:
            power = power * apow % m
        n >>= 1

    return power


def rational_reconstruction(a, m, algorithm='fast'):
    r"""
    This function tries to compute `x/y`, where `x/y` is a rational number in
    lowest terms such that the reduction of `x/y` modulo `m` is equal to `a` and
    the absolute values of `x` and `y` are both `\le \sqrt{m/2}`. If such `x/y`
    exists, that pair is unique and this function returns it. If no
    such pair exists, this function raises ZeroDivisionError.

    An efficient algorithm for computing rational reconstruction is
    very similar to the extended Euclidean algorithm. For more details,
    see Knuth, Vol 2, 3rd ed, pages 656-657.

    INPUT:

    - ``a`` -- an integer

    - ``m`` -- a modulus

    - ``algorithm`` -- (default: 'fast')

      - ``'fast'`` -- a fast implementation using direct GMP library calls
        in Cython.

    OUTPUT:

    Numerator and denominator `n`, `d` of the unique rational number
    `r=n/d`, if it exists, with `n` and `|d| \le \sqrt{N/2}`. Return
    `(0,0)` if no such number exists.

    The algorithm for rational reconstruction is described (with a
    complete nontrivial proof) on pages 656-657 of Knuth, Vol 2, 3rd
    ed. as the solution to exercise 51 on page 379. See in particular
    the conclusion paragraph right in the middle of page 657, which
    describes the algorithm thus:

        This discussion proves that the problem can be solved
        efficiently by applying Algorithm 4.5.2X with `u=m` and `v=a`,
        but with the following replacement for step X2: If
        `v3 \le \sqrt{m/2}`, the algorithm terminates. The pair
        `(x,y)=(|v2|,v3*\mathrm{sign}(v2))` is then the unique
        solution, provided that `x` and `y` are coprime and
        `x \le \sqrt{m/2}`; otherwise there is no solution. (Alg 4.5.2X is
        the extended Euclidean algorithm.)

    Knuth remarks that this algorithm is due to Wang, Kornerup, and
    Gregory from around 1983.

    EXAMPLES::

        sage: m = 100000
        sage: (119*inverse_mod(53,m))%m
        11323
        sage: rational_reconstruction(11323,m)
        119/53

    ::

        sage: rational_reconstruction(400,1000)
        Traceback (most recent call last):
        ...
        ArithmeticError: rational reconstruction of 400 (mod 1000) does not exist

    ::

        sage: rational_reconstruction(3, 292393)
        3
        sage: a = Integers(292393)(45/97); a
        204977
        sage: rational_reconstruction(a, 292393, algorithm='fast')
        45/97
        sage: rational_reconstruction(293048, 292393)
        Traceback (most recent call last):
        ...
        ArithmeticError: rational reconstruction of 655 (mod 292393) does not exist
        sage: rational_reconstruction(0, 0)
        Traceback (most recent call last):
        ...
        ZeroDivisionError: rational reconstruction with zero modulus
        sage: rational_reconstruction(0, 1, algorithm="foobar")
        Traceback (most recent call last):
        ...
        ValueError: unknown algorithm 'foobar'

    Tests with numpy and gmpy2 numbers::

        sage: from numpy import int32                                                   # needs numpy
        sage: rational_reconstruction(int32(3), int32(292393))                          # needs numpy
        3
        sage: from gmpy2 import mpz
        sage: rational_reconstruction(mpz(3), mpz(292393))
        3
    """
    if algorithm == 'fast':
        return ZZ(a).rational_reconstruction(ZZ(m))
    else:
        raise ValueError("unknown algorithm %r" % algorithm)


def mqrr_rational_reconstruction(u, m, T):
    r"""
    Maximal Quotient Rational Reconstruction.

    For research purposes only - this is pure Python, so slow.

    INPUT:

    - ``u, m, T`` --  integers such that `m > u \ge 0`, `T > 0`.

    OUTPUT:

    Either integers `n,d` such that `d>0`, `\mathop{\mathrm{gcd}}(n,d)=1`, `n/d=u \bmod m`, and
    `T \cdot d \cdot |n| < m`, or ``None``.

    Reference: Monagan, Maximal Quotient Rational Reconstruction: An
    Almost Optimal Algorithm for Rational Reconstruction (page 11)

    This algorithm is probabilistic.

    EXAMPLES::

        sage: mqrr_rational_reconstruction(21, 3100, 13)
        (21, 1)

    Tests with numpy and gmpy2 numbers::

        sage: from numpy import int16                                                   # needs numpy
        sage: mqrr_rational_reconstruction(int16(21), int16(3100), int16(13))           # needs numpy
        (21, 1)
        sage: from gmpy2 import mpz
        sage: mqrr_rational_reconstruction(mpz(21), mpz(3100), mpz(13))
        (21, 1)
    """
    u = py_scalar_to_element(u)
    m = py_scalar_to_element(m)
    T = py_scalar_to_element(T)

    if u == 0:
        if m > T:
            return (0,1)
        else:
            return None
    n, d = 0, 0
    t0, r0 = 0, m
    t1, r1 = 1, u
    while r1 != 0 and r0 > T:
        q = r0/r1   # C division implicit floor
        if q > T:
            n, d, T = r1, t1, q
        r0, r1 = r1, r0 - q*r1
        t0, t1 = t1, t0 - q*t1
    if d != 0 and GCD(n,d) == 1:
        return (n,d)
    return None


######################


def trial_division(n, bound=None):
    """
    Return the smallest prime divisor <= bound of the positive integer
    n, or n if there is no such prime. If the optional argument bound
    is omitted, then bound <= n.

    INPUT:

    -  ``n`` -- a positive integer

    - ``bound`` -- (optional) a positive integer

    OUTPUT:

    -  ``int`` -- a prime p=bound that divides n, or n if
       there is no such prime.


    EXAMPLES::

        sage: trial_division(15)
        3
        sage: trial_division(91)
        7
        sage: trial_division(11)
        11
        sage: trial_division(387833, 300)
        387833
        sage: # 300 is not big enough to split off a
        sage: # factor, but 400 is.
        sage: trial_division(387833, 400)
        389

    Tests with numpy and gmpy2 numbers::

        sage: from numpy import int8                                                    # needs numpy
        sage: trial_division(int8(91))                                                  # needs numpy
        7
        sage: from gmpy2 import mpz
        sage: trial_division(mpz(91))
        7
    """
    if bound is None:
        return ZZ(n).trial_division()
    else:
        return ZZ(n).trial_division(bound)


def factor(n, proof=None, int_=False, algorithm='pari', verbose=0, **kwds):
    """
    Return the factorization of ``n``.  The result depends on the
    type of ``n``.

    If ``n`` is an integer, returns the factorization as an object
    of type :class:`Factorization`.

    If ``n`` is not an integer, ``n.factor(proof=proof, **kwds)`` gets called.
    See ``n.factor??`` for more documentation in this case.

    .. warning::

       This means that applying :func:`factor` to an integer result of
       a symbolic computation will not factor the integer, because it is
       considered as an element of a larger symbolic ring.

       EXAMPLES::

           sage: f(n) = n^2                                                             # needs sage.symbolic
           sage: is_prime(f(3))                                                         # needs sage.symbolic
           False
           sage: factor(f(3))                                                           # needs sage.symbolic
           9

    INPUT:

    -  ``n`` -- a nonzero integer

    -  ``proof`` -- bool or ``None`` (default: ``None``)

    -  ``int_`` -- bool (default: ``False``) whether to return
       answers as Python ints

    -  ``algorithm`` -- string

       - ``'pari'`` -- (default) use the PARI c library

       - ``'kash'`` -- use KASH computer algebra system (requires that
         kash be installed)

       - ``'magma'`` -- use Magma (requires magma be installed)

    -  ``verbose`` -- integer (default: 0); PARI's debug
       variable is set to this; e.g., set to 4 or 8 to see lots of output
       during factorization.

    OUTPUT:

    -  factorization of `n`

    The qsieve and ecm commands give access to highly optimized
    implementations of algorithms for doing certain integer
    factorization problems. These implementations are not used by the
    generic :func:`factor` command, which currently just calls PARI (note that
    PARI also implements sieve and ecm algorithms, but they are not as
    optimized). Thus you might consider using them instead for certain
    numbers.

    The factorization returned is an element of the class
    :class:`~sage.structure.factorization.Factorization`; use ``Factorization??``
    to see more details, and examples below for usage. A :class:`~sage.structure.factorization.Factorization` contains
    both the unit factor (`+1` or `-1`) and a sorted list of ``(prime, exponent)``
    pairs.

    The factorization displays in pretty-print format but it is easy to
    obtain access to the ``(prime, exponent)`` pairs and the unit, to
    recover the number from its factorization, and even to multiply two
    factorizations. See examples below.

    EXAMPLES::

        sage: factor(500)
        2^2 * 5^3
        sage: factor(-20)
        -1 * 2^2 * 5
        sage: f=factor(-20)
        sage: list(f)
        [(2, 2), (5, 1)]
        sage: f.unit()
        -1
        sage: f.value()
        -20
        sage: factor(-next_prime(10^2) * next_prime(10^7))                              # needs sage.libs.pari
        -1 * 101 * 10000019

    ::

        sage: factor(293292629867846432923017396246429, algorithm='flint')              # needs sage.libs.flint
        3 * 4852301647696687 * 20148007492971089

    ::

        sage: factor(-500, algorithm='kash')
        -1 * 2^2 * 5^3

    ::

        sage: factor(-500, algorithm='magma')     # optional - magma
        -1 * 2^2 * 5^3

    ::

        sage: factor(0)
        Traceback (most recent call last):
        ...
        ArithmeticError: factorization of 0 is not defined
        sage: factor(1)
        1
        sage: factor(-1)
        -1
        sage: factor(2^(2^7) + 1)                                                       # needs sage.libs.pari
        59649589127497217 * 5704689200685129054721

    Sage calls PARI's :pari:`factor`, which has ``proof=False`` by default.
    Sage has a global proof flag, set to ``True`` by default (see
    :mod:`sage.structure.proof.proof`, or use ``proof.[tab]``). To override
    the default, call this function with ``proof=False``.

    ::

        sage: factor(3^89 - 1, proof=False)                                             # needs sage.libs.pari
        2 * 179 * 1611479891519807 * 5042939439565996049162197

    ::

        sage: factor(2^197 + 1)                 # long time (2s)                        # needs sage.libs.pari
        3 * 197002597249 * 1348959352853811313 * 251951573867253012259144010843

    Any object which has a factor method can be factored like this::

        sage: K.<i> = QuadraticField(-1)                                                # needs sage.rings.number_field
        sage: factor(122 - 454*i)                                                       # needs sage.rings.number_field
        (-i) * (-i - 2)^3 * (i + 1)^3 * (-2*i + 3) * (i + 4)

    To access the data in a factorization::

        sage: # needs sage.libs.pari
        sage: f = factor(420); f
        2^2 * 3 * 5 * 7
        sage: [x for x in f]
        [(2, 2), (3, 1), (5, 1), (7, 1)]
        sage: [p for p,e in f]
        [2, 3, 5, 7]
        sage: [e for p,e in f]
        [2, 1, 1, 1]
        sage: [p^e for p,e in f]
        [4, 3, 5, 7]

    We can factor Python, numpy and gmpy2 numbers::

        sage: factor(math.pi)
        3.141592653589793
        sage: import numpy                                                              # needs numpy
        sage: factor(numpy.int8(30))                                                    # needs numpy sage.libs.pari
        2 * 3 * 5
        sage: import gmpy2
        sage: factor(gmpy2.mpz(30))
        2 * 3 * 5

    TESTS::

        sage: factor(Mod(4, 100))
        Traceback (most recent call last):
        ...
        TypeError: unable to factor 4
        sage: factor("xyz")
        Traceback (most recent call last):
        ...
        TypeError: unable to factor 'xyz'

    Test that :issue:`35219` is fixed::

        sage: len(factor(2^2203-1,proof=false))
        1
    """
    try:
        m = n.factor
    except AttributeError:
        # Maybe n is not a Sage Element, try to convert it
        e = py_scalar_to_element(n)
        if e is n:
            # Either n was a Sage Element without a factor() method
            # or we cannot it convert it to Sage
            raise TypeError("unable to factor {!r}".format(n))
        n = e
        m = n.factor

    if isinstance(n, Integer):
        return m(proof=proof, algorithm=algorithm, int_=int_,
                 verbose=verbose, **kwds)

    # Polynomial or other factorable object
    try:
        return m(proof=proof, **kwds)
    except TypeError:
        # Maybe the factor() method does not have a proof option
        return m(**kwds)


def radical(n, *args, **kwds):
    """
    Return the product of the prime divisors of n.

    This calls ``n.radical(*args, **kwds)``.

    EXAMPLES::

        sage: radical(2 * 3^2 * 5^5)
        30
        sage: radical(0)
        Traceback (most recent call last):
        ...
        ArithmeticError: radical of 0 is not defined
        sage: K.<i> = QuadraticField(-1)                                                # needs sage.rings.number_field
        sage: radical(K(2))                                                             # needs sage.rings.number_field
        i + 1

    Tests with numpy and gmpy2 numbers::

        sage: from numpy import int8                                                    # needs numpy
        sage: radical(int8(50))                                                         # needs numpy
        10
        sage: from gmpy2 import mpz
        sage: radical(mpz(50))
        10
    """
    try:
        m = n.radical
    except AttributeError:
        # Maybe n is not a Sage Element, try to convert it
        e = py_scalar_to_element(n)
        if e is n:
            m = factor(n, *args, **kwds).radical_value
        else:
            m = e.radical

    return m(*args, **kwds)


def prime_divisors(n):
    """
    Return the list of prime divisors (up to units) of this element
    of a unique factorization domain.

    INPUT:

    - ``n`` -- any object which can be decomposed into prime factors

    OUTPUT:

    A list of prime factors of ``n``. For integers, this list is sorted
    in increasing order.

    EXAMPLES:

    Prime divisors of positive integers::

        sage: prime_divisors(1)
        []
        sage: prime_divisors(100)
        [2, 5]
        sage: prime_divisors(2004)
        [2, 3, 167]

    If ``n`` is negative, we do *not* include -1 among the prime
    divisors, since -1 is not a prime number::

        sage: prime_divisors(-100)
        [2, 5]

    For polynomials we get all irreducible factors::

        sage: R.<x> = PolynomialRing(QQ)
        sage: prime_divisors(x^12 - 1)                                                  # needs sage.libs.pari
        [x - 1, x + 1, x^2 - x + 1, x^2 + 1, x^2 + x + 1, x^4 - x^2 + 1]

    Tests with numpy and gmpy2 numbers::

        sage: from numpy import int8                                                    # needs numpy
        sage: prime_divisors(int8(-100))                                                # needs numpy
        [2, 5]
        sage: from gmpy2 import mpz
        sage: prime_divisors(mpz(-100))
        [2, 5]
    """
    try:
        return n.prime_divisors()
    except AttributeError:
        pass
    return [p for p, _ in factor(n)]


prime_factors = prime_divisors


def odd_part(n):
    r"""
    The odd part of the integer `n`. This is `n / 2^v`,
    where `v = \mathrm{valuation}(n,2)`.

    EXAMPLES::

        sage: odd_part(5)
        5
        sage: odd_part(4)
        1
        sage: odd_part(factorial(31))
        122529844256906551386796875

    Tests with numpy and gmpy2 numbers::

        sage: from numpy import int8                                                    # needs numpy
        sage: odd_part(int8(5))                                                         # needs numpy
        5
        sage: from gmpy2 import mpz
        sage: odd_part(mpz(5))
        5
    """
    if not isinstance(n, Integer):
        n = ZZ(n)
    return n.odd_part()


def prime_to_m_part(n, m):
    """
    Return the prime-to-``m`` part of ``n``.

    This is the largest divisor of ``n`` that is coprime to ``m``.

    INPUT:

    - ``n`` -- Integer (nonzero)

    - ``m`` -- Integer

    OUTPUT: Integer

    EXAMPLES::

        sage: prime_to_m_part(240,2)
        15
        sage: prime_to_m_part(240,3)
        80
        sage: prime_to_m_part(240,5)
        48
        sage: prime_to_m_part(43434,20)
        21717

    Note that integers also have a method with the same name::

        sage: 240.prime_to_m_part(2)
        15

    Tests with numpy and gmpy2 numbers::

        sage: from numpy import int16                                                   # needs numpy
        sage: prime_to_m_part(int16(240), int16(2))                                     # needs numpy
        15
        sage: from gmpy2 import mpz
        sage: prime_to_m_part(mpz(240), mpz(2))
        15
    """
    return ZZ(n).prime_to_m_part(m)


def is_square(n, root=False):
    """
    Return whether or not ``n`` is square.

    If ``n`` is a square also return the square root.
    If ``n`` is not square, also return ``None``.

    INPUT:

    - ``n`` -- an integer

    - ``root`` -- whether or not to also return a square
      root (default: ``False``)

    OUTPUT:

    - ``bool`` -- whether or not a square

    - ``object`` -- (optional) an actual square if found,
      and ``None`` otherwise.

    EXAMPLES::

        sage: is_square(2)
        False
        sage: is_square(4)
        True
        sage: is_square(2.2)
        True
        sage: is_square(-2.2)
        False
        sage: is_square(CDF(-2.2))                                                      # needs sage.rings.complex_double
        True
        sage: is_square((x-1)^2)                                                        # needs sage.symbolic
        Traceback (most recent call last):
        ...
        NotImplementedError: is_square() not implemented for
        non-constant or relational elements of Symbolic Ring

    ::

        sage: is_square(4, True)
        (True, 2)

    Tests with numpy and gmpy2 numbers::

        sage: from numpy import int8                                                    # needs numpy
        sage: is_square(int8(4))                                                        # needs numpy
        True
        sage: from gmpy2 import mpz
        sage: is_square(mpz(4))
        True

    Tests with Polynomial::

        sage: R.<v> = LaurentPolynomialRing(QQ, 'v')
        sage: H = IwahoriHeckeAlgebra('A3', v**2)                                       # needs sage.combinat sage.modules
        sage: R.<a,b,c,d> = QQ[]
        sage: p = a*b + c*d*a*d*a + 5
        sage: is_square(p**2)
        True
    """
    try:
        m = n.is_square
    except (AttributeError, NotImplementedError):
        n = py_scalar_to_element(n)
        m = n.is_square

    if root:
        try:
            return m(root)
        except TypeError:
            if m():
                return True, n.sqrt()
            else:
                return False, None
    return m()


def is_squarefree(n):
    """
    Test whether ``n`` is square free.

    EXAMPLES::

        sage: is_squarefree(100)                                                        # needs sage.libs.pari
        False
        sage: is_squarefree(101)                                                        # needs sage.libs.pari
        True

        sage: R = ZZ['x']
        sage: x = R.gen()
        sage: is_squarefree((x^2+x+1) * (x-2))                                          # needs sage.libs.pari
        True
        sage: is_squarefree((x-1)**2 * (x-3))                                           # needs sage.libs.pari
        False

        sage: # needs sage.rings.number_field sage.symbolic
        sage: O = ZZ[sqrt(-1)]
        sage: I = O.gen(1)
        sage: is_squarefree(I + 1)
        True
        sage: is_squarefree(O(2))
        False
        sage: O(2).factor()
        (-I) * (I + 1)^2

    This method fails on domains which are not Unique Factorization Domains::

        sage: O = ZZ[sqrt(-5)]                                                          # needs sage.rings.number_field sage.symbolic
        sage: a = O.gen(1)                                                              # needs sage.rings.number_field sage.symbolic
        sage: is_squarefree(a - 3)                                                      # needs sage.rings.number_field sage.symbolic
        Traceback (most recent call last):
        ...
        ArithmeticError: non-principal ideal in factorization

    Tests with numpy and gmpy2 numbers::

        sage: # needs sage.libs.pari
        sage: from numpy import int8                                                    # needs numpy
        sage: is_squarefree(int8(100))                                                  # needs numpy
        False
        sage: is_squarefree(int8(101))                                                  # needs numpy
        True
        sage: from gmpy2 import mpz
        sage: is_squarefree(mpz(100))
        False
        sage: is_squarefree(mpz(101))
        True
    """
    e = py_scalar_to_element(n)

    try:
        return e.is_squarefree()
    except AttributeError:
        pass

    if e == 0:
        return False
    return all(r[1] == 1 for r in factor(e))


#################################################################
# Euler phi function
#################################################################
class Euler_Phi:
    r"""
    Return the value of the Euler phi function on the integer n. We
    defined this to be the number of positive integers <= n that are
    relatively prime to n. Thus if n<=0 then
    ``euler_phi(n)`` is defined and equals 0.

    INPUT:


    -  ``n`` -- an integer


    EXAMPLES::

        sage: euler_phi(1)
        1
        sage: euler_phi(2)
        1
        sage: euler_phi(3)                                                              # needs sage.libs.pari
        2
        sage: euler_phi(12)                                                             # needs sage.libs.pari
        4
        sage: euler_phi(37)                                                             # needs sage.libs.pari
        36

    Notice that euler_phi is defined to be 0 on negative numbers and
    0.

    ::

        sage: euler_phi(-1)
        0
        sage: euler_phi(0)
        0
        sage: type(euler_phi(0))
        <class 'sage.rings.integer.Integer'>

    We verify directly that the phi function is correct for 21.

    ::

        sage: euler_phi(21)                                                             # needs sage.libs.pari
        12
        sage: [i for i in range(21) if gcd(21,i) == 1]
        [1, 2, 4, 5, 8, 10, 11, 13, 16, 17, 19, 20]

    The length of the list of integers 'i' in range(n) such that the
    gcd(i,n) == 1 equals euler_phi(n).

    ::

        sage: len([i for i in range(21) if gcd(21,i) == 1]) == euler_phi(21)            # needs sage.libs.pari
        True

    The phi function also has a special plotting method.

    ::

        sage: P = plot(euler_phi, -3, 71)                                               # needs sage.libs.pari sage.plot

    Tests with numpy and gmpy2 numbers::

        sage: from numpy import int8                                                    # needs numpy
        sage: euler_phi(int8(37))                                                       # needs numpy sage.libs.pari
        36
        sage: from gmpy2 import mpz
        sage: euler_phi(mpz(37))                                                        # needs sage.libs.pari
        36

    AUTHORS:

    - William Stein

    - Alex Clemesha (2006-01-10): some examples
    """
    def __repr__(self):
        """
        Return a string describing this class.

        EXAMPLES::

            sage: from sage.arith.misc import Euler_Phi
            sage: Euler_Phi().__repr__()
            'Number of positive integers <=n but relatively prime to n'
        """
        return "Number of positive integers <=n but relatively prime to n"

    def __call__(self, n):
        """
        Calls the euler_phi function.

        EXAMPLES::

            sage: from sage.arith.misc import Euler_Phi
            sage: Euler_Phi()(10)                                                       # needs sage.libs.pari
            4
            sage: Euler_Phi()(720)                                                      # needs sage.libs.pari
            192
        """
        if n <= 0:
            return ZZ.zero()
        if n <= 2:
            return ZZ.one()
        from sage.libs.pari.all import pari
        return ZZ(pari(n).eulerphi())

    def plot(self, xmin=1, xmax=50, pointsize=30, rgbcolor=(0, 0, 1),
             join=True, **kwds):
        """
        Plot the Euler phi function.

        INPUT:


        -  ``xmin`` -- default: 1

        -  ``xmax`` -- default: 50

        -  ``pointsize`` -- default: 30

        -  ``rgbcolor`` -- default: (0,0,1)

<<<<<<< HEAD
        -  ``join`` -- default: True; whether to join the
=======
        -  ``join`` -- default: ``True``; whether to join the
>>>>>>> 038f6f1f
           points.

        -  ``**kwds`` -- passed on

        EXAMPLES::

            sage: from sage.arith.misc import Euler_Phi
            sage: p = Euler_Phi().plot()                                                # needs sage.libs.pari sage.plot
            sage: p.ymax()                                                              # needs sage.libs.pari sage.plot
            46.0
        """
        v = [(n, euler_phi(n)) for n in range(xmin, xmax + 1)]
        from sage.plot.all import list_plot
        P = list_plot(v, pointsize=pointsize, rgbcolor=rgbcolor, **kwds)
        if join:
            P += list_plot(v, plotjoined=True, rgbcolor=(0.7,0.7,0.7), **kwds)
        return P


euler_phi = Euler_Phi()


def carmichael_lambda(n):
    r"""
    Return the Carmichael function of a positive integer ``n``.

    The Carmichael function of `n`, denoted `\lambda(n)`, is the smallest
    positive integer `k` such that `a^k \equiv 1 \pmod{n}` for all
    `a \in \ZZ/n\ZZ` satisfying `\gcd(a, n) = 1`. Thus, `\lambda(n) = k`
    is the exponent of the multiplicative group `(\ZZ/n\ZZ)^{\ast}`.

    INPUT:

    - ``n`` -- a positive integer.

    OUTPUT:

    - The Carmichael function of ``n``.

    ALGORITHM:

    If `n = 2, 4` then `\lambda(n) = \varphi(n)`. Let `p \geq 3` be an odd
    prime and let `k` be a positive integer. Then
    `\lambda(p^k) = p^{k - 1}(p - 1) = \varphi(p^k)`. If `k \geq 3`, then
    `\lambda(2^k) = 2^{k - 2}`. Now consider the case where `n > 3` is
    composite and let `n = p_1^{k_1} p_2^{k_2} \cdots p_t^{k_t}` be the
    prime factorization of `n`. Then

    .. MATH::

        \lambda(n)
        = \lambda(p_1^{k_1} p_2^{k_2} \cdots p_t^{k_t})
        = \text{lcm}(\lambda(p_1^{k_1}), \lambda(p_2^{k_2}), \dots, \lambda(p_t^{k_t}))

    EXAMPLES:

    The Carmichael function of all positive integers up to and including 10::

        sage: from sage.arith.misc import carmichael_lambda
        sage: list(map(carmichael_lambda, [1..10]))
        [1, 1, 2, 2, 4, 2, 6, 2, 6, 4]

    The Carmichael function of the first ten primes::

        sage: list(map(carmichael_lambda, primes_first_n(10)))                          # needs sage.libs.pari
        [1, 2, 4, 6, 10, 12, 16, 18, 22, 28]

    Cases where the Carmichael function is equivalent to the Euler phi
    function::

        sage: carmichael_lambda(2) == euler_phi(2)
        True
        sage: carmichael_lambda(4) == euler_phi(4)                                      # needs sage.libs.pari
        True
        sage: p = random_prime(1000, lbound=3, proof=True)                              # needs sage.libs.pari
        sage: k = randint(1, 1000)
        sage: carmichael_lambda(p^k) == euler_phi(p^k)                                  # needs sage.libs.pari
        True

    A case where `\lambda(n) \neq \varphi(n)`::

        sage: k = randint(3, 1000)
        sage: carmichael_lambda(2^k) == 2^(k - 2)                                       # needs sage.libs.pari
        True
        sage: carmichael_lambda(2^k) == 2^(k - 2) == euler_phi(2^k)                     # needs sage.libs.pari
        False

    Verifying the current implementation of the Carmichael function using
    another implementation. The other implementation that we use for
    verification is an exhaustive search for the exponent of the
    multiplicative group `(\ZZ/n\ZZ)^{\ast}`. ::

        sage: from sage.arith.misc import carmichael_lambda
        sage: n = randint(1, 500)
        sage: c = carmichael_lambda(n)
        sage: def coprime(n):
        ....:     return [i for i in range(n) if gcd(i, n) == 1]
        sage: def znpower(n, k):
        ....:     L = coprime(n)
        ....:     return list(map(power_mod, L, [k]*len(L), [n]*len(L)))
        sage: def my_carmichael(n):
        ....:     if n == 1:
        ....:         return 1
        ....:     for k in range(1, n):
        ....:         L = znpower(n, k)
        ....:         ones = [1] * len(L)
        ....:         T = [L[i] == ones[i] for i in range(len(L))]
        ....:         if all(T):
        ....:             return k
        sage: c == my_carmichael(n)
        True

    Carmichael's theorem states that `a^{\lambda(n)} \equiv 1 \pmod{n}`
    for all elements `a` of the multiplicative group `(\ZZ/n\ZZ)^{\ast}`.
    Here, we verify Carmichael's theorem. ::

        sage: from sage.arith.misc import carmichael_lambda
        sage: n = randint(2, 1000)
        sage: c = carmichael_lambda(n)
        sage: ZnZ = IntegerModRing(n)
        sage: M = ZnZ.list_of_elements_of_multiplicative_group()
        sage: ones = [1] * len(M)
        sage: P = [power_mod(a, c, n) for a in M]
        sage: P == ones
        True

    TESTS:

    The input ``n`` must be a positive integer::

        sage: from sage.arith.misc import carmichael_lambda
        sage: carmichael_lambda(0)
        Traceback (most recent call last):
        ...
        ValueError: Input n must be a positive integer.
        sage: carmichael_lambda(randint(-10, 0))
        Traceback (most recent call last):
        ...
        ValueError: Input n must be a positive integer.

    Bug reported in :issue:`8283`::

        sage: from sage.arith.misc import carmichael_lambda
        sage: type(carmichael_lambda(16))
        <class 'sage.rings.integer.Integer'>

    REFERENCES:

    - :wikipedia:`Carmichael_function`
    """
    n = Integer(n)
    # sanity check
    if n < 1:
        raise ValueError("Input n must be a positive integer.")

    L = list(n.factor())
    t = []

    # first get rid of the prime factor 2
    if n & 1 == 0:
        two,e = L.pop(0)
        assert two == 2
        k = e - 2 if e >= 3 else e - 1
        t.append(1 << k)

    # then other prime factors
    t += [p**(k - 1) * (p - 1) for p, k in L]

    # finish the job
    return LCM_list(t)


def crt(a, b, m=None, n=None):
    r"""
    Return a solution to a Chinese Remainder Theorem problem.

    INPUT:

    - ``a``, ``b`` -- two residues (elements of some ring for which
      extended gcd is available), or two lists, one of residues and
      one of moduli.

    - ``m``, ``n`` -- (default: ``None``) two moduli, or ``None``.

    OUTPUT:

    If ``m``, ``n`` are not ``None``, returns a solution `x` to the
    simultaneous congruences `x\equiv a \bmod m` and `x\equiv b \bmod
    n`, if one exists. By the Chinese Remainder Theorem, a solution to the
    simultaneous congruences exists if and only if
    `a\equiv b\pmod{\gcd(m,n)}`. The solution `x` is only well-defined modulo
    `\text{lcm}(m,n)`.

    If ``a`` and ``b`` are lists, returns a simultaneous solution to
    the congruences `x\equiv a_i\pmod{b_i}`, if one exists.

    .. SEEALSO::

        - :func:`CRT_list`

    EXAMPLES:

    Using ``crt`` by giving it pairs of residues and moduli::

        sage: crt(2, 1, 3, 5)
        11
        sage: crt(13, 20, 100, 301)
        28013
        sage: crt([2, 1], [3, 5])
        11
        sage: crt([13, 20], [100, 301])
        28013

    You can also use upper case::

        sage: c = CRT(2,3, 3, 5); c
        8
        sage: c % 3 == 2
        True
        sage: c % 5 == 3
        True

    Note that this also works for polynomial rings::

        sage: # needs sage.rings.number_field
        sage: x = polygen(ZZ, 'x')
        sage: K.<a> = NumberField(x^3 - 7)
        sage: R.<y> = K[]
        sage: f = y^2 + 3
        sage: g = y^3 - 5
        sage: CRT(1, 3, f, g)
        -3/26*y^4 + 5/26*y^3 + 15/26*y + 53/26
        sage: CRT(1, a, f, g)
        (-3/52*a + 3/52)*y^4 + (5/52*a - 5/52)*y^3 + (15/52*a - 15/52)*y + 27/52*a + 25/52

    You can also do this for any number of moduli::

        sage: # needs sage.rings.number_field
        sage: K.<a> = NumberField(x^3 - 7)
        sage: R.<x> = K[]
        sage: CRT([], [])
        0
        sage: CRT([a], [x])
        a
        sage: f = x^2 + 3
        sage: g = x^3 - 5
        sage: h = x^5 + x^2 - 9
        sage: k = CRT([1, a, 3], [f, g, h]); k
        (127/26988*a - 5807/386828)*x^9 + (45/8996*a - 33677/1160484)*x^8
         + (2/173*a - 6/173)*x^7 + (133/6747*a - 5373/96707)*x^6
         + (-6/2249*a + 18584/290121)*x^5 + (-277/8996*a + 38847/386828)*x^4
         + (-135/4498*a + 42673/193414)*x^3 + (-1005/8996*a + 470245/1160484)*x^2
         + (-1215/8996*a + 141165/386828)*x + 621/8996*a + 836445/386828
        sage: k.mod(f)
        1
        sage: k.mod(g)
        a
        sage: k.mod(h)
        3

    If the moduli are not coprime, a solution may not exist::

        sage: crt(4, 8, 8, 12)
        20
        sage: crt(4, 6, 8, 12)
        Traceback (most recent call last):
        ...
        ValueError: no solution to crt problem since gcd(8,12) does not divide 4-6

        sage: x = polygen(QQ)
        sage: crt(2, 3, x - 1, x + 1)
        -1/2*x + 5/2
        sage: crt(2, x, x^2 - 1, x^2 + 1)
        -1/2*x^3 + x^2 + 1/2*x + 1
        sage: crt(2, x, x^2 - 1, x^3 - 1)
        Traceback (most recent call last):
        ...
        ValueError: no solution to crt problem since gcd(x^2 - 1,x^3 - 1) does not divide 2-x

        sage: crt(int(2), int(3), int(7), int(11))
        58

    crt also work with numpy and gmpy2 numbers::

        sage: import numpy                                                              # needs numpy
        sage: crt(numpy.int8(2), numpy.int8(3), numpy.int8(7), numpy.int8(11))          # needs numpy
        58
        sage: from gmpy2 import mpz
        sage: crt(mpz(2), mpz(3), mpz(7), mpz(11))
        58
        sage: crt(mpz(2), 3, mpz(7), numpy.int8(11))                                    # needs numpy
        58
    """
    if isinstance(a, list):
        return CRT_list(a, b)

    try:
        f = (b-a).quo_rem
    except (TypeError, AttributeError):
        # Maybe there is no coercion between a and b.
        # Maybe (b-a) does not have a quo_rem attribute
        a = py_scalar_to_element(a)
        b = py_scalar_to_element(b)
        f = (b-a).quo_rem

    g, alpha, beta = XGCD(m, n)
    q, r = f(g)
    if r != 0:
        raise ValueError("no solution to crt problem since gcd(%s,%s) does not divide %s-%s" % (m, n, a, b))
    from sage.arith.functions import lcm

    x = a + q*alpha*py_scalar_to_element(m)
    return x % lcm(m, n)


CRT = crt


def CRT_list(values, moduli):
    r""" Given a list ``values`` of elements and a list of corresponding
    ``moduli``, find a single element that reduces to each element of
    ``values`` modulo the corresponding moduli.

    .. SEEALSO::

        - :func:`crt`

    EXAMPLES::

        sage: CRT_list([2,3,2], [3,5,7])
        23
        sage: x = polygen(QQ)
        sage: c = CRT_list([3], [x]); c
        3
        sage: c.parent()
        Univariate Polynomial Ring in x over Rational Field

    It also works if the moduli are not coprime::

        sage: CRT_list([32,2,2],[60,90,150])
        452

    But with non coprime moduli there is not always a solution::

        sage: CRT_list([32,2,1],[60,90,150])
        Traceback (most recent call last):
        ...
        ValueError: no solution to crt problem since gcd(180,150) does not divide 92-1

    The arguments must be lists::

        sage: CRT_list([1,2,3],"not a list")
        Traceback (most recent call last):
        ...
        ValueError: arguments to CRT_list should be lists
        sage: CRT_list("not a list",[2,3])
        Traceback (most recent call last):
        ...
        ValueError: arguments to CRT_list should be lists

    The list of moduli must have the same length as the list of elements::

        sage: CRT_list([1,2,3],[2,3,5])
        23
        sage: CRT_list([1,2,3],[2,3])
        Traceback (most recent call last):
        ...
        ValueError: arguments to CRT_list should be lists of the same length
        sage: CRT_list([1,2,3],[2,3,5,7])
        Traceback (most recent call last):
        ...
        ValueError: arguments to CRT_list should be lists of the same length

    TESTS::

        sage: CRT([32r,2r,2r],[60r,90r,150r])
        452
        sage: from numpy import int8                                                    # needs numpy
        sage: CRT_list([int8(2), int8(3), int8(2)], [int8(3), int8(5), int8(7)])        # needs numpy
        23
        sage: from gmpy2 import mpz
        sage: CRT_list([mpz(2),mpz(3),mpz(2)], [mpz(3),mpz(5),mpz(7)])
        23

    Make sure we are not mutating the input lists::

        sage: xs = [1,2,3]
        sage: ms = [5,7,9]
        sage: CRT_list(xs, ms)
        156
        sage: xs
        [1, 2, 3]
        sage: ms
        [5, 7, 9]
    """
    if not isinstance(values, list) or not isinstance(moduli, list):
        raise ValueError("arguments to CRT_list should be lists")
    if len(values) != len(moduli):
        raise ValueError("arguments to CRT_list should be lists of the same length")
    if not values:
        return ZZ.zero()
    if len(values) == 1:
        return moduli[0].parent()(values[0])

    # The result is computed using a binary tree. In typical cases,
    # this scales much better than folding the list from one side.
    from sage.arith.functions import lcm
    while len(values) > 1:
        vs, ms = values[::2], moduli[::2]
        for i, (v, m) in enumerate(zip(values[1::2], moduli[1::2])):
            vs[i] = CRT(vs[i], v, ms[i], m)
            ms[i] = lcm(ms[i], m)
        values, moduli = vs, ms
    return values[0] % moduli[0]


def CRT_basis(moduli):
    r"""
    Return a CRT basis for the given moduli.

    INPUT:

    - ``moduli`` -- list of pairwise coprime moduli `m` which admit an
       extended Euclidean algorithm

    OUTPUT:

    - a list of elements `a_i` of the same length as `m` such that
      `a_i` is congruent to 1 modulo `m_i` and to 0 modulo `m_j` for
      `j\not=i`.

    EXAMPLES::

        sage: a1 = ZZ(mod(42,5))
        sage: a2 = ZZ(mod(42,13))
        sage: c1,c2 = CRT_basis([5,13])
        sage: mod(a1*c1+a2*c2,5*13)
        42

    A polynomial example::

        sage: x=polygen(QQ)
        sage: mods = [x,x^2+1,2*x-3]
        sage: b = CRT_basis(mods)
        sage: b
        [-2/3*x^3 + x^2 - 2/3*x + 1, 6/13*x^3 - x^2 + 6/13*x, 8/39*x^3 + 8/39*x]
        sage: [[bi % mj for mj in mods] for bi in b]
        [[1, 0, 0], [0, 1, 0], [0, 0, 1]]
    """
    n = len(moduli)
    if n == 0:
        return []
    M = prod(moduli)
    cs = []
    for m in moduli:
        Mm = M // m
        d, _, v = xgcd(m, Mm)
        if not d.is_one():
            raise ValueError('moduli must be coprime')
        cs.append((v * Mm) % M)
    return cs


def CRT_vectors(X, moduli):
    r"""
    Vector form of the Chinese Remainder Theorem: given a list of integer
    vectors `v_i` and a list of coprime moduli `m_i`, find a vector `w` such
    that `w = v_i \pmod m_i` for all `i`. This is more efficient than applying
    :func:`CRT` to each entry.

    INPUT:

    -  ``X`` -- list or tuple, consisting of lists/tuples/vectors/etc of
       integers of the same length
    -  ``moduli`` -- list of len(X) moduli

    OUTPUT:

    -  ``list`` -- application of CRT componentwise.

    EXAMPLES::

        sage: CRT_vectors([[3,5,7],[3,5,11]], [2,3])
        [3, 5, 5]

        sage: CRT_vectors([vector(ZZ, [2,3,1]), Sequence([1,7,8], ZZ)], [8,9])          # needs sage.modules
        [10, 43, 17]
    """
    # First find the CRT basis:
    if len(X) == 0 or len(X[0]) == 0:
        return []
    n = len(X)
    if n != len(moduli):
        raise ValueError("number of moduli must equal length of X")
    a = CRT_basis(moduli)
    modulus = prod(moduli)
    return [sum(a[i]*X[i][j] for i in range(n)) % modulus for j in range(len(X[0]))]


def binomial(x, m, **kwds):
    r"""
    Return the binomial coefficient

    .. MATH::

        \binom{x}{m} = x (x-1) \cdots (x-m+1) / m!

    which is defined for `m \in \ZZ` and any
    `x`. We extend this definition to include cases when
    `x-m` is an integer but `m` is not by

    .. MATH::

        \binom{x}{m} = \binom{x}{x-m}

    If `m < 0`, return `0`.

    INPUT:

    -  ``x``, ``m`` -- numbers or symbolic expressions. Either ``m``
       or ``x-m`` must be an integer.

    OUTPUT: number or symbolic expression (if input is symbolic)

    EXAMPLES::

        sage: from sage.arith.misc import binomial
        sage: binomial(5, 2)
        10
        sage: binomial(2, 0)
        1
        sage: binomial(1/2, 0)                                                          # needs sage.libs.pari
        1
        sage: binomial(3, -1)
        0
        sage: binomial(20, 10)
        184756
        sage: binomial(-2, 5)
        -6
        sage: binomial(-5, -2)
        0
        sage: binomial(RealField()('2.5'), 2)                                           # needs sage.rings.real_mpfr
        1.87500000000000
        sage: binomial(Zp(5)(99),50)
        3 + 4*5^3 + 2*5^4 + 4*5^5 + 4*5^6 + 4*5^7 + 4*5^8 + 5^9 + 2*5^10 + 3*5^11 +
        4*5^12 + 4*5^13 + 2*5^14 + 3*5^15 + 3*5^16 + 4*5^17 + 4*5^18 + 2*5^19 + O(5^20)
        sage: binomial(Qp(3)(2/3),2)
        2*3^-2 + 2*3^-1 + 2 + 2*3 + 2*3^2 + 2*3^3 + 2*3^4 + 2*3^5 + 2*3^6 + 2*3^7 +
        2*3^8 + 2*3^9 + 2*3^10 + 2*3^11 + 2*3^12 + 2*3^13 + 2*3^14 + 2*3^15 + 2*3^16 + 2*3^17 + O(3^18)
        sage: n = var('n'); binomial(n, 2)                                              # needs sage.symbolic
        1/2*(n - 1)*n
        sage: n = var('n'); binomial(n, n)                                              # needs sage.symbolic
        1
        sage: n = var('n'); binomial(n, n - 1)                                          # needs sage.symbolic
        n
        sage: binomial(2^100, 2^100)
        1

        sage: x = polygen(ZZ)
        sage: binomial(x, 3)
        1/6*x^3 - 1/2*x^2 + 1/3*x
        sage: binomial(x, x - 3)
        1/6*x^3 - 1/2*x^2 + 1/3*x

    If `x \in \ZZ`, there is an optional 'algorithm' parameter, which
    can be 'gmp' (faster for small values; alias: 'mpir') or
    'pari' (faster for large values)::

        sage: a = binomial(100, 45, algorithm='gmp')
        sage: b = binomial(100, 45, algorithm='pari')                                   # needs sage.libs.pari
        sage: a == b                                                                    # needs sage.libs.pari
        True

    TESTS:

    We test that certain binomials are very fast (this should be
    instant) -- see :issue:`3309`::

        sage: a = binomial(RR(1140000.78), 23310000)

    We test conversion of arguments to Integers -- see :issue:`6870`::

        sage: binomial(1/2, 1/1)                                                        # needs sage.libs.pari
        1/2
        sage: binomial(10^20 + 1/1, 10^20)
        100000000000000000001
        sage: binomial(SR(10**7), 10**7)                                                # needs sage.symbolic
        1
        sage: binomial(3/2, SR(1/1))                                                    # needs sage.symbolic
        3/2

    Some floating point cases -- see :issue:`7562`, :issue:`9633`, and
    :issue:`12448`::

        sage: binomial(1., 3)
        0.000000000000000
        sage: binomial(-2., 3)
        -4.00000000000000
        sage: binomial(0.5r, 5)
        0.02734375
        sage: a = binomial(float(1001), float(1)); a
        1001.0
        sage: type(a)
        <class 'float'>
        sage: binomial(float(1000), 1001)
        0.0

    Test more output types::

        sage: type(binomial(5r, 2))
        <class 'int'>
        sage: type(binomial(5, 2r))
        <class 'sage.rings.integer.Integer'>

        sage: type(binomial(5.0r, 2))
        <class 'float'>

        sage: type(binomial(5/1, 2))
        <class 'sage.rings.rational.Rational'>

        sage: R = Integers(11)
        sage: b = binomial(R(7), R(3))
        sage: b
        2
        sage: b.parent()
        Ring of integers modulo 11

    Test symbolic and uni/multivariate polynomials::

        sage: x = polygen(ZZ)
        sage: binomial(x, 3)
        1/6*x^3 - 1/2*x^2 + 1/3*x
        sage: binomial(x, 3).parent()
        Univariate Polynomial Ring in x over Rational Field

        sage: K.<x,y> = Integers(7)[]
        sage: binomial(y,3)
        6*y^3 + 3*y^2 + 5*y
        sage: binomial(y,3).parent()
        Multivariate Polynomial Ring in x, y over Ring of integers modulo 7

        sage: n = var('n')                                                              # needs sage.symbolic
        sage: binomial(n,2)                                                             # needs sage.symbolic
        1/2*(n - 1)*n

    Test p-adic numbers::

        sage: binomial(Qp(3)(-1/2),4) # p-adic number with valuation >= 0
        1 + 3 + 2*3^2 + 3^3 + 2*3^4 + 3^6 + 3^7 + 3^8 + 3^11 + 2*3^14 + 2*3^16 + 2*3^17 + 2*3^19 + O(3^20)

    Check that :issue:`35811` is fixed::

        sage: binomial(Qp(3)(1/3),4) # p-adic number with negative valuation
        2*3^-5 + 2*3^-4 + 3^-3 + 2*3^-2 + 2*3^-1 + 2 + 2*3 + 2*3^2 + 2*3^3 + 2*3^4 + 2*3^5 +
        2*3^6 + 2*3^7 + 2*3^8 + 2*3^9 + 2*3^10 + 2*3^11 + 2*3^12 + 2*3^13 + 2*3^14 + O(3^15)

        sage: binomial(Qp(3)(1/3),10).parent()
        3-adic Field with capped relative precision 20

        sage: F.<w>=Qq(9); binomial(w,4) # p-adic extension field
        (w + 2)*3^-1 + (w + 1) + (2*w + 1)*3 + 2*w*3^2 + (2*w + 2)*3^3 + 2*w*3^4 + (2*w + 2)*3^5 +
        2*w*3^6 + (2*w + 2)*3^7 + 2*w*3^8 + (2*w + 2)*3^9 + 2*w*3^10 + (2*w + 2)*3^11 + 2*w*3^12 +
        (2*w + 2)*3^13 + 2*w*3^14 + (2*w + 2)*3^15 + 2*w*3^16 + (2*w + 2)*3^17 + 2*w*3^18 + O(3^19)
        sage: F.<w>=Qq(9); binomial(w,10).parent()
        3-adic Unramified Extension Field in w defined by x^2 + 2*x + 2

    Invalid inputs::

        sage: x = polygen(ZZ)
        sage: binomial(x, x^2)
        Traceback (most recent call last):
        ...
        TypeError: either m or x-m must be an integer

        sage: k, i = var('k,i')                                                         # needs sage.symbolic
        sage: binomial(k,i)                                                             # needs sage.symbolic
        Traceback (most recent call last):
        ...
        TypeError: either m or x-m must be an integer

        sage: R6 = Zmod(6)
        sage: binomial(R6(5), 2)
        Traceback (most recent call last):
        ...
        ZeroDivisionError: factorial(2) not invertible in Ring of integers modulo 6

        sage: R7 = Zmod(7)
        sage: binomial(R7(10), 7)
        Traceback (most recent call last):
        ...
        ZeroDivisionError: factorial(7) not invertible in Ring of integers modulo 7

    The last two examples failed to execute since `2!` and `7!` are respectively
    not invertible in `\ZZ/6\ZZ` and `\ZZ/7\ZZ`. One can check that there
    is no well defined value for that binomial coefficient in the quotient::

        sage: R6(binomial(5,2))
        4
        sage: R6(binomial(5+6,2))
        1

        sage: R7(binomial(3, 7))
        0
        sage: R7(binomial(10, 7))
        1
        sage: R7(binomial(17, 7))
        2

    For symbolic manipulation, you should use the function
    :func:`~sage.functions.other.binomial` from the module
    :mod:`sage.functions.other`::

        sage: from sage.functions.other import binomial
        sage: binomial(k, i)                                                            # needs sage.symbolic
        binomial(k, i)

    binomial support numpy and gmpy2 parameters::

        sage: from sage.arith.misc import binomial
        sage: import numpy                                                              # needs numpy
        sage: binomial(numpy.int32(20), numpy.int32(10))                                # needs numpy
        184756
        sage: import gmpy2
        sage: binomial(gmpy2.mpz(20), gmpy2.mpz(10))
        mpz(184756)
    """
    try:
        m = ZZ(m)
    except TypeError:
        try:
            m = ZZ(x-m)
        except TypeError:
            raise TypeError("either m or x-m must be an integer")

    P = parent(x)
    x = py_scalar_to_element(x)

    # case 1: native binomial implemented on x
    try:
        return P(x.binomial(m, **kwds))
    except (AttributeError,TypeError):
        pass

    # case 2: conversion to integers
    try:
        x = ZZ(x)
    except (TypeError, ValueError):
        pass
    else:
        # Check invertibility of factorial(m) in P
        try:
            c = P.characteristic()
        except AttributeError:
            # Assume that P has characteristic zero (can be int, float, ...)
            pass
        else:
            if c > 0 and any(c.gcd(k) > 1 for k in range(2, m+1)):
                raise ZeroDivisionError("factorial({}) not invertible in {}".format(m, P))
        return P(x.binomial(m, **kwds))

    # case 3: rational, real numbers, complex numbers -> use pari
    if isinstance(x, Rational) or isinstance(P, (RealField, ComplexField)):
        return P(x.__pari__().binomial(m))

    # case 4: naive method
    if m < ZZ.zero():
        return P(0)
    return P(prod(x - i for i in range(m))) / m.factorial()


def multinomial(*ks):
    r"""
    Return the multinomial coefficient.

    INPUT:

    - either an arbitrary number of integer arguments `k_1,\dots,k_n`
    - or an iterable (e.g. a list) of integers `[k_1,\dots,k_n]`

    OUTPUT:

    Return the integer:

    .. MATH::

           \binom{k_1 + \cdots + k_n}{k_1, \cdots, k_n}
           =\frac{\left(\sum_{i=1}^n k_i\right)!}{\prod_{i=1}^n k_i!}
           = \prod_{i=1}^n \binom{\sum_{j=1}^i k_j}{k_i}

    EXAMPLES::

        sage: multinomial(0, 0, 2, 1, 0, 0)
        3
        sage: multinomial([0, 0, 2, 1, 0, 0])
        3
        sage: multinomial(3, 2)
        10
        sage: multinomial(2^30, 2, 1)
        618970023101454657175683075
        sage: multinomial([2^30, 2, 1])
        618970023101454657175683075
        sage: multinomial(Composition([1, 3]))
        4
        sage: multinomial(Partition([4, 2]))                                            # needs sage.combinat
        15

    TESTS:

    Tests with numpy and gmpy2 numbers::

        sage: from numpy import int8                                                    # needs numpy
        sage: multinomial(int8(3), int8(2))                                             # needs numpy
        10
        sage: from gmpy2 import mpz
        sage: multinomial(mpz(3), mpz(2))
        mpz(10)

        sage: multinomial(range(1), range(2))
        Traceback (most recent call last):
        ...
        ValueError: multinomial takes only one iterable argument

    AUTHORS:

    - Gabriel Ebner
    """
    if isinstance(ks[0], Iterable):
        if len(ks) > 1:
            raise ValueError("multinomial takes only one iterable argument")
        keys = ks[0]
    else:
        keys = ks

    s, c = 0, 1
    for k in keys:
        s += k
        c *= binomial(s, k)
    return c


def binomial_coefficients(n):
    r"""
    Return a dictionary containing pairs
    `\{(k_1,k_2) : C_{k,n}\}` where `C_{k_n}` are
    binomial coefficients and `n = k_1 + k_2`.

    INPUT:


    -  ``n`` -- an integer


    OUTPUT: dict

    EXAMPLES::

        sage: sorted(binomial_coefficients(3).items())
        [((0, 3), 1), ((1, 2), 3), ((2, 1), 3), ((3, 0), 1)]

    Notice the coefficients above are the same as below::

        sage: R.<x,y> = QQ[]
        sage: (x+y)^3
        x^3 + 3*x^2*y + 3*x*y^2 + y^3

    Tests with numpy and gmpy2 numbers::

        sage: from numpy import int8                                                    # needs numpy
        sage: sorted(binomial_coefficients(int8(3)).items())                            # needs numpy
        [((0, 3), 1), ((1, 2), 3), ((2, 1), 3), ((3, 0), 1)]
        sage: from gmpy2 import mpz
        sage: sorted(binomial_coefficients(mpz(3)).items())
        [((0, 3), 1), ((1, 2), 3), ((2, 1), 3), ((3, 0), 1)]

    AUTHORS:

    - Fredrik Johansson
    """
    n = py_scalar_to_element(n)
    d = {(0, n): 1, (n, 0): 1}
    a = 1
    for k in range(1, n // 2 + 1):
        a = (a * (n - k + 1)) // k
        d[k, n - k] = d[n - k, k] = a
    return d


def multinomial_coefficients(m, n):
    r"""
    Return a dictionary containing pairs
    `\{(k_1, k_2, ..., k_m) : C_{k, n}\}` where
    `C_{k, n}` are multinomial coefficients such that
    `n = k_1 + k_2 + ...+ k_m`.

    INPUT:

    -  ``m`` -- integer
    -  ``n`` -- integer

    OUTPUT: dict

    EXAMPLES::

        sage: sorted(multinomial_coefficients(2, 5).items())
        [((0, 5), 1), ((1, 4), 5), ((2, 3), 10), ((3, 2), 10), ((4, 1), 5), ((5, 0), 1)]

    Notice that these are the coefficients of `(x+y)^5`::

        sage: R.<x,y> = QQ[]
        sage: (x+y)^5
        x^5 + 5*x^4*y + 10*x^3*y^2 + 10*x^2*y^3 + 5*x*y^4 + y^5

    ::

        sage: sorted(multinomial_coefficients(3, 2).items())
        [((0, 0, 2), 1), ((0, 1, 1), 2), ((0, 2, 0), 1), ((1, 0, 1), 2), ((1, 1, 0), 2), ((2, 0, 0), 1)]

    ALGORITHM: The algorithm we implement for computing the multinomial
    coefficients is based on the following result:

    .. MATH::

        \binom{n}{k_1, \cdots, k_m} =
        \frac{k_1+1}{n-k_1}\sum_{i=2}^m \binom{n}{k_1+1, \cdots, k_i-1, \cdots}

    e.g.::

        sage: k = (2, 4, 1, 0, 2, 6, 0, 0, 3, 5, 7, 1) # random value
        sage: n = sum(k)
        sage: s = 0
        sage: for i in range(1, len(k)):
        ....:     ki = list(k)
        ....:     ki[0] += 1
        ....:     ki[i] -= 1
        ....:     s += multinomial(n, *ki)
        sage: multinomial(n, *k) == (k[0] + 1) / (n - k[0]) * s
        True

    TESTS::

        sage: multinomial_coefficients(0, 0)
        {(): 1}
        sage: multinomial_coefficients(0, 3)
        {}
        sage: from numpy import int8                                                    # needs numpy
        sage: sorted(multinomial_coefficients(int8(2), int8(5)).items())                # needs numpy
        [((0, 5), 1), ((1, 4), 5), ((2, 3), 10), ((3, 2), 10), ((4, 1), 5), ((5, 0), 1)]
        sage: from gmpy2 import mpz
        sage: sorted(multinomial_coefficients(mpz(2), mpz(5)).items())
        [((0, 5), 1), ((1, 4), 5), ((2, 3), 10), ((3, 2), 10), ((4, 1), 5), ((5, 0), 1)]
    """
    if not m:
        if n:
            return {}
        else:
            return {(): 1}

    m = py_scalar_to_element(m)
    n = py_scalar_to_element(n)

    if m == 2:
        return binomial_coefficients(n)
    t = [n] + [0] * (m - 1)
    r = {tuple(t): 1}
    if n:
        j = 0  # j will be the leftmost nonzero position
    else:
        j = m
    # enumerate tuples in co-lex order
    while j < m - 1:
        # compute next tuple
        tj = t[j]
        if j:
            t[j] = 0
            t[0] = tj
        if tj > 1:
            t[j + 1] += 1
            j = 0
            start = 1
            v = 0
        else:
            j += 1
            start = j + 1
            v = r[tuple(t)]
            t[j] += 1
        # compute the value
        # NB: the initialization of v was done above
        for k in range(start, m):
            if t[k]:
                t[k] -= 1
                v += r[tuple(t)]
                t[k] += 1
        t[0] -= 1
        r[tuple(t)] = (v * tj) // (n - t[0])
    return r


def kronecker_symbol(x,y):
    """
    The Kronecker symbol `(x|y)`.

    INPUT:

    - ``x`` -- integer

    - ``y`` -- integer

    OUTPUT:

    - an integer

    EXAMPLES::

        sage: kronecker_symbol(13,21)
        -1
        sage: kronecker_symbol(101,4)
        1

    This is also available as :func:`kronecker`::

        sage: kronecker(3,5)
        -1
        sage: kronecker(3,15)
        0
        sage: kronecker(2,15)
        1
        sage: kronecker(-2,15)
        -1
        sage: kronecker(2/3,5)
        1

    Tests with numpy and gmpy2 numbers::

        sage: from numpy import int8                                                    # needs numpy
        sage: kronecker_symbol(int8(13),int8(21))                                       # needs numpy
        -1
        sage: from gmpy2 import mpz
        sage: kronecker_symbol(mpz(13),mpz(21))
        -1
    """
    x = QQ(x).numerator() * QQ(x).denominator()
    return ZZ(x.kronecker(y))


kronecker = kronecker_symbol


def legendre_symbol(x, p):
    r"""
    The Legendre symbol `(x|p)`, for `p` prime.

    .. note::

       The :func:`kronecker_symbol` command extends the Legendre
       symbol to composite moduli and `p=2`.

    INPUT:


    -  ``x`` -- integer

    -  ``p`` -- an odd prime number


    EXAMPLES::

        sage: legendre_symbol(2,3)
        -1
        sage: legendre_symbol(1,3)
        1
        sage: legendre_symbol(1,2)
        Traceback (most recent call last):
        ...
        ValueError: p must be odd
        sage: legendre_symbol(2,15)
        Traceback (most recent call last):
        ...
        ValueError: p must be a prime
        sage: kronecker_symbol(2,15)
        1
        sage: legendre_symbol(2/3,7)
        -1

    Tests with numpy and gmpy2 numbers::

        sage: from numpy import int8                                                    # needs numpy
        sage: legendre_symbol(int8(2), int8(3))                                         # needs numpy
        -1
        sage: from gmpy2 import mpz
        sage: legendre_symbol(mpz(2),mpz(3))
        -1
    """
    x = QQ(x).numerator() * QQ(x).denominator()
    p = ZZ(p)
    if not p.is_prime():
        raise ValueError("p must be a prime")
    if p == 2:
        raise ValueError("p must be odd")
    return x.kronecker(p)


def jacobi_symbol(a, b):
    r"""
    The Jacobi symbol of integers a and b, where b is odd.

    .. note::

       The :func:`kronecker_symbol` command extends the Jacobi
       symbol to all integers b.

    If

    `b = p_1^{e_1} * ... * p_r^{e_r}`

    then

    `(a|b) = (a|p_1)^{e_1} ... (a|p_r)^{e_r}`

    where `(a|p_j)` are Legendre Symbols.



    INPUT:

    -  ``a`` -- an integer

    -  ``b`` -- an odd integer

    EXAMPLES::

        sage: jacobi_symbol(10,777)
        -1
        sage: jacobi_symbol(10,5)
        0
        sage: jacobi_symbol(10,2)
        Traceback (most recent call last):
        ...
        ValueError: second input must be odd, 2 is not odd

    Tests with numpy and gmpy2 numbers::

        sage: from numpy import int16                                                   # needs numpy
        sage: jacobi_symbol(int16(10), int16(777))                                      # needs numpy
        -1
        sage: from gmpy2 import mpz
        sage: jacobi_symbol(mpz(10),mpz(777))
        -1
    """
    if b % 2 == 0:
        raise ValueError("second input must be odd, %s is not odd" % b)

    return kronecker_symbol(a, b)


def primitive_root(n, check=True):
    """
    Return a positive integer that generates the multiplicative group
    of integers modulo `n`, if one exists; otherwise, raise a
    :class:`ValueError`.

    A primitive root exists if `n=4` or `n=p^k` or `n=2p^k`, where `p`
    is an odd prime and `k` is a nonnegative number.

    INPUT:

    - ``n`` -- a non-zero integer
    - ``check`` -- bool (default: ``True``); if False, then `n` is assumed
      to be a positive integer possessing a primitive root, and behavior
      is undefined otherwise.

    OUTPUT:

    A primitive root of `n`. If `n` is prime, this is the smallest
    primitive root.

    EXAMPLES::

        sage: # needs sage.libs.pari
        sage: primitive_root(23)
        5
        sage: primitive_root(-46)
        5
        sage: primitive_root(25)
        2
        sage: print([primitive_root(p) for p in primes(100)])
        [1, 2, 2, 3, 2, 2, 3, 2, 5, 2, 3, 2, 6, 3, 5, 2, 2, 2, 2, 7, 5, 3, 2, 3, 5]
        sage: primitive_root(8)
        Traceback (most recent call last):
        ...
        ValueError: no primitive root

    .. NOTE::

        It takes extra work to check if `n` has a primitive root; to
        avoid this, use ``check=False``, which may slightly speed things
        up (but could also result in undefined behavior).  For example,
        the second call below is an order of magnitude faster than the
        first:

    ::

        sage: n = 10^50 + 151   # a prime
        sage: primitive_root(n)                                                         # needs sage.libs.pari
        11
        sage: primitive_root(n, check=False)                                            # needs sage.libs.pari
        11

    TESTS:

    Various special cases::

        sage: # needs sage.libs.pari
        sage: primitive_root(-1)
        0
        sage: primitive_root(0)
        Traceback (most recent call last):
        ...
        ValueError: no primitive root
        sage: primitive_root(1)
        0
        sage: primitive_root(2)
        1
        sage: primitive_root(3)
        2
        sage: primitive_root(4)
        3

    We test that various numbers without primitive roots give
    an error - see :issue:`10836`::

        sage: # needs sage.libs.pari
        sage: primitive_root(15)
        Traceback (most recent call last):
        ...
        ValueError: no primitive root
        sage: primitive_root(16)
        Traceback (most recent call last):
        ...
        ValueError: no primitive root
        sage: primitive_root(1729)
        Traceback (most recent call last):
        ...
        ValueError: no primitive root
        sage: primitive_root(4*7^8)
        Traceback (most recent call last):
        ...
        ValueError: no primitive root

    Tests with numpy and gmpy2 numbers::

        sage: from numpy import int8                                                    # needs numpy
        sage: primitive_root(int8(-46))                                                 # needs numpy sage.libs.pari
        5
        sage: from gmpy2 import mpz
        sage: primitive_root(mpz(-46))                                                  # needs sage.libs.pari
        5
    """
    from sage.libs.pari.all import pari
    if not check:
        return ZZ(pari(n).znprimroot())
    n = ZZ(n).abs()
    if n <= 4:
        if n:
            # n-1 is a primitive root for n in {1,2,3,4}
            return n-1
    elif n % 2:  # n odd
        if n.is_prime_power():
            return ZZ(pari(n).znprimroot())
    else:   # n even
        m = n // 2
        if m % 2 and m.is_prime_power():
            return ZZ(pari(n).znprimroot())
    raise ValueError("no primitive root")


def nth_prime(n):
    """

    Return the n-th prime number (1-indexed, so that 2 is the 1st prime.)

    INPUT:

    - ``n`` -- a positive integer

    OUTPUT:

    -  the n-th prime number

    EXAMPLES::

        sage: nth_prime(3)                                                              # needs sage.libs.pari
        5
        sage: nth_prime(10)                                                             # needs sage.libs.pari
        29
        sage: nth_prime(10^7)                                                           # needs sage.libs.pari
        179424673

    ::

        sage: nth_prime(0)
        Traceback (most recent call last):
        ...
        ValueError: nth prime meaningless for non-positive n (=0)

    TESTS::

        sage: all(prime_pi(nth_prime(j)) == j for j in range(1, 1000, 10))              # needs sage.libs.pari sage.symbolic
        True
        sage: from numpy import int8                                                    # needs numpy
        sage: nth_prime(int8(10))                                                       # needs numpy sage.libs.pari
        29
        sage: from gmpy2 import mpz
        sage: nth_prime(mpz(10))                                                        # needs sage.libs.pari
        29
    """
    if n <= 0:
        raise ValueError("nth prime meaningless for non-positive n (=%s)" % n)
    from sage.libs.pari.all import pari
    return ZZ(pari.prime(n))


def quadratic_residues(n):
    r"""
    Return a sorted list of all squares modulo the integer `n`
    in the range `0\leq x < |n|`.

    EXAMPLES::

        sage: quadratic_residues(11)
        [0, 1, 3, 4, 5, 9]
        sage: quadratic_residues(1)
        [0]
        sage: quadratic_residues(2)
        [0, 1]
        sage: quadratic_residues(8)
        [0, 1, 4]
        sage: quadratic_residues(-10)
        [0, 1, 4, 5, 6, 9]
        sage: v = quadratic_residues(1000); len(v)
        159

    Tests with numpy and gmpy2 numbers::

        sage: from numpy import int8                                                    # needs numpy
        sage: quadratic_residues(int8(11))                                              # needs numpy
        [0, 1, 3, 4, 5, 9]
        sage: from gmpy2 import mpz
        sage: quadratic_residues(mpz(11))
        [0, 1, 3, 4, 5, 9]
    """
    n = abs(int(n))
    return sorted(set(ZZ((a*a) % n) for a in range(n // 2 + 1)))


class Moebius:
    r"""
    Return the value of the Möbius function of abs(n), where n is an
    integer.

    DEFINITION: `\mu(n)` is 0 if `n` is not square
    free, and otherwise equals `(-1)^r`, where `n` has
    `r` distinct prime factors.

    For simplicity, if `n=0` we define `\mu(n) = 0`.

    IMPLEMENTATION: Factors or - for integers - uses the PARI C
    library.

    INPUT:


    -  ``n`` -- anything that can be factored.


    OUTPUT: 0, 1, or -1

    EXAMPLES::

        sage: # needs sage.libs.pari
        sage: moebius(-5)
        -1
        sage: moebius(9)
        0
        sage: moebius(12)
        0
        sage: moebius(-35)
        1
        sage: moebius(-1)
        1
        sage: moebius(7)
        -1

    ::

        sage: moebius(0)   # potentially nonstandard!
        0

    The moebius function even makes sense for non-integer inputs.

    ::

        sage: x = GF(7)['x'].0
        sage: moebius(x + 2)                                                            # needs sage.libs.pari
        -1

    Tests with numpy and gmpy2 numbers::

        sage: from numpy import int8                                                    # needs numpy
        sage: moebius(int8(-5))                                                         # needs numpy sage.libs.pari
        -1
        sage: from gmpy2 import mpz
        sage: moebius(mpz(-5))                                                          # needs sage.libs.pari
        -1
    """
    def __call__(self, n):
        """
        EXAMPLES::

            sage: from sage.arith.misc import Moebius
            sage: Moebius().__call__(7)                                                 # needs sage.libs.pari
            -1
        """
        n = py_scalar_to_element(n)

        if not isinstance(n, Integer):
            # Use a generic algorithm.
            if n < 0:
                n = -n
            F = factor(n)
            for _, e in F:
                if e >= 2:
                    return 0
            return (-1)**len(F)

        # Use fast PARI algorithm
        if n == 0:
            return ZZ.zero()
        from sage.libs.pari.all import pari
        return ZZ(pari(n).moebius())

    def __repr__(self):
        """
        Return a description of this function.

        EXAMPLES::

            sage: from sage.arith.misc import Moebius
            sage: q = Moebius()
            sage: q.__repr__()
            'The Moebius function'
        """
        return "The Moebius function"

    def plot(self, xmin=0, xmax=50, pointsize=30, rgbcolor=(0,0,1), join=True,
             **kwds):
        """
        Plot the Möbius function.

        INPUT:


        -  ``xmin`` -- default: 0

        -  ``xmax`` -- default: 50

        -  ``pointsize`` -- default: 30

        -  ``rgbcolor`` -- default: (0,0,1)

<<<<<<< HEAD
        -  ``join`` -- default: True; whether to join the points
=======
        -  ``join`` -- default: ``True``; whether to join the points
>>>>>>> 038f6f1f
           (very helpful in seeing their order).

        -  ``**kwds`` -- passed on

        EXAMPLES::

            sage: from sage.arith.misc import Moebius
            sage: p = Moebius().plot()                                                  # needs sage.libs.pari sage.plot
            sage: p.ymax()                                                              # needs sage.libs.pari sage.plot
            1.0
        """
        values = self.range(xmin, xmax + 1)
        v = [(n,values[n-xmin]) for n in range(xmin,xmax + 1)]
        from sage.plot.all import list_plot
        P = list_plot(v, pointsize=pointsize, rgbcolor=rgbcolor, **kwds)
        if join:
            P += list_plot(v, plotjoined=True, rgbcolor=(0.7,0.7,0.7), **kwds)
        return P

    def range(self, start, stop=None, step=None):
        """
        Return the Möbius function evaluated at the given range of values,
        i.e., the image of the list range(start, stop, step) under the
        Möbius function.

        This is much faster than directly computing all these values with a
        list comprehension.

        EXAMPLES::

            sage: # needs sage.libs.pari
            sage: v = moebius.range(-10, 10); v
            [1, 0, 0, -1, 1, -1, 0, -1, -1, 1, 0, 1, -1, -1, 0, -1, 1, -1, 0, 0]
            sage: v == [moebius(n) for n in range(-10, 10)]
            True
            sage: v = moebius.range(-1000, 2000, 4)
            sage: v == [moebius(n) for n in range(-1000, 2000, 4)]
            True
        """
        if stop is None:
            start, stop = 1, int(start)
        else:
            start = int(start)
            stop = int(stop)
        if step is None:
            step = 1
        else:
            step = int(step)

        if start <= 0 < stop and start % step == 0:
            return self.range(start, 0, step) + [ZZ.zero()] +\
                   self.range(step, stop, step)

        from sage.libs.pari.all import pari

        if step == 1:
            v = pari('vector(%s, i, moebius(i-1+%s))' % (stop - start, start))
        else:
            n = len(range(start, stop, step))  # stupid
            v = pari('vector(%s, i, moebius(%s*(i-1) + %s))' % (
                n, step, start))
        return [Integer(x) for x in v]


moebius = Moebius()


# Note: farey, convergent, continued_fraction_list and convergents
# have been moved to sage.rings.continued_fraction

def continuant(v, n=None):
    r"""
    Function returns the continuant of the sequence `v` (list
    or tuple).

    Definition: see Graham, Knuth and Patashnik, *Concrete Mathematics*,
    section 6.7: Continuants. The continuant is defined by

    - `K_0() = 1`
    - `K_1(x_1) = x_1`
    - `K_n(x_1, \cdots, x_n) = K_{n-1}(x_n, \cdots x_{n-1})x_n + K_{n-2}(x_1,  \cdots, x_{n-2})`

    If ``n = None`` or ``n > len(v)`` the default
    ``n = len(v)`` is used.

    INPUT:

    -  ``v`` -- list or tuple of elements of a ring
    -  ``n`` -- optional integer

    OUTPUT: element of ring (integer, polynomial, etcetera).

    EXAMPLES::

        sage: continuant([1,2,3])
        10
        sage: p = continuant([2, 1, 2, 1, 1, 4, 1, 1, 6, 1, 1, 8, 1, 1, 10])
        sage: q = continuant([1, 2, 1, 1, 4, 1, 1, 6, 1, 1, 8, 1, 1, 10])
        sage: p/q
        517656/190435
        sage: F = continued_fraction([2, 1, 2, 1, 1, 4, 1, 1, 6, 1, 1, 8, 1, 1, 10])
        sage: F.convergent(14)
        517656/190435
        sage: x = PolynomialRing(RationalField(), 'x', 5).gens()
        sage: continuant(x)
        x0*x1*x2*x3*x4 + x0*x1*x2 + x0*x1*x4 + x0*x3*x4 + x2*x3*x4 + x0 + x2 + x4
        sage: continuant(x, 3)
        x0*x1*x2 + x0 + x2
        sage: continuant(x, 2)
        x0*x1 + 1

    We verify the identity

    .. MATH::

        K_n(z,z,\cdots,z) = \sum_{k=0}^n \binom{n-k}{k} z^{n-2k}

    for `n = 6` using polynomial arithmetic::

        sage: z = QQ['z'].0
        sage: continuant((z,z,z,z,z,z,z,z,z,z,z,z,z,z,z), 6)
        z^6 + 5*z^4 + 6*z^2 + 1

        sage: continuant(9)
        Traceback (most recent call last):
        ...
        TypeError: object of type 'sage.rings.integer.Integer' has no len()

    Tests with numpy and gmpy2 numbers::

        sage: from numpy import int8                                                    # needs numpy
        sage: continuant([int8(1), int8(2), int8(3)])                                   # needs numpy
        10
        sage: from gmpy2 import mpz
        sage: continuant([mpz(1), mpz(2), mpz(3)])
        mpz(10)

    AUTHORS:

    - Jaap Spies (2007-02-06)
    """
    m = len(v)
    if n is None or m < n:
        n = m
    if n == 0:
        return 1
    if n == 1:
        return v[0]
    a, b = 1, v[0]
    for k in range(1,n):
        a, b = b, a + b*v[k]
    return b


def number_of_divisors(n):
    """
    Return the number of divisors of the integer n.

    INPUT:

    - ``n`` -- a nonzero integer

    OUTPUT:

    - an integer, the number of divisors of n

    EXAMPLES::

        sage: number_of_divisors(100)                                                   # needs sage.libs.pari
        9
        sage: number_of_divisors(-720)                                                  # needs sage.libs.pari
        30

    Tests with numpy and gmpy2 numbers::

        sage: from numpy import int8                                                    # needs numpy
        sage: number_of_divisors(int8(100))                                             # needs numpy sage.libs.pari
        9
        sage: from gmpy2 import mpz
        sage: number_of_divisors(mpz(100))                                              # needs sage.libs.pari
        9
    """
    m = ZZ(n)
    if m.is_zero():
        raise ValueError("input must be nonzero")
    from sage.libs.pari.all import pari
    return ZZ(pari(m).numdiv())


def hilbert_symbol(a, b, p, algorithm="pari"):
    """
    Return 1 if `ax^2 + by^2` `p`-adically represents
    a nonzero square, otherwise returns `-1`. If either a or b
    is 0, returns 0.

    INPUT:


    -  ``a, b`` -- integers

    -  ``p`` -- integer; either prime or -1 (which
       represents the archimedean place)

    -  ``algorithm`` -- string

       -  ``'pari'`` -- (default) use the PARI C library

       -  ``'direct'`` -- use a Python implementation

       -  ``'all'`` -- use both PARI and direct and check that
          the results agree, then return the common answer


    OUTPUT: integer (0, -1, or 1)

    EXAMPLES::

        sage: # needs sage.libs.pari
        sage: hilbert_symbol(-1, -1, -1, algorithm='all')
        -1
        sage: hilbert_symbol(2, 3, 5, algorithm='all')
        1
        sage: hilbert_symbol(4, 3, 5, algorithm='all')
        1
        sage: hilbert_symbol(0, 3, 5, algorithm='all')
        0
        sage: hilbert_symbol(-1, -1, 2, algorithm='all')
        -1
        sage: hilbert_symbol(1, -1, 2, algorithm='all')
        1
        sage: hilbert_symbol(3, -1, 2, algorithm='all')
        -1

        sage: hilbert_symbol(QQ(-1)/QQ(4), -1, 2) == -1                                 # needs sage.libs.pari
        True
        sage: hilbert_symbol(QQ(-1)/QQ(4), -1, 3) == 1                                  # needs sage.libs.pari
        True

    Tests with numpy and gmpy2 numbers::

        sage: from numpy import int8                                                    # needs numpy
        sage: hilbert_symbol(int8(2), int8(3), int8(5), algorithm='all')                # needs numpy sage.libs.pari
        1
        sage: from gmpy2 import mpz
        sage: hilbert_symbol(mpz(2), mpz(3), mpz(5), algorithm='all')                   # needs sage.libs.pari
        1

    AUTHORS:

    - William Stein and David Kohel (2006-01-05)
    """
    p = ZZ(p)
    if p != -1 and not p.is_prime():
        raise ValueError("p must be prime or -1")
    a = QQ(a).numerator() * QQ(a).denominator()
    b = QQ(b).numerator() * QQ(b).denominator()

    if algorithm == "pari":
        if p == -1:
            p = 0
        from sage.libs.pari.all import pari
        return ZZ(pari(a).hilbert(b, p))

    elif algorithm == 'direct':
        if a == 0 or b == 0:
            return ZZ(0)

        p = ZZ(p)
        one = ZZ(1)

        if p != -1:
            p_sqr = p**2
            while a % p_sqr == 0:
                a //= p_sqr
            while b % p_sqr == 0:
                b //= p_sqr

        if p != 2 and True in (kronecker(x, p) == 1 for x in (a, b, a + b)):
            return one
        if a % p == 0:
            if b % p == 0:
                return hilbert_symbol(p,-(b//p),p)*hilbert_symbol(a//p,b,p)
            elif p == 2 and (b % 4) == 3:
                if kronecker(a+b,p) == -1:
                    return -one
            elif kronecker(b,p) == -1:
                return -one
        elif b % p == 0:
            if p == 2 and (a % 4) == 3:
                if kronecker(a+b,p) == -1:
                    return -one
            elif kronecker(a,p) == -1:
                return -one
        elif p == 2 and (a % 4) == 3 and (b % 4) == 3:
            return -one
        return one
    elif algorithm == 'all':
        ans_pari = hilbert_symbol(a,b,p,algorithm='pari')
        ans_direct = hilbert_symbol(a,b,p,algorithm='direct')
        if ans_pari != ans_direct:
            raise RuntimeError("there is a bug in hilbert_symbol; two ways of computing the Hilbert symbol (%s,%s)_%s disagree" % (a,b,p))
        return ans_pari
    else:
        raise ValueError(f"algorithm {algorithm} not defined")


def hilbert_conductor(a, b):
    r"""
    Return the product of all (finite) primes where the Hilbert symbol is -1.

    This is the (reduced) discriminant of the quaternion algebra `(a,b)`
    over `\QQ`.

    INPUT:

    - ``a``, ``b`` -- integers

    OUTPUT:

    squarefree positive integer

    EXAMPLES::

        sage: # needs sage.libs.pari
        sage: hilbert_conductor(-1, -1)
        2
        sage: hilbert_conductor(-1, -11)
        11
        sage: hilbert_conductor(-2, -5)
        5
        sage: hilbert_conductor(-3, -17)
        17

    Tests with numpy and gmpy2 numbers::

        sage: from numpy import int8                                                    # needs numpy
        sage: hilbert_conductor(int8(-3), int8(-17))                                    # needs numpy sage.libs.pari
        17
        sage: from gmpy2 import mpz
        sage: hilbert_conductor(mpz(-3), mpz(-17))                                      # needs sage.libs.pari
        17

    AUTHOR:

    - Gonzalo Tornaria (2009-03-02)
    """
    a, b = ZZ(a), ZZ(b)
    return ZZ.prod(p for p in set([2]).union(prime_divisors(a),
                                             prime_divisors(b))
                   if hilbert_symbol(a, b, p) == -1)


def hilbert_conductor_inverse(d):
    r"""
    Finds a pair of integers `(a,b)` such that ``hilbert_conductor(a,b) == d``.

    The quaternion algebra `(a,b)` over `\QQ` will then have (reduced)
    discriminant `d`.

    INPUT:

    - ``d`` -- square-free positive integer

    OUTPUT: pair of integers

    EXAMPLES::

        sage: # needs sage.libs.pari
        sage: hilbert_conductor_inverse(2)
        (-1, -1)
        sage: hilbert_conductor_inverse(3)
        (-1, -3)
        sage: hilbert_conductor_inverse(6)
        (-1, 3)
        sage: hilbert_conductor_inverse(30)
        (-3, -10)
        sage: hilbert_conductor_inverse(4)
        Traceback (most recent call last):
        ...
        ValueError: d needs to be squarefree
        sage: hilbert_conductor_inverse(-1)
        Traceback (most recent call last):
        ...
        ValueError: d needs to be positive

    AUTHOR:

    - Gonzalo Tornaria (2009-03-02)

    TESTS::

        sage: for i in range(100):                                                      # needs sage.libs.pari
        ....:     d = ZZ.random_element(2**32).squarefree_part()
        ....:     if hilbert_conductor(*hilbert_conductor_inverse(d)) != d:
        ....:         print("hilbert_conductor_inverse failed for d = {}".format(d))

    Tests with numpy and gmpy2 numbers::

        sage: from numpy import int8                                                    # needs numpy
        sage: hilbert_conductor_inverse(int8(30))                                       # needs numpy sage.libs.pari
        (-3, -10)
        sage: from gmpy2 import mpz
        sage: hilbert_conductor_inverse(mpz(30))                                        # needs sage.libs.pari
        (-3, -10)
    """
    Z = ZZ
    d = Z(d)
    if d <= 0:
        raise ValueError("d needs to be positive")
    if d == 1:
        return (Z(-1), Z(1))
    if d == 2:
        return (Z(-1), Z(-1))
    if d.is_prime():
        if d % 4 == 3:
            return (Z(-1), -d)
        if d % 8 == 5:
            return (Z(-2), -d)
        q = 3
        while q % 4 != 3 or kronecker_symbol(d,q) != -1:
            q = next_prime(q)
        return (Z(-q), -d)
    else:
        mo = moebius(d)
        if mo == 0:
            raise ValueError("d needs to be squarefree")
        if d % 2 == 0 and mo*d % 16 != 2:
            dd = mo * d / 2
        else:
            dd = mo * d
        q = 1
        while hilbert_conductor(-q, dd) != d:
            q += 1
        if dd % q == 0:
            dd /= q
        return (Z(-q), Z(dd))


##############################################################################
#  falling and rising factorials
#  By Jaap Spies
#
#       Copyright (C) 2006 Jaap Spies <j.spies@hccnet.nl>
#      Copyright (C) 2006 William Stein <wstein@gmail.com>
#
# Distributed under the terms of the GNU General Public License (GPL)
#                  https://www.gnu.org/licenses/
##############################################################################


def falling_factorial(x, a):
    r"""
    Return the falling factorial `(x)_a`.

    The notation in the literature is a mess: often `(x)_a`,
    but there are many other notations: GKP: Concrete Mathematics uses
    `x^{\underline{a}}`.

    Definition: for integer `a \ge 0` we have
    `x(x-1) \cdots (x-a+1)`. In all other cases we use the
    GAMMA-function: `\frac {\Gamma(x+1)} {\Gamma(x-a+1)}`.

    INPUT:

    -  ``x`` -- element of a ring

    -  ``a`` -- a non-negative integer or

    -  ``x and a`` -- any numbers

    OUTPUT: the falling factorial

    .. SEEALSO:: :func:`rising_factorial`

    EXAMPLES::

        sage: falling_factorial(10, 3)
        720
        sage: falling_factorial(10, 10)
        3628800
        sage: factorial(10)
        3628800

        sage: # needs sage.symbolic
        sage: falling_factorial(10, RR('3.0'))
        720.000000000000
        sage: falling_factorial(10, RR('3.3'))
        1310.11633396601
        sage: a = falling_factorial(1 + I, I); a
        gamma(I + 2)
        sage: CC(a)
        0.652965496420167 + 0.343065839816545*I
        sage: falling_factorial(1 + I, 4)
        4*I + 2
        sage: falling_factorial(I, 4)
        -10

        sage: M = MatrixSpace(ZZ, 4, 4)                                                 # needs sage.modules
        sage: A = M([1,0,1,0, 1,0,1,0, 1,0,10,10, 1,0,1,1])                             # needs sage.modules
        sage: falling_factorial(A, 2)  # A(A - I)                                       # needs sage.modules
        [  1   0  10  10]
        [  1   0  10  10]
        [ 20   0 101 100]
        [  2   0  11  10]

        sage: x = ZZ['x'].0
        sage: falling_factorial(x, 4)
        x^4 - 6*x^3 + 11*x^2 - 6*x

    TESTS:

    Check that :issue:`14858` is fixed::

        sage: falling_factorial(-4, SR(2))                                              # needs sage.symbolic
        20

    Check that :issue:`16770` is fixed::

        sage: d = var('d')                                                              # needs sage.symbolic
        sage: parent(falling_factorial(d, 0))                                           # needs sage.symbolic
        Symbolic Ring

    Check that :issue:`20075` is fixed::

        sage: bool(falling_factorial(int(4), int(2)) == falling_factorial(4,2))
        True

    Tests with numpy and gmpy2 numbers::

        sage: from numpy import int8                                                    # needs numpy
        sage: falling_factorial(int8(10), int8(3))                                      # needs numpy
        720
        sage: from gmpy2 import mpz
        sage: falling_factorial(mpz(10), mpz(3))
        720

    AUTHORS:

    - Jaap Spies (2006-03-05)
    """
    from sage.structure.element import Expression
    x = py_scalar_to_element(x)
    a = py_scalar_to_element(a)
    if (isinstance(a, Integer) or
        (isinstance(a, Expression) and
         a.is_integer())) and a >= 0:
        return prod(((x - i) for i in range(a)), z=x.parent().one())
    from sage.functions.all import gamma
    return gamma(x + 1) / gamma(x - a + 1)


def rising_factorial(x, a):
    r"""
    Return the rising factorial `(x)^a`.

    The notation in the literature is a mess: often `(x)^a`,
    but there are many other notations: GKP: Concrete Mathematics uses
    `x^{\overline{a}}`.

    The rising factorial is also known as the Pochhammer symbol, see
    Maple and Mathematica.

    Definition: for integer `a \ge 0` we have
    `x(x+1) \cdots (x+a-1)`. In all other cases we use the
    GAMMA-function: `\frac {\Gamma(x+a)} {\Gamma(x)}`.

    INPUT:

    -  ``x`` -- element of a ring

    -  ``a`` -- a non-negative integer or

    -  ``x and a`` -- any numbers

    OUTPUT: the rising factorial

    .. SEEALSO:: :func:`falling_factorial`

    EXAMPLES::

        sage: rising_factorial(10,3)
        1320

        sage: # needs sage.symbolic
        sage: rising_factorial(10, RR('3.0'))
        1320.00000000000
        sage: rising_factorial(10, RR('3.3'))
        2826.38895824964
        sage: a = rising_factorial(1+I, I); a
        gamma(2*I + 1)/gamma(I + 1)
        sage: CC(a)
        0.266816390637832 + 0.122783354006372*I
        sage: a = rising_factorial(I, 4); a
        -10

        sage: x = polygen(ZZ)
        sage: rising_factorial(x, 4)
        x^4 + 6*x^3 + 11*x^2 + 6*x

    TESTS:

    Check that :issue:`14858` is fixed::

        sage: bool(rising_factorial(-4, 2) ==                                           # needs sage.symbolic
        ....:      rising_factorial(-4, SR(2)) ==
        ....:      rising_factorial(SR(-4), SR(2)))
        True

    Check that :issue:`16770` is fixed::

        sage: d = var('d')                                                              # needs sage.symbolic
        sage: parent(rising_factorial(d, 0))                                            # needs sage.symbolic
        Symbolic Ring

    Check that :issue:`20075` is fixed::

        sage: bool(rising_factorial(int(4), int(2)) == rising_factorial(4,2))
        True

    Tests with numpy and gmpy2 numbers::

        sage: from numpy import int8                                                    # needs numpy
        sage: rising_factorial(int8(10), int8(3))                                       # needs numpy
        1320
        sage: from gmpy2 import mpz
        sage: rising_factorial(mpz(10), mpz(3))
        1320

    AUTHORS:

    - Jaap Spies (2006-03-05)
    """
    from sage.structure.element import Expression
    x = py_scalar_to_element(x)
    a = py_scalar_to_element(a)
    if (isinstance(a, Integer) or
        (isinstance(a, Expression) and
         a.is_integer())) and a >= 0:
        return prod(((x + i) for i in range(a)), z=x.parent().one())
    from sage.functions.all import gamma
    return gamma(x + a) / gamma(x)


def integer_ceil(x):
    """
    Return the ceiling of x.

    EXAMPLES::

        sage: integer_ceil(5.4)
        6
        sage: integer_ceil(x)                                                           # needs sage.symbolic
        Traceback (most recent call last):
        ...
        NotImplementedError: computation of ceil of x not implemented

    Tests with numpy and gmpy2 numbers::

        sage: from numpy import float32                                                 # needs numpy
        sage: integer_ceil(float32(5.4))                                                # needs numpy
        6
        sage: from gmpy2 import mpfr
        sage: integer_ceil(mpfr(5.4))
        6
    """
    try:
        return ZZ(x.ceil())
    except AttributeError:
        try:
            return ZZ(math.ceil(float(x)))
        except TypeError:
            pass
    raise NotImplementedError("computation of ceil of %s not implemented" % x)


def integer_floor(x):
    r"""
    Return the largest integer `\leq x`.

    INPUT:

    -  ``x`` -- an object that has a floor method or is
       coercible to int

    OUTPUT: an Integer

    EXAMPLES::

        sage: integer_floor(5.4)
        5
        sage: integer_floor(float(5.4))
        5
        sage: integer_floor(-5/2)
        -3
        sage: integer_floor(RDF(-5/2))
        -3

        sage: integer_floor(x)                                                          # needs sage.symbolic
        Traceback (most recent call last):
        ...
        NotImplementedError: computation of floor of x not implemented

    Tests with numpy and gmpy2 numbers::

        sage: from numpy import float32                                                 # needs numpy
        sage: integer_floor(float32(5.4))                                               # needs numpy
        5
        sage: from gmpy2 import mpfr
        sage: integer_floor(mpfr(5.4))
        5
    """
    try:
        return ZZ(x.floor())
    except AttributeError:
        try:
            return ZZ(math.floor(float(x)))
        except TypeError:
            pass
    raise NotImplementedError("computation of floor of %s not implemented" % x)


def integer_trunc(i):
    """
    Truncate to the integer closer to zero

    EXAMPLES::

        sage: from sage.arith.misc import integer_trunc as trunc
        sage: trunc(-3/2), trunc(-1), trunc(-1/2), trunc(0), trunc(1/2), trunc(1), trunc(3/2)
        (-1, -1, 0, 0, 0, 1, 1)
        sage: isinstance(trunc(3/2), Integer)
        True
    """
    if i >= 0:
        return integer_floor(i)
    else:
        return integer_ceil(i)


def two_squares(n):
    """
    Write the integer `n` as a sum of two integer squares if possible;
    otherwise raise a :class:`ValueError`.

    INPUT:

    - ``n`` -- an integer

    OUTPUT: a tuple `(a,b)` of non-negative integers such that
    `n = a^2 + b^2` with `a <= b`.

    EXAMPLES::

        sage: two_squares(389)
        (10, 17)
        sage: two_squares(21)
        Traceback (most recent call last):
        ...
        ValueError: 21 is not a sum of 2 squares
        sage: two_squares(21^2)
        (0, 21)
        sage: a, b = two_squares(100000000000000000129); a, b                           # needs sage.libs.pari
        (4418521500, 8970878873)
        sage: a^2 + b^2                                                                 # needs sage.libs.pari
        100000000000000000129
        sage: two_squares(2^222 + 1)                                                    # needs sage.libs.pari
        (253801659504708621991421712450521, 2583712713213354898490304645018692)
        sage: two_squares(0)
        (0, 0)
        sage: two_squares(-1)
        Traceback (most recent call last):
        ...
        ValueError: -1 is not a sum of 2 squares

    TESTS::

        sage: for _ in range(100):                                                      # needs sage.libs.pari
        ....:     a = ZZ.random_element(2**16, 2**20)
        ....:     b = ZZ.random_element(2**16, 2**20)
        ....:     n = a**2 + b**2
        ....:     aa, bb = two_squares(n)
        ....:     assert aa**2 + bb**2 == n

    Tests with numpy and gmpy2 numbers::

        sage: from numpy import int16                                                   # needs numpy
        sage: two_squares(int16(389))                                                   # needs numpy
        (10, 17)
        sage: from gmpy2 import mpz
        sage: two_squares(mpz(389))
        (10, 17)

    ALGORITHM:

    See https://schorn.ch/lagrange.html
    """
    n = ZZ(n)

    if n <= 0:
        if n == 0:
            z = ZZ.zero()
            return (z, z)
        raise ValueError("%s is not a sum of 2 squares" % n)

    if n.nbits() <= 32:
        from sage.rings import sum_of_squares
        return sum_of_squares.two_squares_pyx(n)

    # Start by factoring n (which seems to be unavoidable)
    F = n.factor(proof=False)

    # First check whether it is possible to write n as a sum of two
    # squares: all prime powers p^e must have p = 2 or p = 1 mod 4
    # or e even.
    for p, e in F:
        if e % 2 and p % 4 == 3:
            raise ValueError("%s is not a sum of 2 squares" % n)

    # We run over all factors of n, write each factor p^e as
    # a sum of 2 squares and accumulate the product
    # (using multiplication in Z[I]) in a^2 + b^2.
    from sage.rings.finite_rings.integer_mod import Mod
    a = ZZ.one()
    b = ZZ.zero()
    for (p,e) in F:
        if e >= 2:
            m = p ** (e//2)
            a *= m
            b *= m
        if e % 2:
            if p == 2:
                # (a + bi) *= (1 + I)
                a,b = a - b, a + b
            else:  # p = 1 mod 4
                # Find a square root of -1 mod p.
                # If y is a non-square, then y^((p-1)/4) is a square root of -1.
                y = Mod(2,p)
                while True:
                    s = y**((p-1)/4)
                    if not s*s + 1:
                        s = s.lift()
                        break
                    y += 1
                # Apply Cornacchia's algorithm to write p as r^2 + s^2.
                r = p
                while s*s > p:
                    r,s = s, r % s
                r %= s

                # Multiply (a + bI) by (r + sI)
                a,b = a*r - b*s, b*r + a*s

    a = a.abs()
    b = b.abs()
    assert a*a + b*b == n
    if a <= b:
        return (a,b)
    else:
        return (b,a)


def three_squares(n):
    """
    Write the integer `n` as a sum of three integer squares if possible;
    otherwise raise a :class:`ValueError`.

    INPUT:

    - ``n`` -- an integer

    OUTPUT: a tuple `(a,b,c)` of non-negative integers such that
    `n = a^2 + b^2 + c^2` with `a <= b <= c`.

    EXAMPLES::

        sage: three_squares(389)
        (1, 8, 18)
        sage: three_squares(946)
        (9, 9, 28)
        sage: three_squares(2986)
        (3, 24, 49)
        sage: three_squares(7^100)
        (0, 0, 1798465042647412146620280340569649349251249)
        sage: three_squares(11^111 - 1)                                                 # needs sage.libs.pari
        (616274160655975340150706442680, 901582938385735143295060746161,
         6270382387635744140394001363065311967964099981788593947233)
        sage: three_squares(7 * 2^41)                                                   # needs sage.libs.pari
        (1048576, 2097152, 3145728)
        sage: three_squares(7 * 2^42)
        Traceback (most recent call last):
        ...
        ValueError: 30786325577728 is not a sum of 3 squares
        sage: three_squares(0)
        (0, 0, 0)
        sage: three_squares(-1)
        Traceback (most recent call last):
        ...
        ValueError: -1 is not a sum of 3 squares

    TESTS::

        sage: for _ in range(100):                                                      # needs sage.libs.pari
        ....:     a = ZZ.random_element(2**16, 2**20)
        ....:     b = ZZ.random_element(2**16, 2**20)
        ....:     c = ZZ.random_element(2**16, 2**20)
        ....:     n = a**2 + b**2 + c**2
        ....:     aa, bb, cc = three_squares(n)
        ....:     assert aa**2 + bb**2 + cc**2 == n

    Tests with numpy and gmpy2 numbers::

        sage: from numpy import int16                                                   # needs numpy
        sage: three_squares(int16(389))                                                 # needs numpy
        (1, 8, 18)
        sage: from gmpy2 import mpz
        sage: three_squares(mpz(389))
        (1, 8, 18)

    ALGORITHM:

    See https://schorn.ch/lagrange.html
    """
    n = ZZ(n)

    if n <= 0:
        if n == 0:
            z = ZZ.zero()
            return (z, z, z)
        raise ValueError("%s is not a sum of 3 squares" % n)

    if n.nbits() <= 32:
        from sage.rings import sum_of_squares
        return sum_of_squares.three_squares_pyx(n)

    # First, remove all factors 4 from n
    e = n.valuation(2)//2
    m = ZZ.one() << e
    N = n >> (2*e)

    # Let x be the largest integer at most sqrt(N)
    x, r = N.sqrtrem()
    # We need to check for this special case,
    # otherwise N - x^2 will always factor.
    if not r:
        z = ZZ.zero()
        return (z, z, x*m)

    # Consider different cases to find an x such that N - x^2 is easily
    # written as the sum of 2 squares, because it is either p or 2p,
    # with p a prime which is 1 mod 4.
    if N % 4 == 1:
        # Write N = x^2 + p with x even, p = 1 mod 4 prime
        if x % 2:
            x -= 1
        while x >= 0:
            p = N - x*x
            if p.is_pseudoprime():
                break
            x -= 2
    elif N % 4 == 2:
        # Write N = x^2 + p with x odd, p = 1 mod 4 prime
        if x % 2 == 0:
            x -= 1
        while x >= 0:
            p = N - x*x
            if p.is_pseudoprime():
                break
            x -= 2
    elif N % 8 == 3:
        # Write N = x^2 + 2p with x odd, p = 1 mod 4 prime
        if x % 2 == 0:
            x -= 1
        while x >= 0:
            p = (N - x*x) >> 1
            if p.is_pseudoprime():
                break
            x -= 2
    else:  # 7 mod 8
        raise ValueError("%s is not a sum of 3 squares" % n)

    if x < 0:
        # We found no good x, brute force instead.
        # Normally, this should only happen for small values of N.
        if N > 10000:
            from warnings import warn
            warn("Brute forcing sum of 3 squares for large N = %s" % N, RuntimeWarning)
        x = N.isqrt()

    # In the usual case, this loop will only be executed once, since
    # we already know the "right" value of x.
    # This will only really loop if we hit the "x < 0" case above.
    while True:
        try:
            a,b = two_squares(N - x*x)
            break
        except ValueError:
            x -= 1
            assert x >= 0

    if x >= b:
        return (a*m, b*m, x*m)
    elif x >= a:
        return (a*m, x*m, b*m)
    else:
        return (x*m, a*m, b*m)


def four_squares(n):
    """
    Write the integer `n` as a sum of four integer squares.

    INPUT:

    - ``n`` -- an integer

    OUTPUT: a tuple `(a,b,c,d)` of non-negative integers such that
    `n = a^2 + b^2 + c^2 + d^2` with `a <= b <= c <= d`.

    EXAMPLES::

        sage: four_squares(3)
        (0, 1, 1, 1)
        sage: four_squares(13)
        (0, 0, 2, 3)
        sage: four_squares(130)
        (0, 0, 3, 11)
        sage: four_squares(1101011011004)
        (90, 102, 1220, 1049290)
        sage: four_squares(10^100 - 1)                                                  # needs sage.libs.pari
        (155024616290, 2612183768627, 14142135623730950488016887,
         99999999999999999999999999999999999999999999999999)
        sage: for i in range(2^129, 2^129 + 10000):     # long time                     # needs sage.libs.pari
        ....:     S = four_squares(i)
        ....:     assert sum(x^2 for x in S) == i

    TESTS::

        sage: for _ in range(100):
        ....:     n = ZZ.random_element(2**32, 2**34)
        ....:     aa, bb, cc, dd = four_squares(n)
        ....:     assert aa**2 + bb**2 + cc**2 + dd**2 == n

    Tests with numpy and gmpy2 numbers::

        sage: from numpy import int16                                                   # needs numpy
        sage: four_squares(int16(389))                                                  # needs numpy
        (0, 1, 8, 18)
        sage: from gmpy2 import mpz
        sage: four_squares(mpz(389))
        (0, 1, 8, 18)
    """
    n = ZZ(n)

    if n <= 0:
        if n == 0:
            z = ZZ.zero()
            return (z, z, z, z)
        raise ValueError("%s is not a sum of 4 squares" % n)

    if n.nbits() <= 32:
        from sage.rings import sum_of_squares
        return sum_of_squares.four_squares_pyx(n)

    # First, remove all factors 4 from n
    e = n.valuation(2) // 2
    m = ZZ.one() << e
    N = n >> (2*e)

    # Subtract a suitable x^2 such that N - x^2 is 1,2,3,5,6 mod 8,
    # which can then be written as a sum of 3 squares.
    x = N.isqrt()
    y = N - x*x
    if y >= 7 and (y % 4 == 0 or y % 8 == 7):
        x -= 1
        y += 2*x + 1

    a,b,c = three_squares(y)

    # Correct sorting is guaranteed by construction
    return (a*m, b*m, c*m, x*m)


def sum_of_k_squares(k, n):
    """
    Write the integer `n` as a sum of `k` integer squares if possible;
    otherwise raise a :class:`ValueError`.

    INPUT:

    - ``k`` -- a non-negative integer

    - ``n`` -- an integer

    OUTPUT: a tuple `(x_1, ..., x_k)` of non-negative integers such that
    their squares sum to `n`.

    EXAMPLES::

        sage: sum_of_k_squares(2, 9634)
        (15, 97)
        sage: sum_of_k_squares(3, 9634)
        (0, 15, 97)
        sage: sum_of_k_squares(4, 9634)
        (1, 2, 5, 98)
        sage: sum_of_k_squares(5, 9634)
        (0, 1, 2, 5, 98)
        sage: sum_of_k_squares(6, 11^1111 - 1)                                          # needs sage.libs.pari
        (19215400822645944253860920437586326284, 37204645194585992174252915693267578306,
         3473654819477394665857484221256136567800161086815834297092488779216863122,
         5860191799617673633547572610351797996721850737768032876360978911074629287841061578270832330322236796556721252602860754789786937515870682024273948,
         20457423294558182494001919812379023992538802203730791019728543439765347851316366537094696896669915675685581905102118246887673397020172285247862426612188418787649371716686651256443143210952163970564228423098202682066311189439731080552623884051737264415984619097656479060977602722566383385989,
         311628095411678159849237738619458396497534696043580912225334269371611836910345930320700816649653412141574887113710604828156159177769285115652741014638785285820578943010943846225597311231847997461959204894255074229895666356909071243390280307709880906261008237873840245959883405303580405277298513108957483306488193844321589356441983980532251051786704380984788999660195252373574924026139168936921591652831237741973242604363696352878914129671292072201700073286987126265965322808664802662993006926302359371379531571194266134916767573373504566621665949840469229781956838744551367172353)
        sage: sum_of_k_squares(7, 0)
        (0, 0, 0, 0, 0, 0, 0)
        sage: sum_of_k_squares(30,999999)
        (0, 0, 0, 0, 0, 0, 0, 0, 0, 0, 0, 0, 0, 0, 0, 0, 0, 0, 0, 0, 0, 0, 0, 0, 0, 2, 3, 7, 44, 999)
        sage: sum_of_k_squares(1, 9)
        (3,)
        sage: sum_of_k_squares(1, 10)
        Traceback (most recent call last):
        ...
        ValueError: 10 is not a sum of 1 square
        sage: sum_of_k_squares(1, -10)
        Traceback (most recent call last):
        ...
        ValueError: -10 is not a sum of 1 square
        sage: sum_of_k_squares(0, 9)
        Traceback (most recent call last):
        ...
        ValueError: 9 is not a sum of 0 squares
        sage: sum_of_k_squares(0, 0)
        ()
        sage: sum_of_k_squares(7, -1)
        Traceback (most recent call last):
        ...
        ValueError: -1 is not a sum of 7 squares
        sage: sum_of_k_squares(-1, 0)
        Traceback (most recent call last):
        ...
        ValueError: k = -1 must be non-negative

    Tests with numpy and gmpy2 numbers::

        sage: from numpy import int16                                                   # needs numpy
        sage: sum_of_k_squares(int16(2), int16(9634))                                   # needs numpy
        (15, 97)
        sage: from gmpy2 import mpz
        sage: sum_of_k_squares(mpz(2), mpz(9634))
        (15, 97)
    """
    n = ZZ(n)
    k = int(k)

    if k <= 4:
        if k == 4:
            return four_squares(n)
        if k == 3:
            return three_squares(n)
        if k == 2:
            return two_squares(n)
        if k == 1:
            if n >= 0:
                x, r = n.sqrtrem()
                if not r:
                    return (x,)
            raise ValueError("%s is not a sum of 1 square" % n)
        if k == 0:
            if n == 0:
                return tuple()
            raise ValueError("%s is not a sum of 0 squares" % n)
        raise ValueError("k = %s must be non-negative" % k)

    if n < 0:
        raise ValueError("%s is not a sum of %s squares" % (n,k))

    # Recursively subtract the largest square
    t = []
    while k > 4:
        x = n.isqrt()
        t.insert(0, x)
        n -= x*x
        k -= 1

    t = list(four_squares(n)) + t
    return tuple(t)


def subfactorial(n):
    r"""
    Subfactorial or rencontres numbers, or derangements: number of
    permutations of `n` elements with no fixed points.

    INPUT:


    -  ``n`` -- non negative integer


    OUTPUT:


    -  ``integer`` -- function value


    EXAMPLES::

        sage: subfactorial(0)
        1
        sage: subfactorial(1)
        0
        sage: subfactorial(8)
        14833

    Tests with numpy and gmpy2 numbers::

        sage: from numpy import int8                                                    # needs numpy
        sage: subfactorial(int8(8))                                                     # needs numpy
        14833
        sage: from gmpy2 import mpz
        sage: subfactorial(mpz(8))
        14833

    AUTHORS:

    - Jaap Spies (2007-01-23)
    """
    return factorial(n) * sum((-1)**k / factorial(k) for k in range(n + 1))


def is_power_of_two(n):
    r"""
    Return whether ``n`` is a power of 2.

    INPUT:

    -  ``n`` -- integer

    OUTPUT:

    boolean

    EXAMPLES::

        sage: is_power_of_two(1024)
        True
        sage: is_power_of_two(1)
        True
        sage: is_power_of_two(24)
        False
        sage: is_power_of_two(0)
        False
        sage: is_power_of_two(-4)
        False

    Tests with numpy and gmpy2 numbers::

        sage: from numpy import int8                                                    # needs numpy
        sage: is_power_of_two(int8(16))                                                 # needs numpy
        True
        sage: is_power_of_two(int8(24))                                                 # needs numpy
        False
        sage: from gmpy2 import mpz
        sage: is_power_of_two(mpz(16))
        True
        sage: is_power_of_two(mpz(24))
        False
    """
    return ZZ(n).popcount() == 1


def differences(lis, n=1):
    """
    Return the `n` successive differences of the elements in ``lis``.

    EXAMPLES::

        sage: differences(prime_range(50))                                              # needs sage.libs.pari
        [1, 2, 2, 4, 2, 4, 2, 4, 6, 2, 6, 4, 2, 4]
        sage: differences([i^2 for i in range(1,11)])
        [3, 5, 7, 9, 11, 13, 15, 17, 19]
        sage: differences([i^3 + 3*i for i in range(1,21)])
        [10, 22, 40, 64, 94, 130, 172, 220, 274, 334, 400, 472, 550, 634, 724, 820, 922, 1030, 1144]
        sage: differences([i^3 - i^2 for i in range(1,21)], 2)
        [10, 16, 22, 28, 34, 40, 46, 52, 58, 64, 70, 76, 82, 88, 94, 100, 106, 112]
        sage: differences([p - i^2 for i, p in enumerate(prime_range(50))], 3)          # needs sage.libs.pari
        [-1, 2, -4, 4, -4, 4, 0, -6, 8, -6, 0, 4]

    Tests with numpy and gmpy2 numbers::

        sage: from numpy import int8                                                    # needs numpy
        sage: differences([int8(1), int8(4), int8(6), int8(19)])                        # needs numpy
        [3, 2, 13]
        sage: from gmpy2 import mpz
        sage: differences([mpz(1), mpz(4), mpz(6), mpz(19)])
        [mpz(3), mpz(2), mpz(13)]

    AUTHORS:

    - Timothy Clemans (2008-03-09)
    """
    n = ZZ(n)
    if n < 1:
        raise ValueError('n must be greater than 0')
    lis = [lis[i + 1] - num for i, num in enumerate(lis[:-1])]
    if n == 1:
        return lis
    return differences(lis, n - 1)


def _key_complex_for_display(a):
    """
    Key function to sort complex numbers for display only.

    Real numbers (with a zero imaginary part) come before complex numbers,
    and are sorted. Complex numbers are sorted by their real part
    unless their real parts are quite close, in which case they are
    sorted by their imaginary part.

    EXAMPLES::

        sage: import sage.arith.misc
        sage: key_c = sage.arith.misc._key_complex_for_display

        sage: key_c(CC(5))                                                              # needs sage.rings.real_mpfr
        (0, 5.00000000000000)
        sage: key_c(CC(5, 5))                                                           # needs sage.rings.real_mpfr
        (1, 5.00000000, 5.00000000000000)

        sage: CIF200 = ComplexIntervalField(200)                                        # needs sage.rings.complex_interval_field
        sage: key_c(CIF200(5))                                                          # needs sage.rings.complex_interval_field
        (0, 5)
        sage: key_c(CIF200(5, 5))                                                       # needs sage.rings.complex_interval_field
        (1, 5.00000000, 5)
    """
    ar = a.real()
    ai = a.imag()
    if not ai:
        return (0, ar)
    epsilon = ar.parent()(1e-10)
    if ar.abs() < epsilon:
        ar_truncated = 0
    elif ar.prec() < 34:
        ar_truncated = ar
    else:
        ar_truncated = ar.n(digits=9)
    return (1, ar_truncated, ai)


def sort_complex_numbers_for_display(nums):
    r"""
    Given a list of complex numbers (or a list of tuples, where the
    first element of each tuple is a complex number), we sort the list
    in a "pretty" order.

    Real numbers (with a zero imaginary part) come before complex numbers,
    and are sorted. Complex numbers are sorted by their real part
    unless their real parts are quite close, in which case they are
    sorted by their imaginary part.

    This is not a useful function mathematically (not least because
    there is no principled way to determine whether the real components
    should be treated as equal or not).  It is called by various
    polynomial root-finders; its purpose is to make doctest printing
    more reproducible.

    We deliberately choose a cumbersome name for this function to
    discourage use, since it is mathematically meaningless.

    EXAMPLES::

        sage: # needs sage.rings.complex_double
        sage: import sage.arith.misc
        sage: sort_c = sort_complex_numbers_for_display
        sage: nums = [CDF(i) for i in range(3)]
        sage: for i in range(3):
        ....:     nums.append(CDF(i + RDF.random_element(-3e-11, 3e-11),
        ....:                     RDF.random_element()))
        ....:     nums.append(CDF(i + RDF.random_element(-3e-11, 3e-11),
        ....:                     RDF.random_element()))
        sage: shuffle(nums)
        sage: nums = sort_c(nums)
        sage: for i in range(len(nums)):
        ....:     if nums[i].imag():
        ....:         first_non_real = i
        ....:         break
        ....: else:
        ....:     first_non_real = len(nums)
        sage: assert first_non_real >= 3
        sage: for i in range(first_non_real - 1):
        ....:     assert nums[i].real() <= nums[i + 1].real()
        sage: def truncate(n):
        ....:     if n.real() < 1e-10:
        ....:         return 0
        ....:     else:
        ....:         return n.real().n(digits=9)
        sage: for i in range(first_non_real, len(nums)-1):
        ....:     assert truncate(nums[i]) <= truncate(nums[i + 1])
        ....:     if truncate(nums[i]) == truncate(nums[i + 1]):
        ....:         assert nums[i].imag() <= nums[i+1].imag()
    """
    if not nums:
        return nums

    if isinstance(nums[0], tuple):
        return sorted(nums, key=lambda t: _key_complex_for_display(t[0]))
    else:
        return sorted(nums, key=_key_complex_for_display)


def fundamental_discriminant(D):
    r"""
    Return the discriminant of the quadratic extension
    `K=Q(\sqrt{D})`, i.e. an integer d congruent to either 0 or
    1, mod 4, and such that, at most, the only square dividing it is
    4.

    INPUT:

    - ``D`` -- an integer

    OUTPUT:

    - an integer, the fundamental discriminant

    EXAMPLES::

        sage: fundamental_discriminant(102)
        408
        sage: fundamental_discriminant(720)
        5
        sage: fundamental_discriminant(2)
        8

    Tests with numpy and gmpy2 numbers::

        sage: from numpy import int8                                                    # needs numpy
        sage: fundamental_discriminant(int8(102))                                       # needs numpy
        408
        sage: from gmpy2 import mpz
        sage: fundamental_discriminant(mpz(102))
        408
    """
    D = ZZ(D)
    D = D.squarefree_part()
    if D % 4 == 1:
        return D
    return 4 * D


def squarefree_divisors(x):
    """
    Return an iterator over the squarefree divisors (up to units)
    of this ring element.

    Depends on the output of the prime_divisors function.

    Squarefree divisors of an integer are not necessarily
    yielded in increasing order.

    INPUT:

    - x -- an element of any ring for which the prime_divisors
      function works.

    EXAMPLES:

    Integers with few prime divisors::

        sage: list(squarefree_divisors(7))
        [1, 7]
        sage: list(squarefree_divisors(6))
        [1, 2, 3, 6]
        sage: list(squarefree_divisors(12))
        [1, 2, 3, 6]

    Squarefree divisors are not yielded in increasing order::

        sage: list(squarefree_divisors(30))
        [1, 2, 3, 6, 5, 10, 15, 30]

    TESTS:

    Check that the first divisor (i.e. `1`) is a Sage integer (see
    :issue:`17852`)::

        sage: a = next(squarefree_divisors(14))
        sage: a
        1
        sage: type(a)
        <class 'sage.rings.integer.Integer'>

    Tests with numpy and gmpy2 numbers::

        sage: from numpy import int8                                                    # needs numpy
        sage: list(squarefree_divisors(int8(12)))                                       # needs numpy
        [1, 2, 3, 6]
        sage: from gmpy2 import mpz
        sage: list(squarefree_divisors(mpz(12)))
        [1, 2, 3, 6]
    """
    from sage.combinat.subset import powerset

    for a in powerset(prime_divisors(x)):
        yield prod(a, ZZ.one())


def dedekind_sum(p, q, algorithm='default'):
    r"""
    Return the Dedekind sum `s(p,q)` defined for integers `p`, `q` as

    .. MATH::

        s(p,q) = \sum_{i=0}^{q-1} \left(\!\left(\frac{i}{q}\right)\!\right)
                                  \left(\!\left(\frac{pi}{q}\right)\!\right)

    where

    .. MATH::

        ((x))=\begin{cases}
            x-\lfloor x \rfloor - \frac{1}{2} &\mbox{if }
                x \in \QQ \setminus \ZZ \\
            0 & \mbox{if } x \in \ZZ.
            \end{cases}

    .. WARNING::

        Caution is required as the Dedekind sum sometimes depends on the
        algorithm or is left undefined when `p` and `q` are not coprime.

    INPUT:

    -  ``p``, ``q`` -- integers
    -  ``algorithm`` -- must be one of the following

       -  ``'default'`` -- (default) use FLINT
       -  ``'flint'`` -- use FLINT
       -  ``'pari'`` -- use PARI (gives different results if `p` and `q`
          are not coprime)

    OUTPUT: a rational number

    EXAMPLES:

    Several small values::

        sage: for q in range(10): print([dedekind_sum(p,q) for p in range(q+1)])        # needs sage.libs.flint
        [0]
        [0, 0]
        [0, 0, 0]
        [0, 1/18, -1/18, 0]
        [0, 1/8, 0, -1/8, 0]
        [0, 1/5, 0, 0, -1/5, 0]
        [0, 5/18, 1/18, 0, -1/18, -5/18, 0]
        [0, 5/14, 1/14, -1/14, 1/14, -1/14, -5/14, 0]
        [0, 7/16, 1/8, 1/16, 0, -1/16, -1/8, -7/16, 0]
        [0, 14/27, 4/27, 1/18, -4/27, 4/27, -1/18, -4/27, -14/27, 0]

    Check relations for restricted arguments::

        sage: q = 23; dedekind_sum(1, q); (q-1)*(q-2)/(12*q)                            # needs sage.libs.flint
        77/46
        77/46
        sage: p, q = 100, 723    # must be coprime
        sage: dedekind_sum(p, q) + dedekind_sum(q, p)                                   # needs sage.libs.flint
        31583/86760
        sage: -1/4 + (p/q + q/p + 1/(p*q))/12
        31583/86760

    We check that evaluation works with large input::

        sage: dedekind_sum(3^54 - 1, 2^93 + 1)                                          # needs sage.libs.flint
        459340694971839990630374299870/29710560942849126597578981379
        sage: dedekind_sum(3^54 - 1, 2^93 + 1, algorithm='pari')                        # needs sage.libs.pari
        459340694971839990630374299870/29710560942849126597578981379

    We check consistency of the results::

        sage: dedekind_sum(5, 7, algorithm='default')                                   # needs sage.libs.flint
        -1/14
        sage: dedekind_sum(5, 7, algorithm='flint')                                     # needs sage.libs.flint
        -1/14
        sage: dedekind_sum(5, 7, algorithm='pari')                                      # needs sage.libs.pari
        -1/14
        sage: dedekind_sum(6, 8, algorithm='default')                                   # needs sage.libs.flint
        -1/8
        sage: dedekind_sum(6, 8, algorithm='flint')                                     # needs sage.libs.flint
        -1/8
        sage: dedekind_sum(6, 8, algorithm='pari')                                      # needs sage.libs.pari
        -1/8

    Tests with numpy and gmpy2 numbers::

        sage: from numpy import int8                                                    # needs numpy
        sage: dedekind_sum(int8(5), int8(7), algorithm='default')                       # needs numpy sage.libs.flint
        -1/14
        sage: from gmpy2 import mpz
        sage: dedekind_sum(mpz(5), mpz(7), algorithm='default')                         # needs sage.libs.flint
        -1/14

    REFERENCES:

    - [Ap1997]_

    - :wikipedia:`Dedekind\_sum`
    """
    if algorithm == 'default' or algorithm == 'flint':
        from sage.libs.flint.arith_sage import dedekind_sum as flint_dedekind_sum
        return flint_dedekind_sum(p, q)

    if algorithm == 'pari':
        import sage.interfaces.gp
        x = sage.interfaces.gp.gp('sumdedekind(%s,%s)' % (p, q))
        return Rational(x)

    raise ValueError('unknown algorithm')


def gauss_sum(char_value, finite_field):
    r"""
    Return the Gauss sums for a general finite field.

    INPUT:

    - ``char_value`` -- choice of multiplicative character, given by
      its value on the ``finite_field.multiplicative_generator()``

    - ``finite_field`` -- a finite field

    OUTPUT:

    an element of the parent ring of ``char_value``, that can be any
    field containing enough roots of unity, for example the
    ``UniversalCyclotomicField``, ``QQbar`` or ``ComplexField``

    For a finite field `F` of characteristic `p`, the Gauss sum
    associated to a multiplicative character `\chi` (with values in a
    ring `K`) is defined as

    .. MATH::

        \sum_{x \in F^{\times}} \chi(x) \zeta_p^{\operatorname{Tr} x},

    where `\zeta_p \in K` is a primitive root of unity of order `p` and
    Tr is the trace map from `F` to its prime field `\GF{p}`.

    For more info on Gauss sums, see :wikipedia:`Gauss_sum`.

    .. TODO::

        Implement general Gauss sums for an arbitrary pair
        ``(multiplicative_character, additive_character)``

    EXAMPLES::

        sage: # needs sage.libs.pari sage.rings.number_field
        sage: from sage.arith.misc import gauss_sum
        sage: F = GF(5); q = 5
        sage: zq = UniversalCyclotomicField().zeta(q - 1)
        sage: L = [gauss_sum(zq**i, F) for i in range(5)]; L
        [-1,
         E(20)^4 + E(20)^13 - E(20)^16 - E(20)^17,
         E(5) - E(5)^2 - E(5)^3 + E(5)^4,
         E(20)^4 - E(20)^13 - E(20)^16 + E(20)^17,
         -1]
        sage: [g*g.conjugate() for g in L]
        [1, 5, 5, 5, 1]

        sage: # needs sage.libs.pari sage.rings.number_field
        sage: F = GF(11**2); q = 11**2
        sage: zq = UniversalCyclotomicField().zeta(q - 1)
        sage: g = gauss_sum(zq**4, F)
        sage: g*g.conjugate()
        121

    TESTS::

        sage: # needs sage.libs.pari sage.rings.number_field
        sage: F = GF(11); q = 11
        sage: zq = UniversalCyclotomicField().zeta(q - 1)
        sage: gauss_sum(zq**2, F).n(60)
        2.6361055643248352 + 2.0126965627574471*I

        sage: zq = QQbar.zeta(q - 1)                                                    # needs sage.libs.pari sage.rings.number_field
        sage: gauss_sum(zq**2, F)                                                       # needs sage.libs.pari sage.rings.number_field
        2.636105564324836? + 2.012696562757447?*I

        sage: zq = ComplexField(60).zeta(q - 1)                                         # needs sage.libs.pari sage.rings.number_field
        sage: gauss_sum(zq**2, F)                                                       # needs sage.libs.pari sage.rings.number_field
        2.6361055643248352 + 2.0126965627574471*I

        sage: # needs sage.libs.pari sage.rings.number_field
        sage: F = GF(7); q = 7
        sage: zq = QQbar.zeta(q - 1)
        sage: D = DirichletGroup(7, QQbar)
        sage: all(D[i].gauss_sum() == gauss_sum(zq**i, F) for i in range(6))
        True

        sage: gauss_sum(1, QQ)                                                          # needs sage.libs.pari sage.rings.number_field
        Traceback (most recent call last):
        ...
        ValueError: second input must be a finite field

    .. SEEALSO::

        - :func:`sage.rings.padics.misc.gauss_sum` for a `p`-adic version
        - :meth:`sage.modular.dirichlet.DirichletCharacter.gauss_sum`
          for prime finite fields
        - :meth:`sage.modular.dirichlet.DirichletCharacter.gauss_sum_numerical`
          for prime finite fields
    """
    from sage.categories.fields import Fields
    if finite_field not in Fields().Finite():
        raise ValueError('second input must be a finite field')

    ring = char_value.parent()
    q = finite_field.cardinality()
    p = finite_field.characteristic()
    gen = finite_field.multiplicative_generator()
    zeta_p_powers = ring.zeta(p).powers(p)
    zeta_q = char_value

    resu = ring.zero()
    gen_power = finite_field.one()
    zq_power = ring.one()
    for k in range(q - 1):
        resu += zq_power * zeta_p_powers[gen_power.trace().lift()]
        gen_power *= gen
        zq_power *= zeta_q
    return resu


def dedekind_psi(N):
    r"""
    Return the value of the Dedekind psi function at ``N``.

    INPUT:

    - ``N`` -- a positive integer

    OUTPUT:

    an integer

    The Dedekind psi function is the multiplicative function defined by

    .. MATH::

        \psi(n) = n \prod_{p|n, p prime} (1 + 1/p).

    See :wikipedia:`Dedekind_psi_function` and :oeis:`A001615`.

    EXAMPLES::

        sage: from sage.arith.misc import dedekind_psi
        sage: [dedekind_psi(d) for d in range(1, 12)]
        [1, 3, 4, 6, 6, 12, 8, 12, 12, 18, 12]
    """
    N = Integer(N)
    return Integer(N * prod(1 + 1 / p for p in N.prime_divisors()))<|MERGE_RESOLUTION|>--- conflicted
+++ resolved
@@ -1708,11 +1708,7 @@
 
         -  ``rgbcolor`` -- default: (0,0,1)
 
-<<<<<<< HEAD
-        -  ``join`` -- default: True; whether to join the
-=======
         -  ``join`` -- default: ``True``; whether to join the
->>>>>>> 038f6f1f
            points.
 
         -  ``**kwds`` -- passed on
@@ -3157,11 +3153,7 @@
 
         -  ``rgbcolor`` -- default: (0,0,1)
 
-<<<<<<< HEAD
-        -  ``join`` -- default: True; whether to join the
-=======
         -  ``join`` -- default: ``True``; whether to join the
->>>>>>> 038f6f1f
            points.
 
         -  ``**kwds`` -- passed on
@@ -4631,11 +4623,7 @@
 
         -  ``rgbcolor`` -- default: (0,0,1)
 
-<<<<<<< HEAD
-        -  ``join`` -- default: True; whether to join the points
-=======
         -  ``join`` -- default: ``True``; whether to join the points
->>>>>>> 038f6f1f
            (very helpful in seeing their order).
 
         -  ``**kwds`` -- passed on
