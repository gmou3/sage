--- conflicted
+++ resolved
@@ -218,10 +218,6 @@
 from sage.rings.all import Integer, ZZ
 from sage.arith.all import lcm
 from sage.misc.cachefunc import cached_method
-<<<<<<< HEAD
-from sage.misc.superseded import deprecation
-=======
->>>>>>> 9db4320e
 from sage.matrix.constructor import matrix
 
 import sage.misc.weak_dict
