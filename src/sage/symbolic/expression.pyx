--- conflicted
+++ resolved
@@ -11016,11 +11016,7 @@
 
         - ``self`` -- symbolic expression
 
-<<<<<<< HEAD
-        - ``expand`` -- (default:True) if True, expands trigonometric
-=======
         - ``expand`` -- (default: ``True``) if True, expands trigonometric
->>>>>>> 038f6f1f
           and hyperbolic functions of sums of angles and of multiple
           angles occurring in ``self`` first. For best results,
           ``self`` should be expanded. See also :meth:`expand_trig` to
@@ -11881,11 +11877,7 @@
 
         -  ``self`` -- a symbolic expression
 
-<<<<<<< HEAD
-        -  ``dontfactor`` -- list (default: []), a list of
-=======
         -  ``dontfactor`` -- list (default: ``[]``), a list of
->>>>>>> 038f6f1f
            variables with respect to which factoring is not to occur.
            Factoring also will not take place with respect to any variables
            which are less important (using the variable ordering assumed for
