# -*- coding: utf-8 -*-
"""
Symbolic Expressions

RELATIONAL EXPRESSIONS:

We create a relational expression::

    sage: x = var('x')
    sage: eqn = (x-1)^2 <= x^2 - 2*x + 3
    sage: eqn.subs(x == 5)
    16 <= 18

Notice that squaring the relation squares both sides.

::

    sage: eqn^2
    (x - 1)^4 <= (x^2 - 2*x + 3)^2
    sage: eqn.expand()
    x^2 - 2*x + 1 <= x^2 - 2*x + 3

This can transform a true relation into a false one::

    sage: eqn = SR(-5) < SR(-3); eqn
    -5 < -3
    sage: bool(eqn)
    True
    sage: eqn^2
    25 < 9
    sage: bool(eqn^2)
    False

We can do arithmetic with relations::

    sage: e = x+1 <= x-2
    sage: e + 2
    x + 3 <= x
    sage: e - 1
    x <= x - 3
    sage: e*(-1)
    -x - 1 <= -x + 2
    sage: (-2)*e
    -2*x - 2 <= -2*x + 4
    sage: e*5
    5*x + 5 <= 5*x - 10
    sage: e/5
    1/5*x + 1/5 <= 1/5*x - 2/5
    sage: 5/e
    5/(x + 1) <= 5/(x - 2)
    sage: e/(-2)
    -1/2*x - 1/2 <= -1/2*x + 1
    sage: -2/e
    -2/(x + 1) <= -2/(x - 2)

We can even add together two relations, as long as the operators are
the same::

    sage: (x^3 + x <= x - 17)  + (-x <= x - 10)
    x^3 <= 2*x - 27

Here they are not::

    sage: (x^3 + x <= x - 17)  + (-x >= x - 10)
    Traceback (most recent call last):
    ...
    TypeError: incompatible relations


ARBITRARY SAGE ELEMENTS:

You can work symbolically with any Sage data type.  This can lead to
nonsense if the data type is strange, e.g., an element of a finite
field (at present).

We mix Singular variables with symbolic variables::

    sage: R.<u,v> = QQ[]
    sage: var('a,b,c')
    (a, b, c)
    sage: expand((u + v + a + b + c)^2)
    a^2 + 2*a*b + b^2 + 2*a*c + 2*b*c + c^2 + 2*a*u + 2*b*u + 2*c*u + u^2 + 2*a*v + 2*b*v + 2*c*v + 2*u*v + v^2

TESTS:

Test Jacobian on Pynac expressions. (:trac:`5546`) ::

    sage: var('x,y')
    (x, y)
    sage: f = x + y
    sage: jacobian(f, [x,y])
    [1 1]

Test if matrices work (:trac:`5546`) ::

    sage: var('x,y,z')
    (x, y, z)
    sage: M = matrix(2,2,[x,y,z,x])
    sage: v = vector([x,y])
    sage: M * v
    (x^2 + y^2, x*y + x*z)
    sage: v*M
    (x^2 + y*z, 2*x*y)

Test if comparison bugs from :trac:`6256` are fixed::

    sage: t = exp(sqrt(x)); u = 1/t
    sage: t*u
    1
    sage: t + u
    e^(-sqrt(x)) + e^sqrt(x)
    sage: t
    e^sqrt(x)

Test if :trac:`9947` is fixed::

    sage: real_part(1+2*(sqrt(2)+1)*(sqrt(2)-1))
    3
    sage: a=(sqrt(4*(sqrt(3) - 5)*(sqrt(3) + 5) + 48) + 4*sqrt(3))/ (sqrt(3) + 5)
    sage: a.real_part()
    4*sqrt(3)/(sqrt(3) + 5)
    sage: a.imag_part()
    2*sqrt(10)/(sqrt(3) + 5)
"""

#*****************************************************************************
#       Copyright (C) 2008 William Stein <wstein@gmail.com>
#       Copyright (C) 2008 Burcin Erocal <burcin@erocal.org>
#
# This program is free software: you can redistribute it and/or modify
# it under the terms of the GNU General Public License as published by
# the Free Software Foundation, either version 2 of the License, or
# (at your option) any later version.
#                  http://www.gnu.org/licenses/
#*****************************************************************************
from __future__ import print_function, absolute_import

from cysignals.signals cimport sig_on, sig_off

from inspect import ismethod
import operator
from . import ring
import sage.rings.integer
import sage.rings.rational
from cpython.object cimport Py_EQ, Py_NE, Py_LE, Py_GE, Py_LT, Py_GT
from sage.structure.element cimport ModuleElement, RingElement, Element
from sage.symbolic.comparison import mixed_order
from sage.symbolic.getitem cimport OperandsWrapper
from sage.symbolic.series cimport SymbolicSeries
from sage.symbolic.complexity_measures import string_length
from sage.symbolic.function import get_sfunction_from_serial, SymbolicFunction
cimport sage.symbolic.comparison
from sage.rings.rational import Rational  # Used for sqrt.
from sage.misc.derivative import multi_derivative
from sage.misc.superseded import deprecated_function_alias
from sage.rings.infinity import AnInfinity, infinity, minus_infinity, unsigned_infinity
from sage.misc.decorators import rename_keyword
from sage.structure.dynamic_class import dynamic_class
from sage.symbolic.operators import FDerivativeOperator, add_vararg, mul_vararg
from sage.arith.numerical_approx cimport digits_to_bits
from sage.libs.pynac.pynac cimport *


cpdef bint is_Expression(x):
    """
    Return True if *x* is a symbolic Expression.

    EXAMPLES::

        sage: from sage.symbolic.expression import is_Expression
        sage: is_Expression(x)
        True
        sage: is_Expression(2)
        False
        sage: is_Expression(SR(2))
        True
    """
    return isinstance(x, Expression)

cpdef bint is_SymbolicEquation(x):
    """
    Return True if *x* is a symbolic equation.

    EXAMPLES:

    The following two examples are symbolic equations::

        sage: from sage.symbolic.expression import is_SymbolicEquation
        sage: is_SymbolicEquation(sin(x) == x)
        True
        sage: is_SymbolicEquation(sin(x) < x)
        True
        sage: is_SymbolicEquation(x)
        False

    This is not, since ``2==3`` evaluates to the boolean
    ``False``::

        sage: is_SymbolicEquation(2 == 3)
        False

    However here since both 2 and 3 are coerced to be symbolic, we
    obtain a symbolic equation::

        sage: is_SymbolicEquation(SR(2) == SR(3))
        True

    """
    return isinstance(x, Expression) and is_a_relational((<Expression>x)._gobj)


def _dict_update_check_duplicate(dict d1, dict d2):
    r"""
    Merge the dictionary ``d2`` into ``d1`` and check for duplicates.

    The two dictionaries must be of the form ``{expr: replacement}``. This
    function throws a ``ValueError`` if any expressions are substituted
    for twice.

    EXAMPLES:

    A normal merge with no conflicts::

        sage: from sage.symbolic.expression import _dict_update_check_duplicate
        sage: d1 = {'a': 1}
        sage: d2 = {'b': 2}
        sage: _dict_update_check_duplicate(d1, d2)
        sage: d1 == {'a': 1, 'b': 2}
        True

    In this case, the variable ``a`` is substituted twice resulting in
    an error::

        sage: from sage.symbolic.expression import _dict_update_check_duplicate
        sage: d1 = {'a': 1}
        sage: d2 = {'a': 2}
        sage: _dict_update_check_duplicate(d1, d2)
        Traceback (most recent call last):
        ...
        ValueError: duplicate substitution for a, got values 1 and 2

    We report only the first conflict (according to the Python sort
    order)::

        sage: from sage.symbolic.expression import _dict_update_check_duplicate
        sage: d1 = {'b': 1, 'a': 1}
        sage: d2 = {'b': 2, 'a': 2}
        sage: _dict_update_check_duplicate(d1, d2)
        Traceback (most recent call last):
        ...
        ValueError: duplicate substitution for a, got values 1 and 2

    """
    # We need to check for duplicates in a predictable order so that
    # errors are reported reliably. We only need to sort one of the
    # dictionaries to achieve that, and we suspect that d2 will
    # generally be smaller than d1, so we sort d2. This gives us a
    # list of d2's keys.
    #
    # When sorting d2, we compare the string representations of its
    # keys rather than the keys themselves. This is because comparison
    # of symbolic expressions doesn't do what the sorted() function
    # needs: `x <= y` is a symbolic inequality, and we need a
    # True/False answer. The expression 'x' <= 'y' on the other hand
    # is unambiguous.
    #
    for k in sorted(d2, key=str):
        if k in d1:
            msg = "duplicate substitution for {}, got values {} and {}"
            raise ValueError(msg.format(k, d1[k], d2[k]))

    d1.update(d2)

def _subs_make_dict(s):
    r"""
    There are a few ways we can represent a substitution. The first is
    a symbolic equation. The second is a dictionary. The third would
    be a list/tuple whose entries are expressions, dictionaries, or
    lists/tuples themselves. This function converts all such
    representations to dictionaries.

    INPUT:

    -  ``s`` -- A representation of a substitution.

    OUTPUT:

    A dictionary of substitutions.

    EXAMPLES:

    An expression::

        sage: from sage.symbolic.expression import _subs_make_dict
        sage: _subs_make_dict(x == 1)
        {x: 1}

    And a dictionary (we just return it as-is)::

        sage: _subs_make_dict({x: 1})
        {x: 1}

    And finally, a tuple or a list containing one of everything::

        sage: w, x, y, z = SR.var('w, x, y, z')
        sage: actual = _subs_make_dict([w == 1, {x: 1}, [y == 1], (z == 1,)])
        sage: expected = {w: 1, y: 1, x: 1, z: 1}
        sage: actual == expected
        True

    Note that it recursively calls itself so that the following does work::

        sage: x, y, z = SR.var('x, y, z')
        sage: actual = _subs_make_dict([[x == 1], [[y == 2], [z == 3]]])
        sage: expected = {z: 3, y: 2, x: 1}
        sage: actual == expected
        True

    Check that a ``TypeError`` is raised if the input is not valid::

        sage: _subs_make_dict(1)
        Traceback (most recent call last):
        ...
        TypeError: not able to determine a substitution from 1
        sage: _subs_make_dict(x)
        Traceback (most recent call last):
        ...
        TypeError: not able to determine a substitution from x
        sage: _subs_make_dict(x <= 1)
        Traceback (most recent call last):
        ...
        TypeError: can only substitute equality, not inequalities; got x <= 1
    """
    if isinstance(s, dict):
        return s
    elif is_SymbolicEquation(s):
        if s.operator() is not operator.eq:
            msg = "can only substitute equality, not inequalities; got {}"
            raise TypeError(msg.format(s))
        return {s.lhs(): s.rhs()}
    elif isinstance(s, (tuple,list)):
        result = {}
        for d in s:
            _dict_update_check_duplicate(result, _subs_make_dict(d))
        return result
    else:
        msg = "not able to determine a substitution from {}"
        raise TypeError(msg.format(s))


cdef class Expression(CommutativeRingElement):
    cpdef object pyobject(self):
        """
        Get the underlying Python object.

        OUTPUT:

        The Python object corresponding to this expression, assuming
        this expression is a single numerical value or an infinity
        representable in Python. Otherwise, a ``TypeError`` is raised.

        EXAMPLES::

            sage: var('x')
            x
            sage: b = -17.3
            sage: a = SR(b)
            sage: a.pyobject()
            -17.3000000000000
            sage: a.pyobject() is b
            True

        Integers and Rationals are converted internally though, so you
        won't get back the same object::
        
            sage: b = -17/3
            sage: a = SR(b)
            sage: a.pyobject()
            -17/3
            sage: a.pyobject() is b
            False

        TESTS::

            sage: SR(oo).pyobject()
            +Infinity
            sage: SR(-oo).pyobject()
            -Infinity
            sage: SR(unsigned_infinity).pyobject()
            Infinity
            sage: SR(I*oo).pyobject()
            Traceback (most recent call last):
            ...
            TypeError: Python infinity cannot have complex phase.
        """
        cdef GConstant* c
        if is_a_constant(self._gobj):
            from sage.symbolic.constants import constants_name_table
            return constants_name_table[GEx_to_str(&self._gobj)]

        if is_a_infinity(self._gobj):
            if (ex_to_infinity(self._gobj).is_unsigned_infinity()): return unsigned_infinity
            if (ex_to_infinity(self._gobj).is_plus_infinity()):     return infinity
            if (ex_to_infinity(self._gobj).is_minus_infinity()):    return minus_infinity
            raise TypeError('Python infinity cannot have complex phase.')

        if not is_a_numeric(self._gobj):
            raise TypeError("self must be a numeric expression")
        return py_object_from_numeric(self._gobj)

    def __init__(self, SR, x=0):
        """
        Nearly all expressions are created by calling new_Expression_from_*,
        but we need to make sure this at least does not leave self._gobj
        uninitialized and segfault.

        TESTS::

            sage: sage.symbolic.expression.Expression(SR)
            0
            sage: sage.symbolic.expression.Expression(SR, 5)
            5

        We test subclassing ``Expression``::

            sage: from sage.symbolic.expression import Expression
            sage: class exp_sub(Expression): pass
            sage: f = function('f')
            sage: t = f(x)
            sage: u = exp_sub(SR, t)
            sage: u.operator()
            f
        """
        self._parent = SR
        cdef Expression exp = self.coerce_in(x)
        self._gobj = GEx(exp._gobj)

    def __getstate__(self):
        """
        Return a tuple describing the state of this expression for pickling.

        This should return all information that will be required to unpickle
        the object. The functionality for unpickling is implemented in
        __setstate__().

        In order to pickle Expression objects, we return a tuple containing

         * 0  - as pickle version number
                in case we decide to change the pickle format in the feature
         * names of symbols of this expression
         * a string representation of self stored in a Pynac archive.

        TESTS::

            sage: var('x,y,z')
            (x, y, z)
            sage: t = 2*x*y^z+3
            sage: s = dumps(t)

            sage: t.__getstate__()
            (0,
             ['x', 'y', 'z'],
             ...)
        """
        cdef GArchive ar
        ar.archive_ex(self._gobj, "sage_ex")
        ar_str = GArchive_to_str(&ar)
        return (0, map(repr, self.variables()), ar_str)

    def _dbgprint(self):
        r"""
        Print pynac debug output to ``stderr``.

        EXAMPLES::

            sage: (1+x)._dbgprint()
            x + 1
        """
        self._gobj.dbgprint()

    def _dbgprinttree(self):
        r"""
        Print pynac expression tree debug output to ``stderr``.

        EXAMPLES:

        The expression tree is composed of Ginac primitives
        and functions, organized by the tree, with various
        other memory and hash information which will vary::

            sage: (1+x+exp(x+1))._dbgprinttree()    # not tested
            add @0x65e5960, hash=0x4727e01a, flags=0x3, nops=3
                x (symbol) @0x6209150, serial=6, hash=0x2057b15e, flags=0xf, domain=0
                1 (numeric) @0x3474cf0, hash=0x0, flags=0x7
                -----
                function exp @0x24835d0, hash=0x765c2165, flags=0xb, nops=1
                    add @0x65df570, hash=0x420740d2, flags=0xb, nops=2
                        x (symbol) @0x6209150, serial=6, hash=0x2057b15e, flags=0xf, domain=0
                        1 (numeric) @0x3474cf0, hash=0x0, flags=0x7
                        -----
                        overall_coeff
                        1 (numeric) @0x65e4df0, hash=0x7fd3, flags=0x7
                        =====
                    =====
                1 (numeric) @0x3474cf0, hash=0x0, flags=0x7
                -----
                overall_coeff
                1 (numeric) @0x663cc40, hash=0x7fd3, flags=0x7
                =====

        TESTS:

        This test is just to make sure the function is working::

            sage: (1+x+exp(x+1))._dbgprinttree()
            add @...
                x (symbol) ...
                1 (numeric) ...
                ...
                overall_coeff
                1 (numeric) ...
                =====

        Check that user-defined functions get the same treatment (:trac:`19194`)::

            sage: f=function('f')(x)
            sage: f._dbgprinttree()
            function f ...
                x (symbol) ...
                =====
        """
        self._gobj.dbgprinttree();

    def __setstate__(self, state):
        """
        Initialize the state of the object from data saved in a pickle.

        During unpickling __init__ methods of classes are not called, the saved
        data is passed to the class via this function instead.

        TESTS::

            sage: var('x,y,z')
            (x, y, z)
            sage: t = 2*x*y^z+3
            sage: u = loads(dumps(t)) # indirect doctest
            sage: u
            2*x*y^z + 3
            sage: bool(t == u)
            True
            sage: u.subs(x=z)
            2*y^z*z + 3

            sage: loads(dumps(x.parent()(2)))
            2
        """
        # check input
        if state[0] != 0 or len(state) != 3:
            raise ValueError("unknown state information")
        # set parent
        self._set_parent(ring.SR)
        # get variables
        cdef GExList sym_lst
        for name in state[1]:
            sym_lst.append_sym(\
                    ex_to_symbol((<Expression>ring.SR.symbol(name))._gobj))

        # initialize archive
        cdef GArchive ar
        GArchive_from_str(&ar, state[2], len(state[2]))

        # extract the expression from the archive
        self._gobj = GEx(ar.unarchive_ex(sym_lst, <unsigned>0))

    def __copy__(self):
        """
        TESTS::

            sage: copy(x)
            x
        """
        return new_Expression_from_GEx(self._parent, self._gobj)

    def _repr_(self):
        """
        Return string representation of this symbolic expression.

        EXAMPLES::

            sage: var("x y")
            (x, y)
            sage: repr(x+y)
            'x + y'

        TESTS::

            # printing of modular number equal to -1 as coefficient
            sage: k.<a> = GF(9); k(2)*x
            2*x

            sage: (x+1)*Mod(6,7)
            6*x + 6

            #printing rational functions
            sage: x/y
            x/y
            sage: x/2/y
            1/2*x/y
            sage: .5*x/y
            0.500000000000000*x/y
            sage: x^(-1)
            1/x
            sage: x^(-5)
            x^(-5)
            sage: x^(-y)
            x^(-y)
            sage: 2*x^(-1)
            2/x
            sage: i*x
            I*x
            sage: -x.parent(i)
            -I
            sage: y + 3*(x^(-1))
            y + 3/x

        Printing the exp function::

            sage: x.parent(1).exp()
            e
            sage: x.exp()
            e^x

        Powers::

            sage: _ = var('A,B,n'); (A*B)^n
            (A*B)^n
            sage: (A/B)^n
            (A/B)^n
            sage: n*x^(n-1)
            n*x^(n - 1)
            sage: (A*B)^(n+1)
            (A*B)^(n + 1)
            sage: (A/B)^(n-1)
            (A/B)^(n - 1)
            sage: n*x^(n+1)
            n*x^(n + 1)
            sage: n*x^(n-1)
            n*x^(n - 1)
            sage: n*(A/B)^(n+1)
            n*(A/B)^(n + 1)
            sage: (n+A/B)^(n+1)
            (n + A/B)^(n + 1)

        Powers where the base or exponent is a Python object::

            sage: (2/3)^x
            (2/3)^x
            sage: x^CDF(1,2)
            x^(1.0 + 2.0*I)
            sage: (2/3)^(2/3)
            (2/3)^(2/3)
            sage: (-x)^(1/4)
            (-x)^(1/4)
            sage: k.<a> = GF(9)
            sage: SR(a+1)^x
            (a + 1)^x

        Check if :trac:`7876` is fixed::

            sage: (1/2-1/2*I )*sqrt(2)
            -(1/2*I - 1/2)*sqrt(2)
            sage: latex((1/2-1/2*I )*sqrt(2))
            -\left(\frac{1}{2} i - \frac{1}{2}\right) \, \sqrt{2}

        Check if :trac:`9632` is fixed::

            sage: zeta(x) + cos(x)
            cos(x) + zeta(x)
            sage: psi(1,1/3)*log(3)
            log(3)*psi(1, 1/3)
        """
        return self._parent._repr_element_(self)

    def _sympy_character_art(self, use_unicode):
        r"""
        Create character art using Sympy

        INPUT:

        - ``use_unicode`` -- boolean. Whether to allow unicode instead
          of 7-bit clean output.

        OUTPUT:

        String.

        EXAMPLES::

            sage: i = var('i')
            sage: integral(exp(x + x^2)/(x+1), x)._sympy_character_art(False)
            '  /          \n |           \n |   2       \n |  x  + x   \n | e...'
        """
        from sympy import pretty, sympify
        # FIXME:: when *sage* will use at least sympy >= 0.7.2
        # we could use a nice splitting with respect of the AsciiArt module.
        # from sage.typeset.ascii_art import AsciiArt, MAX_LENGTH ## for import
        #            num_columns = MAX_LENGTH  ## option of pretty
        try:
            return pretty(sympify(self, evaluate=False), use_unicode=use_unicode)
        except Exception:
            return str(self)

    def _ascii_art_(self):
        """
        Ascii art magic method.

        See :mod:`sage.typeset.ascii_art` for details.

        EXAMPLES::

            sage: i = var('i')
            sage: ascii_art(sum(i^2/pi*x^i, i, 0, oo))
                          2
                         x  + x
            -------------------------------
                  3         2
            - pi*x  + 3*pi*x  - 3*pi*x + pi
            sage: ascii_art(integral(exp(x + x^2)/(x+1), x))
              /
             |
             |   2
             |  x  + x
             | e
             | ------- dx
             |  x + 1
             |
            /
        """
        from sage.typeset.ascii_art import AsciiArt
        return AsciiArt(self._sympy_character_art(False).splitlines())

    def _unicode_art_(self):
        u"""
        Unicode art magic method.

        See :mod:`sage.typeset.unicode_art` for details.

        EXAMPLES::

            sage: i = var('i')
            sage: unicode_art(sum(i^2/pi*x^i, i, 0, oo))
                        2
                       x  + x
            ───────────────────────────
                 3        2
            - π⋅x  + 3⋅π⋅x  - 3⋅π⋅x + π
            sage: unicode_art(integral(exp(x + x^2)/(x+1), x))
            ⌠
            ⎮   2
            ⎮  x  + x
            ⎮ ℯ
            ⎮ ─────── dx
            ⎮  x + 1
            ⌡
        """
        from sage.typeset.unicode_art import UnicodeArt
        return UnicodeArt(self._sympy_character_art(True).splitlines())

    def _interface_(self, I):
        """
        EXAMPLES::

            sage: f = sin(e + 2)
            sage: f._interface_(sage.calculus.calculus.maxima)
            sin(%e+2)
        """
        if is_a_constant(self._gobj):
            return self.pyobject()._interface_(I)
        return super(Expression, self)._interface_(I)

    def _maxima_(self, session=None):
        """
        EXAMPLES::

            sage: f = sin(e + 2)
            sage: f._maxima_()
            sin(%e+2)
            sage: _.parent() is sage.calculus.calculus.maxima
            True
        """
        if session is None:
            # This chooses the Maxima interface used by calculus
            # Maybe not such a great idea because the "default" interface is another one
            from sage.calculus.calculus import maxima
            return super(Expression, self)._interface_(maxima)
        else:
            return super(Expression, self)._interface_(session)

    def _interface_init_(self, I):
        """
        EXAMPLES::

            sage: a = (pi + 2).sin()
            sage: a._maxima_init_()
            'sin((%pi)+(2))'

            sage: a = (pi + 2).sin()
            sage: a._maple_init_()
            'sin((pi)+(2))'

            sage: a = (pi + 2).sin()
            sage: a._mathematica_init_()
            'Sin[(Pi)+(2)]'

            sage: f = pi + I*e
            sage: f._pari_init_()
            '(Pi)+((exp(1))*(I))'

        TESTS:

        Check if complex numbers are converted to Maxima correctly
        :trac:`7557`::

            sage: SR(1.5*I)._maxima_init_()
            '1.5000000000000000*%i'
            sage: SR(CC.0)._maxima_init_()
            '1.0000000000000000*%i'
            sage: SR(CDF.0)._maxima_init_()
            '1.0000000000000000*%i'
        """
        from sage.symbolic.expression_conversions import InterfaceInit
        return InterfaceInit(I)(self)

    def _gap_init_(self):
        """
        Convert symbolic object to GAP string.

        EXAMPLES::

            sage: gap(e + pi^2 + x^3)
            x^3 + pi^2 + e
        """
        return '"%s"'%repr(self)

    def _singular_init_(self):
        """
        Conversion of a symbolic object to Singular string.

        EXAMPLES::

            sage: singular(e + pi^2 + x^3)
            x^3 + pi^2 + e
        """
        return '"%s"'%repr(self)

    def _magma_init_(self, magma):
        """
        Return string representation in Magma of this symbolic expression.

        Since Magma has no notation of symbolic calculus, this simply
        returns something that evaluates in Magma to a a Magma string.

        EXAMPLES::

            sage: x = var('x')
            sage: f = sin(cos(x^2) + log(x))
            sage: f._magma_init_(magma)
            '"sin(cos(x^2) + log(x))"'
            sage: magma(f)                         # optional - magma
            sin(cos(x^2) + log(x))
            sage: magma(f).Type()                  # optional - magma
            MonStgElt
        """
        return '"%s"'%repr(self)

    def _latex_(self):
        r"""
        Return string representation of this symbolic expression.

        TESTS::

            sage: var('x,y,z')
            (x, y, z)
            sage: latex(y + 3*(x^(-1)))
            y + \frac{3}{x}
            sage: latex(x^(y+z^(1/y)))
            x^{y + z^{\left(\frac{1}{y}\right)}}
            sage: latex(1/sqrt(x+y))
            \frac{1}{\sqrt{x + y}}
            sage: latex(sin(x*(z+y)^x))
            \sin\left(x {\left(y + z\right)}^{x}\right)
            sage: latex(3/2*(x+y)/z/y)
            \frac{3 \, {\left(x + y\right)}}{2 \, y z}
            sage: latex((2^(x^y)))
            2^{\left(x^{y}\right)}
            sage: latex(abs(x))
            {\left| x \right|}
            sage: latex((x*y).conjugate())
            \overline{x} \overline{y}
            sage: latex(x*(1/(x^2)+sqrt(x^7)))
            x {\left(\sqrt{x^{7}} + \frac{1}{x^{2}}\right)}

        Check spacing of coefficients of mul expressions (:trac:`3202` and
        :trac:`13356`)::

            sage: latex(2*3^x)
            2 \cdot 3^{x}
            sage: latex(1/2/3^x)
            \frac{1}{2 \cdot 3^{x}}
            sage: latex(1/2*3^x)
            \frac{1}{2} \cdot 3^{x}

        Powers::

            sage: _ = var('A,B,n')
            sage: latex((n+A/B)^(n+1))
            {\left(n + \frac{A}{B}\right)}^{n + 1}
            sage: latex((A*B)^n)
            \left(A B\right)^{n}
            sage: latex((A*B)^(n-1))
            \left(A B\right)^{n - 1}

        Powers where the base or exponent is a Python object::

            sage: latex((2/3)^x)
            \left(\frac{2}{3}\right)^{x}
            sage: latex(x^CDF(1,2))
            x^{1.0 + 2.0i}
            sage: latex((2/3)^(2/3))
            \left(\frac{2}{3}\right)^{\frac{2}{3}}
            sage: latex((-x)^(1/4))
            \left(-x\right)^{\frac{1}{4}}
            sage: k.<a> = GF(9)
            sage: latex(SR(a+1)^x)
            \left(a + 1\right)^{x}

        More powers (:trac:`7406`)::

            sage: latex((x^pi)^e)
            {\left(x^{\pi}\right)}^{e}
            sage: latex((x^(pi+1))^e)
            {\left(x^{\pi + 1}\right)}^{e}
            sage: a,b,c = var('a b c')
            sage: latex(a^(b^c))
            a^{\left(b^{c}\right)}
            sage: latex((a^b)^c)
            {\left(a^{b}\right)}^{c}

        Separate coefficients to numerator and denominator (:trac:`7363`)::

            sage: latex(2/(x+1))
            \frac{2}{x + 1}
            sage: latex(1/2/(x+1))
            \frac{1}{2 \, {\left(x + 1\right)}}

        Check if rational function coefficients without a ``numerator()`` method
        are printed correctly. :trac:`8491`::

            sage: latex(6.5/x)
            \frac{6.50000000000000}{x}
            sage: latex(Mod(2,7)/x)
            \frac{2}{x}

        Check if we avoid extra parenthesis in rational functions (:trac:`8688`)::

            sage: latex((x+2)/(x^3+1))
            \frac{x + 2}{x^{3} + 1}
            sage: latex((x+2)*(x+1)/(x^3+1))
            \frac{{\left(x + 2\right)} {\left(x + 1\right)}}{x^{3} + 1}
            sage: latex((x+2)/(x^3+1)/(x+1))
            \frac{x + 2}{{\left(x^{3} + 1\right)} {\left(x + 1\right)}}

        Check that the sign is correct (:trac:`9086`)::

            sage: latex(-1/x)
            -\frac{1}{x}
            sage: latex(1/-x)
            -\frac{1}{x}

        More tests for the sign (:trac:`9314`)::

            sage: latex(-2/x)
            -\frac{2}{x}
            sage: latex(-x/y)
            -\frac{x}{y}
            sage: latex(-x*z/y)
            -\frac{x z}{y}
            sage: latex(-x/z/y)
            -\frac{x}{y z}

        Check if :trac:`9394` is fixed::

            sage: var('n')
            n
            sage: latex( e^(2*I*pi*n*x - 2*I*pi*n) )
            e^{\left(2 i \, \pi n x - 2 i \, \pi n\right)}
            sage: latex( e^(2*I*pi*n*x - (2*I+1)*pi*n) )
            e^{\left(2 i \, \pi n x - \left(2 i + 1\right) \, \pi n\right)}
            sage: x+(1-2*I)*y
            x - (2*I - 1)*y
            sage: latex(x+(1-2*I)*y)
            x - \left(2 i - 1\right) \, y

        Check if complex coefficients with denominators are displayed
        correctly (:trac:`10769`)::

            sage: var('a x')
            (a, x)
            sage: latex(1/2*I/x)
            \frac{i}{2 \, x}
            sage: ratio = i/2* x^2/a
            sage: latex(ratio)
            \frac{i \, x^{2}}{2 \, a}

        Parenthesis in powers (:trac:`13262`)::

            sage: latex(1+x^(2/3)+x^(-2/3))
            x^{\frac{2}{3}} + \frac{1}{x^{\frac{2}{3}}} + 1
        """
        return self._parent._latex_element_(self)

    def _mathml_(self):
        """
        Return a MathML representation of this object.

        EXAMPLES::

            sage: mathml(pi)
            <mi>&pi;</mi>
            sage: mathml(pi+2)
            MATHML version of the string pi + 2

        """
        from sage.misc.all import mathml
        try:
            obj = self.pyobject()
        except TypeError:
            return mathml(repr(self))
        return mathml(obj)

    def _integer_(self, ZZ=None):
        """
        EXAMPLES::

            sage: f = x^3 + 17*x -3
            sage: ZZ(f.coefficient(x^3))
            1
            sage: ZZ(f.coefficient(x))
            17
            sage: ZZ(f.coefficient(x,0))
            -3
            sage: type(ZZ(f.coefficient(x,0)))
            <type 'sage.rings.integer.Integer'>

        Coercion is done if necessary::

            sage: f = x^3 + 17/1*x
            sage: ZZ(f.coefficient(x))
            17
            sage: type(ZZ(f.coefficient(x)))
            <type 'sage.rings.integer.Integer'>

        If the symbolic expression is just a wrapper around an integer,
        that very same integer is not preserved, but a new one returned::

            sage: n = 17; SR(n)._integer_() is n
            False
        """
        try:
            n = self.pyobject()
        except TypeError:
            raise TypeError("unable to convert %r to an integer" % self)
        if isinstance(n, sage.rings.integer.Integer):
            return n
        return sage.rings.integer.Integer(n)

    def __int__(self):
        """
        EXAMPLES::

            sage: int(log(8)/log(2))
            3
            sage: int(-log(8)/log(2))
            -3
            sage: int(sin(2)*100)
            90
            sage: int(-sin(2)*100)
            -90
            sage: int(SR(3^64)) == 3^64
            True
            sage: int(SR(10^100)) == 10^100
            True
            sage: int(SR(10^100-10^-100)) == 10^100 - 1
            True
            sage: int(sqrt(-3))
            Traceback (most recent call last):
            ...
            ValueError: cannot convert sqrt(-3) to int
        """
        from sage.functions.all import floor, ceil
        try:
            rif_self = sage.rings.all.RIF(self)
        except TypeError:
            raise ValueError("cannot convert %s to int" % self)
        if rif_self > 0 or (rif_self.contains_zero() and self > 0):
            result = floor(self)
        else:
            result = ceil(self)
        if not isinstance(result, sage.rings.integer.Integer):
            raise ValueError("cannot convert %s to int" % self)
        else:
            return int(result)

    def __long__(self):
        """
        EXAMPLES::

            sage: long(sin(2)*100)
            90L
        """
        return long(int(self))

    def _rational_(self):
        """
        EXAMPLES::

            sage: f = x^3 + 17/1*x - 3/8
            sage: QQ(f.coefficient(x^2))
            0
            sage: QQ(f.coefficient(x^3))
            1
            sage: a = QQ(f.coefficient(x)); a
            17
            sage: type(a)
            <type 'sage.rings.rational.Rational'>
            sage: QQ(f.coefficient(x,0))
            -3/8

        If the symbolic expression is just a wrapper around a rational,
        that very same rational is not preserved, but a new one returned::

            sage: n = 17/1; SR(n)._rational_() is n
            False
        """
        try:
            n = self.pyobject()
        except TypeError:
            raise TypeError("unable to convert %s to a rational" % self)
        if isinstance(n, sage.rings.rational.Rational):
            return n
        return sage.rings.rational.Rational(n)

    cpdef _eval_self(self, R):
        """
        Evaluate this expression numerically.

        This function is used to convert symbolic expressions to ``RR``,
        ``CC``, ``float``, ``complex``, ``CIF`` and ``RIF``.

        EXAMPLES::

            sage: var('x,y,z')
            (x, y, z)
            sage: sin(x).subs(x=5)._eval_self(RR)
            -0.958924274663138
            sage: gamma(x).subs(x=I)._eval_self(CC)
            -0.154949828301811 - 0.498015668118356*I
            sage: x._eval_self(CC)
            Traceback (most recent call last):
            ...
            TypeError: Cannot evaluate symbolic expression to a numeric value.

        Check if we can compute a real evaluation even if the expression
        contains complex coefficients::

            sage: RR((I - sqrt(2))*(I+sqrt(2)))
            -3.00000000000000
            sage: cos(I)._eval_self(RR)
            1.54308063481524
            sage: float(cos(I))
            1.5430806348152437

        TESTS::

            sage: e = sqrt(2)/sqrt(abs(-(I - 1)*sqrt(2) - I - 1))
            sage: e._eval_self(float)
            0.9036020036...
        """
        cdef GEx res
        try:
            res = self._gobj.evalf(0, {'parent':R})
        except TypeError as err:
            # try the evaluation again with the complex field
            # corresponding to the parent R
            if R in (float, complex):
                R_complex = complex
            else:
                try:
                    R_complex = R.complex_field()
                except (TypeError, AttributeError):
                    raise err
            res = self._gobj.evalf(0, {'parent':R_complex})
        if is_a_numeric(res):
            ans = py_object_from_numeric(res)
            # Convert ans to R.
            if R is float and isinstance(ans, complex) and not ans.imag:
                # Python does not automatically convert "real" complex
                # numbers to floats, so we do this manually:
                ans = ans.real
            return R(ans)
        else:
            raise TypeError("Cannot evaluate symbolic expression to a numeric value.")

    cpdef _convert(self, kwds):
        """
        Convert all the numeric coefficients and constants in this expression
        to the given ring `R`. This results in an expression which contains
        only variables, and functions whose arguments contain a variable.

        EXAMPLES::

            sage: f = sqrt(2) * cos(3); f
            sqrt(2)*cos(3)
            sage: f._convert({'parent':RDF})
            -1.40006081533995
            sage: f._convert({'parent':float})
            -1.40006081533995

        There is nothing to convert for variables::

            sage: x._convert({'parent':CC})
            x

        Note that the output is not meant to be in the in the given ring `R`.
        Since the results of some functions will still be  floating point
        approximations::

            sage: t = log(10); t
            log(10)
            sage: t._convert({'parent':ZZ})
            2.30258509299405

        ::

            sage: (0.25 / (log(5.74 /x^0.9, 10))^2 / 4)._convert({'parent':QQ})
            1/16*log(10)^2/log(287/50/x^0.900000000000000)^2
            sage: (0.25 / (log(5.74 /x^0.9, 10))^2 / 4)._convert({'parent':CC})
            0.331368631904900/log(5.74000000000000/x^0.900000000000000)^2

        When converting to an exact domain, powers remain unevaluated::

            sage: f = sqrt(2) * cos(3); f
            sqrt(2)*cos(3)
            sage: f._convert({'parent':int})
            -0.989992496600445*sqrt(2)
        """
        cdef GEx res = self._gobj.evalf(0, kwds)
        return new_Expression_from_GEx(self._parent, res)

    def _mpfr_(self, R):
        """
        Return a numerical approximation of this symbolic expression in the RealField R.

        The precision of the approximation is determined by the precision of
        the input R.

        EXAMPLES::

            0.090909090909090909090909090909090909090909090909090909090909

            sage: a = sin(3); a
            sin(3)
            sage: RealField(200)(a)
            0.14112000805986722210074480280811027984693326425226558415188
            sage: a._mpfr_(RealField(100))
            0.14112000805986722210074480281
        """
        return self._eval_self(R)

    def _real_mpfi_(self, R):
        """
        Return this expression as a real interval.

        EXAMPLES::

            sage: RIF(sqrt(2))
            1.414213562373095?
        """
        try:
            return self._eval_self(R)
        except TypeError:
            raise TypeError("unable to simplify to a real interval approximation")

    def _complex_mpfi_(self, R):
        """
        Return this expression as a complex interval.

        EXAMPLES::

            sage: CIF(pi)
            3.141592653589794?
        """
        try:
            return self._eval_self(R)
        except TypeError:
            raise TypeError("unable to simplify to a complex interval approximation")

    def _real_double_(self, R):
        """
        EXAMPLES::

            sage: RDF(sin(3))
            0.1411200080598672
        """
        return self._eval_self(R)

    def _complex_mpfr_field_(self, R):
        """
        Return a numerical approximation to this expression in the given
        ComplexField R.

        The precision of the approximation is determined by the precision of
        the input R.

        EXAMPLES::

            sage: ComplexField(200)(SR(1/11))
            0.090909090909090909090909090909090909090909090909090909090909
            sage: zeta(x).subs(x=I)._complex_mpfr_field_(ComplexField(70))
            0.0033002236853241028742 - 0.41815544914132167669*I
            sage: gamma(x).subs(x=I)._complex_mpfr_field_(ComplexField(60))
            -0.1549498283018106... - 0.49801566811835604*I
            sage: log(x).subs(x=I)._complex_mpfr_field_(ComplexField(50))
            1.5707963267949*I

            sage: CC(sqrt(2))
            1.41421356237309
            sage: a = sqrt(-2); a
            sqrt(-2)
            sage: CC(a).imag()
            1.41421356237309
            sage: ComplexField(200)(a).imag()
            1.4142135623730950488016887242096980785696718753769480731767
            sage: ComplexField(100)((-1)^(1/10))
            0.95105651629515357211643933338 + 0.30901699437494742410229341718*I
            sage: CC(x*sin(0))
            0.000000000000000
        """
        return self._eval_self(R)

    def _complex_double_(self, R):
        """
        Return a numerical approximation to this expression in the given
        Complex Double Field R.

        EXAMPLES::

            sage: CDF(SR(1/11))
            0.09090909090909091
            sage: zeta(x).subs(x=I)._complex_double_(CDF)  # rel tol 1e-16
            0.003300223685324103 - 0.4181554491413217*I
            sage: gamma(x).subs(x=I)._complex_double_(CDF)
            -0.15494982830181067 - 0.49801566811835607*I
            sage: log(x).subs(x=I)._complex_double_(CDF)
            1.5707963267948966*I
            sage: CDF((-1)^(1/3))
            0.5000000000000001 + 0.8660254037844386*I
        """
        return self._eval_self(R)

    def __float__(self):
        """
        Return float conversion of self, assuming self is constant.
        Otherwise, raise a TypeError.

        OUTPUT:

        A ``float``. Double precision evaluation of self.

        EXAMPLES::

            sage: float(SR(12))
            12.0
            sage: float(SR(2/3))
            0.6666666666666666
            sage: float(sqrt(SR(2)))
            1.4142135623730951
            sage: float(x^2 + 1)
            Traceback (most recent call last):
            ...
            TypeError: unable to simplify to float approximation
            sage: float(SR(RIF(2)))
            Traceback (most recent call last):
            ...
            TypeError: unable to simplify to float approximation

        TESTS::

            sage: float(sqrt(2)/sqrt(abs(-(I - 1)*sqrt(2) - I - 1)))
            0.9036020036...
        """
        from sage.functions.other import real, imag
        try:
            ret = float(self._eval_self(float))
        except TypeError:
            try:
                c = (self._eval_self(complex))
                if imag(c) == 0:
                    ret = real(c)
                else:
                    raise
            except TypeError:
                raise TypeError("unable to simplify to float approximation")
        return ret

    def __complex__(self):
        """
        EXAMPLES::

            sage: complex(I)
            1j
            sage: complex(erf(3*I))
            1629.9946226015657j
        """
        try:
            return self._eval_self(complex)
        except TypeError:
            raise TypeError("unable to simplify to complex approximation")

    def _sympy_(self):
        """
        Return a Sympy version of this object.

        EXAMPLES::

            sage: pi._sympy_()
            pi
            sage: type(_)
            <class 'sympy.core.numbers.Pi'>

        """
        from sage.symbolic.expression_conversions import sympy
        return sympy(self)

    def _algebraic_(self, field):
        """
        Convert a symbolic expression to an algebraic number.

        EXAMPLES::

            sage: QQbar(sqrt(2) + sqrt(8))
            4.242640687119285?
            sage: AA(sqrt(2) ^ 4) == 4
            True
            sage: AA(-golden_ratio)
            -1.618033988749895?
            sage: QQbar((2*I)^(1/2))
            1 + 1*I
            sage: QQbar(e^(pi*I/3))
            0.50000000000000000? + 0.866025403784439?*I

            sage: QQbar(sqrt(2))
            1.414213562373095?
            sage: AA(abs(1+I))
            1.414213562373095?
            sage: golden_ratio._algebraic_(QQbar)
            1.618033988749895?
            sage: QQbar(golden_ratio)
            1.618033988749895?

            sage: AA(x*sin(0))
            0
            sage: QQbar(x*sin(0))
            0
        """
        from sage.symbolic.expression_conversions import algebraic
        return algebraic(self, field)

    def __hash__(self):
        """
        Return hash of this expression.

        EXAMPLES::

        The hash of an object in Python or its coerced version into
        the symbolic ring is usually the same::

            sage: hash(SR(3.1))
            2093862195
            sage: hash(SR(19.23))
            -1458111714  # 32-bit
            2836855582   # 64-bit
            sage: hash(SR(3/1))
            3
            sage: hash(SR(19/23)) == hash(19/23)
            True
            sage: hash(SR(2^32)) == hash(2^32)
            True
            sage: hash(SR(2^64-1)) == hash(2^64-1)
            True
            sage: hash(SR(1e100)) == hash(1e100)
            True

        The hash for symbolic expressions are unfortunately random. Here we
        only test that the hash() function returns without error, and that
        the return type is correct::

            sage: x, y = var("x y")
            sage: t = hash(x); type(t)
            <... 'int'>
            sage: t = hash(x^y); type(t)
            <... 'int'>
            sage: type(hash(x+y))
            <... 'int'>
            sage: d = {x+y: 5}
            sage: d
            {x + y: 5}

        In this example hashing is important otherwise the answer is
        wrong::

            sage: uniq([x-x, -x+x])
            [0]

        Test if exceptions during hashing are handled properly::

            sage: t = SR(matrix(2,2,range(4)))
            sage: hash(t)
            Traceback (most recent call last):
            ...
            RuntimeError: Python object not hashable

        TESTS:

        Test if hashes for fderivatives with different parameters collide.
        :trac:`6243`::

            sage: f = function('f'); t = f(x,y)
            sage: u = t.derivative(x); v = t.derivative(y)
            sage: hash(u) == hash(v)
            False
            sage: d = {u: 3, v: 5}; sorted(d.values())
            [3, 5]

        More checks for fderivative hashes :trac:`6851` ::

            sage: hash(f(x).derivative(x)) == hash(f(x).derivative(x,2))
            False
            sage: d = dict( (f(x).derivative(x, i), i) for i in range(1,6) )
            sage: len(d.keys())
            5

        We create a function with 10 arguments and test if there are
        hash collisions between any of its derivatives of order at
        most 7. :trac:`7508` ::

            sage: num_vars = 10; max_order=7
            sage: X = var(' '.join(['x'+str(i) for i in range(num_vars)]))
            sage: f = function('f')(*X)
            sage: hashes=set()
            sage: for length in range(1,max_order+1):  # long time (4s on sage.math, 2012)
            ....:     for s in UnorderedTuples(X, length):
            ....:         deriv = f.diff(*s)
            ....:         h = hash(deriv)
            ....:         if h in hashes:
            ....:             print("deriv: %s, hash:%s" % (deriv, h))
            ....:         else:
            ....:             hashes.add(n)

        Check whether `oo` keeps its hash in `SR` (:trac:`19928`)::

            sage: hash(oo) == hash(SR(oo))
            True
            sage: hash(oo) == hash((-x).subs(x=-oo))
            True
            sage: hash(-oo) == hash(SR(-oo))
            True
            sage: hash(-oo) == hash((-x).subs(x=oo))
            True
            sage: hash(unsigned_infinity) == hash(SR(unsigned_infinity))
            True
        """
        return self._gobj.gethash()

    cpdef _richcmp_(left, right, int op):
        """
        Create a formal symbolic inequality or equality.

        EXAMPLES::

            sage: var('x, y')
            (x, y)
            sage: x + 2/3 < y^2
            x + 2/3 < y^2
            sage: x^3 -y <= y + x
            x^3 - y <= x + y
            sage: x^3 -y == y + x
            x^3 - y == x + y
            sage: x^3 - y^10 >= y + x^10
            -y^10 + x^3 >= x^10 + y
            sage: x^2 > x
            x^2 > x

        Testing :trac:`11309` which changes the behavior of comparison of
        comparisons::

            sage: (-x + y < 0) in [x - y < 0]
            False
            sage: (x - 1 < 0) in [x - 2 < 0]
            False
            sage: Set([-x + y < 0, x - y < 0])
            {-x + y < 0, x - y < 0}
            sage: (x < y) == (x > y)
            False
            sage: (x < 0) < (x < 1)
            False
            sage: (x < y) != (y > x)
            False
            sage: (x >= y) == (y <= x)
            True
            sage: (x > y) == (y <= x)
            False
            sage: (x < x) == (x < x)
            True
            sage: (y > y) != (y > y)
            False
            sage: (x < y) != x
            True
            sage: (x == y) == (y == x)
            True
            sage: (x != y) != (y != x)
            False
            sage: (x == y) != (x != y)
            True
            sage: (x == y) == (y != x)
            False
            sage: x == (x == x)
            False
        """
        cdef Expression l, r

        l = left
        r = right

        # If lhs or rhs is a relation, resolve the big relation
        # immediately UNLESS the lhs and rhs are flipped versions of
        # the same relation.
        if is_a_relational(l._gobj):
            if (op != Py_EQ and op != Py_NE):
                # relations aren't <, >, <=, or >= to other things
                return False
            if is_a_relational(r._gobj):
                # both lhs and rhs are relations, so we can get to work
                if l.operator() == r.operator():
                    e2 = ( # case: (x _ y) ?= (x _ y)
                           ( l._gobj.lhs().is_equal(r._gobj.lhs()) and
                             l._gobj.rhs().is_equal(r._gobj.rhs()) ) or

                           # case: (x == y) ?= (y == x)
                           #       (x != y) ?= (y != x)
                           ( ( l.operator() == operator.eq or
                               l.operator() == operator.ne ) and
                             l._gobj.lhs().is_equal(r._gobj.rhs()) and
                             l._gobj.rhs().is_equal(r._gobj.lhs()) ))
                else:
                    e2 = ( # case: (x < y)  ?= (y > x)  (or vice versa)
                           #       (x <= y) ?= (y >= x) (or vice versa)
                           ( ( l.operator() == operator.lt and
                               r.operator() == operator.gt ) or
                             ( l.operator() == operator.gt and
                               r.operator() == operator.lt ) or
                             ( l.operator() == operator.le and
                               r.operator() == operator.ge ) or
                             ( l.operator() == operator.ge and
                               r.operator() == operator.le ) ) and
                           l._gobj.lhs().is_equal(r._gobj.rhs()) and
                           l._gobj.rhs().is_equal(r._gobj.lhs()) )

            else:
                e2 = False              # l is relational but r isn't.

            if op == Py_EQ:
                return e2
            else:                       # op == Py_NE, checked earlier.
                return not e2

        elif is_a_relational(r._gobj):  # l isn't relational but r is.
            # things aren't <, >, <=, >=, or == to relations; they
            # are, however, != to relations
            return op == Py_NE

        # neither was relational, so we can create a symbolic relation
        cdef GEx e
        if op == Py_LT:
            e = (l._gobj < r._gobj)
        elif op == Py_EQ:
            e = (l._gobj == r._gobj)
        elif op == Py_GT:
            e = (l._gobj > r._gobj)
        elif op == Py_LE:
            e = (l._gobj <= r._gobj)
        elif op == Py_NE:
            e = (l._gobj != r._gobj)
        elif op == Py_GE:
            e = (l._gobj >= r._gobj)
        else:
            raise TypeError
        return new_Expression_from_GEx(l._parent, e)

    def _test_nonzero_equal(self, **options):
        r"""
        Do not perform tests for the operators ``==`` and ``!=``.

        EXAMPLES:

        The operator ``==`` has a special meaning for a symbolic expression::

            sage: x == 0
            x == 0

        In particular, it does not return a bool, so the following check does
        not hold anymore::
        
            sage: (not x) == (x != 0)
            False

        TESTS::

            sage: x._test_nonzero_equal()

        """
        pass

    def assume(self):
        r"""
        Assume that this equation holds. This is relevant for symbolic
        integration, among other things.

        EXAMPLES: We call the assume method to assume that `x>2`::

            sage: (x > 2).assume()

        Bool returns True below if the inequality is *definitely* known to
        be True.

        ::

            sage: bool(x > 0)
            True
            sage: bool(x < 0)
            False

        This may or may not be True, so bool returns False::

            sage: bool(x > 3)
            False

        If you make inconsistent or meaningless assumptions,
        Sage will let you know::

            sage: forget()
            sage: assume(x<0)
            sage: assume(x>0)
            Traceback (most recent call last):
            ...
            ValueError: Assumption is inconsistent
            sage: assumptions()
            [x < 0]
            sage: forget()

        TESTS::

            sage: v,c = var('v,c')
            sage: assume(c != 0)
            sage: integral((1+v^2/c^2)^3/(1-v^2/c^2)^(3/2),v)
            83/8*v/sqrt(-v^2/c^2 + 1) - 17/8*v^3/(c^2*sqrt(-v^2/c^2 + 1)) - 1/4*v^5/(c^4*sqrt(-v^2/c^2 + 1)) - 75/8*arcsin(v/(c^2*sqrt(c^(-2))))/sqrt(c^(-2))
            sage: forget()
        """
        from sage.symbolic.assumptions import _assumptions
        from sage.calculus.calculus import maxima
        if not self.is_relational():
            raise TypeError("self (=%s) must be a relational expression" % self)
        if not self in _assumptions:
            m = self._maxima_init_assume_()
            s = maxima.assume(m)
            pynac_assume_rel(self._gobj)
            if str(s._sage_()[0]) in ['meaningless','inconsistent','redundant']:
                raise ValueError("Assumption is %s" % str(s._sage_()[0]))
            _assumptions.append(self)

    def forget(self):
        """
        Forget the given constraint.

        EXAMPLES::

            sage: var('x,y')
            (x, y)
            sage: forget()
            sage: assume(x>0, y < 2)
            sage: assumptions()
            [x > 0, y < 2]
            sage: forget(y < 2)
            sage: assumptions()
            [x > 0]

        TESTS:

        Check if :trac:`7507` is fixed::

            sage: forget()
            sage: n = var('n')
            sage: foo=sin((-1)*n*pi)
            sage: foo.simplify()
            -sin(pi*n)
            sage: assume(n, 'odd')
            sage: assumptions()
            [n is odd]
            sage: foo.simplify()
            0
            sage: forget(n, 'odd')
            sage: assumptions()
            []
            sage: foo.simplify()
            -sin(pi*n)
        """
        from sage.symbolic.assumptions import _assumptions
        from sage.calculus.calculus import maxima
        if not self.is_relational():
            raise TypeError("self (=%s) must be a relational expression" % self)
        pynac_forget_rel(self._gobj)
        m = self._maxima_init_assume_()
        maxima.forget(m)
        try:
            _assumptions.remove(self)
        except ValueError:
            pass

    def _maxima_init_assume_(self):
        """
        Return string that when evaluated in Maxima defines the assumption
        determined by this expression.

        EXAMPLES::

            sage: f = x+2 > sqrt(3)
            sage: f._maxima_init_assume_()
            '((_SAGE_VAR_x)+(2))>((3/1)^(1/2))'
        """
        from sage.calculus.calculus import maxima

        l = self.lhs()._assume_str()
        r = self.rhs()._assume_str()
        op = self.operator()
        if  op is operator.eq:
            m = 'equal(%s, %s)'%(l, r)
        elif op is operator.ne:
            m = 'notequal(%s, %s)'%(l, r)
        else:
            m = '(%s)%s(%s)' % (l, maxima._relation_symbols()[op], r)
        return m

    def _assume_str(self):
        """
        TESTS::

            sage: x = var('x')
            sage: x._assume_str()
            '_SAGE_VAR_x'
            sage: y = function('y')(x)
            sage: y._assume_str()
            'y'
            sage: abs(x)._assume_str()
            'abs(_SAGE_VAR_x)'
        """
        # if this is a function with a single argument which is a symbol, i.e.
        # this is of the form f(x), we pass the string 'f > 0'
        if is_a_function(self._gobj) and self.nops() == 1 and \
                is_a_symbol(self._gobj.op(0)):
                    op = self.operator()
                    # check if op is a user defined function, for builtin
                    # functions like abs() we still need to pass 'abs(x) > 0'
                    if isinstance(op, SymbolicFunction):
                        return self.operator().name()
        return self._maxima_init_()

    def decl_assume(self, decl):
        """
        TESTS::

            sage: from sage.symbolic.assumptions import GenericDeclaration
            sage: decl = GenericDeclaration(x, 'real')
            sage: x.is_real()
            False
            sage: x.decl_assume(decl._assumption)
            sage: x.is_real()
            True
        """
        pynac_assume_gdecl(self._gobj, decl)

    def decl_forget(self, decl):
        """
        TESTS::

            sage: from sage.symbolic.assumptions import GenericDeclaration
            sage: decl = GenericDeclaration(x, 'integer')
            sage: x.is_integer()
            False
            sage: x.decl_assume(decl._assumption)
            sage: x.is_integer()
            True
            sage: x.decl_forget(decl._assumption)
            sage: x.is_integer()
            False
        """
        pynac_forget_gdecl(self._gobj, decl)

    def has_wild(self):
        """
        Return ``True`` if this expression contains a wildcard.

        EXAMPLES::

            sage: (1 + x^2).has_wild()
            False
            sage: (SR.wild(0) + x^2).has_wild()
            True
            sage: SR.wild(0).has_wild()
            True
        """
        return haswild(self._gobj)

    def is_algebraic(self):
        """
        Return True if this expression is known to be algebraic.

        EXAMPLES::

            sage: sqrt(2).is_algebraic()
            True
            sage: (5*sqrt(2)).is_algebraic()
            True
            sage: (sqrt(2) + 2^(1/3) - 1).is_algebraic()
            True
            sage: (I*golden_ratio + sqrt(2)).is_algebraic()
            True
            sage: (sqrt(2) + pi).is_algebraic()
            False
            sage: SR(QQ(2/3)).is_algebraic()
            True
            sage: SR(1.2).is_algebraic()
            False
        """
        try:
            ex = sage.rings.all.QQbar(self)
        except (TypeError, ValueError, NotImplementedError):
            return False
        return True

    def is_real(self):
        """
        Return True if this expression is known to be a real number.

        EXAMPLES::

            sage: t0 = SR.symbol("t0", domain='real')
            sage: t0.is_real()
            True
            sage: t0.is_positive()
            False
            sage: t1 = SR.symbol("t1", domain='positive')
            sage: (t0+t1).is_real()
            True
            sage: (t0+x).is_real()
            False
            sage: (t0*t1).is_real()
            True
            sage: t2 = SR.symbol("t1", domain='positive')
            sage: (t1**t2).is_real()
            True
            sage: (t0*x).is_real()
            False
<<<<<<< HEAD
            sage: (t0^t1).is_real()
            True
            sage: gamma(pi).is_real()
            True
            sage: cosh(-3).is_real()
            True
            sage: cos(exp(-3) + log(2)).is_real()
            True
            sage: gamma(t1).is_real()
            True
            sage: (x^pi).is_real()
            False
            sage: (cos(exp(t0) + log(t1))^t1).is_real()
            True
            sage: cos(I).is_real()
            False
            sage: sin(2 - I).is_real()
            False
=======
            sage: (2^t0).is_real()
            True
>>>>>>> d9e145d4

        The following is real, but we cannot deduce that.::

            sage: (x*x.conjugate()).is_real()
            False

        Assumption of real has the same effect as setting the domain::

            sage: forget()
            sage: assume(x, 'real')
            sage: x.is_real()
            True
            sage: cosh(x).is_real()
            True
            sage: forget()
        """
        return self._gobj.info(info_real)

    def is_positive(self):
        """
        Return True if this expression is known to be positive.

        EXAMPLES::

            sage: t0 = SR.symbol("t0", domain='positive')
            sage: t0.is_positive()
            True
            sage: t0.is_negative()
            False
            sage: t0.is_real()
            True
            sage: t1 = SR.symbol("t1", domain='positive')
            sage: (t0*t1).is_positive()
            True
            sage: (t0 + t1).is_positive()
            True
            sage: (t0*x).is_positive()
            False

        ::

            sage: forget()
            sage: assume(x>0)
            sage: x.is_positive()
            True
            sage: cosh(x).is_positive()
            True
            sage: f = function('f')(x)
            sage: assume(f>0)
            sage: f.is_positive()
            True
            sage: forget()

        ::

            sage: cosh(x).is_positive()
            False
            sage: cosh(real(x)).is_positive()
            True
            sage: (cosh(real(x))^2).is_positive()
            True
            sage: ((real(x))^2).is_positive()
            False
            sage: gamma(x^2).is_positive()
            False
            sage: gamma(x^2+1).is_positive()
            False
            sage: gamma(cosh(real(x))).is_positive()
            True
            sage: (real(x)^2).is_positive()
            False
            sage: (real(x)^2+1).is_positive()
            True
            sage: (abs(x)^2+1).is_positive()
            True
            sage: gamma(real(x)^2+1).is_positive()
            True
            sage: cos(I).is_positive()
            False
            sage: sin(2 - I).is_positive()
            False
        """
        return self._gobj.info(info_positive)

    def is_negative(self):
        """
        Return True if this expression is known to be negative.

        EXAMPLES::

            sage: SR(-5).is_negative()
            True

        Check if we can correctly deduce negativity of mul objects::

            sage: t0 = SR.symbol("t0", domain='positive')
            sage: t0.is_negative()
            False
            sage: (-t0).is_negative()
            True
            sage: (-pi).is_negative()
            True
        """
        return self._gobj.info(info_negative)

    def is_integer(self):
        """
        Return True if this expression is known to be an integer.

        EXAMPLES::

            sage: SR(5).is_integer()
            True

        TESTS:

        Check that integer variables are recognized (:trac:`18921`)::

            sage: _ = var('n', domain='integer')
            sage: n.is_integer()
            True

        Assumption of integer has the same effect as setting the domain::

            sage: forget()
            sage: assume(x, 'integer')
            sage: x.is_integer()
            True
            sage: forget()
        """
        return self._gobj.info(info_integer)

    def is_symbol(self):
        """
        Return True if this symbolic expression consists of only a symbol, i.e.,
        a symbolic variable.

        EXAMPLES::

            sage: x.is_symbol()
            True
            sage: var('y')
            y
            sage: y.is_symbol()
            True
            sage: (x*y).is_symbol()
            False
            sage: pi.is_symbol()
            False

        ::

            sage: ((x*y)/y).is_symbol()
            True
            sage: (x^y).is_symbol()
            False
        """
        return is_a_symbol(self._gobj)

    def _is_registered_constant_(self):
        """
        Return True if this symbolic expression is interally represented as
        a constant.

        This function is intended to provide an interface to query the internal
        representation of the expression. In this sense, the word ``constant``
        does not reflect the mathematical properties of the expression.
        Expressions which have no variables may return ``False``.

        EXAMPLES::

            sage: pi._is_registered_constant_()
            True
            sage: x._is_registered_constant_()
            False
            sage: SR(1)._is_registered_constant_()
            False

        Note that the complex I is not a constant::

            sage: I._is_registered_constant_()
            False
            sage: I.is_numeric()
            True
        """
        return is_a_constant(self._gobj)

    def is_constant(self):
        """
        Return whether this symbolic expression is a constant.

        A symbolic expression is constant if it does not contain
        any variables.

        EXAMPLES::

            sage: pi.is_constant()
            True
            sage: SR(1).is_constant()
            True
            sage: SR(2).is_constant()
            True
            sage: log(2).is_constant()
            True
            sage: I.is_constant()
            True
            sage: x.is_constant()
            False

        TESTS::

            sage: P.<p> = ZZ[]
            sage: SR(42).is_constant() == P(2).is_constant()
            True
        """
        return not self.variables()

    def is_numeric(self):
        """
        A Pynac numeric is an object you can do arithmetic with
        that is not a symbolic variable, function, or constant.
        Return True if this expression only consists of a numeric object.

        EXAMPLES::

            sage: SR(1).is_numeric()
            True
            sage: x.is_numeric()
            False
            sage: pi.is_numeric()
            False
            sage: sin(x).is_numeric()
            False
        """
        return is_a_numeric(self._gobj)

    def is_series(self):
        """
        TESTS::

            sage: x.is_series()
            doctest:...: DeprecationWarning: ex.is_series() is deprecated. Use isinstance(ex, sage.symbolic.series.SymbolicSeries) instead
            See http://trac.sagemath.org/17659 for details.
            False
        """
        from sage.misc.superseded import deprecation
        deprecation(17659, "ex.is_series() is deprecated. Use isinstance(ex, sage.symbolic.series.SymbolicSeries) instead")
        return False

    def is_terminating_series(self):
        """
        Return True if ``self`` is a series without order term.

        A series is terminating if it can be represented exactly,
        without requiring an order term. You can explicitly
        request terminating series by setting the order to
        positive infinity.

        OUTPUT:

        Boolean. Whether ``self`` was constructed by :meth:`series`
        and has no order term.

        EXAMPLES::

            sage: (x^5+x^2+1).series(x, +oo)
            1 + 1*x^2 + 1*x^5
            sage: (x^5+x^2+1).series(x,+oo).is_terminating_series()
            True
            sage: SR(5).is_terminating_series()
            False
            sage: var('x')
            x
            sage: x.is_terminating_series()
            False
            sage: exp(x).series(x,10).is_terminating_series()
            False
        """
        return False

    cpdef bint is_polynomial(self, var):
        """
        Return True if self is a polynomial in the given variable.

        EXAMPLES::

            sage: var('x,y,z')
            (x, y, z)
            sage: t = x^2 + y; t
            x^2 + y
            sage: t.is_polynomial(x)
            True
            sage: t.is_polynomial(y)
            True
            sage: t.is_polynomial(z)
            True

            sage: t = sin(x) + y; t
            y + sin(x)
            sage: t.is_polynomial(x)
            False
            sage: t.is_polynomial(y)
            True
            sage: t.is_polynomial(sin(x))
            True

        TESTS:

        Check if we can handle derivatives. :trac:`6523`::

            sage: f(x) = function('f')(x)
            sage: f(x).diff(x).is_zero()
            False

        Check if :trac:`11352` is fixed::

            sage: el = -1/2*(2*x^2 - sqrt(2*x - 1)*sqrt(2*x + 1) - 1)
            sage: el.is_polynomial(x)
            False

        Check that negative exponents are handled (:trac:`15304`)::

            sage: y = var('y')
            sage: (y/x).is_polynomial(x)
            False
        """
        cdef Expression symbol0 = self.coerce_in(var)
        return self._gobj.is_polynomial(symbol0._gobj)

    cpdef bint is_relational(self):
        """
        Return True if self is a relational expression.

        EXAMPLES::

            sage: x = var('x')
            sage: eqn = (x-1)^2 == x^2 - 2*x + 3
            sage: eqn.is_relational()
            True
            sage: sin(x).is_relational()
            False
        """
        return is_a_relational(self._gobj)

    cpdef bint is_infinity(self):
        """
        Return True if self is an infinite expression.

        EXAMPLES::

            sage: SR(oo).is_infinity()
            True
            sage: x.is_infinity()
            False
        """
        return is_a_infinity(self._gobj)

    cpdef bint is_positive_infinity(self):
        """
        Return True if self is a positive infinite expression.

        EXAMPLES::

            sage: SR(oo).is_positive_infinity()
            True
            sage: SR(-oo).is_positive_infinity()
            False
            sage: x.is_infinity()
            False
        """
        return is_a_infinity(self._gobj) and self._gobj.info(info_positive)

    cpdef bint is_negative_infinity(self):
        """
        Return True if self is a negative infinite expression.

        EXAMPLES::

            sage: SR(oo).is_negative_infinity()
            False
            sage: SR(-oo).is_negative_infinity()
            True
            sage: x.is_negative_infinity()
            False
        """
        return is_a_infinity(self._gobj) and self._gobj.info(info_negative)

    def left_hand_side(self):
        """
        If self is a relational expression, return the left hand side
        of the relation.  Otherwise, raise a ValueError.

        EXAMPLES::

            sage: x = var('x')
            sage: eqn = (x-1)^2 == x^2 - 2*x + 3
            sage: eqn.left_hand_side()
            (x - 1)^2
            sage: eqn.lhs()
            (x - 1)^2
            sage: eqn.left()
            (x - 1)^2
        """
        if not self.is_relational():
            raise ValueError("self must be a relational expression")
        return new_Expression_from_GEx(self._parent, self._gobj.lhs())

    lhs = left = left_hand_side

    def right_hand_side(self):
        """
        If self is a relational expression, return the right hand side
        of the relation.  Otherwise, raise a ValueError.

        EXAMPLES::

            sage: x = var('x')
            sage: eqn = (x-1)^2 <= x^2 - 2*x + 3
            sage: eqn.right_hand_side()
            x^2 - 2*x + 3
            sage: eqn.rhs()
            x^2 - 2*x + 3
            sage: eqn.right()
            x^2 - 2*x + 3
        """
        if not self.is_relational():
            raise ValueError("self must be a relation")
        return new_Expression_from_GEx(self._parent, self._gobj.rhs())

    rhs = right = right_hand_side

    def is_trivial_zero(self):
        """
        Check if this expression is trivially equal to zero without any
        simplification.

        This method is intended to be used in library code where trying to
        obtain a mathematically correct result by applying potentially
        expensive rewrite rules is not desirable.

        EXAMPLES::

            sage: SR(0).is_trivial_zero()
            True
            sage: SR(0.0).is_trivial_zero()
            True
            sage: SR(float(0.0)).is_trivial_zero()
            True

            sage: (SR(1)/2^1000).is_trivial_zero()
            False
            sage: SR(1./2^10000).is_trivial_zero()
            False

        The :meth:`~sage.structure.element.Element.is_zero` method
        is more capable::

            sage: t = pi + (pi - 1)*pi - pi^2
            sage: t.is_trivial_zero()
            False
            sage: t.is_zero()
            True
            sage: u = sin(x)^2 + cos(x)^2 - 1
            sage: u.is_trivial_zero()
            False
            sage: u.is_zero()
            True
        """
        return self._gobj.is_zero()

    def __nonzero__(self):
        """
        Return True unless this symbolic expression can be shown by Sage
        to be zero.  Note that deciding if an expression is zero is
        undecidable in general.

        EXAMPLES::

            sage: x = var('x')
            sage: forget()
            sage: SR(0).__nonzero__()
            False
            sage: SR(1).__nonzero__()
            True
            sage: assert(abs(x))
            sage: assert(not x/x - 1)

        This is called by :meth:`is_zero`::

            sage: k = var('k')
            sage: pol = 1/(k-1) - 1/k - 1/k/(k-1)
            sage: pol.is_zero()
            True

            sage: f = sin(x)^2 + cos(x)^2 - 1
            sage: f.is_zero()
            True

        TESTS:

        First, a bunch of tests of nonzero (which is called by bool)
        for symbolic relations::

            sage: x = var('x')
            sage: assert((x-1)^2 == x^2 - 2*x + 1)
            sage: assert(((x-1)^2 == x^2 - 2*x + 1).expand())
            sage: assert(not ((x-1)^2 == x^2 - 2*x + 3).expand())
            sage: assert(2 + x < 3 + x)
            sage: assert(not 2 + x < 1 + x)
            sage: assert(2 + x > 1 + x)
            sage: assert(not 1 + x > 1 + x)
            sage: assert(1 + x >= 1 + x)
            sage: assert(not 1 + x < 1 + x)
            sage: assert(1 + x <= 1 + x)
            sage: assert(not 1 + x^2 != 1 + x*x)
            sage: assert(1 + x^2 != 2 + x*x)
            sage: assert(SR(oo) == SR(oo))
            sage: assert(not -SR(oo) == SR(oo))
            sage: assert(-SR(oo) != SR(oo))

        Next, tests to ensure assumptions are correctly used::

            sage: x, y, z = var('x, y, z')
            sage: assume(x >= y, y >= z, z >= x)
            sage: assert(x == z)
            sage: assert(not z < x)
            sage: assert(not z > y)
            sage: assert(y == z)
            sage: assert(y <= z)
            sage: forget()
            sage: assume(x >= 1, x <= 1)
            sage: assert(x == 1)
            sage: assert(not x != 1)
            sage: assert(not x > 1)
            sage: forget()
            sage: assume(x > 0)
            sage: assert(not x == 0)
            sage: assert(x != 0)

        We cannot return undecidable or throw an exception
        at the moment so ``False`` is returned for unknown
        outcomes.

        ::

            sage: assert(not x == 1)
            sage: assert(not x != 1)
            sage: forget()
            sage: assume(x>y)
            sage: assert(not x==y)
            sage: assert(x != y) # The same comment as above applies here as well
            sage: forget()

        Comparisons of infinities::

            sage: assert( (1+I)*oo == (2+2*I)*oo )
            sage: assert( SR(unsigned_infinity) == SR(unsigned_infinity) )
            sage: assert( SR(I*oo) == I*oo )
            sage: assert( SR(-oo) <= SR(oo) )
            sage: assert( SR(oo) >= SR(-oo) )
            sage: assert( SR(oo) != SR(-oo) )
            sage: assert( sqrt(2)*oo != I*oo )

        The expression may be zero with integers but is not
        when in the complex domain (:trac:`15571`)::

            sage: a,x = var('a,x')
            sage: assume(a, 'integer')
            sage: assume(x, 'integer')
            sage: expr = a^(4*x) - (a^4)^x
            sage: expr.is_zero()
            True
            sage: forget()
            sage: assume(a, 'complex')
            sage: assume(x, 'complex')
            sage: expr.is_zero()
            False
            sage: forget()

        Check that :trac:`13326` is fixed::

            sage: assert(log(2)*Infinity == Infinity)

        More checks for comparisons with infinity (see :trac:`12967`)::

            sage: assert(SR(oo) > 5)
            sage: assert(5 < SR(oo))
            sage: assert(SR(2) < Infinity)
            sage: assert(pi < Infinity)
            sage: assert(not pi>Infinity)
            sage: assert(2*pi < Infinity)
            sage: assert(SR(pi) < SR(Infinity))
            sage: assert(sqrt(2) < oo)
            sage: assert(log(2) < oo)
            sage: assert(e < oo)
            sage: assert(e+pi < oo)
            sage: assert(e^pi < oo)
            sage: assert(not SR(2) < -oo)
            sage: assert(SR(2) > -oo)
            sage: assert(exp(2) > -oo)
            sage: assert(SR(oo) > sqrt(2))
            sage: assert(sqrt(2) < SR(oo))
            sage: assert(SR(-oo) < sqrt(2))
            sage: assert(sqrt(2) > SR(-oo))

        Check that :trac:`18360` is fixed::

            sage: f(x) = matrix()
            sage: bool(f(x) - f(x) == 0)
            True

        Check that we catch exceptions from Pynac (:trac:`19904`)::

            sage: bool(SR(QQbar(I)) == I)
            Traceback (most recent call last):
            ...
            TypeError: unsupported operand parent(s)...
        """
        if self.is_relational():
            # constants are wrappers around Sage objects, compare directly
            if is_a_constant(self._gobj.lhs()) and is_a_constant(self._gobj.rhs()):
                return self.operator()(self.lhs().pyobject(), self.rhs().pyobject())

            pynac_result = decide_relational(self._gobj)
            if pynac_result == relational_undecidable:
                raise ValueError('undecidable relation: ' + repr(self))

            # pynac is guaranteed to give the correct answer for comparing infinities
            if is_a_infinity(self._gobj.lhs()) or is_a_infinity(self._gobj.rhs()):
                return pynac_result == relational_true

            if pynac_result == relational_true:
                if self.operator() == operator.ne: # this hack is necessary to catch the case where the operator is != but is False because of assumptions made
                    m = self._maxima_()
                    s = m.parent()._eval_line('is (notequal(%s,%s))'%(repr(m.lhs()),repr(m.rhs())))
                    if s == 'false':
                        return False
                    else:
                        return True
                else:
                    return True

            # If assumptions are involved, falsification is more complicated...
            need_assumptions = False
            from sage.symbolic.assumptions import assumptions
            assumption_list = assumptions()
            if assumption_list:
                vars = self.variables()
                if vars:
                    assumption_var_list = []
                    for eqn in assumption_list:
                        try:
                            assumption_var_list.append(eqn.variables())
                        except AttributeError: # if we have a GenericDeclaration
                            assumption_var_list.append((eqn._var,))
                    assumption_vars = set(sum(assumption_var_list, ()))
                    if set(vars).intersection(assumption_vars):
                        need_assumptions = True

            # Use interval fields to try and falsify the relation
            if not need_assumptions:
                if pynac_result == relational_notimplemented and self.operator()==operator.ne:
                    return not (self.lhs()-self.rhs()).is_trivial_zero()
                res = self.test_relation()
                if res is True:
                    return True
                elif res is False:
                    return False

            # we really have to do some work here...
            # I really don't like calling Maxima to test equality.  It
            # is SUPER SUPER SLOW, and it has all the problem
            # associated with different semantics, different
            # precision, etc., that can lead to subtle bugs.  Also, a
            # lot of basic Sage objects can't be put into maxima.
            from sage.symbolic.relation import test_relation_maxima
            return test_relation_maxima(self)

        self_is_zero = self._gobj.is_zero()
        if self_is_zero:
            return False
        else:
            return not bool(self == self._parent.zero())

    def test_relation(self, int ntests=20, domain=None, proof=True):
        """
        Test this relation at several random values, attempting to find
        a contradiction. If this relation has no variables, it will also
        test this relation after casting into the domain.

        Because the interval fields never return false positives, we can be
        assured that if True or False is returned (and proof is False) then
        the answer is correct.

        INPUT:

        - ``ntests`` -- (default ``20``) the number of iterations to run
        - ``domain`` -- (optional) the domain from which to draw the random
          values defaults to ``CIF`` for equality testing and ``RIF`` for
          order testing
        - ``proof`` -- (default ``True``) if ``False`` and the domain is an
          interval field, regard overlapping (potentially equal) intervals as
          equal, and return ``True`` if all tests succeeded.

        OUTPUT:

        Boolean or ``NotImplemented``, meaning

        - ``True`` -- this relation holds in the domain and has no variables.

        - ``False`` -- a contradiction was found.

        - ``NotImplemented`` -- no contradiction found.

        EXAMPLES::

            sage: (3 < pi).test_relation()
            True
            sage: (0 >= pi).test_relation()
            False
            sage: (exp(pi) - pi).n()
            19.9990999791895
            sage: (exp(pi) - pi == 20).test_relation()
            False
            sage: (sin(x)^2 + cos(x)^2 == 1).test_relation()
            NotImplemented
            sage: (sin(x)^2 + cos(x)^2 == 1).test_relation(proof=False)
            True
            sage: (x == 1).test_relation()
            False
            sage: var('x,y')
            (x, y)
            sage: (x < y).test_relation()
            False

        TESTS::

            sage: all_relations = [op for name, op in sorted(operator.__dict__.items()) if len(name) == 2]
            sage: all_relations
            [<built-in function eq>, <built-in function ge>, <built-in function gt>, <built-in function le>, <built-in function lt>, <built-in function ne>]
            sage: [op(3, pi).test_relation() for op in all_relations]
            [False, False, False, True, True, True]
            sage: [op(pi, pi).test_relation() for op in all_relations]
            [True, True, False, True, False, False]

            sage: s = 'some_very_long_variable_name_which_will_definitely_collide_if_we_use_a_reasonable_length_bound_for_a_hash_that_respects_lexicographic_order'
            sage: t1, t2 = var(','.join([s+'1',s+'2']))
            sage: (t1 == t2).test_relation()
            False
            sage: (cot(-x) == -cot(x)).test_relation()
            NotImplemented

        Check that :trac:`18896` is fixed::

            sage: m=540579833922455191419978421211010409605356811833049025*sqrt(1/2)
            sage: m1=382247666339265723780973363167714496025733124557617743
            sage: (m==m1).test_relation(domain=QQbar)
            False
            sage: (m==m1).test_relation()
            False
        """
        cdef int k, eq_count = 0
        cdef bint is_interval
        if not self.is_relational():
            raise ValueError("self must be a relation")
        cdef operators op = relational_operator(self._gobj)
        from sage.rings.real_mpfi import is_RealIntervalField
        from sage.rings.complex_interval_field import is_ComplexIntervalField
        from sage.rings.all import RIF, CIF
        from sage.rings.qqbar import is_AlgebraicField, is_AlgebraicRealField, AA, QQbar
        if domain is None:
            is_interval = True
            if self.lhs().is_algebraic() and self.rhs().is_algebraic():
                if op == equal or op == not_equal:
                    domain = QQbar
                else:
                    domain = AA
            else:
                if op == equal or op == not_equal:
                    domain = CIF
                else:
                    domain = RIF
        else:
            is_interval = (is_RealIntervalField(domain)
                           or is_ComplexIntervalField(domain)
                           or is_AlgebraicField(domain)
                           or is_AlgebraicRealField(domain))
        zero = domain(0)
        diff = self.lhs() - self.rhs()
        vars = diff.variables()
        if op == equal:
            falsify = operator.ne
        elif op == not_equal:
            falsify = operator.eq
        elif op == less:
            falsify = operator.ge
        elif op == less_or_equal:
            falsify = operator.gt
        elif op == greater:
            falsify = operator.le
        elif op == greater_or_equal:
            falsify = operator.lt
        cdef bint equality_ok = op in [equal, less_or_equal, greater_or_equal]
        cdef int errors = 0
        val = None
        if len(vars) == 0:
            try:
                val = domain(diff)
            except (TypeError, ValueError, ArithmeticError) as ex:
                pass
            else:
                if self.operator()(val, zero):
                    return True
                elif falsify(val, zero):
                    return False
                if is_interval and not proof:
                    if val.contains_zero():
                        return equality_ok
                    else:
                        return not equality_ok
        else:
            for k in range(ntests):
                try:
                    if is_interval:
                        # Let's up the prec
                        if val and k > 4 and val.contains_zero() and domain.prec() < 1000:
                            domain = domain.to_prec(int(domain.prec() * 1.5))
                        # Uniform [-1,1] isn't the best distribution to use...
                        var_dict = dict([(v, domain.random_element() * domain.random_element(-2,6).exp()) for v in vars])
                    else:
                        var_dict = dict([(v, domain.random_element()) for v in vars])
                    val = domain(diff.subs(var_dict))
                    if falsify(val, zero):
                        return False
                    if is_interval:
                        eq_count += <bint>val.contains_zero()
                except (TypeError, ValueError, ArithmeticError, AttributeError) as ex:
                    errors += 1
                    if k == errors > 3 and is_ComplexIntervalField(domain):
                        domain = RIF.to_prec(domain.prec())
                    # we are plugging in random values above, don't be surprised
                    # if something goes wrong...
                    eq_count += equality_ok

        if not proof:
            if not equality_ok:
                return eq_count == 0
            elif op == equal and is_interval:
                return eq_count == ntests
            else:
                return True
        # Nothing failed, so it *may* be True, but this method doesn't wasn't
        # able to find anything.
        return NotImplemented

    def negation(self):
        """
        Return the negated version of self, that is the relation that is
        False iff self is True.

        EXAMPLES::

            sage: (x < 5).negation()
            x >= 5
            sage: (x == sin(3)).negation()
            x != sin(3)
            sage: (2*x >= sqrt(2)).negation()
            2*x < sqrt(2)
        """
        if not self.is_relational():
            raise ValueError("self must be a relation")
        cdef operators op = relational_operator(self._gobj)
        if op == equal:
            falsify = operator.ne
        elif op == not_equal:
            falsify = operator.eq
        elif op == less:
            falsify = operator.ge
        elif op == less_or_equal:
            falsify = operator.gt
        elif op == greater:
            falsify = operator.le
        elif op == greater_or_equal:
            falsify = operator.lt
        return falsify(self.lhs(), self.rhs())

    def contradicts(self, soln):
        """
        Return ``True`` if this relation is violated by the given variable assignment(s).

        EXAMPLES::

            sage: (x<3).contradicts(x==0)
            False
            sage: (x<3).contradicts(x==3)
            True
            sage: (x<=3).contradicts(x==3)
            False
            sage: y = var('y')
            sage: (x<y).contradicts(x==30)
            False
            sage: (x<y).contradicts({x: 30, y: 20})
            True
        """
        return bool(self.negation().subs(soln))

    def is_unit(self):
        """
        Return True if this expression is a unit of the symbolic ring.

        EXAMPLES::

            sage: SR(1).is_unit()
            True
            sage: SR(-1).is_unit()
            True
            sage: SR(0).is_unit()
            False
        """
        if not not self:
            return True
        if self == 0:
            return False
        raise NotImplementedError

    cdef Expression coerce_in(self, z):
        """
        Quickly coerce z to be an Expression.
        """
        try:
            return <Expression?>z
        except TypeError:
            return self._parent._coerce_(z)

    cpdef _add_(left, right):
        """
        Add left and right.

        EXAMPLES::

            sage: var("x y")
            (x, y)
            sage: x + y + y + x
            2*x + 2*y

            # adding relational expressions
            sage: ( (x+y) > x ) + ( x > y )
            2*x + y > x + y

            sage: ( (x+y) > x ) + x
            2*x + y > 2*x

        TESTS::

            sage: x + ( (x+y) > x )
            2*x + y > 2*x

            sage: ( x > y) + (y < x)
            Traceback (most recent call last):
            ...
            TypeError: incompatible relations

            sage: (x < 1) + (y <= 2)
            x + y < 3

            sage: x + oo
            +Infinity
            sage: x - oo
            -Infinity
            sage: x + unsigned_infinity
            Infinity
            sage: x - unsigned_infinity
            Infinity

            sage: nsr = x.parent()
            sage: nsr(oo) + nsr(oo)
            +Infinity
            sage: nsr(-oo) + nsr(-oo)
            -Infinity
            sage: nsr(oo) - nsr(oo)
            Traceback (most recent call last):
            ...
            RuntimeError: indeterminate expression: infinity - infinity encountered.
            sage: nsr(-oo) - nsr(-oo)
            Traceback (most recent call last):
            ...
            RuntimeError: indeterminate expression: infinity - infinity encountered.

            sage: nsr(unsigned_infinity) + nsr(oo)
            Traceback (most recent call last):
            ...
            RuntimeError: indeterminate expression: unsigned_infinity +- infinity encountered.
            sage: nsr(unsigned_infinity) - nsr(oo)
            Traceback (most recent call last):
            ...
            RuntimeError: indeterminate expression: unsigned_infinity +- infinity encountered.
            sage: nsr(oo) + nsr(unsigned_infinity)
            Traceback (most recent call last):
            ...
            RuntimeError: indeterminate expression: unsigned_infinity +- infinity encountered.
            sage: nsr(oo) - nsr(unsigned_infinity)
            Traceback (most recent call last):
            ...
            RuntimeError: indeterminate expression: unsigned_infinity +- infinity encountered.
            sage: nsr(unsigned_infinity) + nsr(unsigned_infinity)
            Infinity
        """
        cdef GEx x
        cdef Expression _right = <Expression>right
        cdef operators op
        if is_a_relational(left._gobj):
            if is_a_relational(_right._gobj):
                op = compatible_relation(relational_operator(left._gobj),
                                         relational_operator(_right._gobj))
                x = relational(left._gobj.lhs() + _right._gobj.lhs(),
                               left._gobj.rhs() + _right._gobj.rhs(),
                               op)
            else:
                x = relational(left._gobj.lhs() + _right._gobj,
                               left._gobj.rhs() + _right._gobj,
                               relational_operator(left._gobj))
        elif is_a_relational(_right._gobj):
            x = relational(left._gobj + _right._gobj.lhs(),
                           left._gobj + _right._gobj.rhs(),
                           relational_operator(_right._gobj))
        else:
            x = left._gobj + _right._gobj
        return new_Expression_from_GEx(left._parent, x)

    cpdef _sub_(left, right):
        """
        EXAMPLES::

            sage: var("x y")
            (x, y)
            sage: x - y
            x - y

            # subtracting relational expressions
            sage: ( (x+y) > x ) - ( x > y )
            y > x - y

            sage: ( (x+y) > x ) - x
            y > 0

        TESTS::

            sage: x - ( (x+y) > x )
            -y > 0

            sage: ( x > y) - (y < x)
            Traceback (most recent call last):
            ...
            TypeError: incompatible relations

            sage: x - oo
            -Infinity
            sage: oo - x
            +Infinity
        """
        cdef GEx x
        cdef Expression _right = <Expression>right
        if is_a_relational(left._gobj):
            if is_a_relational(_right._gobj):
                op = compatible_relation(relational_operator(left._gobj),
                                         relational_operator(_right._gobj))
                x = relational(left._gobj.lhs() - _right._gobj.lhs(),
                               left._gobj.rhs() - _right._gobj.rhs(),
                               op)
            else:
                x = relational(left._gobj.lhs() - _right._gobj,
                               left._gobj.rhs() - _right._gobj,
                               relational_operator(left._gobj))
        elif is_a_relational(_right._gobj):
            x = relational(left._gobj - _right._gobj.lhs(),
                           left._gobj - _right._gobj.rhs(),
                           relational_operator(_right._gobj))
        else:
            x = left._gobj - _right._gobj
        return new_Expression_from_GEx(left._parent, x)

    cpdef _mul_(left, right):
        """
        Multiply left and right.

        EXAMPLES::

            sage: var("x y")
            (x, y)
            sage: x*y*y
            x*y^2

            # multiplying relational expressions
            sage: ( (x+y) > x ) * ( x > y )
            (x + y)*x > x*y

            sage: ( (x+y) > x ) * x
            (x + y)*x > x^2

            sage: ( (x+y) > x ) * -1
            -x - y > -x

        TESTS::

            sage: x * ( (x+y) > x )
            (x + y)*x > x^2

            sage: ( x > y) * (y < x)
            Traceback (most recent call last):
            ...
            TypeError: incompatible relations

            sage: a = 1000 + 300*x + x^3 + 30*x^2
            sage: a*Mod(1,7)
            x^3 + 2*x^2 + 6*x + 6

            sage: var('z')
            z
            sage: 3*(x+y)/z
            3*(x + y)/z
            sage: (-x+z)*(3*x-3*z)
            -3*(x - z)^2

            # check if comparison of constant terms in Pynac add objects work
            sage: (y-1)*(y-2)
            (y - 1)*(y - 2)

        Check if Pynac can compute inverses of Python longs (:trac:`13107`)::

            sage: SR(4L)*SR(2L)^(-1)
            2.0

        Check for simplifications when multiplying instances of exp::

            sage: exp(x)*exp(y)
            e^(x + y)
            sage: exp(x)^2*exp(y)
            e^(2*x + y)
            sage: x^y*exp(x+y)*exp(-y)
            x^y*e^x
            sage: x^y*exp(x+y)*(x+y)*(2*x+2*y)*exp(-y)
            2*(x + y)^2*x^y*e^x
            sage: x^y*exp(x+y)*(x+y)*(2*x+2*y)*exp(-y)*exp(z)^2
            2*(x + y)^2*x^y*e^(x + 2*z)
            sage: 1/exp(x)
            e^(-x)
            sage: exp(x)/exp(y)
            e^(x - y)
            sage: A = exp(I*pi/5, hold=True)
            sage: t = A*A; t
            1/4*sqrt(5) + 1/4*I*sqrt(2*sqrt(5) + 10) - 1/4
            sage: A^5
            -1
            sage: b = -x*A; c = b*b; c
            1/4*x^2*(sqrt(5) + I*sqrt(2*sqrt(5) + 10) - 1)

        Products of non integer powers of exp are not simplified::

            sage: exp(x)^I*exp(z)^(2.5)
            (e^x)^I*(e^z)^2.50000000000000

        ::

            sage: x*oo
            Traceback (most recent call last):
            ...
            RuntimeError: indeterminate expression: infinity * f(x) encountered.
            sage: x*unsigned_infinity
            Traceback (most recent call last):
            ...
            RuntimeError: indeterminate expression: infinity * f(x) encountered.

            sage: SR(oo)*SR(oo)
            +Infinity
            sage: SR(-oo)*SR(oo)
            -Infinity
            sage: SR(oo)*SR(-oo)
            -Infinity
            sage: SR(unsigned_infinity)*SR(oo)
            Infinity

        Check if we are returning informative error messages in case of
        nonsensical arithmetic :trac:`13739`::

            sage: t = GF(5)(3)
            sage: u = GF(7)(4)
            sage: var('y')
            y
            sage: e = t*x + u*y
            sage: t*e
            Traceback (most recent call last):
            ...
            TypeError: unsupported operand parent(s) for *: 'Finite Field
            of size 7' and 'Finite Field of size 5'

        The same issue (with a different test case) was reported in
        :trac:`10960`::

            sage: K.<b> = FiniteField(9)
            sage: i*b
            Traceback (most recent call last):
            ...
            TypeError: unsupported operand parent(s) for *: 'Number Field
            in I with defining polynomial x^2 + 1' and 'Finite Field in b of
            size 3^2'

        Check if multiplication works when content is in `F_{2^k}`,
        examples from :trac:`13107`::

            sage: var('c1,c2,c3,r1,r2')
            (c1, c2, c3, r1, r2)
            sage: ff.<z> = GF(2**8, 'z')
            sage: ex = -(c1 + r2 - c2*r1)/c3
            sage: ex.substitute(r1=z, r2=z)
            -(c1 + z*c2 + z)/c3

        Note the content and the leading coefficient of the numerator after
        the substitution::

            sage: num = ex.op[0].subs({r1: z, r2: z}); num
            -c1 + z*c2 + z
            sage: num.leading_coefficient(c1)
            -1
            sage: num.content(c1)
            1
            sage: num.content(c1).pyobject().parent()
            Finite Field in z of size 2^8

        The leading coefficient is a negative number. The normalization process
        tries to convert it to a positive number and extract the content, by
        multiplying by ``-1/c``.  However, the content is in a field of
        characteristic 2, so negating it does not change the leading
        coefficient.

        Another example where there is no problem::

            sage: ex = -(r2 - c2*r1)/c3
            sage: num = ex.op[0].subs({r1: z, r2: z}); num
            z*c2 + z
            sage: num.leading_coefficient(c2)
            z
            sage: num.content(c2)
            1
            sage: num.content(c2).pyobject().parent()
            Finite Field in z of size 2^8

        Since the leading coefficient is not negative, no normalization is
        performed.

        The leading coefficient of the expression depends on the order of the
        variables, which is chosen to be lexicographic in Sage. Hence, using
        different variable names may change behavior and hide the bug. To cover
        these cases we test with different variable names::

            sage: var('a,b')
            (a, b)
            sage: ex = -(c1 + b - c2*a)/c3
            sage: ex.substitute(a=z, b=z)
            -(c1 + z*c2 + z)/c3
            sage: var('x1,x2,x3')
            (x1, x2, x3)
            sage: ex = -(x1 + r2 - x2*r1)/x3
            sage: ex.substitute(a=z, b=z)
            (r1*x2 - r2 - x1)/x3

        Check that :trac:`18360` is fixed::

            sage: f(x) = matrix()
            sage: f(x)*1
            []
        
        Check that floating point numbers +/- 1.0 are treated
        differently from integers +/- 1 (:trac:`12257`)::

            sage: (1*x).operator()
            sage: (1.0*x).operator()
            <function mul_vararg...
            sage: 1.0 * pi
            1.00000000000000*pi
            sage: 1.000000*(x+2)
            1.00000000000000*x + 2.00000000000000
            sage: -1.0*x
            -1.00000000000000*x
            sage: -1.0/x
            -1.00000000000000/x
            sage: (-1.0*x)*(1.0/x)
            -1.00000000000000
            sage: sin(1.0*pi)
            0
        """
        cdef GEx x
        cdef Expression _right = <Expression>right
        cdef operators o
        if is_a_relational(left._gobj):
            if is_a_relational(_right._gobj):
                op = compatible_relation(relational_operator(left._gobj),
                                         relational_operator(_right._gobj))
                x = relational(left._gobj.lhs() * _right._gobj.lhs(),
                               left._gobj.rhs() * _right._gobj.rhs(),
                               op)
            else:
                o = relational_operator(left._gobj)
                x = relational(left._gobj.lhs() * _right._gobj,
                               left._gobj.rhs() * _right._gobj,
                               o)
        elif is_a_relational(_right._gobj):
            o = relational_operator(_right._gobj)
            x = relational(left._gobj * _right._gobj.lhs(),
                           left._gobj * _right._gobj.rhs(),
                           o)
        else:
            x = left._gobj * _right._gobj
        return new_Expression_from_GEx(left._parent, x)

    cpdef _div_(left, right):
        """
        Divide left and right.

        EXAMPLES::

            sage: var("x y")
            (x, y)
            sage: x/y/y
            x/y^2

            # dividing relational expressions
            sage: ( (x+y) > x ) / ( x > y )
            (x + y)/x > x/y

            sage: ( (x+y) > x ) / x
            (x + y)/x > 1

            sage: ( (x+y) > x ) / -1
            -x - y > -x

        TESTS::

            sage: x / ( (x+y) > x )
            x/(x + y) > 1

            sage: ( x > y) / (y < x)
            Traceback (most recent call last):
            ...
            TypeError: incompatible relations
            sage: x/oo
            0
            sage: oo/x
            Traceback (most recent call last):
            ...
            RuntimeError: indeterminate expression: infinity * f(x) encountered.

            sage: SR(oo)/SR(oo)
            Traceback (most recent call last):
            ...
            RuntimeError: indeterminate expression: 0 * infinity encountered.

            sage: SR(-oo)/SR(oo)
            Traceback (most recent call last):
            ...
            RuntimeError: indeterminate expression: 0 * infinity encountered.

            sage: SR(oo)/SR(-oo)
            Traceback (most recent call last):
            ...
            RuntimeError: indeterminate expression: 0 * infinity encountered.

            sage: SR(oo)/SR(unsigned_infinity)
            Traceback (most recent call last):
            ...
            RuntimeError: indeterminate expression: 0 * infinity encountered.

            sage: SR(unsigned_infinity)/SR(oo)
            Traceback (most recent call last):
            ...
            RuntimeError: indeterminate expression: 0 * infinity encountered.

            sage: SR(0)/SR(oo)
            0

            sage: SR(0)/SR(unsigned_infinity)
            0

            sage: x/0
            Traceback (most recent call last):
            ...
            ZeroDivisionError: Symbolic division by zero

        Check if Pynac can compute divisions of Python longs (:trac:`13107`)::

            sage: SR(1L)/SR(2L)
            0.5
        """
        cdef GEx x
        cdef Expression _right = <Expression>right
        cdef operators o
        try:
            if is_a_relational(left._gobj):
                if is_a_relational(_right._gobj):
                    op = compatible_relation(relational_operator(left._gobj),
                                             relational_operator(_right._gobj))
                    x = relational(left._gobj.lhs() / _right._gobj.lhs(),
                                   left._gobj.rhs() / _right._gobj.rhs(),
                                   op)
                else:
                    o = relational_operator(left._gobj)
                    x = relational(left._gobj.lhs() / _right._gobj,
                                   left._gobj.rhs() / _right._gobj,
                                   o)
            elif is_a_relational(_right._gobj):
                o = relational_operator(_right._gobj)
                x = relational(left._gobj / _right._gobj.lhs(),
                               left._gobj / _right._gobj.rhs(),
                               o)
            else:
                x = left._gobj / _right._gobj
            return new_Expression_from_GEx(left._parent, x)
        except Exception as msg:
            # TODO: change this to maybe cleverly do something involving Cython C++ exception handling.
            # See http://docs.cython.org/docs/wrapping_CPlusPlus.html
            if 'division by zero' in str(msg):
                raise ZeroDivisionError("Symbolic division by zero")
            else:
                raise

    def __invert__(self):
        """
        Return the inverse of this symbolic expression.

        EXAMPLES::

            sage: ~x
            1/x
            sage: ~SR(3)
            1/3
            sage: v1=var('v1'); a = (2*erf(2*v1*arcsech(1/2))/v1); ~a
            1/2*v1/erf(2*v1*arcsech(1/2))
        """
        return 1/self

    cpdef int _cmp_(left, right) except -2:
        """
        Compare self and right, returning -1, 0, or 1, depending on if
        self < right, self == right, or self > right, respectively.

        Use this instead of the operators <=, <, etc. to compare symbolic
        expressions when you do not want to get a formal inequality back.

        IMPORTANT: Both self and right *must* have the same parent, or
        this function will not be called.

        INPUT:

        - ``right`` -- A :class:`Expression` instance.

        OUTPUT: -1, 0 or 1

        EXAMPLES::

            sage: a = sqrt(3)
            sage: b = x^2+1
            sage: a.__cmp__(b)   # indirect doctest
            -1

            sage: x,y = var('x,y')
            sage: x.__cmp__(y)
            1
            sage: x < y
            x < y
            sage: cmp(x,y)
            1
            sage: cmp(SR(0.5), SR(0.7))
            -1
            sage: SR(0.5) < SR(0.7)
            0.500000000000000 < 0.700000000000000
            sage: cmp(SR(0.5), 0.7)
            -1
            sage: cmp(sin(SR(2)), sin(SR(1)))
            1
            sage: float(sin(SR(2)))
            0.9092974268256817
            sage: float(sin(SR(1)))
            0.8414709848078965

        TESTS:

        Check that :trac:`9880` is fixed::

            sage: b = [var('b_%s'%i) for i in range(4)]
            sage: precomp = (2^b_2 + 2)*(2^b_1 + 2^(-b_1) + 2^b_1*2^b_0 - \
                        2^b_1*2^(-b_0) - 2^(-b_1)*2^b_0 - 2^(-b_1)*2^(-b_0) + \
                        2^b_0 + 2^(-b_0) - 9) + (2^b_1 + 2^(-b_1) + \
                        2^b_1*2^b_0 - 2^b_1*2^(-b_0) - 2^(-b_1)*2^b_0 - \
                         2^(-b_1)*2^(-b_0) + 2^b_0 + 2^(-b_0) - 9)/2^b_2
            sage: repl_dict = {b_0: b_0, b_3: b_1, b_2: b_3, b_1: b_2}
            sage: P = precomp.substitute(repl_dict)
            sage: P.expand()
            -2^(-b_0)*2^(-b_2)*2^b_3 - 2^b_0*2^(-b_2)*2^b_3 -
            2^(-b_0)*2^b_2*2^b_3 + 2^b_0*2^b_2*2^b_3 - 2*2^(-b_0)*2^(-b_2)
            - 2*2^b_0*2^(-b_2) - 2*2^(-b_0)*2^b_2 + 2*2^b_0*2^b_2 +
            2^(-b_0)*2^b_3 + 2^b_0*2^b_3 + 2^(-b_2)*2^b_3 + 2^b_2*2^b_3 +
            2*2^(-b_0) + 2*2^b_0 + 2*2^(-b_2) + 2*2^b_2 - 9*2^b_3 -
            2^(-b_0)*2^(-b_2)/2^b_3 - 2^b_0*2^(-b_2)/2^b_3 -
            2^(-b_0)*2^b_2/2^b_3 + 2^b_0*2^b_2/2^b_3 + 2^(-b_0)/2^b_3 +
            2^b_0/2^b_3 + 2^(-b_2)/2^b_3 + 2^b_2/2^b_3 - 9/2^b_3 - 18

            sage: _0,b_1,b_2=var('b_0,b_1,b_2')
            sage: f = 1/27*b_2^2/(2^b_2)^2 + 1/27*b_1^2/(2^b_1)^2 + \
            1/27*b_0^2/(2^b_0)^2 + 1/27*b_2/(2^b_2)^2 - 2/81/(2^b_2)^2 + \
            1/27*b_1/(2^b_1)^2 + 8/243/(2^b_2)^2 - 1/81*b_0/(2^b_0)^2 - \
            1/27*b_1^2/((2^b_2)^2*(2^b_1)^2) - \
            1/27*b_0^2/((2^b_2)^2*(2^b_0)^2) - 20/243/(2^b_1)^2 + 1/9/2^b_0 \
            + 4/81*b_0/(2^b_0)^2 - 8/243/(2^b_2)^2 - 2/9/(2^b_2*2^b_1) - \
            2/9/(2^b_2*2^b_0) + 8/243/(2^b_1)^2 - 1/9/2^b_0 + \
            2/9/(2^b_2*2^b_1) + 2/9/(2^b_2*2^b_0) - \
            2/27*b_1*b_2/((2^b_2)^2*(2^b_1)^2) - \
            1/27*b_2^2/((2^b_2)^2*(2^b_1)^2) - \
            2/27*b_0*b_2/((2^b_2)^2*(2^b_0)^2) - \
            1/27*b_2^2/((2^b_2)^2*(2^b_0)^2) + 2/81/(2^b_1)^2 - \
            1/27*b_0^2/((2^b_1)^2*(2^b_0)^2) - \
            2/27*b_0*b_1/((2^b_1)^2*(2^b_0)^2) - \
            1/27*b_1^2/((2^b_1)^2*(2^b_0)^2) - 2/81/(2^b_0)^2 + \
            5/27*b_1/((2^b_2)^2*(2^b_1)^2) + 5/27*b_2/((2^b_2)^2*(2^b_1)^2) \
            + 5/27*b_0/((2^b_2)^2*(2^b_0)^2) + \
            5/27*b_2/((2^b_2)^2*(2^b_0)^2) + 5/27*b_0/((2^b_1)^2*(2^b_0)^2) \
            + 5/27*b_1/((2^b_1)^2*(2^b_0)^2) - 4/81/((2^b_2)^2*(2^b_1)^2) + \
            1/27*b_0^2/((2^b_2)^2*(2^b_1)^2*(2^b_0)^2) + \
            2/27*b_0*b_1/((2^b_2)^2*(2^b_1)^2*(2^b_0)^2) + \
            2/27*b_0*b_2/((2^b_2)^2*(2^b_1)^2*(2^b_0)^2) + \
            1/27*b_1^2/((2^b_2)^2*(2^b_1)^2*(2^b_0)^2) + \
            2/27*b_1*b_2/((2^b_2)^2*(2^b_1)^2*(2^b_0)^2) + \
            1/27*b_2^2/((2^b_2)^2*(2^b_1)^2*(2^b_0)^2) - \
            4/81/((2^b_2)^2*(2^b_0)^2) - 4/81/((2^b_1)^2*(2^b_0)^2) - \
            11/27*b_0/((2^b_2)^2*(2^b_1)^2*(2^b_0)^2) - \
            11/27*b_1/((2^b_2)^2*(2^b_1)^2*(2^b_0)^2) - \
            11/27*b_2/((2^b_2)^2*(2^b_1)^2*(2^b_0)^2) + \
            64/81/((2^b_2)^2*(2^b_1)^2*(2^b_0)^2) + 35/81 \
            sage: f.nops()
            38

            sage: x,y,z = var('x y z');
            sage: print((-x+z)*(3*x-3*z))
            -3*(x - z)^2

            sage: t = var('t')
            sage: (x-t)^3
            -(t - x)^3
            sage: (-t+x)^3
            -(t - x)^3
            sage: (-x+t)^3
            (t - x)^3

        This example is from :trac:`10833`::

            sage: R.<x,c> = PolynomialRing(QQ,2)
            sage: phi(x) = x^2 + c
            sage: def iterkate(n):
            ....:     pol = x
            ....:     for i in range(1,n):
            ....:         pol = phi(pol)
            ....:     return pol
            ....:
            sage: g = expand(iterkate(7))
            sage: g.nops()
            480

        Check if :trac:`10849` is fixed::

            sage: t = I.pyobject().parent()(-1/2)
            sage: t > 0
            False
            sage: t = I*x-1/2; t
            I*x - 1/2
            sage: t.subs(x=I*x).subs(x=0).is_positive()
            False

        Check if :trac:`16397` is fixed:

            sage: cmp(1, sqrt(2))
            -1
            sage: cmp(SR(1), sqrt(2))
            -1
            sage: cmp(log(8), 3*log(2))
            0
            sage: bool(RLF(1) < RLF(sqrt(2)))
            True
            sage: RealSet((0, pi),[pi, pi],(pi,4))
            (0, 4)
            sage: RealSet((0, pi),[0, pi],(pi,4))
            [0, 4)
            sage: RealSet((0, pi),[0, 3.5],(pi,4))
            [0, 4)

        More sanity tests::

            sage: bool(pi < pi)
            False
            sage: bool(e < e)
            False
            sage: bool(sqrt(2) < sqrt(2))
            False
            sage: bool(pi < SR.zero())
            False
        """
        return mixed_order(left, right)

    cpdef int _cmp_add(Expression left, Expression right) except -2:
        """
        Compare ``left`` and ``right`` in the print order.

        INPUT:

        - ``right`` -- A :class:`Expression` instance.

        OUTPUT:

        Boolean.

        EXAMPLES::

            sage: a = sqrt(3)
            sage: b = x^2+1
            sage: a._cmp_add(b)
            -1
            sage: b._cmp_add(a)
            1
            sage: b._cmp_add(1)
            Traceback (most recent call last):
            ...
            TypeError: Argument 'right' has incorrect type (expected
            sage.symbolic.expression.Expression, got sage.rings.integer.Integer)
        """
        return print_order_compare(left._gobj, right._gobj)

    cpdef int _cmp_mul(Expression left, Expression right) except -2:
        """
        Compare ``left`` and ``right`` in the print order for products.

        INPUT:

        - ``right`` -- A :class:`Expression` instance.

        OUTPUT:

        Boolean.

        EXAMPLES::

            sage: a = sqrt(3)
            sage: b = x^2+1
            sage: a._cmp_mul(b)
            -1
            sage: b._cmp_mul(a)
            1
            sage: b._cmp_mul(1)
            Traceback (most recent call last):
            ...
            TypeError: Argument 'right' has incorrect type (expected
            sage.symbolic.expression.Expression, got sage.rings.integer.Integer)
        """
        return print_order_compare_mul(left._gobj, right._gobj)

    def __pow__(self, exp, ignored):
        """
        Return self raised to the power of exp.

        INPUT:

        - ``exp`` -- something that coerces to a symbolic expression.

        OUTPUT:

        A symbolic expression.

        EXAMPLES::

            sage: var('x,y')
            (x, y)
            sage: x.__pow__(y)
            x^y
            sage: x^(3/5)
            x^(3/5)
            sage: x^sin(x)^cos(y)
            x^(sin(x)^cos(y))

        TESTS::

            sage: (Mod(2,7)*x^2 + Mod(2,7))^7
            (2*x^2 + 2)^7

        The leading coefficient in the result above is 1 since::

            sage: t = Mod(2,7); gcd(t, t)^7
            1
            sage: gcd(t,t).parent()
            Ring of integers modulo 7

        ::

            sage: k = GF(7)
            sage: f = expand((k(1)*x^5 + k(1)*x^2 + k(2))^7); f # known bug
            x^35 + x^14 + 2

            sage: x^oo
            Traceback (most recent call last):
            ...
            ValueError: power::eval(): pow(f(x), infinity) is not defined.
            sage: SR(oo)^2
            +Infinity
            sage: SR(-oo)^2
            +Infinity
            sage: SR(-oo)^3
            -Infinity
            sage: SR(unsigned_infinity)^2
            Infinity

        Test powers of exp::

            sage: exp(2)^5
            e^10
            sage: exp(x)^5
            e^(5*x)
            sage: ex = exp(sqrt(x))^x; ex
            (e^sqrt(x))^x
            sage: latex(ex)
            \left(e^{\sqrt{x}}\right)^{x}

        Test simplification of powers involving the reciprocal
        logarithm of the (positive) base::

            sage: 2^(1/log(2))
            e
            sage: 2^(x/log(2))
            e^x
            sage: 2^(-x^2/2/log(2))
            e^(-1/2*x^2)
            sage: x^(x/log(x))
            x^(x/log(x))
            sage: assume(x > 0)
            sage: x^(x/log(x))
            e^x
            sage: forget()

        Test base a Python numeric type::

            sage: int(2)^x
            2^x
            sage: float(2.3)^(x^3 - x^2 + 1/3)
            2.3^(x^3 - x^2 + 1/3)
            sage: complex(1,3)^(sqrt(2))
            (1+3j)^sqrt(2)

        Test complex numeric powers::

            sage: I^0.5
            0.707106781186548 + 0.707106781186547*I
            sage: (I + 1) ^ (0.5 + I)
            0.400667052375828 + 0.365310866736929*I
            sage: I^I
            I^I
            sage: I^x
            I^x
            sage: I^(1/2)
            sqrt(I)
            sage: I^(2/3)
            I^(2/3)
            sage: 2^(1/2)
            sqrt(2)
            sage: (2*I)^(1/2)
            sqrt(2*I)

        Test if we can take powers of elements of `\QQ(i)` (:trac:`8659`)::

            sage: t = QuadraticField(-1, 'I')(8)
            sage: t^(1/2)
            2*sqrt(2)
            sage: (t^2)^(1/4)
            2*4^(1/4)

        Test if we can compute inverses of Python longs (:trac:`13107`)::

            sage: SR(2L)^(-1)
            0.5

        Symbolic powers with ``None`` shouldn't crash (:trac:`17523`)::

            sage: None^pi
            Traceback (most recent call last):
            ...
            TypeError: no canonical coercion from <... 'NoneType'> to Symbolic Ring
            sage: sin(x)^None
            Traceback (most recent call last):
            ...
            TypeError: no canonical coercion from <... 'NoneType'> to Symbolic Ring

        Check that :trac:`18088` is fixed::

            sage: SR(0)^SR(0)
            1

        Check that floating point numbers +/- 1.0 are treated
        differently from integers +/- 1 (:trac:`12257`)::

            sage: (x^1).operator()
            sage: (x^1.0).operator()
            <built-in function pow>
            sage: x^1.0
            x^1.00000000000000
            sage: x^-1.0
            x^(-1.00000000000000)
            sage: 0^1.0
            0.000000000000000
            sage: exp(x)^1.0
            (e^x)^1.00000000000000
        """
        cdef Expression base, nexp

        try:
            # self is an Expression and exp might not be
            base = <Expression?>self
        except TypeError:
            # exp is an Expression and self might not be
            nexp = <Expression?>exp
            base = nexp.coerce_in(self)
        else:
            nexp = base.coerce_in(exp)
        cdef GEx x
        if is_a_relational(base._gobj):
            x = relational(g_pow(base._gobj.lhs(), nexp._gobj),
                           g_pow(base._gobj.rhs(), nexp._gobj),
                           relational_operator(base._gobj))
        else:
            x = g_pow(base._gobj, nexp._gobj)
        return new_Expression_from_GEx(base._parent, x)

    def derivative(self, *args):
        """
        Return the derivative of this expressions with respect to the
        variables supplied in args.

        Multiple variables and iteration counts may be supplied; see
        documentation for the global
        :meth:`~sage.calculus.functional.derivative` function for more
        details.

        .. SEEALSO::

            This is implemented in the ``_derivative`` method (see the
            source code).

        EXAMPLES::

            sage: var("x y")
            (x, y)
            sage: t = (x^2+y)^2
            sage: t.derivative(x)
            4*(x^2 + y)*x
            sage: t.derivative(x, 2)
            12*x^2 + 4*y
            sage: t.derivative(x, 2, y)
            4
            sage: t.derivative(y)
            2*x^2 + 2*y

        If the function depends on only one variable, you may omit the
        variable. Giving just a number (for the order of the derivative)
        also works::

            sage: f(x) = x^3 + sin(x)
            sage: f.derivative()
            x |--> 3*x^2 + cos(x)
            sage: f.derivative(2)
            x |--> 6*x - sin(x)

        Some expressions can't be cleanly differentiated by the
        chain rule::

            sage: _ = var('x', domain='real')
            sage: _ = var('w z')
            sage: (x^z).conjugate().diff(x)
            conjugate(x^(z - 1))*conjugate(z)
            sage: (w^z).conjugate().diff(w)
            w^(z - 1)*z*D[0](conjugate)(w^z)
            sage: atanh(x).real_part().diff(x)
            -1/(x^2 - 1)
            sage: atanh(x).imag_part().diff(x)
            0
            sage: atanh(w).real_part().diff(w)
            -D[0](real_part)(arctanh(w))/(w^2 - 1)
            sage: atanh(w).imag_part().diff(w)
            -D[0](imag_part)(arctanh(w))/(w^2 - 1)
            sage: abs(log(x)).diff(x)
            1/2*(conjugate(log(x))/x + log(x)/x)/abs(log(x))
            sage: abs(log(z)).diff(z)
            1/2*(conjugate(log(z))/z + log(z)/conjugate(z))/abs(log(z))
            sage: forget()

            sage: t = sin(x+y^2)*tan(x*y)
            sage: t.derivative(x)
            (tan(x*y)^2 + 1)*y*sin(y^2 + x) + cos(y^2 + x)*tan(x*y)
            sage: t.derivative(y)
            (tan(x*y)^2 + 1)*x*sin(y^2 + x) + 2*y*cos(y^2 + x)*tan(x*y)

        ::

            sage: h = sin(x)/cos(x)
            sage: derivative(h,x,x,x)
            8*sin(x)^2/cos(x)^2 + 6*sin(x)^4/cos(x)^4 + 2
            sage: derivative(h,x,3)
            8*sin(x)^2/cos(x)^2 + 6*sin(x)^4/cos(x)^4 + 2

        ::

            sage: var('x, y')
            (x, y)
            sage: u = (sin(x) + cos(y))*(cos(x) - sin(y))
            sage: derivative(u,x,y)
            -cos(x)*cos(y) + sin(x)*sin(y)
            sage: f = ((x^2+1)/(x^2-1))^(1/4)
            sage: g = derivative(f, x); g # this is a complex expression
            -1/2*((x^2 + 1)*x/(x^2 - 1)^2 - x/(x^2 - 1))/((x^2 + 1)/(x^2 - 1))^(3/4)
            sage: g.factor()
            -x/((x + 1)^2*(x - 1)^2*((x^2 + 1)/(x^2 - 1))^(3/4))

        ::

            sage: y = var('y')
            sage: f = y^(sin(x))
            sage: derivative(f, x)
            y^sin(x)*cos(x)*log(y)

        ::

            sage: g(x) = sqrt(5-2*x)
            sage: g_3 = derivative(g, x, 3); g_3(2)
            -3

        ::

            sage: f = x*e^(-x)
            sage: derivative(f, 100)
            x*e^(-x) - 100*e^(-x)

        ::

            sage: g = 1/(sqrt((x^2-1)*(x+5)^6))
            sage: derivative(g, x)
            -((x + 5)^6*x + 3*(x^2 - 1)*(x + 5)^5)/((x^2 - 1)*(x + 5)^6)^(3/2)

        TESTS::

            sage: t.derivative()
            Traceback (most recent call last):
            ...
            ValueError: No differentiation variable specified.
        """
        return multi_derivative(self, args)

    diff = differentiate = derivative

    def _derivative(self, symb=None, deg=1):
        """
        Return the deg-th (partial) derivative of self with respect to symb.

        EXAMPLES::

            sage: var("x y")
            (x, y)
            sage: b = (x+y)^5
            sage: b._derivative(x, 2)
            20*(x + y)^3

            sage: foo = function('foo',nargs=2)
            sage: foo(x^2,x^2)._derivative(x)
            2*x*D[0](foo)(x^2, x^2) + 2*x*D[1](foo)(x^2, x^2)

            sage: SR(1)._derivative()
            0

        If the expression is a callable symbolic expression, and no
        variables are specified, then calculate the gradient::

            sage: f(x,y)=x^2+y
            sage: f.diff() # gradient
            (x, y) |--> (2*x, 1)

        TESTS:

        Raise error if no variable is specified and there are multiple
        variables::

            sage: b._derivative()
            Traceback (most recent call last):
            ...
            ValueError: No differentiation variable specified.

        Check if :trac:`6524` is fixed::

            sage: f = function('f')
            sage: f(x)*f(x).derivative(x)*f(x).derivative(x,2)
            f(x)*diff(f(x), x)*diff(f(x), x, x)
            sage: g = f(x).diff(x)
            sage: h = f(x).diff(x)*sin(x)
            sage: h/g
            sin(x)
        """
        if symb is None:
            # we specify a default value of None for symb and check for it here
            # to return more helpful error messages when no variable is
            # given by the multi_derivative framework
            vars = self.variables()
            if len(vars) == 1:
                symb = vars[0]
            elif len(vars) == 0:
                return self._parent(0)
            elif sage.symbolic.callable.is_CallableSymbolicExpression(self):
                return self.gradient()
            else:
                raise ValueError("No differentiation variable specified.")
        if not isinstance(deg, (int, long, sage.rings.integer.Integer)) \
                or deg < 1:
            raise TypeError("argument deg should be an integer >= 1.")
        cdef Expression symbol = self.coerce_in(symb)
        if not is_a_symbol(symbol._gobj):
            raise TypeError("argument symb must be a symbol")
        cdef GEx x
        sig_on()
        try:
            x = self._gobj.diff(ex_to_symbol(symbol._gobj), deg)
        finally:
            sig_off()
        return new_Expression_from_GEx(self._parent, x)

    def gradient(self, variables=None):
        r"""
        Compute the gradient of a symbolic function.

        This function returns a vector whose components are the derivatives
        of the original function with respect to the arguments of the
        original function. Alternatively, you can specify the variables as
        a list.

        EXAMPLES::

            sage: x,y = var('x y')
            sage: f = x^2+y^2
            sage: f.gradient()
            (2*x, 2*y)
            sage: g(x,y) = x^2+y^2
            sage: g.gradient()
            (x, y) |--> (2*x, 2*y)
            sage: n = var('n')
            sage: f(x,y) = x^n+y^n
            sage: f.gradient()
            (x, y) |--> (n*x^(n - 1), n*y^(n - 1))
            sage: f.gradient([y,x])
            (x, y) |--> (n*y^(n - 1), n*x^(n - 1))
        """
        from sage.modules.free_module_element import vector
        if variables is None:
            variables = self.arguments()
        return vector([self.derivative(x) for x in variables])

    def hessian(self):
        r"""
        Compute the hessian of a function. This returns a matrix components
        are the 2nd partial derivatives of the original function.

        EXAMPLES::

            sage: x,y = var('x y')
            sage: f = x^2+y^2
            sage: f.hessian()
            [2 0]
            [0 2]
            sage: g(x,y) = x^2+y^2
            sage: g.hessian()
            [(x, y) |--> 2 (x, y) |--> 0]
            [(x, y) |--> 0 (x, y) |--> 2]
        """
        from sage.matrix.constructor import matrix
        return matrix([[g.derivative(x) for x in self.arguments()]
                       for g in self.gradient()])


    def series(self, symbol, order=None):
        r"""
        Return the power series expansion of self in terms of the
        given variable to the given order.

        INPUT:

        - ``symbol`` - a symbolic variable or symbolic equality
          such as ``x == 5``; if an equality is given, the
          expansion is around the value on the right hand side
          of the equality
        - ``order`` - an integer; if nothing given, it is set
          to the global default (``20``), which can be changed
          using :func:`set_series_precision`

        OUTPUT:

        A power series.

        To truncate the power series and obtain a normal expression, use the
        :meth:`truncate` command.

        EXAMPLES:

        We expand a polynomial in `x` about 0, about `1`, and also truncate
        it back to a polynomial::

            sage: var('x,y')
            (x, y)
            sage: f = (x^3 - sin(y)*x^2 - 5*x + 3); f
            x^3 - x^2*sin(y) - 5*x + 3
            sage: g = f.series(x, 4); g
            3 + (-5)*x + (-sin(y))*x^2 + 1*x^3
            sage: g.truncate()
            x^3 - x^2*sin(y) - 5*x + 3
            sage: g = f.series(x==1, 4); g
            (-sin(y) - 1) + (-2*sin(y) - 2)*(x - 1) + (-sin(y) + 3)*(x - 1)^2 + 1*(x - 1)^3
            sage: h = g.truncate(); h
            (x - 1)^3 - (x - 1)^2*(sin(y) - 3) - 2*(x - 1)*(sin(y) + 1) - sin(y) - 1
            sage: h.expand()
            x^3 - x^2*sin(y) - 5*x + 3

        We computer another series expansion of an analytic function::

            sage: f = sin(x)/x^2
            sage: f.series(x,7)
            1*x^(-1) + (-1/6)*x + 1/120*x^3 + (-1/5040)*x^5 + Order(x^7)
            sage: f.series(x)
            1*x^(-1) + (-1/6)*x + ... + Order(x^20)
            sage: f.series(x==1,3)
            (sin(1)) + (cos(1) - 2*sin(1))*(x - 1) + (-2*cos(1) + 5/2*sin(1))*(x - 1)^2 + Order((x - 1)^3)
            sage: f.series(x==1,3).truncate().expand()
            -2*x^2*cos(1) + 5/2*x^2*sin(1) + 5*x*cos(1) - 7*x*sin(1) - 3*cos(1) + 11/2*sin(1)

        Expressions formed by combining series can be expanded
        by applying series again::

            sage: (1/(1-x)).series(x, 3)+(1/(1+x)).series(x,3)
            (1 + 1*x + 1*x^2 + Order(x^3)) + (1 + (-1)*x + 1*x^2 + Order(x^3))
            sage: _.series(x,3)
            2 + 2*x^2 + Order(x^3)
            sage: (1/(1-x)).series(x, 3)*(1/(1+x)).series(x,3)
            (1 + 1*x + 1*x^2 + Order(x^3))*(1 + (-1)*x + 1*x^2 + Order(x^3))
            sage: _.series(x,3)
            1 + 1*x^2 + Order(x^3)

        Following the GiNaC tutorial, we use John Machin's amazing
        formula `\pi = 16 \tan^{-1}(1/5) - 4 \tan^{-1}(1/239)` to compute
        digits of `\pi`. We expand the arc tangent around 0 and insert
        the fractions 1/5 and 1/239.

        ::

            sage: x = var('x')
            sage: f = atan(x).series(x, 10); f
            1*x + (-1/3)*x^3 + 1/5*x^5 + (-1/7)*x^7 + 1/9*x^9 + Order(x^10)
            sage: float(16*f.subs(x==1/5) - 4*f.subs(x==1/239))
            3.1415926824043994

        TESTS:

        Check if :trac:`8943` is fixed::

            sage: ((1+arctan(x))**(1/x)).series(x==0, 3)
            (e) + (-1/2*e)*x + (1/8*e)*x^2 + Order(x^3)

        Order may be negative::

            sage: f = sin(x)^(-2); f.series(x, -1)
            1*x^(-2) + Order(1/x)

        Check if changing global series precision does it right::

            sage: set_series_precision(3)
            sage: (1/(1-2*x)).series(x)
            1 + 2*x + 4*x^2 + Order(x^3)
            sage: set_series_precision(20)
        """
        cdef Expression symbol0 = self.coerce_in(symbol)
        cdef GEx x
        cdef SymbolicSeries nex
        cdef int cprec
        cdef int options
        if order is infinity:
            options = 0
            order = None
        else:
            options = 2

        if order is None:
            from sage.misc.defaults import series_precision
            cprec = series_precision()
        else:
            cprec = order
        sig_on()
        try:
            x = self._gobj.expand(0).series(symbol0._gobj, cprec, options)
            nex = SymbolicSeries.__new__(SymbolicSeries)
            nex._parent = self._parent
            nex._gobj = GEx(x)
        finally:
            sig_off()
        return nex

    def residue(self, symbol):
        """
        Calculate the residue of ``self`` with respect to ``symbol``.

        INPUT:

        - ``symbol`` - a symbolic variable or symbolic equality such
          as ``x == 5``. If an equality is given, the expansion is
          around the value on the right hand side of the equality,
          otherwise at ``0``.

        OUTPUT:

        The residue of ``self``.

        Say, ``symbol`` is ``x == a``, then this function calculates
        the residue of ``self`` at `x=a`, i.e., the coefficient of
        `1/(x-a)` of the series expansion of ``self`` around `a`.

        EXAMPLES::

            sage: (1/x).residue(x == 0)
            1
            sage: (1/x).residue(x == oo)
            -1
            sage: (1/x^2).residue(x == 0)
            0
            sage: (1/sin(x)).residue(x == 0)
            1
            sage: var('q, n, z')
            (q, n, z)
            sage: (-z^(-n-1)/(1-z/q)^2).residue(z == q).simplify_full()
            (n + 1)/q^n
            sage: var('s')
            s
            sage: zeta(s).residue(s == 1)
            1

        We can also compute the residue at more general places,
        given that the pole is recognized::

            sage: k = var('k', domain='integer')
            sage: (gamma(1+x)/(1 - exp(-x))).residue(x==2*I*pi*k)
            gamma(2*I*pi*k + 1)
            sage: csc(x).residue(x==2*pi*k)
            1

        TESTS::

            sage: (exp(x)/sin(x)^4).residue(x == 0)
            5/6

        Check that :trac:`18372` is resolved::

            sage: (1/(x^2 - x - 1)).residue(x == 1/2*sqrt(5) + 1/2)
            1/5*sqrt(5)

        Check that :trac:`20084` is fixed::

            sage: (1/(1 - 2^-x)).residue(x == 2*pi*I/log(2))
            1/log(2)
        """
        if symbol.is_relational():
            x = symbol.lhs()
            a = symbol.rhs()
        else:
            x = symbol
            a = 0
        if a == infinity:
            return (-self.subs({x: 1/x}) / x**2).residue(x == 0)
        return self.subs({x: x + a}).series(x == 0, 0).coefficient(x, -1)

    def taylor(self, *args):
        r"""
        Expand this symbolic expression in a truncated Taylor or
        Laurent series in the variable `v` around the point `a`,
        containing terms through `(x - a)^n`. Functions in more
        variables is also supported.

        INPUT:

        -  ``*args`` - the following notation is supported

           - ``x, a, n`` - variable, point, degree

           - ``(x, a), (y, b), n`` - variables with points, degree of polynomial

        EXAMPLES::

            sage: var('a, x, z')
            (a, x, z)
            sage: taylor(a*log(z), z, 2, 3)
            1/24*a*(z - 2)^3 - 1/8*a*(z - 2)^2 + 1/2*a*(z - 2) + a*log(2)

        ::

            sage: taylor(sqrt (sin(x) + a*x + 1), x, 0, 3)
            1/48*(3*a^3 + 9*a^2 + 9*a - 1)*x^3 - 1/8*(a^2 + 2*a + 1)*x^2 + 1/2*(a + 1)*x + 1

        ::

            sage: taylor (sqrt (x + 1), x, 0, 5)
            7/256*x^5 - 5/128*x^4 + 1/16*x^3 - 1/8*x^2 + 1/2*x + 1

        ::

            sage: taylor (1/log (x + 1), x, 0, 3)
            -19/720*x^3 + 1/24*x^2 - 1/12*x + 1/x + 1/2

        ::

            sage: taylor (cos(x) - sec(x), x, 0, 5)
            -1/6*x^4 - x^2

        ::

            sage: taylor ((cos(x) - sec(x))^3, x, 0, 9)
            -1/2*x^8 - x^6

        ::

            sage: taylor (1/(cos(x) - sec(x))^3, x, 0, 5)
            -15377/7983360*x^4 - 6767/604800*x^2 + 11/120/x^2 + 1/2/x^4 - 1/x^6 - 347/15120

        TESTS:

        Check that ticket :trac:`7472` is fixed (Taylor polynomial in
        more variables)::

            sage: x,y=var('x y'); taylor(x*y^3,(x,1),(y,1),4)
            (x - 1)*(y - 1)^3 + 3*(x - 1)*(y - 1)^2 + (y - 1)^3 + 3*(x - 1)*(y - 1) + 3*(y - 1)^2 + x + 3*y - 3
            sage: expand(_)
            x*y^3

        """
        from sage.all import SR, Integer
        A=args
        try:
            if isinstance(A[0],tuple):
                B=[]
                B.append([SR(A[i][0]) for i in range(len(A)-1)])
                B.append([A[i][1] for i in range(len(A)-1)])
            else:
                B=[A[0],SR(A[1])]
            B.append(Integer(A[len(A)-1]))
        except Exception:
            raise NotImplementedError("Wrong arguments passed to taylor. See taylor? for more details.")
        l = self._maxima_().taylor(B)
        return self.parent()(l)



    def truncate(self):
        """
        Given a power series or expression, return the corresponding
        expression without the big oh.

        INPUT:

        - ``self`` -- a series as output by the :meth:`series` command.

        OUTPUT:

        A symbolic expression.

        EXAMPLES::

            sage: f = sin(x)/x^2
            sage: f.truncate()
            sin(x)/x^2
            sage: f.series(x,7)
            1*x^(-1) + (-1/6)*x + 1/120*x^3 + (-1/5040)*x^5 + Order(x^7)
            sage: f.series(x,7).truncate()
            -1/5040*x^5 + 1/120*x^3 - 1/6*x + 1/x
            sage: f.series(x==1,3).truncate().expand()
            -2*x^2*cos(1) + 5/2*x^2*sin(1) + 5*x*cos(1) - 7*x*sin(1) - 3*cos(1) + 11/2*sin(1)
        """
        return self

    def expand(Expression self, side=None):
        """
        Expand this symbolic expression. Products of sums and exponentiated
        sums are multiplied out, numerators of rational expressions which
        are sums are split into their respective terms, and multiplications
        are distributed over addition at all levels.

        EXAMPLES:

        We expand the expression `(x-y)^5` using both
        method and functional notation.

        ::

            sage: x,y = var('x,y')
            sage: a = (x-y)^5
            sage: a.expand()
            x^5 - 5*x^4*y + 10*x^3*y^2 - 10*x^2*y^3 + 5*x*y^4 - y^5
            sage: expand(a)
            x^5 - 5*x^4*y + 10*x^3*y^2 - 10*x^2*y^3 + 5*x*y^4 - y^5

        We expand some other expressions::

            sage: expand((x-1)^3/(y-1))
            x^3/(y - 1) - 3*x^2/(y - 1) + 3*x/(y - 1) - 1/(y - 1)
            sage: expand((x+sin((x+y)^2))^2)
            x^2 + 2*x*sin(x^2 + 2*x*y + y^2) + sin(x^2 + 2*x*y + y^2)^2

        Observe that :meth:`expand` also expands function arguments::

            sage: f(x) = function('f')(x)
            sage: fx = f(x*(x+1)); fx
            f((x + 1)*x)
            sage: fx.expand()
            f(x^2 + x)

        We can expand individual sides of a relation::

            sage: a = (16*x-13)^2 == (3*x+5)^2/2
            sage: a.expand()
            256*x^2 - 416*x + 169 == 9/2*x^2 + 15*x + 25/2
            sage: a.expand('left')
            256*x^2 - 416*x + 169 == 1/2*(3*x + 5)^2
            sage: a.expand('right')
            (16*x - 13)^2 == 9/2*x^2 + 15*x + 25/2

        TESTS::

            sage: var('x,y')
            (x, y)
            sage: ((x + (2/3)*y)^3).expand()
            x^3 + 2*x^2*y + 4/3*x*y^2 + 8/27*y^3
            sage: expand( (x*sin(x) - cos(y)/x)^2 )
            x^2*sin(x)^2 - 2*cos(y)*sin(x) + cos(y)^2/x^2
            sage: f = (x-y)*(x+y); f
            (x + y)*(x - y)
            sage: f.expand()
            x^2 - y^2

            sage: a,b,c = var('a,b,c')
            sage: x,y = var('x,y', domain='real')
            sage: p,q = var('p,q', domain='positive')
            sage: (c/2*(5*(3*a*b*x*y*p*q)^2)^(7/2*c)).expand()
            1/2*45^(7/2*c)*(a^2*b^2*x^2*y^2)^(7/2*c)*c*p^(7*c)*q^(7*c)
            sage: ((-(-a*x*p)^3*(b*y*p)^3)^(c/2)).expand()
            (a^3*b^3*x^3*y^3)^(1/2*c)*p^(3*c)
            sage: x,y,p,q = var('x,y,p,q', domain='complex')

        Check that :trac:`18568` is fixed::

            sage: ((x+sqrt(2)*x)^2).expand()
            2*sqrt(2)*x^2 + 3*x^2

        Check that :trac:`21360` is fixed::

            sage: ((x^(x/2) + 1)^2).expand()
            2*x^(1/2*x) + x^x + 1
            sage: ((x^(1/2*x))^2).expand()
            x^x
            sage: ((x^(2*x))^2).expand()
            x^(4*x)

        Check that exactness is preserved::

            sage: ((x+1.001)^2).expand()
            x^2 + 2.00200000000000*x + 1.00200100000000
            sage: ((x+1.001)^3).expand()
            x^3 + 3.00300000000000*x^2 + 3.00600300000000*x + 1.00300300100000

        Check that :trac:`21302` is fixed::

            sage: ((x+1)^-2).expand()
            1/(x^2 + 2*x + 1)
            sage: (((x-1)/(x+1))^2).expand()
            x^2/(x^2 + 2*x + 1) - 2*x/(x^2 + 2*x + 1) + 1/(x^2 + 2*x + 1)
        """
        if side is not None:
            if not is_a_relational(self._gobj):
                raise ValueError("expansion on sides only makes sense for relations")
            if side == 'left':
                return self.operator()(self.lhs().expand(), self.rhs())
            elif side == 'right':
                return self.operator()(self.lhs(), self.rhs().expand())
            else:
                raise ValueError("side must be 'left', 'right', or None")

        cdef GEx x
        sig_on()
        try:
            x = self._gobj.expand(0)
        finally:
            sig_off()
        return new_Expression_from_GEx(self._parent, x)

    expand_rational = rational_expand = expand

    def expand_trig(self, full=False, half_angles=False, plus=True, times=True):
        """
        Expand trigonometric and hyperbolic functions of sums of angles
        and of multiple angles occurring in self. For best results, self
        should already be expanded.

        INPUT:

        -  ``full`` - (default: False) To enhance user control
           of simplification, this function expands only one level at a time
           by default, expanding sums of angles or multiple angles. To obtain
           full expansion into sines and cosines immediately, set the optional
           parameter full to True.

        -  ``half_angles`` - (default: False) If True, causes
           half-angles to be simplified away.

        -  ``plus`` - (default: True) Controls the sum rule;
           expansion of sums (e.g. 'sin(x + y)') will take place only if plus
           is True.

        -  ``times`` - (default: True) Controls the product
           rule, expansion of products (e.g. sin(2\*x)) will take place only
           if times is True.


        OUTPUT:

        A symbolic expression.

        EXAMPLES::

            sage: sin(5*x).expand_trig()
            5*cos(x)^4*sin(x) - 10*cos(x)^2*sin(x)^3 + sin(x)^5
            sage: cos(2*x + var('y')).expand_trig()
            cos(2*x)*cos(y) - sin(2*x)*sin(y)

        We illustrate various options to this function::

            sage: f = sin(sin(3*cos(2*x))*x)
            sage: f.expand_trig()
            sin((3*cos(cos(2*x))^2*sin(cos(2*x)) - sin(cos(2*x))^3)*x)
            sage: f.expand_trig(full=True)
            sin((3*(cos(cos(x)^2)*cos(sin(x)^2) + sin(cos(x)^2)*sin(sin(x)^2))^2*(cos(sin(x)^2)*sin(cos(x)^2) - cos(cos(x)^2)*sin(sin(x)^2)) - (cos(sin(x)^2)*sin(cos(x)^2) - cos(cos(x)^2)*sin(sin(x)^2))^3)*x)
            sage: sin(2*x).expand_trig(times=False)
            sin(2*x)
            sage: sin(2*x).expand_trig(times=True)
            2*cos(x)*sin(x)
            sage: sin(2 + x).expand_trig(plus=False)
            sin(x + 2)
            sage: sin(2 + x).expand_trig(plus=True)
            cos(x)*sin(2) + cos(2)*sin(x)
            sage: sin(x/2).expand_trig(half_angles=False)
            sin(1/2*x)
            sage: sin(x/2).expand_trig(half_angles=True)
            (-1)^floor(1/2*x/pi)*sqrt(-1/2*cos(x) + 1/2)

        ALIASES:

        :meth:`trig_expand` and :meth:`expand_trig` are the same
        """
        from sage.calculus.calculus import maxima_options
        M = self._maxima_()
        P = M.parent()
        opt = maxima_options(trigexpand=full, halfangles=half_angles,
                             trigexpandplus=plus, trigexpandtimes=times)
        cmd = 'trigexpand(%s), %s'%(M.name(), opt)
        ans = P(cmd)
        return self.parent()(ans)

    trig_expand = expand_trig

    def reduce_trig(self, var=None):
        r"""
        Combine products and powers of trigonometric and hyperbolic
        sin's and cos's of x into those of multiples of x. It also
        tries to eliminate these functions when they occur in
        denominators.

        INPUT:

        - ``self`` - a symbolic expression

        - ``var`` - (default: None) the variable which is used for
          these transformations. If not specified, all variables are
          used.

        OUTPUT:

        A symbolic expression.

        EXAMPLES::

            sage: y=var('y')
            sage: f=sin(x)*cos(x)^3+sin(y)^2
            sage: f.reduce_trig()
            -1/2*cos(2*y) + 1/8*sin(4*x) + 1/4*sin(2*x) + 1/2

        To reduce only the expressions involving x we use optional parameter::

            sage: f.reduce_trig(x)
            sin(y)^2 + 1/8*sin(4*x) + 1/4*sin(2*x)

        ALIASES: :meth:`trig_reduce` and :meth:`reduce_trig` are the same
        """
        M = self._maxima_()
        P = M.parent()
        if var is None:
            cmd = 'trigreduce(%s)'%(M.name())
        else:
            cmd = 'trigreduce(%s,%s)'%(M.name(),'_SAGE_VAR_'+str(var))
        ans = P(cmd)
        return self.parent()(ans)

    trig_reduce = reduce_trig

    ############################################################################
    # Pattern Matching
    ############################################################################
    def match(self, pattern):
        """
        Check if self matches the given pattern.

        INPUT:

        -  ``pattern`` -- a symbolic expression, possibly containing wildcards
           to match for

        OUTPUT:

        One of

        ``None`` if there is no match, or a dictionary mapping the
        wildcards to the matching values if a match was found. Note
        that the dictionary is empty if there were no wildcards in the
        given pattern.

        See also http://www.ginac.de/tutorial/Pattern-matching-and-advanced-substitutions.html

        EXAMPLES::

            sage: var('x,y,z,a,b,c,d,f,g')
            (x, y, z, a, b, c, d, f, g)
            sage: w0 = SR.wild(0); w1 = SR.wild(1); w2 = SR.wild(2)
            sage: ((x+y)^a).match((x+y)^a)  # no wildcards, so empty dict
            {}
            sage: print(((x+y)^a).match((x+y)^b))
            None
            sage: t = ((x+y)^a).match(w0^w1)
            sage: t[w0], t[w1]
            (x + y, a)
            sage: print(((x+y)^a).match(w0^w0))
            None
            sage: ((x+y)^(x+y)).match(w0^w0)
            {$0: x + y}
            sage: t = ((a+b)*(a+c)).match((a+w0)*(a+w1))
            sage: t[w0], t[w1]
            (c, b)
            sage: ((a+b)*(a+c)).match((w0+b)*(w0+c))
            {$0: a}
            sage: t = ((a+b)*(a+c)).match((w0+w1)*(w0+w2))
            sage: t[w0], t[w1], t[w2]
            (a, c, b)
            sage: print(((a+b)*(a+c)).match((w0+w1)*(w1+w2)))
            None
            sage: t = (a*(x+y)+a*z+b).match(a*w0+w1)
            sage: t[w0], t[w1]
            (x + y, a*z + b)
            sage: print((a+b+c+d+f+g).match(c))
            None
            sage: (a+b+c+d+f+g).has(c)
            True
            sage: (a+b+c+d+f+g).match(c+w0)
            {$0: a + b + d + f + g}
            sage: (a+b+c+d+f+g).match(c+g+w0)
            {$0: a + b + d + f}
            sage: (a+b).match(a+b+w0)
            {$0: 0}
            sage: print((a*b^2).match(a^w0*b^w1))
            None
            sage: (a*b^2).match(a*b^w1)
            {$1: 2}
            sage: (x*x.arctan2(x^2)).match(w0*w0.arctan2(w0^2))
            {$0: x}

        Beware that behind-the-scenes simplification can lead to
        surprising results in matching::

            sage: print((x+x).match(w0+w1))
            None
            sage: t = x+x; t
            2*x
            sage: t.operator()
            <function mul_vararg ...>

        Since asking to match w0+w1 looks for an addition operator,
        there is no match.
        """
        cdef Expression p = self.coerce_in(pattern)
        cdef GExList mlst
        cdef bint res = self._gobj.match(p._gobj, mlst)
        if not res:
            return None

        cdef dict rdict = {}
        cdef GExListIter itr = mlst.begin()
        cdef GExListIter lstend = mlst.end()
        while itr != lstend:
            key = new_Expression_from_GEx(self._parent, itr.obj().lhs())
            val = new_Expression_from_GEx(self._parent, itr.obj().rhs())
            rdict[key] = val
            itr.inc()
        return rdict


    def find(self, pattern):
        """
        Find all occurrences of the given pattern in this expression.

        Note that once a subexpression matches the pattern, the search does
        not extend to subexpressions of it.

        EXAMPLES::

            sage: var('x,y,z,a,b')
            (x, y, z, a, b)
            sage: w0 = SR.wild(0); w1 = SR.wild(1)

            sage: (sin(x)*sin(y)).find(sin(w0))
            [sin(y), sin(x)]

            sage: ((sin(x)+sin(y))*(a+b)).expand().find(sin(w0))
            [sin(y), sin(x)]

            sage: (1+x+x^2+x^3).find(x)
            [x]
            sage: (1+x+x^2+x^3).find(x^w0)
            [x^2, x^3]

            sage: (1+x+x^2+x^3).find(y)
            []

            # subexpressions of a match are not listed
            sage: ((x^y)^z).find(w0^w1)
            [(x^y)^z]
        """
        from sage.symbolic.comparison import print_sorted
        cdef Expression p = self.coerce_in(pattern)
        cdef GExList found
        self._gobj.find(p._gobj, found)
        res = []
        cdef GExListIter itr = found.begin()
        while itr != found.end():
            res.append(new_Expression_from_GEx(self._parent, itr.obj()))
            itr.inc()
        res = print_sorted(res)
        return res

    def has(self, pattern):
        """
        EXAMPLES::

            sage: var('x,y,a'); w0 = SR.wild(); w1 = SR.wild()
            (x, y, a)
            sage: (x*sin(x + y + 2*a)).has(y)
            True

        Here "x+y" is not a subexpression of "x+y+2*a" (which has the
        subexpressions "x", "y" and "2*a")::

            sage: (x*sin(x + y + 2*a)).has(x+y)
            False
            sage: (x*sin(x + y + 2*a)).has(x + y + w0)
            True

        The following fails because "2*(x+y)" automatically gets converted to
        "2*x+2*y" of which "x+y" is not a subexpression::

            sage: (x*sin(2*(x+y) + 2*a)).has(x+y)
            False

        Although x^1==x and x^0==1, neither "x" nor "1" are actually of the
        form "x^something"::

            sage: (x+1).has(x^w0)
            False

        Here is another possible pitfall, where the first expression
        matches because the term "-x" has the form "(-1)*x" in GiNaC. To check
        whether a polynomial contains a linear term you should use the
        coeff() function instead.

        ::

            sage: (4*x^2 - x + 3).has(w0*x)
            True
            sage: (4*x^2 + x + 3).has(w0*x)
            False
            sage: (4*x^2 + x + 3).has(x)
            True
            sage: (4*x^2 - x + 3).coefficient(x,1)
            -1
            sage: (4*x^2 + x + 3).coefficient(x,1)
            1
        """
        cdef Expression p = self.coerce_in(pattern)
        return self._gobj.has(p._gobj)

    def substitute(self, *args, **kwds):
        """
        Substitute the given subexpressions in this expression.

        EXAMPLES::

            sage: var('x,y,z,a,b,c,d,f,g')
            (x, y, z, a, b, c, d, f, g)
            sage: w0 = SR.wild(0); w1 = SR.wild(1)
            sage: t = a^2 + b^2 + (x+y)^3

        Substitute with keyword arguments (works only with symbols)::

            sage: t.subs(a=c)
            (x + y)^3 + b^2 + c^2
            sage: t.subs(b=19, x=z)
            (y + z)^3 + a^2 + 361

        Substitute with a dictionary argument::

            sage: t.subs({a^2: c})
            (x + y)^3 + b^2 + c

            sage: t.subs({w0^2: w0^3})
            a^3 + b^3 + (x + y)^3

        Substitute with one or more relational expressions::

            sage: t.subs(w0^2 == w0^3)
            a^3 + b^3 + (x + y)^3

            sage: t.subs(w0 == w0^2)
            (x^2 + y^2)^18 + a^16 + b^16

            sage: t.subs(a == b, b == c)
            (x + y)^3 + b^2 + c^2

        Any number of arguments is accepted::

            sage: t.subs(a=b, b=c)
            (x + y)^3 + b^2 + c^2

            sage: t.subs({a:b}, b=c)
            (x + y)^3 + b^2 + c^2

            sage: t.subs([x == 3, y == 2], a == 2, {b:3})
            138

        It can even accept lists of lists::

            sage: eqn1 = (a*x + b*y == 0)
            sage: eqn2 = (1 + y == 0)
            sage: soln = solve([eqn1, eqn2], [x, y])
            sage: soln
            [[x == b/a, y == -1]]
            sage: f = x + y
            sage: f.subs(soln)
            b/a - 1

        Duplicate assignments will throw an error::

            sage: t.subs({a:b}, a=c)
            Traceback (most recent call last):
            ...
            ValueError: duplicate substitution for a, got values b and c

            sage: t.subs([x == 1], a = 1, b = 2, x = 2)
            Traceback (most recent call last):
            ...
            ValueError: duplicate substitution for x, got values 1 and 2

        All substitutions are performed at the same time::

             sage: t.subs({a:b, b:c})
             (x + y)^3 + b^2 + c^2

        Substitutions are done term by term, in other words Sage is not
        able to identify partial sums in a substitution (see :trac:`18396`)::

            sage: f = x + x^2 + x^4
            sage: f.subs(x = y)
            y^4 + y^2 + y
            sage: f.subs(x^2 == y)             # one term is fine
            x^4 + x + y
            sage: f.subs(x + x^2 == y)         # partial sum does not work
            x^4 + x^2 + x
            sage: f.subs(x + x^2 + x^4 == y)   # whole sum is fine
            y

        Note that it is the very same behavior as in Maxima::

            sage: E = 'x^4 + x^2 + x'
            sage: subs = [('x','y'), ('x^2','y'), ('x^2+x','y'), ('x^4+x^2+x','y')]

            sage: cmd = '{}, {}={}'
            sage: for s1,s2 in subs:
            ....:     maxima.eval(cmd.format(E, s1, s2))
            'y^4+y^2+y'
            'y+x^4+x'
            'x^4+x^2+x'
            'y'

        Or as in Maple::

            sage: cmd = 'subs({}={}, {})'              # optional - maple
            sage: for s1,s2 in subs:                   # optional - maple
            ....:     maple.eval(cmd.format(s1,s2, E)) # optional - maple
            'y^4+y^2+y'
            'x^4+x+y'
            'x^4+x^2+x'
            'y'

        But Mathematica does something different on the third example::

            sage: cmd = '{} /. {} -> {}'                    # optional - mathematica
            sage: for s1,s2 in subs:                        # optional - mathematica
            ....:     mathematica.eval(cmd.format(E,s1,s2)) # optional - mathematica
                 2    4
            y + y  + y
                 4
            x + x  + y
             4
            x  + y
            y

        The same, with formatting more suitable for cut and paste::

            sage: for s1,s2 in subs:                        # optional - mathematica
            ....:     mathematica(cmd.format(E,s1,s2))      # optional - mathematica
            y + y^2 + y^4
            x + x^4 + y
            x^4 + y
            y

        TESTS:

        No arguments return the same expression::

            sage: t = a^2 + b^2 + (x+y)^3
            sage: t.subs()
            (x + y)^3 + a^2 + b^2

        Similarly for a empty dictionary, empty tuples and empty lists::

            sage: t.subs({}, (), [], ())
            (x + y)^3 + a^2 + b^2

        Invalid argument returns error::

            sage: t.subs(5)
            Traceback (most recent call last):
            ...
            TypeError: not able to determine a substitution from 5

        Substitutions with infinity::

            sage: (x/y).subs(y=oo)
            0
            sage: (x/y).subs(x=oo)
            Traceback (most recent call last):
            ...
            RuntimeError: indeterminate expression: infinity * f(x) encountered.
            sage: (x*y).subs(x=oo)
            Traceback (most recent call last):
            ...
            RuntimeError: indeterminate expression: infinity * f(x) encountered.
            sage: (x^y).subs(x=oo)
            Traceback (most recent call last):
            ...
            ValueError: power::eval(): pow(Infinity, f(x)) is not defined.
            sage: (x^y).subs(y=oo)
            Traceback (most recent call last):
            ...
            ValueError: power::eval(): pow(f(x), infinity) is not defined.
            sage: (x+y).subs(x=oo)
            +Infinity
            sage: (x-y).subs(y=oo)
            -Infinity
            sage: gamma(x).subs(x=-1)
            Infinity
            sage: 1/gamma(x).subs(x=-1)
            0

        Verify that this operation does not modify the passed
        dictionary (:trac:`6622`)::

            sage: var('v t')
            (v, t)
            sage: f = v*t
            sage: D = {v: 2}
            sage: f(D, t=3)
            6
            sage: D
            {v: 2}

        Check if :trac:`9891` is fixed::

            sage: exp(x).subs(x=log(x))
            x

        Check if :trac:`13587` is fixed::

            sage: t = tan(x)^2 - tan(x)
            sage: t.subs(x=pi/2)
            Infinity
            sage: u = gamma(x) - gamma(x-1)
            sage: u.subs(x=-1)
            Infinity

        Check that the deprecated method ``subs_expr`` works as expected (see
        :trac:`12834`)::

            sage: var('x,y,z'); f = x^3 + y^2 + z
            (x, y, z)
            sage: f.subs_expr(x^3 == y^2, z == 1)
            doctest:...: DeprecationWarning: subs_expr is deprecated. Please use
            substitute instead.
            See http://trac.sagemath.org/12834 for details.
            2*y^2 + 1
            sage: f.subs_expr({x^3:y^2, z:1})
            2*y^2 + 1
            sage: f = x^2 + x^4
            sage: f.subs_expr(x^2 == x)
            x^4 + x
            sage: f = cos(x^2) + sin(x^2)
            sage: f.subs_expr(x^2 == x)
            cos(x) + sin(x)
            sage: f(x,y,t) = cos(x) + sin(y) + x^2 + y^2 + t
            sage: f.subs_expr(y^2 == t)
            (x, y, t) |--> x^2 + 2*t + cos(x) + sin(y)
            sage: f.subs_expr(x^2 + y^2 == t)
            (x, y, t) |--> x^2 + y^2 + t + cos(x) + sin(y)
        """
        cdef dict sdict = {}

        if args and args[0] is None:
            # this is needed because sometimes this function get called as
            # expr.substitute(None, **kwds). This is because its signature used
            # to be (in_dict=None, **kwds) instead of (*args, **kwds)
            # (see ticket #12834)
            args = args[1:]

        for a in args:
            _dict_update_check_duplicate(sdict, _subs_make_dict(a))

        if kwds:
            # Ensure that the keys are symbolic variables.
            varkwds = {self._parent.var(k): v for k,v in kwds.iteritems()}
            # Check for duplicate
            _dict_update_check_duplicate(sdict, varkwds)

        cdef GExMap smap
        for k, v in sdict.iteritems():
            smap.insert(make_pair((<Expression>self.coerce_in(k))._gobj,
                                  (<Expression>self.coerce_in(v))._gobj))

        return new_Expression_from_GEx(self._parent,
                                       self._gobj.subs_map(smap, 0))

    subs = substitute

    cpdef Expression _subs_expr(self, expr):
        """
        EXAMPLES::

            sage: var('x,y,z,a,b,c,d,f')
            (x, y, z, a, b, c, d, f)
            sage: w0 = SR.wild(0); w1 = SR.wild(1)
            sage: (a^2 + b^2 + (x+y)^2)._subs_expr(w0^2 == w0^3)
            a^3 + b^3 + (x + y)^3
            sage: (a^4 + b^4 + (x+y)^4)._subs_expr(w0^2 == w0^3)
            a^4 + b^4 + (x + y)^4
            sage: (a^2 + b^4 + (x+y)^4)._subs_expr(w0^2 == w0^3)
            b^4 + (x + y)^4 + a^3
            sage: ((a+b+c)^2)._subs_expr(a+b == x)
            (a + b + c)^2
            sage: ((a+b+c)^2)._subs_expr(a+b+w0 == x+w0)
            (c + x)^2
            sage: (a+2*b)._subs_expr(a+b == x)
            a + 2*b
            sage: (a+2*b)._subs_expr(a+b+w0 == x+w0)
            a + 2*b
            sage: (a+2*b)._subs_expr(a+w0*b == x)
            x
            sage: (a+2*b)._subs_expr(a+b+w0*b == x+w0*b)
            a + 2*b
            sage: (4*x^3-2*x^2+5*x-1)._subs_expr(x==a)
            4*a^3 - 2*a^2 + 5*a - 1
            sage: (4*x^3-2*x^2+5*x-1)._subs_expr(x^w0==a^w0)
            4*a^3 - 2*a^2 + 5*x - 1
            sage: (4*x^3-2*x^2+5*x-1)._subs_expr(x^w0==a^(2*w0))._subs_expr(x==a)
            4*a^6 - 2*a^4 + 5*a - 1
            sage: sin(1+sin(x))._subs_expr(sin(w0)==cos(w0))
            cos(cos(x) + 1)
            sage: (sin(x)^2 + cos(x)^2)._subs_expr(sin(w0)^2+cos(w0)^2==1)
            1
            sage: (1 + sin(x)^2 + cos(x)^2)._subs_expr(sin(w0)^2+cos(w0)^2==1)
            cos(x)^2 + sin(x)^2 + 1
            sage: (17*x + sin(x)^2 + cos(x)^2)._subs_expr(w1 + sin(w0)^2+cos(w0)^2 == w1 + 1)
            17*x + 1
            sage: ((x-1)*(sin(x)^2 + cos(x)^2)^2)._subs_expr(sin(w0)^2+cos(w0)^2 == 1)
            x - 1
            """
        cdef Expression p = self.coerce_in(expr)
        return new_Expression_from_GEx(self._parent, self._gobj.subs(p._gobj))


    substitute_expression = deprecated_function_alias(12834, substitute)
    subs_expr = deprecated_function_alias(12834, subs)

    def substitute_function(self, original, new):
        """
        Return this symbolic expressions all occurrences of the
        function *original* replaced with the function *new*.

        EXAMPLES::

            sage: x,y = var('x,y')
            sage: foo = function('foo'); bar = function('bar')
            sage: f = foo(x) + 1/foo(pi*y)
            sage: f.substitute_function(foo, bar)
            1/bar(pi*y) + bar(x)

        TESTS:

        Make sure :trac:`17849` is fixed::

            sage: ex = sin(x) + atan2(0,0,hold=True)
            sage: ex.substitute_function(sin,cos)
            arctan2(0, 0) + cos(x)
            sage: ex = sin(x) + hypergeometric([1, 1], [2], -1)
            sage: ex.substitute_function(sin,cos)
            cos(x) + hypergeometric((1, 1), (2,), -1)
        """
        from sage.symbolic.expression_conversions import SubstituteFunction
        return SubstituteFunction(self, original, new)()

    def __call__(self, *args, **kwds):
        """
        Call the :meth:`subs` on this expression.

        EXAMPLES::

            sage: var('x,y,z')
            (x, y, z)
            sage: (x+y)(x=z^2, y=x^y)
            z^2 + x^y
        """
        return self._parent._call_element_(self, *args, **kwds)

    def variables(self):
        """
        Return sorted tuple of variables that occur in this expression.

        EXAMPLES::

            sage: (x,y,z) = var('x,y,z')
            sage: (x+y).variables()
            (x, y)
            sage: (2*x).variables()
            (x,)
            sage: (x^y).variables()
            (x, y)
            sage: sin(x+y^z).variables()
            (x, y, z)

        """
        from sage.symbolic.ring import SR
        from sage.symbolic.comparison import print_sorted
        cdef GExSet sym_set
        g_list_symbols(self._gobj, sym_set)
        res = []
        cdef GExSetIter itr = sym_set.begin()
        while itr != sym_set.end():
            res.append(new_Expression_from_GEx(SR, itr.obj()))
            itr.inc()
        res = print_sorted(res)[::-1]
        return tuple(res)

    def arguments(self):
        """
        EXAMPLES::

            sage: x,y = var('x,y')
            sage: f = x + y
            sage: f.arguments()
            (x, y)

            sage: g = f.function(x)
            sage: g.arguments()
            (x,)

        """
        try:
            return self._parent.arguments()
        except AttributeError:
            return self.variables()

    args = arguments

    def number_of_arguments(self):
        """
        EXAMPLES::

            sage: x,y = var('x,y')
            sage: f = x + y
            sage: f.number_of_arguments()
            2

            sage: g = f.function(x)
            sage: g.number_of_arguments()
            1

        ::

            sage: x,y,z = var('x,y,z')
            sage: (x+y).number_of_arguments()
            2
            sage: (x+1).number_of_arguments()
            1
            sage: (sin(x)+1).number_of_arguments()
            1
            sage: (sin(z)+x+y).number_of_arguments()
            3
            sage: (sin(x+y)).number_of_arguments()
            2

        ::

            sage: ( 2^(8/9) - 2^(1/9) )(x-1)
            Traceback (most recent call last):
            ...
            ValueError: the number of arguments must be less than or equal to 0
        """
        return len(self.arguments())

    def number_of_operands(self):
        """
        Return the number of arguments of this expression.

        EXAMPLES::

            sage: var('a,b,c,x,y')
            (a, b, c, x, y)
            sage: a.number_of_operands()
            0
            sage: (a^2 + b^2 + (x+y)^2).number_of_operands()
            3
            sage: (a^2).number_of_operands()
            2
            sage: (a*b^2*c).number_of_operands()
            3
        """
        return self._gobj.nops()

    nops = number_of_operands

    def __len__(self):
        """
        Return the number of arguments of this expression.

        EXAMPLES::

            sage: var('a,b,c,x,y')
            (a, b, c, x, y)
            sage: len(a)
            0
            sage: len((a^2 + b^2 + (x+y)^2))
            3
            sage: len((a^2))
            2
            sage: len(a*b^2*c)
            3
        """
        return self.number_of_operands()

    def _unpack_operands(self):
        """
        Unpack the operands of this expression converting each to a Python
        object if possible.

        This corresponds to the conversion performed when arguments of a
        function are unpacked as they are being passed to custom methods of
        a symbolic function.

        EXAMPLES::

            sage: t = SR._force_pyobject((1, 2, x, x+1, x+2))
            sage: t._unpack_operands()
            (1, 2, x, x + 1, x + 2)
            sage: type(t._unpack_operands())
            <... 'tuple'>
            sage: list(map(type, t._unpack_operands()))
            [<type 'sage.rings.integer.Integer'>, <type 'sage.rings.integer.Integer'>, <type 'sage.symbolic.expression.Expression'>, <type 'sage.symbolic.expression.Expression'>, <type 'sage.symbolic.expression.Expression'>]
            sage: u = SR._force_pyobject((t, x^2))
            sage: u._unpack_operands()
            ((1, 2, x, x + 1, x + 2), x^2)
            sage: type(u._unpack_operands()[0])
            <... 'tuple'>
        """
        from sage.libs.pynac.pynac import unpack_operands
        return unpack_operands(self)

    def operands(self):
        """
        Return a list containing the operands of this expression.

        EXAMPLES::

            sage: var('a,b,c,x,y')
            (a, b, c, x, y)
            sage: (a^2 + b^2 + (x+y)^2).operands()
            [a^2, b^2, (x + y)^2]
            sage: (a^2).operands()
            [a, 2]
            sage: (a*b^2*c).operands()
            [a, b^2, c]
        """
        from sage.symbolic.ring import SR
        return [new_Expression_from_GEx(SR, self._gobj.op(i)) \
                            for i from 0 <= i < self._gobj.nops()]

    def operator(self):
        """
        Return the topmost operator in this expression.

        EXAMPLES::

            sage: x,y,z = var('x,y,z')
            sage: (x+y).operator()
            <function add_vararg ...>
            sage: (x^y).operator()
            <built-in function pow>
            sage: (x^y * z).operator()
            <function mul_vararg ...>
            sage: (x < y).operator()
            <built-in function lt>

            sage: abs(x).operator()
            abs
            sage: r = gamma(x).operator(); type(r)
            <class 'sage.functions.other.Function_gamma'>

            sage: psi = function('psi', nargs=1)
            sage: psi(x).operator()
            psi

            sage: r = psi(x).operator()
            sage: r == psi
            True

            sage: f = function('f', nargs=1, conjugate_func=lambda self, x: 2*x)
            sage: nf = f(x).operator()
            sage: nf(x).conjugate()
            2*x

            sage: f = function('f')
            sage: a = f(x).diff(x); a
            diff(f(x), x)
            sage: a.operator()
            D[0](f)

        TESTS::

            sage: (x <= y).operator()
            <built-in function le>
            sage: (x == y).operator()
            <built-in function eq>
            sage: (x != y).operator()
            <built-in function ne>
            sage: (x > y).operator()
            <built-in function gt>
            sage: (x >= y).operator()
            <built-in function ge>
            sage: SR._force_pyobject( (x, x + 1, x + 2) ).operator()
            <... 'tuple'>
        """
        cdef operators o
        cdef unsigned serial
        if is_a_add(self._gobj):
            return add_vararg
        elif is_a_mul(self._gobj) or is_a_ncmul(self._gobj):
            return mul_vararg
        elif is_a_power(self._gobj):
            return operator.pow
        elif is_a_relational(self._gobj):
            # find the operator and return it
            o = relational_operator(self._gobj)
            if o == equal:
                return operator.eq
            elif o == not_equal:
                return operator.ne
            elif o == less:
                return operator.lt
            elif o == less_or_equal:
                return operator.le
            elif o == greater:
                return operator.gt
            elif o == greater_or_equal:
                return operator.ge
            else:
                raise RuntimeError("operator type not known, please report this as a bug")
        elif is_a_function(self._gobj):
            # get function id
            serial = ex_to_function(self._gobj).get_serial()

            # if operator is a special function defined by us
            # find the python equivalent and return it
            res = get_sfunction_from_serial(serial)
            if res is None:
                raise RuntimeError("cannot find SFunction in table")

            if is_a_fderivative(self._gobj):
                from sage.libs.pynac.pynac import paramset_from_Expression
                parameter_set = paramset_from_Expression(self)
                res = FDerivativeOperator(res, parameter_set)

            return res
        elif is_exactly_a_exprseq(self._gobj):
            return tuple

        # self._gobj is either a symbol, constant or numeric
        return None

    def __index__(self):
        """
        EXAMPLES::

            sage: a = list(range(10))
            sage: a[:SR(5)]
            [0, 1, 2, 3, 4]
        """
        return int(self._integer_())

    def iterator(self):
        """
        Return an iterator over the operands of this expression.

        EXAMPLES::

            sage: x,y,z = var('x,y,z')
            sage: list((x+y+z).iterator())
            [x, y, z]
            sage: list((x*y*z).iterator())
            [x, y, z]
            sage: list((x^y*z*(x+y)).iterator())
            [x + y, x^y, z]

        Note that symbols, constants and numeric objects do not have operands,
        so the iterator function raises an error in these cases::

            sage: x.iterator()
            Traceback (most recent call last):
            ...
            ValueError: expressions containing only a numeric coefficient, constant or symbol have no operands
            sage: pi.iterator()
            Traceback (most recent call last):
            ...
            ValueError: expressions containing only a numeric coefficient, constant or symbol have no operands
            sage: SR(5).iterator()
            Traceback (most recent call last):
            ...
            ValueError: expressions containing only a numeric coefficient, constant or symbol have no operands
        """
        if (is_a_symbol(self._gobj) or is_a_constant(self._gobj) or
            is_a_numeric(self._gobj)):
                raise ValueError("expressions containing only a numeric coefficient, constant or symbol have no operands")
        return new_ExpIter_from_Expression(self)

    @property
    def op(self):
        """
        Provide access to the operands of an expression through a property.

        EXAMPLES::

            sage: t = 1+x+x^2
            sage: t.op
            Operands of x^2 + x + 1
            sage: x.op
            Traceback (most recent call last):
            ...
            TypeError: expressions containing only a numeric coefficient, constant or symbol have no operands
            sage: t.op[0]
            x^2

        Indexing directly with ``t[1]`` causes problems with numpy types.

            sage: t[1]
            Traceback (most recent call last):
            ...
            TypeError: 'sage.symbolic.expression.Expression' object does not support indexing
        """
        if (is_a_symbol(self._gobj) or is_a_constant(self._gobj) or
            is_a_numeric(self._gobj)):
                raise TypeError("expressions containing only a numeric coefficient, constant or symbol have no operands")
        cdef OperandsWrapper res = OperandsWrapper.__new__(OperandsWrapper)
        res._expr = self
        return res

    def numerical_approx(self, prec=None, digits=None, algorithm=None):
        """
        Return a numerical approximation of ``self`` with ``prec`` bits
        (or decimal ``digits``) of precision.

        No guarantee is made about the accuracy of the result.

        INPUT:

        - ``prec`` -- precision in bits

        - ``digits`` -- precision in decimal digits (only used if
          ``prec`` is not given)

        - ``algorithm`` -- which algorithm to use to compute this
          approximation

        If neither ``prec`` nor ``digits`` is given, the default
        precision is 53 bits (roughly 16 digits).

        EXAMPLES::

            sage: sin(x).subs(x=5).n()
            -0.958924274663138
            sage: sin(x).subs(x=5).n(100)
            -0.95892427466313846889315440616
            sage: sin(x).subs(x=5).n(digits=50)
            -0.95892427466313846889315440615599397335246154396460
            sage: zeta(x).subs(x=2).numerical_approx(digits=50)
            1.6449340668482264364724151666460251892189499012068

            sage: cos(3).numerical_approx(200)
            -0.98999249660044545727157279473126130239367909661558832881409
            sage: numerical_approx(cos(3),200)
            -0.98999249660044545727157279473126130239367909661558832881409
            sage: numerical_approx(cos(3), digits=10)
            -0.9899924966
            sage: (i + 1).numerical_approx(32)
            1.00000000 + 1.00000000*I
            sage: (pi + e + sqrt(2)).numerical_approx(100)
            7.2740880444219335226246195788

        TESTS:

        We test the evaluation of different infinities available in Pynac::

            sage: t = x - oo; t
            -Infinity
            sage: t.n()
            -infinity
            sage: t = x + oo; t
            +Infinity
            sage: t.n()
            +infinity
            sage: t = x - unsigned_infinity; t
            Infinity
            sage: t.n()
            Traceback (most recent call last):
            ...
            ValueError: can only convert signed infinity to RR

        Some expressions cannot be evaluated numerically::

            sage: n(sin(x))
            Traceback (most recent call last):
            ...
            TypeError: cannot evaluate symbolic expression numerically
            sage: a = var('a')
            sage: (x^2 + 2*x + 2).subs(x=a).n()
            Traceback (most recent call last):
            ...
            TypeError: cannot evaluate symbolic expression numerically

        Make sure we've rounded up log(10,2) enough to guarantee
        sufficient precision (:trac:`10164`)::

            sage: ks = 4*10**5, 10**6
            sage: all(len(str(e.n(digits=k)))-1 >= k for k in ks)
            True

        Symbolic sums with definite endpoints are expanded (:trac:`9424`)::

            sage: (k,n) = var('k,n')
            sage: f(n) = sum(abs(-k*k+n),k,1,n)
            sage: ex = f(n=8); ex
            sum(abs(-k^2 + 8), k, 1, 8)
            sage: ex.n()
            162.000000000000
            sage: (ex+1).n()
            163.000000000000
        """
        if prec is None:
            prec = digits_to_bits(digits)

        from sage.symbolic.expression_conversions import ExpressionTreeWalker
        class DefiniteSumExpander(ExpressionTreeWalker):
            def composition(self, ex, operator):
                if hasattr(operator, 'name') and operator.name() == 'sum' and (
                    is_a_numeric((<Expression>ex.operands()[2])._gobj)
                and is_a_numeric((<Expression>ex.operands()[3])._gobj)):
                    from sage.calculus.calculus import symbolic_sum
                    return symbolic_sum(*(ex.operands()))
                return super(DefiniteSumExpander, self).composition(ex, operator)

        s = DefiniteSumExpander(self)
        cdef Expression x = self._parent(s())
        from sage.rings.real_mpfr import RealField
        R = RealField(prec)
        kwds = {'parent': R, 'algorithm': algorithm}
        try:
            x = x._convert(kwds)
        except TypeError: # numerical approximation for real number failed
            pass          # try again with complex
            kwds['parent'] = R.complex_field()
            x = x._convert(kwds)

        # we have to consider constants as well, since infinity is a constant
        # in pynac
        if is_a_numeric(x._gobj):
            res = py_object_from_numeric(x._gobj)
        elif  is_a_constant(x._gobj):
            res = x.pyobject()
        else:
            raise TypeError("cannot evaluate symbolic expression numerically")

        # Important -- the  we get might not be a valid output for numerical_approx in
        # the case when one gets infinity.
        if isinstance(res, AnInfinity):
            return res.n(prec=prec,digits=digits)
        return res

    def round(self):
        """
        Round this expression to the nearest integer.

        EXAMPLES::

            sage: u = sqrt(43203735824841025516773866131535024)
            sage: u.round()
            207855083711803945
            sage: t = sqrt(Integer('1'*1000)).round(); print(str(t)[-10:])
            3333333333
            sage: (-sqrt(110)).round()
            -10
            sage: (-sqrt(115)).round()
            -11
            sage: (sqrt(-3)).round()
            Traceback (most recent call last):
            ...
            ValueError: could not convert sqrt(-3) to a real number
        """
        try:
            return self.pyobject().round()
        except (TypeError, AttributeError):
            pass
        from sage.functions.all import floor, ceil
        try:
            rif_self = sage.rings.all.RIF(self)
        except TypeError:
            raise ValueError("could not convert %s to a real number" % self)
        half = 1 / sage.rings.integer.Integer(2)
        if rif_self < 0 or (rif_self.contains_zero() and self < 0):
            result = ceil(self - half)
        else:
            result = floor(self + half)
        if not isinstance(result, sage.rings.integer.Integer):
            raise ValueError("could not convert %s to a real number" % self)
        else:
            return result

    def function(self, *args):
        """
        Return a callable symbolic expression with the given variables.

        EXAMPLES:

        We will use several symbolic variables in the examples below::

            sage: var('x, y, z, t, a, w, n')
            (x, y, z, t, a, w, n)

        ::

            sage: u = sin(x) + x*cos(y)
            sage: g = u.function(x,y)
            sage: g(x,y)
            x*cos(y) + sin(x)
            sage: g(t,z)
            t*cos(z) + sin(t)
            sage: g(x^2, x^y)
            x^2*cos(x^y) + sin(x^2)

        ::

            sage: f = (x^2 + sin(a*w)).function(a,x,w); f
            (a, x, w) |--> x^2 + sin(a*w)
            sage: f(1,2,3)
            sin(3) + 4

        Using the :meth:`function` method we can obtain the above function
        `f`, but viewed as a function of different variables::

            sage: h = f.function(w,a); h
            (w, a) |--> x^2 + sin(a*w)

        This notation also works::

            sage: h(w,a) = f
            sage: h
            (w, a) |--> x^2 + sin(a*w)

        You can even make a symbolic expression `f` into a function
        by writing ``f(x,y) = f``::

            sage: f = x^n + y^n; f
            x^n + y^n
            sage: f(x,y) = f
            sage: f
            (x, y) |--> x^n + y^n
            sage: f(2,3)
            3^n + 2^n
        """
        # we override type checking in CallableSymbolicExpressionRing,
        # since it checks for old SymbolicVariable's
        # and do the check here instead
        from sage.symbolic.callable import CallableSymbolicExpressionRing
        from sage.symbolic.ring import is_SymbolicVariable
        for i in args:
            if not is_SymbolicVariable(i):
                break
        else:
            R = CallableSymbolicExpressionRing(args, check=False)
            return R(self)
        raise TypeError("Must construct a function with a tuple (or list) of symbolic variables.")

    ############################################################################
    # Basic arithmetic wrappers
    # which allow disabling automatic evaluation with the hold parameter
    ############################################################################
    def power(self, exp, hold=False):
        """
        Return the current expression to the power ``exp``.

        To prevent automatic evaluation use the ``hold`` argument.

        EXAMPLES::

            sage: (x^2).power(2)
            x^4
            sage: (x^2).power(2, hold=True)
            (x^2)^2

        To then evaluate again, we use :meth:`unhold`::

            sage: a = (x^2).power(2, hold=True); a.unhold()
            x^4

        """
        cdef Expression nexp = self.coerce_in(exp)
        return new_Expression_from_GEx(self._parent,
                g_hold2_wrapper(g_power_construct, self._gobj, nexp._gobj,
                    hold))

    def add(self, *args, hold=False):
        """
        Return the sum of the current expression and the given arguments.

        To prevent automatic evaluation use the ``hold`` argument.

        EXAMPLES::

            sage: x.add(x)
            2*x
            sage: x.add(x, hold=True)
            x + x
            sage: x.add(x, (2+x), hold=True)
            (x + 2) + x + x
            sage: x.add(x, (2+x), x, hold=True)
            (x + 2) + x + x + x
            sage: x.add(x, (2+x), x, 2*x, hold=True)
            (x + 2) + 2*x + x + x + x

        To then evaluate again, we use :meth:`unhold`::

            sage: a = x.add(x, hold=True); a.unhold()
            2*x
        """
        nargs = [self.coerce_in(x) for x in args]
        cdef GExVector vec
        cdef Py_ssize_t i
        vec.push_back(self._gobj)
        for i in range(len(args)):
            vec.push_back((<Expression>nargs[i])._gobj)
        return new_Expression_from_GEx(self._parent, g_add_construct(vec, hold))

    def mul(self, *args, hold=False):
        """
        Return the product of the current expression and the given arguments.

        To prevent automatic evaluation use the ``hold`` argument.

        EXAMPLES::

            sage: x.mul(x)
            x^2
            sage: x.mul(x, hold=True)
            x*x
            sage: x.mul(x, (2+x), hold=True)
            (x + 2)*x*x
            sage: x.mul(x, (2+x), x, hold=True)
            (x + 2)*x*x*x
            sage: x.mul(x, (2+x), x, 2*x, hold=True)
            (2*x)*(x + 2)*x*x*x

        To then evaluate again, we use :meth:`unhold`::

            sage: a = x.mul(x, hold=True); a.unhold()
            x^2

        """
        nargs = [self.coerce_in(x) for x in args]
        cdef GExVector vec
        cdef Py_ssize_t i
        vec.push_back(self._gobj)
        for i in range(len(args)):
            vec.push_back((<Expression>nargs[i])._gobj)
        return new_Expression_from_GEx(self._parent, g_mul_construct(vec, hold))

    ############################################################################
    # Polynomial functions
    ############################################################################
    def coefficient(self, s, int n=1):
        """
        Return the coefficient of `s^n` in this symbolic expression.

        INPUT:

        - ``s`` - expression

        - ``n`` - integer, default 1

        OUTPUT:

        A symbolic expression. The coefficient of `s^n`.

        Sometimes it may be necessary to expand or factor first, since this
        is not done automatically.

        EXAMPLES::

            sage: var('x,y,a')
            (x, y, a)
            sage: f = 100 + a*x + x^3*sin(x*y) + x*y + x/y + 2*sin(x*y)/x; f
            x^3*sin(x*y) + a*x + x*y + x/y + 2*sin(x*y)/x + 100
            sage: f.collect(x)
            x^3*sin(x*y) + (a + y + 1/y)*x + 2*sin(x*y)/x + 100
            sage: f.coefficient(x,0)
            100
            sage: f.coefficient(x,-1)
            2*sin(x*y)
            sage: f.coefficient(x,1)
            a + y + 1/y
            sage: f.coefficient(x,2)
            0
            sage: f.coefficient(x,3)
            sin(x*y)
            sage: f.coefficient(x^3)
            sin(x*y)
            sage: f.coefficient(sin(x*y))
            x^3 + 2/x
            sage: f.collect(sin(x*y))
            a*x + x*y + (x^3 + 2/x)*sin(x*y) + x/y + 100

            sage: var('a, x, y, z')
            (a, x, y, z)
            sage: f = (a*sqrt(2))*x^2 + sin(y)*x^(1/2) + z^z
            sage: f.coefficient(sin(y))
            sqrt(x)
            sage: f.coefficient(x^2)
            sqrt(2)*a
            sage: f.coefficient(x^(1/2))
            sin(y)
            sage: f.coefficient(1)
            0
            sage: f.coefficient(x, 0)
            sqrt(x)*sin(y) + z^z

        TESTS:

        Check if :trac:`9505` is fixed::

            sage: var('x,y,z')
            (x, y, z)
            sage: f = x*y*z^2
            sage: f.coefficient(x*y)
            z^2
            sage: f.coefficient(x*y, 2)
            Traceback (most recent call last):
            ...
            TypeError: n != 1 only allowed for s being a variable

        Using ``coeff()`` is now deprecated (:trac:`17438`)::

            sage: x.coeff(x)
            doctest:...: DeprecationWarning: coeff is deprecated. Please use coefficient instead.
            See http://trac.sagemath.org/17438 for details.
            1
        """
        cdef Expression ss = self.coerce_in(s)
        if n != 1 and not is_a_symbol(ss._gobj):
            raise TypeError("n != 1 only allowed for s being a variable")

        # the following is a temporary fix for GiNaC bug #9505
        if is_a_mul(ss._gobj): # necessarily n=1 here
            res = self
            for i from 0 <= i < ss._gobj.nops():
                res = res.coefficient(new_Expression_from_GEx(self._parent, ss._gobj.op(i)))
            return res
        return new_Expression_from_GEx(self._parent, self._gobj.coeff(ss._gobj, n))

    coeff = deprecated_function_alias(17438, coefficient)

    def coefficients(self, x=None, sparse=True):
        r"""
        Return the coefficients of this symbolic expression as a polynomial in x.

        INPUT:

        -  ``x`` -- optional variable.

        OUTPUT:

        Depending on the value of ``sparse``,

        - A list of pairs ``(expr, n)``, where ``expr`` is a symbolic
          expression and ``n`` is a power (``sparse=True``, default)

        - A list of expressions where the ``n``-th element is the coefficient of
          ``x^n`` when self is seen as polynomial in ``x`` (``sparse=False``).

        EXAMPLES::

            sage: var('x, y, a')
            (x, y, a)
            sage: p = x^3 - (x-3)*(x^2+x) + 1
            sage: p.coefficients()
            [[1, 0], [3, 1], [2, 2]]
            sage: p.coefficients(sparse=False)
            [1, 3, 2]
            sage: p = x - x^3 + 5/7*x^5
            sage: p.coefficients()
            [[1, 1], [-1, 3], [5/7, 5]]
            sage: p.coefficients(sparse=False)
            [0, 1, 0, -1, 0, 5/7]
            sage: p = expand((x-a*sqrt(2))^2 + x + 1); p
            -2*sqrt(2)*a*x + 2*a^2 + x^2 + x + 1
            sage: p.coefficients(a)
            [[x^2 + x + 1, 0], [-2*sqrt(2)*x, 1], [2, 2]]
            sage: p.coefficients(a, sparse=False)
            [x^2 + x + 1, -2*sqrt(2)*x, 2]
            sage: p.coefficients(x)
            [[2*a^2 + 1, 0], [-2*sqrt(2)*a + 1, 1], [1, 2]]
            sage: p.coefficients(x, sparse=False)
            [2*a^2 + 1, -2*sqrt(2)*a + 1, 1]

        TESTS:

        The behaviour is undefined with noninteger or negative exponents::

            sage: p = (17/3*a)*x^(3/2) + x*y + 1/x + 2*x^x + 5*x^y
            sage: rset = set([(1, -1), (y, 1), (17/3*a, 3/2), (2, x), (5, y)])
            sage: all([(pair[0],pair[1]) in rset for pair in p.coefficients(x)])
            True
            sage: p.coefficients(x, sparse=False)
            Traceback (most recent call last):
            ...
            ValueError: Cannot return dense coefficient list with noninteger exponents.

        Using ``coeffs()`` is now deprecated (:trac:`17438`)::

            sage: x.coeffs()
            doctest:...: DeprecationWarning: coeffs is deprecated. Please use coefficients instead.
            See http://trac.sagemath.org/17438 for details.
            [[1, 1]]

        Series coefficients are now handled correctly (:trac:`17399`)::


            sage: s=(1/(1-x)).series(x,6); s
            1 + 1*x + 1*x^2 + 1*x^3 + 1*x^4 + 1*x^5 + Order(x^6)
            sage: s.coefficients()
            [[1, 0], [1, 1], [1, 2], [1, 3], [1, 4], [1, 5]]
            sage: s.coefficients(x, sparse=False)
            [1, 1, 1, 1, 1, 1]
            sage: x,y = var("x,y")
            sage: s=(1/(1-y*x-x)).series(x,3); s
            1 + (y + 1)*x + ((y + 1)^2)*x^2 + Order(x^3)
            sage: s.coefficients(x, sparse=False)
            [1, y + 1, (y + 1)^2]

        We can find coefficients of symbolic functions, :trac:`12255`::

            sage: g = function('g')(var('t'))
            sage: f = 3*g + g**2 + t
            sage: f.coefficients(g)
            [[t, 0], [3, 1], [1, 2]]

        Handle bound variable strictly as part of a constant::

            sage: (sin(1+x)*sin(1+x^2)).coefficients(x)
            [[sin(x^2 + 1)*sin(x + 1), 0]]
            sage: (sin(1+x)*sin(1+x^2)*x).coefficients(x)
            [[sin(x^2 + 1)*sin(x + 1), 1]]
        """
        cdef vector[pair[GEx,GEx]] vec
        cdef pair[GEx,GEx] gexpair
        cdef Expression xx
        if x is None:
            x = self.default_variable()
        xx = self.coerce_in(x)
        self._gobj.coefficients(xx._gobj, vec)
        l = []
        for p in vec:
            l.append([new_Expression_from_GEx(self._parent, p.first),
                new_Expression_from_GEx(self._parent, p.second)])
        if sparse is True:
            return l
        else:
            from sage.rings.integer_ring import ZZ
            if any(not c[1] in ZZ for c in l):
                raise ValueError("Cannot return dense coefficient list with noninteger exponents.")
            if not l:
                l = [[0, 0]]
            val = l[0][1]
            if val < 0:
                raise ValueError("Cannot return dense coefficient list with negative valuation.")
            deg = l[-1][1]
            ret = [ZZ(0)] * int(deg+1)
            for c in l:
                ret[c[1]] = c[0]
            return ret

    coeffs = deprecated_function_alias(17438, coefficients)

    def list(self, x=None):
        r"""
        Return the coefficients of this symbolic expression as a polynomial in x.

        INPUT:

        -  ``x`` -- optional variable.

        OUTPUT:

        A list of expressions where the ``n``-th element is the coefficient of
        ``x^n`` when self is seen as polynomial in ``x``.

        EXAMPLES::

            sage: var('x, y, a')
            (x, y, a)
            sage: (x^5).list()
            [0, 0, 0, 0, 0, 1]
            sage: p = x - x^3 + 5/7*x^5
            sage: p.list()
            [0, 1, 0, -1, 0, 5/7]
            sage: p = expand((x-a*sqrt(2))^2 + x + 1); p
            -2*sqrt(2)*a*x + 2*a^2 + x^2 + x + 1
            sage: p.list(a)
            [x^2 + x + 1, -2*sqrt(2)*x, 2]
            sage: s=(1/(1-x)).series(x,6); s
            1 + 1*x + 1*x^2 + 1*x^3 + 1*x^4 + 1*x^5 + Order(x^6)
            sage: s.list()
            [1, 1, 1, 1, 1, 1]
        """
        return self.coefficients(x=x, sparse=False)

    def leading_coefficient(self, s):
        """
        Return the leading coefficient of s in self.

        EXAMPLES::

            sage: var('x,y,a')
            (x, y, a)
            sage: f = 100 + a*x + x^3*sin(x*y) + x*y + x/y + 2*sin(x*y)/x; f
            x^3*sin(x*y) + a*x + x*y + x/y + 2*sin(x*y)/x + 100
            sage: f.leading_coefficient(x)
            sin(x*y)
            sage: f.leading_coefficient(y)
            x
            sage: f.leading_coefficient(sin(x*y))
            x^3 + 2/x
        """
        cdef Expression ss = self.coerce_in(s)
        return new_Expression_from_GEx(self._parent, self._gobj.lcoeff(ss._gobj))

    leading_coeff = leading_coefficient

    def trailing_coefficient(self, s):
        """
        Return the trailing coefficient of s in self, i.e., the coefficient
        of the smallest power of s in self.

        EXAMPLES::

            sage: var('x,y,a')
            (x, y, a)
            sage: f = 100 + a*x + x^3*sin(x*y) + x*y + x/y + 2*sin(x*y)/x; f
            x^3*sin(x*y) + a*x + x*y + x/y + 2*sin(x*y)/x + 100
            sage: f.trailing_coefficient(x)
            2*sin(x*y)
            sage: f.trailing_coefficient(y)
            x
            sage: f.trailing_coefficient(sin(x*y))
            a*x + x*y + x/y + 100
        """
        cdef Expression ss = self.coerce_in(s)
        return new_Expression_from_GEx(self._parent, self._gobj.tcoeff(ss._gobj))

    trailing_coeff = trailing_coefficient

    def low_degree(self, s):
        """
        Return the exponent of the lowest nonpositive power of s in self.

        OUTPUT:

        An integer ``<= 0``.

        EXAMPLES::

            sage: var('x,y,a')
            (x, y, a)
            sage: f = 100 + a*x + x^3*sin(x*y) + x*y + x/y^10 + 2*sin(x*y)/x; f
            x^3*sin(x*y) + a*x + x*y + 2*sin(x*y)/x + x/y^10 + 100
            sage: f.low_degree(x)
            -1
            sage: f.low_degree(y)
            -10
            sage: f.low_degree(sin(x*y))
            0
            sage: (x^3+y).low_degree(x)
            0
        """
        cdef Expression ss = self.coerce_in(s)
        return self._gobj.ldegree(ss._gobj)

    def degree(self, s):
        """
        Return the exponent of the highest nonnegative power of s in self.

        OUTPUT:

        An integer ``>= 0``.

        EXAMPLES::

            sage: var('x,y,a')
            (x, y, a)
            sage: f = 100 + a*x + x^3*sin(x*y) + x*y + x/y^10 + 2*sin(x*y)/x; f
            x^3*sin(x*y) + a*x + x*y + 2*sin(x*y)/x + x/y^10 + 100
            sage: f.degree(x)
            3
            sage: f.degree(y)
            1
            sage: f.degree(sin(x*y))
            1
            sage: (x^-3+y).degree(x)
            0
        """
        cdef Expression ss = self.coerce_in(s)
        return self._gobj.degree(ss._gobj)

    def unit(self, s):
        """
        Return the unit of this expression when considered as a
        polynomial in ``s``.

        See also :meth:`content`, :meth:`primitive_part`, and
        :meth:`unit_content_primitive`.

        INPUT:

        - ``s`` -- a symbolic expression.

        OUTPUT:

        The unit part of a polynomial as a symbolic expression. It is
        defined as the sign of the leading coefficient.

        EXAMPLES::

            sage: (2*x+4).unit(x)
            1
            sage: (-2*x+1).unit(x)
            -1
            sage: (2*x+1/2).unit(x)
            1
            sage: var('y')
            y
            sage: (2*x - 4*sin(y)).unit(sin(y))
            -1
        """
        cdef Expression ss = self.coerce_in(s)
        return new_Expression_from_GEx(self._parent, self._gobj.unit(ss._gobj))

    def content(self, s):
        """
        Return the content of this expression when considered as a
        polynomial in ``s``.

        See also :meth:`unit`, :meth:`primitive_part`, and
        :meth:`unit_content_primitive`.

        INPUT:

        - ``s`` -- a symbolic expression.

        OUTPUT:

        The content part of a polynomial as a symbolic expression. It
        is defined as the gcd of the coefficients.

        .. warning::

            The expression is considered to be a univariate polynomial
            in ``s``. The output is different from the ``content()``
            method provided by multivariate polynomial rings in Sage.

        EXAMPLES::

            sage: (2*x+4).content(x)
            2
            sage: (2*x+1).content(x)
            1
            sage: (2*x+1/2).content(x)
            1/2
            sage: var('y')
            y
            sage: (2*x + 4*sin(y)).content(sin(y))
            2
        """
        cdef Expression ss = self.coerce_in(s)
        return new_Expression_from_GEx(self._parent, self._gobj.content(ss._gobj))

    def primitive_part(self, s):
        """
        Return the primitive polynomial of this expression when
        considered as a polynomial in ``s``.

        See also :meth:`unit`, :meth:`content`, and
        :meth:`unit_content_primitive`.

        INPUT:

        - ``s`` -- a symbolic expression.

        OUTPUT:

        The primitive polynomial as a symbolic expression. It is
        defined as the quotient by the :meth:`unit` and
        :meth:`content` parts (with respect to the variable ``s``).

        EXAMPLES::

            sage: (2*x+4).primitive_part(x)
            x + 2
            sage: (2*x+1).primitive_part(x)
            2*x + 1
            sage: (2*x+1/2).primitive_part(x)
            4*x + 1
            sage: var('y')
            y
            sage: (2*x + 4*sin(y)).primitive_part(sin(y))
            x + 2*sin(y)
        """
        cdef Expression ss = self.coerce_in(s)
        return new_Expression_from_GEx(self._parent, self._gobj.primpart(ss._gobj))

    def unit_content_primitive(self, s):
        """
        Return the factorization into unit, content, and primitive part.

        INPUT:

        - ``s`` -- a symbolic expression, usually a symbolic
          variable. The whole symbolic expression ``self`` will be
          considered as a univariate polynomial in ``s``.

        OUTPUT:

        A triple (unit, content, primitive polynomial)` containing the
        :meth:`unit <unit>`, :meth:`content <content>`, and
        :meth:`primitive polynomial <primitive_part>`. Their product equals
        ``self``.

        EXAMPLES::

            sage: var('x,y')
            (x, y)
            sage: ex = 9*x^3*y+3*y
            sage: ex.unit_content_primitive(x)
            (1, 3*y, 3*x^3 + 1)
            sage: ex.unit_content_primitive(y)
            (1, 9*x^3 + 3, y)
        """
        cdef Expression ss = self.coerce_in(s)
        cdef GEx unit, cont, prim
        self._gobj.unitcontprim(ss._gobj, unit, cont, prim)
        return (new_Expression_from_GEx(self._parent, unit),
                new_Expression_from_GEx(self._parent, cont),
                new_Expression_from_GEx(self._parent, prim))

    def poly(self, x=None):
        r"""
        Express this symbolic expression as a polynomial in *x*. If
        this is not a polynomial in *x*, then some coefficients may be
        functions of *x*.

        .. warning::

           This is different from :meth:`polynomial` which returns
           a Sage polynomial over a given base ring.

        EXAMPLES::

            sage: var('a, x')
            (a, x)
            sage: p = expand((x-a*sqrt(2))^2 + x + 1); p
            -2*sqrt(2)*a*x + 2*a^2 + x^2 + x + 1
            sage: p.poly(a)
            -2*sqrt(2)*a*x + 2*a^2 + x^2 + x + 1
            sage: bool(p.poly(a) == (x-a*sqrt(2))^2 + x + 1)
            True
            sage: p.poly(x)
            2*a^2 - (2*sqrt(2)*a - 1)*x + x^2 + 1
        """
        from sage.symbolic.ring import SR
        if x is None:
            x = self.default_variable()
        G = self.coefficients(x)
        ans = None
        for Z in G:
            coeff = SR(Z[0])
            n = SR(Z[1])
            if repr(coeff) != '0':
                if repr(n) == '0':
                    xpow = SR(1)
                elif repr(n) == '1':
                    xpow = x
                else:
                    xpow = x**n
                if ans is None:
                    ans = coeff*xpow
                else:
                    ans += coeff*xpow
        return ans

    def polynomial(self, base_ring=None, ring=None):
        r"""
        Return this symbolic expression as an algebraic polynomial
        over the given base ring, if possible.

        The point of this function is that it converts purely symbolic
        polynomials into optimised algebraic polynomials over a given
        base ring.

        You can specify either the base ring (``base_ring``) you want
        the output polynomial to be over, or you can specify the full
        polynomial ring (``ring``) you want the output polynomial to
        be an element of.

        INPUT:

        -  ``base_ring`` - (optional) the base ring for the polynomial

        -  ``ring`` - (optional) the parent for the polynomial

        .. warning::

           This is different from :meth:`poly` which is used to rewrite
           self as a polynomial in terms of one of the variables.

        EXAMPLES::

            sage: f = x^2 -2/3*x + 1
            sage: f.polynomial(QQ)
            x^2 - 2/3*x + 1
            sage: f.polynomial(GF(19))
            x^2 + 12*x + 1

        Polynomials can be useful for getting the coefficients of an
        expression::

            sage: g = 6*x^2 - 5
            sage: g.coefficients()
            [[-5, 0], [6, 2]]
            sage: g.polynomial(QQ).list()
            [-5, 0, 6]
            sage: g.polynomial(QQ).dict()
            {0: -5, 2: 6}

        ::

            sage: f = x^2*e + x + pi/e
            sage: f.polynomial(RDF)  # abs tol 5e-16
            2.718281828459045*x^2 + x + 1.1557273497909217
            sage: g = f.polynomial(RR); g
            2.71828182845905*x^2 + x + 1.15572734979092
            sage: g.parent()
            Univariate Polynomial Ring in x over Real Field with 53 bits of precision
            sage: f.polynomial(RealField(100))
            2.7182818284590452353602874714*x^2 + x + 1.1557273497909217179100931833
            sage: f.polynomial(CDF)  # abs tol 5e-16
            2.718281828459045*x^2 + x + 1.1557273497909217
            sage: f.polynomial(CC)
            2.71828182845905*x^2 + x + 1.15572734979092

        We coerce a multivariate polynomial with complex symbolic
        coefficients::

            sage: x, y, n = var('x, y, n')
            sage: f = pi^3*x - y^2*e - I; f
            pi^3*x - y^2*e - I
            sage: f.polynomial(CDF)
            (-2.71828182846)*y^2 + 31.0062766803*x - 1.0*I
            sage: f.polynomial(CC)
            (-2.71828182845905)*y^2 + 31.0062766802998*x - 1.00000000000000*I
            sage: f.polynomial(ComplexField(70))
            (-2.7182818284590452354)*y^2 + 31.006276680299820175*x - 1.0000000000000000000*I

        Another polynomial::

            sage: f = sum((e*I)^n*x^n for n in range(5)); f
            x^4*e^4 - I*x^3*e^3 - x^2*e^2 + I*x*e + 1
            sage: f.polynomial(CDF)   # abs tol 5e-16
            54.598150033144236*x^4 - 20.085536923187668*I*x^3 - 7.38905609893065*x^2 + 2.718281828459045*I*x + 1.0
            sage: f.polynomial(CC)
            54.5981500331442*x^4 - 20.0855369231877*I*x^3 - 7.38905609893065*x^2 + 2.71828182845905*I*x + 1.00000000000000

        A multivariate polynomial over a finite field::

            sage: f = (3*x^5 - 5*y^5)^7; f
            (3*x^5 - 5*y^5)^7
            sage: g = f.polynomial(GF(7)); g
            3*x^35 + 2*y^35
            sage: parent(g)
            Multivariate Polynomial Ring in x, y over Finite Field of size 7

        We check to make sure constants are converted appropriately::

            sage: (pi*x).polynomial(SR)
            pi*x

        Using the ``ring`` parameter, you can also create polynomials
        rings over the symbolic ring where only certain variables are
        considered generators of the polynomial ring and the others
        are considered "constants"::

            sage: a, x, y = var('a,x,y')
            sage: f = a*x^10*y+3*x
            sage: B = f.polynomial(ring=SR['x,y'])
            sage: B.coefficients()
            [a, 3]

        """
        from sage.symbolic.expression_conversions import polynomial
        return polynomial(self, base_ring=base_ring, ring=ring)

    def laurent_polynomial(self, base_ring=None, ring=None):
        r"""
        Return this symbolic expression as a Laurent polynomial
        over the given base ring, if possible.

        INPUT:

        -  ``base_ring`` - (optional) the base ring for the polynomial

        -  ``ring`` - (optional) the parent for the polynomial

        You can specify either the base ring (``base_ring``) you want
        the output Laurent polynomial to be over, or you can specify the full
        laurent polynomial ring (``ring``) you want the output laurent
        polynomial to be an element of.

        EXAMPLES::

            sage: f = x^2 -2/3/x + 1
            sage: f.laurent_polynomial(QQ)
            -2/3*x^-1 + 1 + x^2
            sage: f.laurent_polynomial(GF(19))
            12*x^-1 + 1 + x^2
        """
        from sage.symbolic.expression_conversions import laurent_polynomial
        return laurent_polynomial(self, base_ring=base_ring, ring=ring)

    def _polynomial_(self, R):
        """
        Coerce this symbolic expression to a polynomial in `R`.

        EXAMPLES::

            sage: var('x,y,z,w')
            (x, y, z, w)

        ::

            sage: R = QQ['x,y,z']
            sage: R(x^2 + y)
            x^2 + y
            sage: R = QQ['w']
            sage: R(w^3 + w + 1)
            w^3 + w + 1
            sage: R = GF(7)['z']
            sage: R(z^3 + 10*z)
            z^3 + 3*z

        .. NOTE::

           If the base ring of the polynomial ring is the symbolic ring,
           then a constant polynomial is always returned.

        ::

            sage: R = SR['x']
            sage: a = R(sqrt(2) + x^3 + y)
            sage: a
            x^3 + y + sqrt(2)
            sage: type(a)
            <class 'sage.rings.polynomial.polynomial_ring.PolynomialRing_field_with_category.element_class'>
            sage: a.degree()
            0

        We coerce to a double precision complex polynomial ring::

            sage: f = e*x^3 + pi*y^3 + sqrt(2) + I; f
            pi*y^3 + x^3*e + sqrt(2) + I
            sage: R = CDF['x,y']
            sage: R(f)
            2.71828182846*x^3 + 3.14159265359*y^3 + 1.41421356237 + 1.0*I

        We coerce to a higher-precision polynomial ring::

            sage: R = ComplexField(100)['x,y']
            sage: R(f)
            2.7182818284590452353602874714*x^3 + 3.1415926535897932384626433833*y^3 + 1.4142135623730950488016887242 + 1.0000000000000000000000000000*I

        TESTS:

        This shows that the issue at :trac:`5755` is fixed (attempting to
        coerce a symbolic expression to a non-symbolic polynomial ring
        caused an error::

            sage: xx = var('xx')
            sage: RDF['xx'](1.0*xx)
            xx
            sage: RDF['xx'](2.0*xx)
            2.0*xx
            sage: RR['xx'](1.0*xx)
            xx
            sage: RR['xx'](2.0*xx)
            2.00000000000000*xx

        This shows that the issue at :trac:`4246` is fixed (attempting to
        coerce an expression containing at least one variable that's not in
        `R` raises an error)::

            sage: x, y = var('x y')
            sage: S = PolynomialRing(Integers(4), 1, 'x')
            sage: S(x)
            x
            sage: S(y)
            Traceback (most recent call last):
            ...
            TypeError: y is not a variable of Multivariate Polynomial Ring in x over Ring of integers modulo 4
            sage: S(x+y)
            Traceback (most recent call last):
            ...
            TypeError: y is not a variable of Multivariate Polynomial Ring in x over Ring of integers modulo 4
            sage: (x+y)._polynomial_(S)
            Traceback (most recent call last):
            ...
            TypeError: y is not a variable of Multivariate Polynomial Ring in x over Ring of integers modulo 4
        """
        from sage.symbolic.all import SR
        from sage.rings.polynomial.multi_polynomial_ring import is_MPolynomialRing
        base_ring = R.base_ring()
        if base_ring == SR:
            if is_MPolynomialRing(R):
                return R({tuple([0]*R.ngens()):self})
            else:
                return R([self])
        return self.polynomial(None, ring=R)

    def fraction(self, base_ring):
        """
        Return this expression as element of the algebraic fraction
        field over the base ring given.

        EXAMPLES::

            sage: fr = (1/x).fraction(ZZ); fr
            1/x
            sage: parent(fr)
            Fraction Field of Univariate Polynomial Ring in x over Integer Ring
            sage: parent(((pi+sqrt(2)/x).fraction(SR)))
            Fraction Field of Univariate Polynomial Ring in x over Symbolic Ring
            sage: parent(((pi+sqrt(2))/x).fraction(SR))
            Fraction Field of Univariate Polynomial Ring in x over Symbolic Ring
            sage: y=var('y')
            sage: fr=((3*x^5 - 5*y^5)^7/(x*y)).fraction(GF(7)); fr
            (3*x^35 + 2*y^35)/(x*y)
            sage: parent(fr)
            Fraction Field of Multivariate Polynomial Ring in x, y over Finite Field of size 7

        TESTS:

        Check that :trac:`17736` is fixed::

            sage: a,b,c = var('a,b,c')
            sage: fr = (1/a).fraction(QQ); fr
            1/a
            sage: parent(fr)
            Fraction Field of Univariate Polynomial Ring in a over Rational Field
            sage: parent((b/(a+sin(c))).fraction(SR))
            Fraction Field of Multivariate Polynomial Ring in a, b over Symbolic Ring
        """
        from sage.rings.polynomial.polynomial_ring_constructor import PolynomialRing
        from sage.rings.fraction_field import FractionField
        nu = ring.SR(self.numerator()).polynomial(base_ring)
        de = ring.SR(self.denominator()).polynomial(base_ring)
        vars = sorted(set(nu.variables() + de.variables()), key=repr)
        R = FractionField(PolynomialRing(base_ring, vars))
        return R(self.numerator())/R(self.denominator())

    def power_series(self, base_ring):
        """
        Return algebraic power series associated to this symbolic
        expression, which must be a polynomial in one variable, with
        coefficients coercible to the base ring.

        The power series is truncated one more than the degree.

        EXAMPLES::

            sage: theta = var('theta')
            sage: f = theta^3 + (1/3)*theta - 17/3
            sage: g = f.power_series(QQ); g
            -17/3 + 1/3*theta + theta^3 + O(theta^4)
            sage: g^3
            -4913/27 + 289/9*theta - 17/9*theta^2 + 2602/27*theta^3 + O(theta^4)
            sage: g.parent()
            Power Series Ring in theta over Rational Field
        """
        v = self.variables()
        if len(v) != 1:
            raise ValueError("self must be a polynomial in one variable but it is in the variables %s" % tuple([v]))
        f = self.polynomial(base_ring)
        from sage.rings.all import PowerSeriesRing
        R = PowerSeriesRing(base_ring, names=f.parent().variable_names())
        return R(f, f.degree()+1)

    def gcd(self, b):
        r"""
        Return the gcd of self and b.

        Note that the polynomial GCD is unique up to the multiplication
        by an invertible constant. The following examples make sure all
        results are caught.

        EXAMPLES::

            sage: var('x,y')
            (x, y)
            sage: SR(10).gcd(SR(15))
            5
            sage: (x^3 - 1).gcd(x-1) / (x-1) in QQ
            True
            sage: (x^3 - 1).gcd(x^2+x+1) / (x^2+x+1) in QQ
            True
            sage: (x^3 - x^2*pi + x^2 - pi^2).gcd(x-pi) / (x-pi) in QQ
            True
            sage: gcd(sin(x)^2 + sin(x), sin(x)^2 - 1) / (sin(x) + 1) in QQ
            True
            sage: gcd(x^3 - y^3, x-y) / (x-y) in QQ
            True
            sage: gcd(x^100-y^100, x^10-y^10) / (x^10-y^10) in QQ
            True
            sage: r = gcd(expand( (x^2+17*x+3/7*y)*(x^5 - 17*y + 2/3) ), expand((x^13+17*x+3/7*y)*(x^5 - 17*y + 2/3)) )
            sage: r / (x^5 - 17*y + 2/3) in QQ
            True

        TESTS:

        Check if :trac:`10284` is fixed::

            sage: u = var('u')
            sage: v = var('v')
            sage: w = var('w')
            sage: x = var('x')
            sage: y = var('y')
            sage: z = var('z')
            sage: e = 792*z^8*w^4*x^3*y^4*u^7 + 24*z^4*w^4*x^2*y^3*u^4 + \
                    264*z^8*w^3*x^2*y^7*u^5 + 198*z^4*w^5*x^5*y*u^6  + 110*z^2*w^3*x^5*y^4*u^6 \
                    - 120*z^8*w*x^4*u^6 - 480*z^5*w*x^4*y^6*u^8 - 720*z^7*x^3*y^3*u^7 + \
                    165*z^4*w^2*x^4*y*u^5 + 450*z^8*w^6*x^2*y*u^8 + 40*z^2*w^3*x^3*y^3*u^6 - \
                    288*z^7*w^2*x^3*y^6*u^6  + 250*z^6*w^4*x^2*y^4*u^8 + \
                    576*z^7*w^7*x^2*y^4*u^8  - 80*z^6*w^2*x^5*y^3*u^7 - 144*z^8*w^4*x^5*u^7 + \
                    120*z^4*w*x^2*y^6*u^6 + 320*z^5*w^5*x^2*y^7*u^8 + 192*z^7*w^6*x*y^7*u^6 - \
                    12*z^4*w^3*x^3*y^5*u^6  - 36*z^4*w^4*x^4*y^2*u^8 + 72*z^4*w^5*x^3*u^6  - \
                    20*z^2*w^2*x^4*y^5*u^8 + 660*z^8*w*x^2*y^4*u^6 + 66*z^4*w^4*x^4*y^4*u^4 + \
                    440*z^6*w^2*x^3*y^7*u^7  - 30*z^4*w*x^3*y^2*u^7 - 48*z^8*w^3*x^4*y^3*u^5 + \
                    72*z^6*w^2*x*y^6*u^4 - 864*z^7*w^3*x^4*y^3*u^8 + 480*z^7*w^4*x*y^4*u^7 + \
                    60*z^4*w^2*x^2*u^5 + 375*z^8*w^3*x*y*u^7 + 150*z^8*w^5*x*y^4*u^6 + \
                    180*z^6*x*y^3*u^5 + 216*z^6*w^3*x^2*y^3*u^6;
            sage: d = e.diff(x)
            sage: gcd(d,e) / (u^4*z^2) in QQ
            True
        """
        cdef Expression r = self.coerce_in(b)
        cdef GEx x
        sig_on()
        try:
            x = g_gcd(self._gobj, r._gobj)
        finally:
            sig_off()
        return new_Expression_from_GEx(self._parent, x)

    def gosper_sum(self, *args):
        """
        Return the summation of this hypergeometric expression using
        Gosper's algorithm.

        INPUT:

        - a symbolic expression that may contain rational functions,
          powers, factorials, gamma function terms, binomial
          coefficients, and Pochhammer symbols that are rational-linear
          in their arguments

        - the main variable and, optionally, summation limits

        EXAMPLES::

            sage: a,b,k,m,n = var('a b k m n')
            sage: SR(1).gosper_sum(n)
            n
            sage: SR(1).gosper_sum(n,5,8)
            4
            sage: n.gosper_sum(n)
            1/2*(n - 1)*n
            sage: n.gosper_sum(n,0,5)
            15
            sage: n.gosper_sum(n,0,m)
            1/2*(m + 1)*m
            sage: n.gosper_sum(n,a,b)
            -1/2*(a + b)*(a - b - 1)

        ::

            sage: (factorial(m + n)/factorial(n)).gosper_sum(n)
            n*factorial(m + n)/((m + 1)*factorial(n))
            sage: (binomial(m + n, n)).gosper_sum(n)
            n*binomial(m + n, n)/(m + 1)
            sage: (binomial(m + n, n)).gosper_sum(n, 0, a)
            (a + m + 1)*binomial(a + m, a)/(m + 1)
            sage: (binomial(m + n, n)).gosper_sum(n, 0, 5)
            1/120*(m + 6)*(m + 5)*(m + 4)*(m + 3)*(m + 2)
            sage: (rising_factorial(a,n)/rising_factorial(b,n)).gosper_sum(n)
            (b + n - 1)*gamma(a + n)*gamma(b)/((a - b + 1)*gamma(a)*gamma(b + n))
            sage: factorial(n).gosper_term(n)
            Traceback (most recent call last):
            ...
            ValueError: expression not Gosper-summable
        """
        cdef Expression s, a, b
        cdef GEx x
        cdef int i = 1
        if len(args) > 1:
            n, l1, l2 = args
            s = self.coerce_in(n)
            a = self.coerce_in(l1)
            b = self.coerce_in(l2)
            sig_on()
            try:
                x = g_gosper_sum_definite(self._gobj, s._gobj,
                        a._gobj, b._gobj, &i)
            finally:
                sig_off()
            if i == 0:
                raise ValueError("expression not Gosper-summable")
            return new_Expression_from_GEx(self._parent, x)
        else:
            s = self.coerce_in(args[0])
            sig_on()
            try:
                x = g_gosper_sum_indefinite(self._gobj, s._gobj, &i)
            finally:
                sig_off()
            if i == 0:
                raise ValueError("expression not Gosper-summable")
            return new_Expression_from_GEx(self._parent, x)

    def gosper_term(self, n):
        """
        Return Gosper's hypergeometric term for ``self``.

        Suppose ``f``=``self`` is a hypergeometric term such that:

        .. math::

            s_n = \sum_{k=0}^{n-1} f_k

        and `f_k` doesn't depend on `n`. Return a hypergeometric
        term `g_n` such that `g_{n+1} - g_n = f_n`.

        EXAMPLES::

            sage: _ = var('n')
            sage: SR(1).gosper_term(n)
            n
            sage: n.gosper_term(n)
            1/2*(n^2 - n)/n
            sage: (n*factorial(n)).gosper_term(n)
            1/n
            sage: factorial(n).gosper_term(n)
            Traceback (most recent call last):
            ...
            ValueError: expression not Gosper-summable
        """
        cdef Expression s
        cdef int i = 1
        s = self.coerce_in(n)
        sig_on()
        try:
            x = g_gosper_term(self._gobj, s._gobj)
        except ValueError:
            raise ValueError("expression not Gosper-summable")
        finally:
            sig_off()
        return new_Expression_from_GEx(self._parent, x)

    def WZ_certificate(self, n, k):
        r"""
        Return the Wilf-Zeilberger certificate for this hypergeometric
        summand in ``n``, ``k``.

        To prove the identity `\sum_k F(n,k)=\textrm{const}` it suffices
        to show that `F(n+1,k)-F(n,k)=G(n,k+1)-G(n,k),` with `G=RF` and
        `R` the WZ certificate.

        EXAMPLES:

        To show that `\sum_k \binom{n}{k} = 2^n` do::

            sage: _ = var('k n')
            sage: F(n,k) = binomial(n,k) / 2^n
            sage: c = F(n,k).WZ_certificate(n,k); c
            1/2*k/(k - n - 1)
            sage: G(n,k) = c * F(n,k); G
            (n, k) |--> 1/2*k*binomial(n, k)/(2^n*(k - n - 1))
            sage: (F(n+1,k) - F(n,k) - G(n,k+1) + G(n,k)).simplify_full()
            0
        """
        cdef Expression s, f
        cdef int i = 1
        s = self.coerce_in(k)
        f = self.subs(n == n+1) - self
        sig_on()
        try:
            x = g_gosper_term(f._gobj, s._gobj)
        finally:
            sig_off()
        g = new_Expression_from_GEx(self._parent, x)
        return (f*g / self).to_gamma().gamma_normalize().simplify_full().factor()

    def lcm(self, b):
        """
        Return the lcm of self and b.

        The lcm is computed from the gcd of self and b implicitly from the
        relation self * b = gcd(self, b) * lcm(self, b).

        .. NOTE::

            In agreement with the convention in use for integers, if
            self * b == 0, then gcd(self, b) == max(self, b) and
            lcm(self, b) == 0.

        .. NOTE::

            Since the polynomial lcm is computed from the gcd, and the
            polynomial gcd is unique up to a constant factor (which can
            be negative), the polynomial lcm is unique up to a factor of -1.

        EXAMPLES::

            sage: var('x,y')
            (x, y)
            sage: SR(10).lcm(SR(15))
            30
            sage: (x^3 - 1).lcm(x-1)
            x^3 - 1
            sage: (x^3 - 1).lcm(x^2+x+1)
            x^3 - 1
            sage: (x^3 - sage.symbolic.constants.pi).lcm(x-sage.symbolic.constants.pi)
            (pi - x^3)*(pi - x)
            sage: lcm(x^3 - y^3, x-y) / (x^3 - y^3) in [1,-1]
            True
            sage: lcm(x^100-y^100, x^10-y^10) / (x^100 - y^100) in [1,-1]
            True
            sage: a = expand( (x^2+17*x+3/7*y)*(x^5 - 17*y + 2/3) )
            sage: b = expand((x^13+17*x+3/7*y)*(x^5 - 17*y + 2/3) )
            sage: gcd(a,b) * lcm(a,b) / (a * b) in [1,-1]
            True

        The result is not automatically simplified::

            sage: ex = lcm(sin(x)^2 - 1, sin(x)^2 + sin(x)); ex
            (sin(x)^2 + sin(x))*(sin(x)^2 - 1)/(sin(x) + 1)
            sage: ex.simplify_full()
            -cos(x)^2*sin(x)

        TESTS:

        Verify that x * y = gcd(x,y) * lcm(x,y)::

            sage: x, y = var('x,y')
            sage: LRs = [(SR(10), SR(15)), (x^3-1, x-1), (x^3-y^3, x-y), (x^3-1, x^2+x+1), (SR(0), x-y)]
            sage: all((L.gcd(R) * L.lcm(R)) == L*R for L, R in LRs)
            True

        Make sure that the convention for what to do with the 0 is being respected::

            sage: gcd(x, SR(0)), lcm(x, SR(0))
            (x, 0)
            sage: gcd(SR(0), SR(0)), lcm(SR(0), SR(0))
            (0, 0)

        """
        sb = self * b
        try:
            return 0 if sb == 0 else sb / self.gcd(b)
        except ValueError:
            # make the error message refer to lcm, not gcd
            raise ValueError("lcm: arguments must be polynomials over the rationals")

    def resultant(self, other, var):
        """
        Compute the resultant of this polynomial expression and the first
        argument with respect to the variable given as the second
        argument.

        EXAMPLES::

            sage: _ = var('a b n k u x y')
            sage: x.resultant(y, x)
            y
            sage: (x+y).resultant(x-y, x)
            -2*y
            sage: r = (x^4*y^2+x^2*y-y).resultant(x*y-y*a-x*b+a*b+u,x)
            sage: r.coefficient(a^4)
            b^4*y^2 - 4*b^3*y^3 + 6*b^2*y^4 - 4*b*y^5 + y^6
            sage: x.resultant(sin(x), x)
            Traceback (most recent call last):
            ...
            RuntimeError: resultant(): arguments must be polynomials
        """
        cdef Expression o = self.coerce_in(other)
        cdef Expression v = self.coerce_in(var)
        cdef GEx x
        sig_on()
        try:
            x = g_resultant(self._gobj, o._gobj, v._gobj)
        finally:
            sig_off()
        return new_Expression_from_GEx(self._parent, x)


    def collect(Expression self, s):
        """
        Collect the coefficients of ``s`` into a group.

        INPUT:

        - ``s`` -- the symbol whose coefficients will be collected.

        OUTPUT:

        A new expression, equivalent to the original one, with the
        coefficients of ``s`` grouped.

        .. NOTE::

            The expression is not expanded or factored before the
            grouping takes place. For best results, call :meth:`expand`
            on the expression before :meth:`collect`.

        EXAMPLES:

        In the first term of `f`, `x` has a coefficient of `4y`. In
        the second term, `x` has a coefficient of `z`. Therefore, if
        we collect those coefficients, `x` will have a coefficient of
        `4y+z`::

            sage: x,y,z = var('x,y,z')
            sage: f = 4*x*y + x*z + 20*y^2 + 21*y*z + 4*z^2 + x^2*y^2*z^2
            sage: f.collect(x)
            x^2*y^2*z^2 + x*(4*y + z) + 20*y^2 + 21*y*z + 4*z^2

        Here we do the same thing for `y` and `z`; however, note that
        we do not factor the `y^{2}` and `z^{2}` terms before
        collecting coefficients::

            sage: f.collect(y)
            (x^2*z^2 + 20)*y^2 + (4*x + 21*z)*y + x*z + 4*z^2
            sage: f.collect(z)
            (x^2*y^2 + 4)*z^2 + 4*x*y + 20*y^2 + (x + 21*y)*z

        Sometimes, we do have to call :meth:`expand()` on the
        expression first to achieve the desired result::

            sage: f = (x + y)*(x - z)
            sage: f.collect(x)
            x^2 + x*y - x*z - y*z
            sage: f.expand().collect(x)
            x^2 + x*(y - z) - y*z

        TESTS:

        The output should be equivalent to the input::

            sage: polynomials = QQ['x']
            sage: f = SR(polynomials.random_element())
            sage: g = f.collect(x)
            sage: bool(f == g)
            True

        If ``s`` is not present in the given expression, the
        expression should not be modified. The variable `z` will not
        be present in `f` below since `f` is a random polynomial of
        maximum degree 10 in `x` and `y`::

            sage: z = var('z')
            sage: polynomials = QQ['x,y']
            sage: f = SR(polynomials.random_element(10))
            sage: g = f.collect(z)
            sage: bool(str(f) == str(g))
            True

        Check if :trac:`9046` is fixed::

            sage: var('a b x y z')
            (a, b, x, y, z)
            sage: p = -a*x^3 - a*x*y^2 + 2*b*x^2*y + 2*y^3 + x^2*z + y^2*z + x^2 + y^2 + a*x
            sage: p.collect(x)
            -a*x^3 + (2*b*y + z + 1)*x^2 + 2*y^3 + y^2*z - (a*y^2 - a)*x + y^2
        """
        cdef Expression s0 = self.coerce_in(s)
        cdef GEx x
        sig_on()
        try:
            x = self._gobj.collect(s0._gobj, False)
        finally:
            sig_off()
        return new_Expression_from_GEx(self._parent, x)

    def horner(self, x):
        """
        Rewrite this expression as a polynomial in Horner form in ``x``.

        EXAMPLES::

            sage: add((i+1)*x^i for i in range(5)).horner(x)
            (((5*x + 4)*x + 3)*x + 2)*x + 1

            sage: x, y, z = SR.var('x,y,z')
            sage: (x^5 + y*cos(x) + z^3 + (x + y)^2 + y^x).horner(x)
            z^3 + ((x^3 + 1)*x + 2*y)*x + y^2 + y*cos(x) + y^x

            sage: expr = sin(5*x).expand_trig(); expr
            5*cos(x)^4*sin(x) - 10*cos(x)^2*sin(x)^3 + sin(x)^5
            sage: expr.horner(sin(x))
            (5*cos(x)^4 - (10*cos(x)^2 - sin(x)^2)*sin(x)^2)*sin(x)
            sage: expr.horner(cos(x))
            sin(x)^5 + 5*(cos(x)^2*sin(x) - 2*sin(x)^3)*cos(x)^2

        TESTS::

            sage: SR(0).horner(x), SR(1).horner(x), x.horner(x)
            (0, 1, x)
            sage: (x^(1/3)).horner(x)
            Traceback (most recent call last):
            ...
            ValueError: Cannot return dense coefficient list with noninteger exponents.
        """
        coef = self.coefficients(x, sparse=False)
        res = coef[-1]
        for c in reversed(coef[:-1]):
            res = res*x + c
        return res

    def _evaluate_polynomial(self, pol):
        """
        Evaluate a univariate polynomial on this expression.

        EXAMPLES::

            sage: pol = QQ['s'](range(5))
            sage: pol(sin(x))
            4*sin(x)^4 + 3*sin(x)^3 + 2*sin(x)^2 + sin(x)

        TESTS::

            sage: SR(0.1)._evaluate_polynomial(pol)
            0.123400000000000
        """
        cdef Expression zero
        try:
            return new_Expression_from_pyobject(self._parent, pol(self.pyobject()))
        except TypeError:
            zero = self._parent.zero()
            return zero.add(*(pol[i]*self**i
                              for i in xrange(pol.degree() + 1)))
    def collect_common_factors(self):
        """
        This function does not perform a full factorization but only
        looks for factors which are already explicitly present.

        Polynomials can often be brought into a more compact form by
        collecting common factors from the terms of sums. This is
        accomplished by this function.

        EXAMPLES::

            sage: var('x')
            x
            sage: (x/(x^2 + x)).collect_common_factors()
            1/(x + 1)

            sage: var('a,b,c,x,y')
            (a, b, c, x, y)
            sage: (a*x+a*y).collect_common_factors()
            a*(x + y)
            sage: (a*x^2+2*a*x*y+a*y^2).collect_common_factors()
            (x^2 + 2*x*y + y^2)*a
            sage: (a*(b*(a+c)*x+b*((a+c)*x+(a+c)*y)*y)).collect_common_factors()
            ((x + y)*y + x)*(a + c)*a*b
        """
        cdef GEx x
        sig_on()
        try:
            x = g_collect_common_factors(self._gobj)
        finally:
            sig_off()
        return new_Expression_from_GEx(self._parent, x)

    def __abs__(self):
        """
        Return the absolute value of this expression.

        EXAMPLES::

            sage: var('x, y')
            (x, y)

        The absolute value of a symbolic expression::

            sage: abs(x^2+y^2)
            abs(x^2 + y^2)

        The absolute value of a number in the symbolic ring::

            sage: abs(SR(-5))
            5
            sage: type(abs(SR(-5)))
            <type 'sage.symbolic.expression.Expression'>

        Because this overrides a Python builtin function, we do not
        currently support a ``hold`` parameter to prevent automatic
        evaluation::

            sage: abs(SR(-5),hold=True)
            Traceback (most recent call last):
            ...
            TypeError: abs() takes no keyword arguments

        But this is possible using the method :meth:`abs`::

            sage: SR(-5).abs(hold=True)
            abs(-5)

        TESTS:

        Check if :trac:`11155` is fixed::

            sage: abs(pi+i)
            abs(pi + I)
        """
        return new_Expression_from_GEx(self._parent, g_abs(self._gobj))

    def abs(self, hold=False):
        """
        Return the absolute value of this expression.

        EXAMPLES::

            sage: var('x, y')
            (x, y)
            sage: (x+y).abs()
            abs(x + y)

        Using the ``hold`` parameter it is possible to prevent automatic
        evaluation::

            sage: SR(-5).abs(hold=True)
            abs(-5)

        To then evaluate again, we use :meth:`unhold`::

            sage: a = SR(-5).abs(hold=True); a.unhold()
            5

        TESTS:

        From :trac:`7557`::

            sage: var('y', domain='real')
            y
            sage: abs(exp(1.1*y*I)).simplify()
            1
            sage: var('y', domain='complex') # reset the domain for other tests
            y
        """
        return new_Expression_from_GEx(self._parent,
                g_hold_wrapper(g_abs, self._gobj, hold))

    def step(self, hold=False):
        """
        Return the value of the unit step function, which is 0 for
        negative x, 1 for 0, and 1 for positive x.

        .. SEEALSO::

            :class:`sage.functions.generalized.FunctionUnitStep`

        EXAMPLES::

            sage: x = var('x')
            sage: SR(1.5).step()
            1
            sage: SR(0).step()
            1
            sage: SR(-1/2).step()
            0
            sage: SR(float(-1)).step()
            0

        Using the ``hold`` parameter it is possible to prevent automatic
        evaluation::

            sage: SR(2).step()
            1
            sage: SR(2).step(hold=True)
            unit_step(2)

        """
        return new_Expression_from_GEx(self._parent,
                g_hold_wrapper(g_step, self._gobj, hold))

    def csgn(self, hold=False):
        """
        Return the sign of self, which is -1 if self < 0, 0 if self ==
        0, and 1 if self > 0, or unevaluated when self is a nonconstant
        symbolic expression.

        If self is not real, return the complex half-plane (left or right)
        in which the number lies.  If self is pure imaginary, return the sign
        of the imaginary part of self.

        EXAMPLES::

            sage: x = var('x')
            sage: SR(-2).csgn()
            -1
            sage: SR(0.0).csgn()
            0
            sage: SR(10).csgn()
            1
            sage: x.csgn()
            csgn(x)
            sage: SR(CDF.0).csgn()
            1
            sage: SR(I).csgn()
            1
            sage: SR(-I).csgn()
            -1
            sage: SR(1+I).csgn()
            1
            sage: SR(1-I).csgn()
            1
            sage: SR(-1+I).csgn()
            -1
            sage: SR(-1-I).csgn()
            -1

        Using the ``hold`` parameter it is possible to prevent automatic
        evaluation::

            sage: SR(I).csgn(hold=True)
            csgn(I)

        """
        return new_Expression_from_GEx(self._parent,
                g_hold_wrapper(g_csgn, self._gobj, hold))

    def conjugate(self, hold=False):
        """
        Return the complex conjugate of this symbolic expression.

        EXAMPLES::

            sage: a = 1 + 2*I
            sage: a.conjugate()
            -2*I + 1
            sage: a = sqrt(2) + 3^(1/3)*I; a
            sqrt(2) + I*3^(1/3)
            sage: a.conjugate()
            sqrt(2) - I*3^(1/3)

            sage: SR(CDF.0).conjugate()
            -1.0*I
            sage: x.conjugate()
            conjugate(x)
            sage: SR(RDF(1.5)).conjugate()
            1.5
            sage: SR(float(1.5)).conjugate()
            1.5
            sage: SR(I).conjugate()
            -I
            sage: ( 1+I  + (2-3*I)*x).conjugate()
            (3*I + 2)*conjugate(x) - I + 1

        Using the ``hold`` parameter it is possible to prevent automatic
        evaluation::

            sage: SR(I).conjugate(hold=True)
            conjugate(I)

        This also works in functional notation::

            sage: conjugate(I)
            -I
            sage: conjugate(I,hold=True)
            conjugate(I)

        To then evaluate again, we use :meth:`unhold`::

            sage: a = SR(I).conjugate(hold=True); a.unhold()
            -I

        """
        return new_Expression_from_GEx(self._parent,
                g_hold_wrapper(g_conjugate, self._gobj, hold))

    def norm(self):
        r"""
        Return the complex norm of this symbolic expression, i.e.,
        the expression times its complex conjugate. If `c = a + bi` is a
        complex number, then the norm of `c` is defined as the product of
        `c` and its complex conjugate

        .. MATH::

            \text{norm}(c)
            =
            \text{norm}(a + bi)
            =
            c \cdot \overline{c}
            =
            a^2 + b^2.

        The norm of a complex number is different from its absolute value.
        The absolute value of a complex number is defined to be the square
        root of its norm. A typical use of the complex norm is in the
        integral domain `\ZZ[i]` of Gaussian integers, where the norm of
        each Gaussian integer `c = a + bi` is defined as its complex norm.

        .. SEEALSO::

            :func:`sage.misc.functional.norm`

        EXAMPLES::

            sage: a = 1 + 2*I
            sage: a.norm()
            5
            sage: a = sqrt(2) + 3^(1/3)*I; a
            sqrt(2) + I*3^(1/3)
            sage: a.norm()
            3^(2/3) + 2
            sage: CDF(a).norm()
            4.080083823051...
            sage: CDF(a.norm())
            4.080083823051904
        """
        return (self*self.conjugate()).expand()

    def real_part(self, hold=False):
        """
        Return the real part of this symbolic expression.

        EXAMPLES::

            sage: x = var('x')
            sage: x.real_part()
            real_part(x)
            sage: SR(2+3*I).real_part()
            2
            sage: SR(CDF(2,3)).real_part()
            2.0
            sage: SR(CC(2,3)).real_part()
            2.00000000000000

            sage: f = log(x)
            sage: f.real_part()
            log(abs(x))

        Using the ``hold`` parameter it is possible to prevent automatic
        evaluation::

            sage: SR(2).real_part()
            2
            sage: SR(2).real_part(hold=True)
            real_part(2)

        This also works using functional notation::

            sage: real_part(I,hold=True)
            real_part(I)
            sage: real_part(I)
            0

        To then evaluate again, we use :meth:`unhold`::

            sage: a = SR(2).real_part(hold=True); a.unhold()
            2

        TESTS:

        Check that :trac:`12807` is fixed::

            sage: (6*exp(i*pi/3)-6*exp(i*2*pi/3)).real_part()
            6
        """
        return new_Expression_from_GEx(self._parent,
                g_hold_wrapper(g_real_part, self._gobj, hold))

    real = real_part

    def imag_part(self, hold=False):
        r"""
        Return the imaginary part of this symbolic expression.

        EXAMPLES::

            sage: sqrt(-2).imag_part()
            sqrt(2)

        We simplify `\ln(\exp(z))` to `z`.  This should only
        be for `-\pi<{\rm Im}(z)<=\pi`, but Maxima does not
        have a symbolic imaginary part function, so we cannot
        use ``assume`` to assume that first::

            sage: z = var('z')
            sage: f = log(exp(z))
            sage: f
            log(e^z)
            sage: f.simplify()
            z
            sage: forget()

        A more symbolic example::

            sage: var('a, b')
            (a, b)
            sage: f = log(a + b*I)
            sage: f.imag_part()
            arctan2(imag_part(a) + real_part(b), -imag_part(b) + real_part(a))

        Using the ``hold`` parameter it is possible to prevent automatic
        evaluation::

            sage: I.imag_part()
            1
            sage: I.imag_part(hold=True)
            imag_part(I)

        This also works using functional notation::

            sage: imag_part(I,hold=True)
            imag_part(I)
            sage: imag_part(I)
            1

        To then evaluate again, we use :meth:`unhold`::

            sage: a = I.imag_part(hold=True); a.unhold()
            1

        TESTS::

            sage: x = var('x')
            sage: x.imag_part()
            imag_part(x)
            sage: SR(2+3*I).imag_part()
            3
            sage: SR(CC(2,3)).imag_part()
            3.00000000000000
            sage: SR(CDF(2,3)).imag_part()
            3.0
        """
        return new_Expression_from_GEx(self._parent,
                g_hold_wrapper(g_imag_part, self._gobj, hold))

    imag = imag_part

    def sqrt(self, hold=False):
        """
        Return the square root of this expression

        EXAMPLES::

            sage: var('x, y')
            (x, y)
            sage: SR(2).sqrt()
            sqrt(2)
            sage: (x^2+y^2).sqrt()
            sqrt(x^2 + y^2)
            sage: (x^2).sqrt()
            sqrt(x^2)

        Using the ``hold`` parameter it is possible to prevent automatic
        evaluation::

            sage: SR(4).sqrt()
            2
            sage: SR(4).sqrt(hold=True)
            sqrt(4)

        To then evaluate again, we use :meth:`unhold`::

            sage: a = SR(4).sqrt(hold=True); a.unhold()
            2

        To use this parameter in functional notation, you must coerce to
        the symbolic ring::

            sage: sqrt(SR(4),hold=True)
            sqrt(4)
            sage: sqrt(4,hold=True)
            Traceback (most recent call last):
            ...
            TypeError: _do_sqrt() got an unexpected keyword argument 'hold'
        """
        return new_Expression_from_GEx(self._parent,
                g_hold2_wrapper(g_power_construct, self._gobj, g_ex1_2, hold))

    def sin(self, hold=False):
        """
        EXAMPLES::

            sage: var('x, y')
            (x, y)
            sage: sin(x^2 + y^2)
            sin(x^2 + y^2)
            sage: sin(sage.symbolic.constants.pi)
            0
            sage: sin(SR(1))
            sin(1)
            sage: sin(SR(RealField(150)(1)))
            0.84147098480789650665250232163029899962256306

        Using the ``hold`` parameter it is possible to prevent automatic
        evaluation::

            sage: SR(0).sin()
            0
            sage: SR(0).sin(hold=True)
            sin(0)

        This also works using functional notation::

            sage: sin(0,hold=True)
            sin(0)
            sage: sin(0)
            0

        To then evaluate again, we use :meth:`unhold`::

            sage: a = SR(0).sin(hold=True); a.unhold()
            0

        TESTS::

            sage: SR(oo).sin()
            Traceback (most recent call last):
            ...
            RuntimeError: sin_eval(): sin(infinity) encountered
            sage: SR(-oo).sin()
            Traceback (most recent call last):
            ...
            RuntimeError: sin_eval(): sin(infinity) encountered
            sage: SR(unsigned_infinity).sin()
            Traceback (most recent call last):
            ...
            RuntimeError: sin_eval(): sin(infinity) encountered
        """
        return new_Expression_from_GEx(self._parent,
                g_hold_wrapper(g_sin, self._gobj, hold))

    def cos(self, hold=False):
        """
        Return the cosine of self.

        EXAMPLES::

            sage: var('x, y')
            (x, y)
            sage: cos(x^2 + y^2)
            cos(x^2 + y^2)
            sage: cos(sage.symbolic.constants.pi)
            -1
            sage: cos(SR(1))
            cos(1)
            sage: cos(SR(RealField(150)(1)))
            0.54030230586813971740093660744297660373231042


        In order to get a numeric approximation use .n()::

            sage: SR(RR(1)).cos().n()
            0.540302305868140
            sage: SR(float(1)).cos().n()
            0.540302305868140

        To prevent automatic evaluation use the ``hold`` argument::

            sage: pi.cos()
            -1
            sage: pi.cos(hold=True)
            cos(pi)

        This also works using functional notation::

            sage: cos(pi,hold=True)
            cos(pi)
            sage: cos(pi)
            -1

        To then evaluate again, we use :meth:`unhold`::

            sage: a = pi.cos(hold=True); a.unhold()
            -1

        TESTS::

            sage: SR(oo).cos()
            Traceback (most recent call last):
            ...
            RuntimeError: cos_eval(): cos(infinity) encountered
            sage: SR(-oo).cos()
            Traceback (most recent call last):
            ...
            RuntimeError: cos_eval(): cos(infinity) encountered
            sage: SR(unsigned_infinity).cos()
            Traceback (most recent call last):
            ...
            RuntimeError: cos_eval(): cos(infinity) encountered
        """
        return new_Expression_from_GEx(self._parent,
                g_hold_wrapper(g_cos, self._gobj, hold))

    def tan(self, hold=False):
        """
        EXAMPLES::

            sage: var('x, y')
            (x, y)
            sage: tan(x^2 + y^2)
            tan(x^2 + y^2)
            sage: tan(sage.symbolic.constants.pi/2)
            Infinity
            sage: tan(SR(1))
            tan(1)
            sage: tan(SR(RealField(150)(1)))
            1.5574077246549022305069748074583601730872508

        To prevent automatic evaluation use the ``hold`` argument::

            sage: (pi/12).tan()
            -sqrt(3) + 2
            sage: (pi/12).tan(hold=True)
            tan(1/12*pi)

        This also works using functional notation::

            sage: tan(pi/12,hold=True)
            tan(1/12*pi)
            sage: tan(pi/12)
            -sqrt(3) + 2

        To then evaluate again, we use :meth:`unhold`::

            sage: a = (pi/12).tan(hold=True); a.unhold()
            -sqrt(3) + 2

        TESTS::

            sage: SR(oo).tan()
            Traceback (most recent call last):
            ...
            RuntimeError: tan_eval(): tan(infinity) encountered
            sage: SR(-oo).tan()
            Traceback (most recent call last):
            ...
            RuntimeError: tan_eval(): tan(infinity) encountered
            sage: SR(unsigned_infinity).tan()
            Traceback (most recent call last):
            ...
            RuntimeError: tan_eval(): tan(infinity) encountered
        """
        return new_Expression_from_GEx(self._parent,
                g_hold_wrapper(g_tan, self._gobj, hold))

    def arcsin(self, hold=False):
        """
        Return the arcsin of x, i.e., the number y between -pi and pi
        such that sin(y) == x.

        EXAMPLES::

            sage: x.arcsin()
            arcsin(x)
            sage: SR(0.5).arcsin()
            1/6*pi
            sage: SR(0.999).arcsin()
            1.52607123962616
            sage: SR(1/3).arcsin()
            arcsin(1/3)
            sage: SR(-1/3).arcsin()
            -arcsin(1/3)

        To prevent automatic evaluation use the ``hold`` argument::

            sage: SR(0).arcsin()
            0
            sage: SR(0).arcsin(hold=True)
            arcsin(0)

        This also works using functional notation::

            sage: arcsin(0,hold=True)
            arcsin(0)
            sage: arcsin(0)
            0

        To then evaluate again, we use :meth:`unhold`::

            sage: a = SR(0).arcsin(hold=True); a.unhold()
            0

        TESTS::

            sage: SR(oo).arcsin()
            Traceback (most recent call last):
            ...
            RuntimeError: arcsin_eval(): arcsin(infinity) encountered
            sage: SR(-oo).arcsin()
            Traceback (most recent call last):
            ...
            RuntimeError: arcsin_eval(): arcsin(infinity) encountered
            sage: SR(unsigned_infinity).arcsin()
            Infinity
        """
        return new_Expression_from_GEx(self._parent,
                g_hold_wrapper(g_asin, self._gobj, hold))

    def arccos(self, hold=False):
        """
        Return the arc cosine of self.

        EXAMPLES::

            sage: x.arccos()
            arccos(x)
            sage: SR(1).arccos()
            0
            sage: SR(1/2).arccos()
            1/3*pi
            sage: SR(0.4).arccos()
            1.15927948072741
            sage: plot(lambda x: SR(x).arccos(), -1,1)
            Graphics object consisting of 1 graphics primitive

        To prevent automatic evaluation use the ``hold`` argument::

            sage: SR(1).arccos(hold=True)
            arccos(1)

        This also works using functional notation::

            sage: arccos(1,hold=True)
            arccos(1)
            sage: arccos(1)
            0

        To then evaluate again, we use :meth:`unhold`::

            sage: a = SR(1).arccos(hold=True); a.unhold()
            0

        TESTS::

            sage: SR(oo).arccos()
            Traceback (most recent call last):
            ...
            RuntimeError: arccos_eval(): arccos(infinity) encountered
            sage: SR(-oo).arccos()
            Traceback (most recent call last):
            ...
            RuntimeError: arccos_eval(): arccos(infinity) encountered
            sage: SR(unsigned_infinity).arccos()
            Infinity
        """
        return new_Expression_from_GEx(self._parent,
                g_hold_wrapper(g_acos, self._gobj, hold))

    def arctan(self, hold=False):
        """
        Return the arc tangent of self.

        EXAMPLES::

            sage: x = var('x')
            sage: x.arctan()
            arctan(x)
            sage: SR(1).arctan()
            1/4*pi
            sage: SR(1/2).arctan()
            arctan(1/2)
            sage: SR(0.5).arctan()
            0.463647609000806
            sage: plot(lambda x: SR(x).arctan(), -20,20)
            Graphics object consisting of 1 graphics primitive

        To prevent automatic evaluation use the ``hold`` argument::

            sage: SR(1).arctan(hold=True)
            arctan(1)

        This also works using functional notation::

            sage: arctan(1,hold=True)
            arctan(1)
            sage: arctan(1)
            1/4*pi

        To then evaluate again, we use :meth:`unhold`::

            sage: a = SR(1).arctan(hold=True); a.unhold()
            1/4*pi

        TESTS::

            sage: SR(oo).arctan()
            1/2*pi
            sage: SR(-oo).arctan()
            -1/2*pi
            sage: SR(unsigned_infinity).arctan()
            Traceback (most recent call last):
            ...
            RuntimeError: arctan_eval(): arctan(unsigned_infinity) encountered
        """
        return new_Expression_from_GEx(self._parent,
                g_hold_wrapper(g_atan, self._gobj, hold))

    def arctan2(self, x, hold=False):
        """
        Return the inverse of the 2-variable tan function on self and x.

        EXAMPLES::

            sage: var('x,y')
            (x, y)
            sage: x.arctan2(y)
            arctan2(x, y)
            sage: SR(1/2).arctan2(1/2)
            1/4*pi
            sage: maxima.eval('atan2(1/2,1/2)')
            '%pi/4'

            sage: SR(-0.7).arctan2(SR(-0.6))
            -2.27942259892257

        To prevent automatic evaluation use the ``hold`` argument::

            sage: SR(1/2).arctan2(1/2, hold=True)
            arctan2(1/2, 1/2)

        This also works using functional notation::

            sage: arctan2(1,2,hold=True)
            arctan2(1, 2)
            sage: arctan2(1,2)
            arctan(1/2)

        To then evaluate again, we use :meth:`unhold`::

            sage: a = SR(1/2).arctan2(1/2, hold=True); a.unhold()
            1/4*pi

        TESTS:

        We compare a bunch of different evaluation points between
        Sage and Maxima::

            sage: float(SR(0.7).arctan2(0.6))
            0.8621700546672264
            sage: maxima('atan2(0.7,0.6)')
            0.8621700546672264
            sage: float(SR(0.7).arctan2(-0.6))
            2.279422598922567
            sage: maxima('atan2(0.7,-0.6)')
            2.279422598922567
            sage: float(SR(-0.7).arctan2(0.6))
            -0.8621700546672264
            sage: maxima('atan2(-0.7,0.6)')
            -0.8621700546672264
            sage: float(SR(-0.7).arctan2(-0.6))
            -2.279422598922567
            sage: maxima('atan2(-0.7,-0.6)')
            -2.279422598922567
            sage: float(SR(0).arctan2(-0.6))
            3.141592653589793
            sage: maxima('atan2(0,-0.6)')
            3.141592653589793
            sage: float(SR(0).arctan2(0.6))
            0.0
            sage: maxima('atan2(0,0.6)')
            0.0
            sage: SR(0).arctan2(0) # see trac ticket #21614
            NaN
            sage: SR(I).arctan2(1)
            arctan2(I, 1)
            sage: SR(CDF(0,1)).arctan2(1)
            arctan2(1.0*I, 1)
            sage: SR(1).arctan2(CDF(0,1))
            arctan2(1, 1.0*I)

            sage: arctan2(0,oo)
            0
            sage: SR(oo).arctan2(oo)
            1/4*pi
            sage: SR(oo).arctan2(0)
            1/2*pi
            sage: SR(-oo).arctan2(0)
            -1/2*pi
            sage: SR(-oo).arctan2(-2)
            pi
            sage: SR(unsigned_infinity).arctan2(2)
            Traceback (most recent call last):
            ...
            RuntimeError: arctan2_eval(): arctan2(x, unsigned_infinity) encountered
            sage: SR(2).arctan2(oo)
            1/2*pi
            sage: SR(2).arctan2(-oo)
            -1/2*pi
            sage: SR(2).arctan2(SR(unsigned_infinity))
            Traceback (most recent call last):
            ...
            RuntimeError: arctan2_eval(): arctan2(unsigned_infinity, x) encountered
        """
        cdef Expression nexp = self.coerce_in(x)
        return new_Expression_from_GEx(self._parent,
                g_hold2_wrapper(g_atan2, self._gobj, nexp._gobj, hold))

    def sinh(self, hold=False):
        r"""
        Return sinh of self.

        We have $\sinh(x) = (e^{x} - e^{-x})/2$.

        EXAMPLES::

            sage: x.sinh()
            sinh(x)
            sage: SR(1).sinh()
            sinh(1)
            sage: SR(0).sinh()
            0
            sage: SR(1.0).sinh()
            1.17520119364380
            sage: maxima('sinh(1.0)')
            1.17520119364380...

            sinh(1.0000000000000000000000000)
            sage: SR(1).sinh().n(90)
            1.1752011936438014568823819
            sage: SR(RIF(1)).sinh()
            1.175201193643802?

        To prevent automatic evaluation use the ``hold`` argument::

            sage: arccosh(x).sinh()
            sqrt(x + 1)*sqrt(x - 1)
            sage: arccosh(x).sinh(hold=True)
            sinh(arccosh(x))

        This also works using functional notation::

            sage: sinh(arccosh(x),hold=True)
            sinh(arccosh(x))
            sage: sinh(arccosh(x))
            sqrt(x + 1)*sqrt(x - 1)

        To then evaluate again, we use :meth:`unhold`::

            sage: a = arccosh(x).sinh(hold=True); a.simplify()
            sqrt(x + 1)*sqrt(x - 1)

        TESTS::

            sage: SR(oo).sinh()
            +Infinity
            sage: SR(-oo).sinh()
            -Infinity
            sage: SR(unsigned_infinity).sinh()
            Traceback (most recent call last):
            ...
            RuntimeError: sinh_eval(): sinh(unsigned_infinity) encountered
        """
        return new_Expression_from_GEx(self._parent,
                g_hold_wrapper(g_sinh, self._gobj, hold))

    def cosh(self, hold=False):
        r"""
        Return cosh of self.

        We have $\cosh(x) = (e^{x} + e^{-x})/2$.

        EXAMPLES::

            sage: x.cosh()
            cosh(x)
            sage: SR(1).cosh()
            cosh(1)
            sage: SR(0).cosh()
            1
            sage: SR(1.0).cosh()
            1.54308063481524
            sage: maxima('cosh(1.0)')
            1.54308063481524...
            sage: SR(1.00000000000000000000000000).cosh()
            1.5430806348152437784779056
            sage: SR(RIF(1)).cosh()
            1.543080634815244?

        To prevent automatic evaluation use the ``hold`` argument::

            sage: arcsinh(x).cosh()
            sqrt(x^2 + 1)
            sage: arcsinh(x).cosh(hold=True)
            cosh(arcsinh(x))

        This also works using functional notation::

            sage: cosh(arcsinh(x),hold=True)
            cosh(arcsinh(x))
            sage: cosh(arcsinh(x))
            sqrt(x^2 + 1)

        To then evaluate again, we use :meth:`unhold`::

            sage: a = arcsinh(x).cosh(hold=True); a.unhold()
            sqrt(x^2 + 1)

        TESTS::

            sage: SR(oo).cosh()
            +Infinity
            sage: SR(-oo).cosh()
            +Infinity
            sage: SR(unsigned_infinity).cosh()
            Traceback (most recent call last):
            ...
            RuntimeError: cosh_eval(): cosh(unsigned_infinity) encountered
        """
        return new_Expression_from_GEx(self._parent,
                g_hold_wrapper(g_cosh, self._gobj, hold))

    def tanh(self, hold=False):
        r"""
        Return tanh of self.

        We have $\tanh(x) = \sinh(x) / \cosh(x)$.

        EXAMPLES::

            sage: x.tanh()
            tanh(x)
            sage: SR(1).tanh()
            tanh(1)
            sage: SR(0).tanh()
            0
            sage: SR(1.0).tanh()
            0.761594155955765
            sage: maxima('tanh(1.0)')
            0.7615941559557649
            sage: plot(lambda x: SR(x).tanh(), -1, 1)
            Graphics object consisting of 1 graphics primitive

        To prevent automatic evaluation use the ``hold`` argument::

            sage: arcsinh(x).tanh()
            x/sqrt(x^2 + 1)
            sage: arcsinh(x).tanh(hold=True)
            tanh(arcsinh(x))

        This also works using functional notation::

            sage: tanh(arcsinh(x),hold=True)
            tanh(arcsinh(x))
            sage: tanh(arcsinh(x))
            x/sqrt(x^2 + 1)

        To then evaluate again, we use :meth:`unhold`::

            sage: a = arcsinh(x).tanh(hold=True); a.unhold()
            x/sqrt(x^2 + 1)

        TESTS::

            sage: SR(oo).tanh()
            1
            sage: SR(-oo).tanh()
            -1
            sage: SR(unsigned_infinity).tanh()
            Traceback (most recent call last):
            ...
            RuntimeError: tanh_eval(): tanh(unsigned_infinity) encountered
        """
        return new_Expression_from_GEx(self._parent,
                g_hold_wrapper(g_tanh, self._gobj, hold))

    def arcsinh(self, hold=False):
        """
        Return the inverse hyperbolic sine of self.

        EXAMPLES::

            sage: x.arcsinh()
            arcsinh(x)
            sage: SR(0).arcsinh()
            0
            sage: SR(1).arcsinh()
            arcsinh(1)
            sage: SR(1.0).arcsinh()
            0.881373587019543
            sage: maxima('asinh(2.0)')
            1.4436354751788...

        Sage automatically applies certain identities::

            sage: SR(3/2).arcsinh().cosh()
            1/2*sqrt(13)

        To prevent automatic evaluation use the ``hold`` argument::

            sage: SR(-2).arcsinh()
            -arcsinh(2)
            sage: SR(-2).arcsinh(hold=True)
            arcsinh(-2)

        This also works using functional notation::

            sage: arcsinh(-2,hold=True)
            arcsinh(-2)
            sage: arcsinh(-2)
            -arcsinh(2)

        To then evaluate again, we use :meth:`unhold`::

            sage: a = SR(-2).arcsinh(hold=True); a.unhold()
            -arcsinh(2)

        TESTS::

            sage: SR(oo).arcsinh()
            +Infinity
            sage: SR(-oo).arcsinh()
            -Infinity
            sage: SR(unsigned_infinity).arcsinh()
            Infinity
        """
        return new_Expression_from_GEx(self._parent,
                g_hold_wrapper(g_asinh, self._gobj, hold))

    def arccosh(self, hold=False):
        """
        Return the inverse hyperbolic cosine of self.

        EXAMPLES::

            sage: x.arccosh()
            arccosh(x)
            sage: SR(0).arccosh()
            1/2*I*pi
            sage: SR(1/2).arccosh()
            arccosh(1/2)
            sage: SR(CDF(1/2)).arccosh()  # rel tol 1e-15
            1.0471975511965976*I
            sage: maxima('acosh(0.5)')
            1.04719755119659...*%i

        To prevent automatic evaluation use the ``hold`` argument::

            sage: SR(-1).arccosh()
            I*pi
            sage: SR(-1).arccosh(hold=True)
            arccosh(-1)

        This also works using functional notation::

            sage: arccosh(-1,hold=True)
            arccosh(-1)
            sage: arccosh(-1)
            I*pi

        To then evaluate again, we use :meth:`unhold`::

            sage: a = SR(-1).arccosh(hold=True); a.unhold()
            I*pi

        TESTS::

            sage: SR(oo).arccosh()
            +Infinity
            sage: SR(-oo).arccosh()
            +Infinity
            sage: SR(unsigned_infinity).arccosh()
            +Infinity
        """
        return new_Expression_from_GEx(self._parent,
                g_hold_wrapper(g_acosh, self._gobj, hold))

    def arctanh(self, hold=False):
        """
        Return the inverse hyperbolic tangent of self.

        EXAMPLES::

            sage: x.arctanh()
            arctanh(x)
            sage: SR(0).arctanh()
            0
            sage: SR(1/2).arctanh()
            arctanh(1/2)
            sage: SR(0.5).arctanh()
            0.549306144334055
            sage: SR(0.5).arctanh().tanh()
            0.500000000000000
            sage: maxima('atanh(0.5)')  # abs tol 2e-16
            0.5493061443340548

        To prevent automatic evaluation use the ``hold`` argument::

            sage: SR(-1/2).arctanh()
            -arctanh(1/2)
            sage: SR(-1/2).arctanh(hold=True)
            arctanh(-1/2)

        This also works using functional notation::

            sage: arctanh(-1/2,hold=True)
            arctanh(-1/2)
            sage: arctanh(-1/2)
            -arctanh(1/2)

        To then evaluate again, we use :meth:`unhold`::

            sage: a = SR(-1/2).arctanh(hold=True); a.unhold()
            -arctanh(1/2)

        TESTS::

            sage: SR(1).arctanh()
            +Infinity
            sage: SR(-1).arctanh()
            -Infinity

            sage: SR(oo).arctanh()
            -1/2*I*pi
            sage: SR(-oo).arctanh()
            1/2*I*pi
            sage: SR(unsigned_infinity).arctanh()
            Traceback (most recent call last):
            ...
            RuntimeError: arctanh_eval(): arctanh(unsigned_infinity) encountered
        """
        return new_Expression_from_GEx(self._parent,
                g_hold_wrapper(g_atanh, self._gobj, hold))

    def exp(self, hold=False):
        """
        Return exponential function of self, i.e., e to the
        power of self.

        EXAMPLES::

            sage: x.exp()
            e^x
            sage: SR(0).exp()
            1
            sage: SR(1/2).exp()
            e^(1/2)
            sage: SR(0.5).exp()
            1.64872127070013
            sage: math.exp(0.5)
            1.6487212707001282

            sage: SR(0.5).exp().log()
            0.500000000000000
            sage: (pi*I).exp()
            -1

        To prevent automatic evaluation use the ``hold`` argument::

            sage: (pi*I).exp(hold=True)
            e^(I*pi)

        This also works using functional notation::

            sage: exp(I*pi,hold=True)
            e^(I*pi)
            sage: exp(I*pi)
            -1

        To then evaluate again, we use :meth:`unhold`::

            sage: a = (pi*I).exp(hold=True); a.unhold()
            -1

        TESTS:

        Test if :trac:`6377` is fixed::

            sage: SR(oo).exp()
            +Infinity
            sage: SR(-oo).exp()
            0
            sage: SR(unsigned_infinity).exp()
            Traceback (most recent call last):
            ...
            RuntimeError: exp_eval(): exp^(unsigned_infinity) encountered
        """
        return new_Expression_from_GEx(self._parent,
                g_hold_wrapper(g_exp, self._gobj, hold))

    def log(self, b=None, hold=False):
        """
        Return the logarithm of self.

        EXAMPLES::

            sage: x, y = var('x, y')
            sage: x.log()
            log(x)
            sage: (x^y + y^x).log()
            log(x^y + y^x)
            sage: SR(0).log()
            -Infinity
            sage: SR(-1).log()
            I*pi
            sage: SR(1).log()
            0
            sage: SR(1/2).log()
            log(1/2)
            sage: SR(0.5).log()
            -0.693147180559945
            sage: SR(0.5).log().exp()
            0.500000000000000
            sage: math.log(0.5)
            -0.6931471805599453
            sage: plot(lambda x: SR(x).log(), 0.1,10)
            Graphics object consisting of 1 graphics primitive

        To prevent automatic evaluation use the ``hold`` argument::

            sage: I.log()
            1/2*I*pi
            sage: I.log(hold=True)
            log(I)

        To then evaluate again, we use :meth:`unhold`::

            sage: a = I.log(hold=True); a.unhold()
            1/2*I*pi

        The ``hold`` parameter also works in functional notation::

            sage: log(-1,hold=True)
            log(-1)
            sage: log(-1)
            I*pi

        TESTS::

            sage: SR(oo).log()
            +Infinity
            sage: SR(-oo).log()
            +Infinity
            sage: SR(unsigned_infinity).log()
            +Infinity
        """
        res = new_Expression_from_GEx(self._parent,
                g_hold_wrapper(g_log, self._gobj, hold))
        if b is None:
            return res
        else:
            return res/self.coerce_in(b).log(hold=hold)

    def zeta(self, hold=False):
        """
        EXAMPLES::

            sage: x, y = var('x, y')
            sage: (x/y).zeta()
            zeta(x/y)
            sage: SR(2).zeta()
            1/6*pi^2
            sage: SR(3).zeta()
            zeta(3)
            sage: SR(CDF(0,1)).zeta()  # abs tol 1e-16
            0.003300223685324103 - 0.4181554491413217*I
            sage: CDF(0,1).zeta()  # abs tol 1e-16
            0.003300223685324103 - 0.4181554491413217*I
            sage: plot(lambda x: SR(x).zeta(), -10,10).show(ymin=-3,ymax=3)

        To prevent automatic evaluation use the ``hold`` argument::

            sage: SR(2).zeta(hold=True)
            zeta(2)

        This also works using functional notation::

            sage: zeta(2,hold=True)
            zeta(2)
            sage: zeta(2)
            1/6*pi^2

        To then evaluate again, we use :meth:`unhold`::

            sage: a = SR(2).zeta(hold=True); a.unhold()
            1/6*pi^2

        TESTS::

            sage: t = SR(1).zeta(); t
            Infinity
        """
        cdef GEx x
        sig_on()
        try:
            x = g_hold_wrapper(g_zeta, self._gobj, hold)
        finally:
            sig_off()
        return new_Expression_from_GEx(self._parent, x)

    def factorial(self, hold=False):
        """
        Return the factorial of self.

        OUTPUT:

        A symbolic expression.

        EXAMPLES::

            sage: var('x, y')
            (x, y)
            sage: SR(5).factorial()
            120
            sage: x.factorial()
            factorial(x)
            sage: (x^2+y^3).factorial()
            factorial(y^3 + x^2)

        To prevent automatic evaluation use the ``hold`` argument::

            sage: SR(5).factorial(hold=True)
            factorial(5)

        This also works using functional notation::

            sage: factorial(5,hold=True)
            factorial(5)
            sage: factorial(5)
            120

        To then evaluate again, we use :meth:`unhold`::

            sage: a = SR(5).factorial(hold=True); a.unhold()
            120
        """
        cdef GEx x
        sig_on()
        try:
            x = g_hold_wrapper(g_factorial, self._gobj, hold)
        finally:
            sig_off()
        return new_Expression_from_GEx(self._parent, x)

    def binomial(self, k, hold=False):
        """
        Return binomial coefficient "self choose k".

        OUTPUT:

        A symbolic expression.

        EXAMPLES::

            sage: var('x, y')
            (x, y)
            sage: SR(5).binomial(SR(3))
            10
            sage: x.binomial(SR(3))
            1/6*(x - 1)*(x - 2)*x
            sage: x.binomial(y)
            binomial(x, y)

        To prevent automatic evaluation use the ``hold`` argument::

            sage: x.binomial(3, hold=True)
            binomial(x, 3)
            sage: SR(5).binomial(3, hold=True)
            binomial(5, 3)

        To then evaluate again, we use :meth:`unhold`::

            sage: a = SR(5).binomial(3, hold=True); a.unhold()
            10

        The ``hold`` parameter is also supported in functional notation::

            sage: binomial(5,3, hold=True)
            binomial(5, 3)

        TESTS:

        Check if we handle zero correctly (:trac:`8561`)::

            sage: x.binomial(0)
            1
            sage: SR(0).binomial(0)
            1
        """
        cdef Expression nexp = self.coerce_in(k)
        cdef GEx x
        sig_on()
        try:
            x = g_hold2_wrapper(g_binomial, self._gobj, nexp._gobj, hold)
        finally:
            sig_off()
        return new_Expression_from_GEx(self._parent, x)

    def Order(self, hold=False):
        """
        Return the order of the expression, as in big oh notation.

        OUTPUT:

        A symbolic expression.

        EXAMPLES::

            sage: n = var('n')
            sage: t = (17*n^3).Order(); t
            Order(n^3)
            sage: t.derivative(n)
            Order(n^2)

        To prevent automatic evaluation use the ``hold`` argument::

            sage: (17*n^3).Order(hold=True)
            Order(17*n^3)
        """
        return new_Expression_from_GEx(self._parent,
                g_hold_wrapper(g_Order, self._gobj, hold))

    def gamma(self, hold=False):
        """
        Return the Gamma function evaluated at self.

        EXAMPLES::

            sage: x = var('x')
            sage: x.gamma()
            gamma(x)
            sage: SR(2).gamma()
            1
            sage: SR(10).gamma()
            362880
            sage: SR(10.0r).gamma()  # For ARM: rel tol 2e-15
            362880.0
            sage: SR(CDF(1,1)).gamma()
            0.49801566811835607 - 0.15494982830181067*I

        ::

            sage: gp('gamma(1+I)')
            0.4980156681183560427136911175 - 0.1549498283018106851249551305*I # 32-bit
            0.49801566811835604271369111746219809195 - 0.15494982830181068512495513048388660520*I # 64-bit

        We plot the familiar plot of this log-convex function::

            sage: plot(gamma(x), -6,4).show(ymin=-3,ymax=3)

        To prevent automatic evaluation use the ``hold`` argument::

            sage: SR(1/2).gamma()
            sqrt(pi)
            sage: SR(1/2).gamma(hold=True)
            gamma(1/2)

        This also works using functional notation::

            sage: gamma(1/2,hold=True)
            gamma(1/2)
            sage: gamma(1/2)
            sqrt(pi)

        To then evaluate again, we use :meth:`unhold`::

            sage: a = SR(1/2).gamma(hold=True); a.unhold()
            sqrt(pi)
        """
        cdef GEx x
        sig_on()
        try:
            x = g_hold_wrapper(g_tgamma, self._gobj, hold)
        finally:
            sig_off()
        return new_Expression_from_GEx(self._parent, x)

    def log_gamma(self, hold=False):
        """
        Return the log gamma function evaluated at self.
        This is the logarithm of gamma of self, where
        gamma is a complex function such that `gamma(n)`
        equals `factorial(n-1)`.

        EXAMPLES::

            sage: x = var('x')
            sage: x.log_gamma()
            log_gamma(x)
            sage: SR(2).log_gamma()
            0
            sage: SR(5).log_gamma()
            log(24)
            sage: a = SR(5).log_gamma(); a.n()
            3.17805383034795
            sage: SR(5-1).factorial().log()
            log(24)
            sage: set_verbose(-1); plot(lambda x: SR(x).log_gamma(), -7,8, plot_points=1000).show()
            sage: math.exp(0.5)
            1.6487212707001282
            sage: plot(lambda x: (SR(x).exp() - SR(-x).exp())/2 - SR(x).sinh(), -1, 1)
            Graphics object consisting of 1 graphics primitive

        To prevent automatic evaluation use the ``hold`` argument::

            sage: SR(5).log_gamma(hold=True)
            log_gamma(5)

        To evaluate again, currently we must use numerical evaluation
        via :meth:`n`::

            sage: a = SR(5).log_gamma(hold=True); a.n()
            3.17805383034795
        """
        cdef GEx x
        sig_on()
        try:
            x = g_hold_wrapper(g_lgamma, self._gobj, hold)
        finally:
            sig_off()
        return new_Expression_from_GEx(self._parent, x)

    def default_variable(self):
        """
        Return the default variable, which is by definition the first
        variable in self, or `x` is there are no variables in self.
        The result is cached.

        EXAMPLES::

            sage: sqrt(2).default_variable()
            x
            sage: x, theta, a = var('x, theta, a')
            sage: f = x^2 + theta^3 - a^x
            sage: f.default_variable()
            a

        Note that this is the first *variable*, not the first *argument*::

            sage: f(theta, a, x) = a + theta^3
            sage: f.default_variable()
            a
            sage: f.variables()
            (a, theta)
            sage: f.arguments()
            (theta, a, x)
        """
        v = self.variables()
        if len(v) == 0:
            return self.parent().var('x')
        else:
            return v[0]

    def combine(self, bint deep=False):
        r"""
        Return a simplified version of this symbolic expression
        by combining all toplevel terms with the same denominator into
        a single term.

        Please use the keyword ``deep=True`` to apply the process
        recursively.

        EXAMPLES::

            sage: var('x, y, a, b, c')
            (x, y, a, b, c)
            sage: f = x*(x-1)/(x^2 - 7) + y^2/(x^2-7) + 1/(x+1) + b/a + c/a; f
            (x - 1)*x/(x^2 - 7) + y^2/(x^2 - 7) + b/a + c/a + 1/(x + 1)
            sage: f.combine()
            ((x - 1)*x + y^2)/(x^2 - 7) + (b + c)/a + 1/(x + 1)
            sage: (1/x + 1/x^2 + (x+1)/x).combine()
            (x + 2)/x + 1/x^2
            sage: ex = 1/x + ((x + 1)/x - 1/x)/x^2 + (x+1)/x; ex
            (x + 1)/x + 1/x + ((x + 1)/x - 1/x)/x^2
            sage: ex.combine()
            (x + 2)/x + ((x + 1)/x - 1/x)/x^2
            sage: ex.combine(deep=True)
            (x + 2)/x + 1/x^2
            sage: (1+sin((x + 1)/x - 1/x)).combine(deep=True)
            sin(1) + 1
        """
        return new_Expression_from_GEx(self._parent,
                self._gobj.combine_fractions(deep))

    def normalize(self):
        """
        Return this expression normalized as a fraction

        .. SEEALSO::

            :meth:`numerator`, :meth:`denominator`,
            :meth:`numerator_denominator`, :meth:`combine`

        EXAMPLES::

            sage: var('x, y, a, b, c')
            (x, y, a, b, c)
            sage: g = x + y/(x + 2)
            sage: g.normalize()
            (x^2 + 2*x + y)/(x + 2)

            sage: f = x*(x-1)/(x^2 - 7) + y^2/(x^2-7) + 1/(x+1) + b/a + c/a
            sage: f.normalize()
            (a*x^3 + b*x^3 + c*x^3 + a*x*y^2 + a*x^2 + b*x^2 + c*x^2 +
                    a*y^2 - a*x - 7*b*x - 7*c*x - 7*a - 7*b - 7*c)/((x^2 -
                        7)*a*(x + 1))

        TESTS:

        Check that :trac:`19775` is fixed::

            sage: a,b,c,d,e,y = var('a,b,c,d,e,y')
            sage: ((x - 2*y)^4/(x^2 - 4*y^2)^2).normalize()
            (x - 2*y)^2/(x + 2*y)^2
            sage: f = ((x - 2*y)^4/(x^2 - 4*y^2)^2 + 1)*(y + a)*(2*y + x) / (4*y^2 + x^2)
            sage: f.normalize()
            2*(a + y)/(x + 2*y)
            sage: (c/a - b*c^2/(a^2*(b*c/a-d)) + c*d/(a*(b*c/a-d))).normalize()
            0
            sage: (e + c/a - b*c^2/(a^2*(b*c/a-d)) + c*d/(a*(b*c/a-d))).normalize()
            e

        ALGORITHM: Uses GiNaC.

        """
        return new_Expression_from_GEx(self._parent, self._gobj.normal(0, False, True))

    def numerator(self, bint normalize = True):
        """
        Return the numerator of this symbolic expression

        INPUT:

        - ``normalize`` -- (default: ``True``) a boolean.

        If ``normalize`` is ``True``, the expression is first normalized to
        have it as a fraction before getting the numerator.

        If ``normalize`` is ``False``, the expression is kept and if it is not
        a quotient, then this will return the expression itself.

        .. SEEALSO::

            :meth:`normalize`, :meth:`denominator`,
            :meth:`numerator_denominator`, :meth:`combine`

        EXAMPLES::

            sage: a, x, y = var('a,x,y')
            sage: f = x*(x-a)/((x^2 - y)*(x-a)); f
            x/(x^2 - y)
            sage: f.numerator()
            x
            sage: f.denominator()
            x^2 - y
            sage: f.numerator(normalize=False)
            x
            sage: f.denominator(normalize=False)
            x^2 - y

            sage: y = var('y')
            sage: g = x + y/(x + 2); g
            x + y/(x + 2)
            sage: g.numerator()
            x^2 + 2*x + y
            sage: g.denominator()
            x + 2
            sage: g.numerator(normalize=False)
            x + y/(x + 2)
            sage: g.denominator(normalize=False)
            1

        TESTS::

            sage: ((x+y)^2/(x-y)^3*x^3).numerator(normalize=False)
            (x + y)^2*x^3
            sage: ((x+y)^2*x^3).numerator(normalize=False)
            (x + y)^2*x^3
            sage: (y/x^3).numerator(normalize=False)
            y
            sage: t = y/x^3/(x+y)^(1/2); t
            y/(sqrt(x + y)*x^3)
            sage: t.numerator(normalize=False)
            y
            sage: (1/x^3).numerator(normalize=False)
            1
            sage: (x^3).numerator(normalize=False)
            x^3
            sage: (y*x^sin(x)).numerator(normalize=False)
            Traceback (most recent call last):
            ...
            TypeError: self is not a rational expression
        """
        cdef GExVector vec
        cdef GEx oper, power
        if normalize:
            return new_Expression_from_GEx(self._parent, self._gobj.numer())
        elif is_a_mul(self._gobj):
            for i from 0 <= i < self._gobj.nops():
                oper = self._gobj.op(i)
                if not is_a_power(oper):
                    vec.push_back(oper)
                else:
                    power = oper.op(1)
                    if not is_a_numeric(power):
                        raise TypeError("self is not a rational expression")
                    elif ex_to_numeric(power).is_positive():
                        vec.push_back(oper)
            return new_Expression_from_GEx(self._parent,
                                           g_mul_construct(vec, True))
        elif is_a_power(self._gobj):
            power = self._gobj.op(1)
            if is_a_numeric(power) and ex_to_numeric(power).is_negative():
                return self._parent.one()
        return self

    def denominator(self, bint normalize=True):
        """
        Return the denominator of this symbolic expression

        INPUT:

        - ``normalize`` -- (default: ``True``) a boolean.

        If ``normalize`` is ``True``, the expression is first normalized to
        have it as a fraction before getting the denominator.

        If ``normalize`` is ``False``, the expression is kept and if it is not
        a quotient, then this will just return 1.

        .. SEEALSO::

            :meth:`normalize`, :meth:`numerator`,
            :meth:`numerator_denominator`, :meth:`combine`

        EXAMPLES::

            sage: x, y, z, theta = var('x, y, z, theta')
            sage: f = (sqrt(x) + sqrt(y) + sqrt(z))/(x^10 - y^10 - sqrt(theta))
            sage: f.numerator()
            sqrt(x) + sqrt(y) + sqrt(z)
            sage: f.denominator()
            x^10 - y^10 - sqrt(theta)

            sage: f.numerator(normalize=False)
            (sqrt(x) + sqrt(y) + sqrt(z))
            sage: f.denominator(normalize=False)
            x^10 - y^10 - sqrt(theta)

            sage: y = var('y')
            sage: g = x + y/(x + 2); g
            x + y/(x + 2)
            sage: g.numerator(normalize=False)
            x + y/(x + 2)
            sage: g.denominator(normalize=False)
            1

        TESTS::

            sage: ((x+y)^2/(x-y)^3*x^3).denominator(normalize=False)
            (x - y)^3
            sage: ((x+y)^2*x^3).denominator(normalize=False)
            1
            sage: (y/x^3).denominator(normalize=False)
            x^3
            sage: t = y/x^3/(x+y)^(1/2); t
            y/(sqrt(x + y)*x^3)
            sage: t.denominator(normalize=False)
            sqrt(x + y)*x^3
            sage: (1/x^3).denominator(normalize=False)
            x^3
            sage: (x^3).denominator(normalize=False)
            1
            sage: (y*x^sin(x)).denominator(normalize=False)
            Traceback (most recent call last):
            ...
            TypeError: self is not a rational expression
        """
        cdef GExVector vec
        cdef GEx oper, ex, power
        if normalize:
            return new_Expression_from_GEx(self._parent, self._gobj.denom())
        elif is_a_mul(self._gobj):
            for i from 0 <= i < self._gobj.nops():
                oper = self._gobj.op(i)
                if is_a_power(oper):
                    ex = oper.op(0)
                    power = oper.op(1)
                    if not is_a_numeric(power):
                        raise TypeError("self is not a rational expression")
                    elif ex_to_numeric(power).is_negative():
                        vec.push_back(g_pow(ex, g_abs(power)))
            return new_Expression_from_GEx(self._parent,
                                           g_mul_construct(vec, False))
        elif is_a_power(self._gobj):
            power = self._gobj.op(1)
            if is_a_numeric(power) and ex_to_numeric(power).is_negative():
                return new_Expression_from_GEx(self._parent,
                        g_pow(self._gobj.op(0), g_abs(power)))

        return self._parent.one()

    def numerator_denominator(self, bint normalize=True):
        """
        Return the numerator and the denominator of this symbolic expression

        INPUT:

        - ``normalize`` -- (default: ``True``) a boolean.

        If ``normalize`` is ``True``, the expression is first normalized to
        have it as a fraction before getting the numerator and denominator.

        If ``normalize`` is ``False``, the expression is kept and if it is not
        a quotient, then this will return the expression itself together with
        1.

        .. SEEALSO::

            :meth:`normalize`, :meth:`numerator`, :meth:`denominator`,
            :meth:`combine`

        EXAMPLES::

            sage: x, y, a = var("x y a")
            sage: ((x+y)^2/(x-y)^3*x^3).numerator_denominator()
            ((x + y)^2*x^3, (x - y)^3)

            sage: ((x+y)^2/(x-y)^3*x^3).numerator_denominator(False)
            ((x + y)^2*x^3, (x - y)^3)

            sage: g = x + y/(x + 2)
            sage: g.numerator_denominator()
            (x^2 + 2*x + y, x + 2)
            sage: g.numerator_denominator(normalize=False)
            (x + y/(x + 2), 1)

            sage: g = x^2*(x + 2)
            sage: g.numerator_denominator()
            ((x + 2)*x^2, 1)
            sage: g.numerator_denominator(normalize=False)
            ((x + 2)*x^2, 1)

        TESTS::

            sage: ((x+y)^2/(x-y)^3*x^3).numerator_denominator(normalize=False)
            ((x + y)^2*x^3, (x - y)^3)
            sage: ((x+y)^2*x^3).numerator_denominator(normalize=False)
            ((x + y)^2*x^3, 1)
            sage: (y/x^3).numerator_denominator(normalize=False)
            (y, x^3)
            sage: t = y/x^3/(x+y)^(1/2); t
            y/(sqrt(x + y)*x^3)
            sage: t.numerator_denominator(normalize=False)
            (y, sqrt(x + y)*x^3)
            sage: (1/x^3).numerator_denominator(normalize=False)
            (1, x^3)
            sage: (x^3).numerator_denominator(normalize=False)
            (x^3, 1)
            sage: (y*x^sin(x)).numerator_denominator(normalize=False)
            Traceback (most recent call last):
            ...
            TypeError: self is not a rational expression
        """
        cdef GExVector vecnumer, vecdenom
        cdef GEx oper, ex, power
        cdef GNumeric power_num
        if normalize:
            ex = self._gobj.numer_denom()
            return (new_Expression_from_GEx(self._parent, ex.op(0)),
                    new_Expression_from_GEx(self._parent, ex.op(1)))
        elif is_a_mul(self._gobj):
            for i from 0 <= i < self._gobj.nops():
                oper = self._gobj.op(i)
                if is_a_power(oper):   # oper = ex^power
                    ex = oper.op(0)
                    power = oper.op(1)
                    if not is_a_numeric(power):
                        raise TypeError("self is not a rational expression")
                    elif is_a_numeric(power):
                        power_num = ex_to_numeric(power)
                        if power_num.is_positive():
                            vecnumer.push_back(oper)
                        else:
                            vecdenom.push_back(g_pow(ex, g_abs(power)))
                else:
                    vecnumer.push_back(oper)
            return (new_Expression_from_GEx(self._parent,
                                            g_mul_construct(vecnumer, False)),
                    new_Expression_from_GEx(self._parent,
                                            g_mul_construct(vecdenom, False)))
        elif is_a_power(self._gobj):
            power = self._gobj.op(1)
            if is_a_numeric(power) and ex_to_numeric(power).is_positive():
                return (self, self._parent.one())
            else:
                return (self._parent.one(),
                        new_Expression_from_GEx(self._parent,
                               g_pow(self._gobj.op(0), g_abs(power))))
        else:
            return (self, self._parent.one())

    def partial_fraction(self, var=None):
        r"""
        Return the partial fraction expansion of ``self`` with
        respect to the given variable.

        INPUT:


        -  ``var`` - variable name or string (default: first
           variable)


        OUTPUT:

        A symbolic expression.

        EXAMPLES::

            sage: f = x^2/(x+1)^3
            sage: f.partial_fraction()
            1/(x + 1) - 2/(x + 1)^2 + 1/(x + 1)^3
            sage: f.partial_fraction()
            1/(x + 1) - 2/(x + 1)^2 + 1/(x + 1)^3

        Notice that the first variable in the expression is used by
        default::

            sage: y = var('y')
            sage: f = y^2/(y+1)^3
            sage: f.partial_fraction()
            1/(y + 1) - 2/(y + 1)^2 + 1/(y + 1)^3

            sage: f = y^2/(y+1)^3 + x/(x-1)^3
            sage: f.partial_fraction()
            y^2/(y^3 + 3*y^2 + 3*y + 1) + 1/(x - 1)^2 + 1/(x - 1)^3

        You can explicitly specify which variable is used::

            sage: f.partial_fraction(y)
            x/(x^3 - 3*x^2 + 3*x - 1) + 1/(y + 1) - 2/(y + 1)^2 + 1/(y + 1)^3
        """
        if var is None:
            var = self.default_variable()
        return self.parent()(self._maxima_().partfrac(var))

    def maxima_methods(self):
        """
        Provide easy access to maxima methods, converting the result to a
        Sage expression automatically.

        EXAMPLES::

            sage: t = log(sqrt(2) - 1) + log(sqrt(2) + 1); t
            log(sqrt(2) + 1) + log(sqrt(2) - 1)
            sage: res = t.maxima_methods().logcontract(); res
            log((sqrt(2) + 1)*(sqrt(2) - 1))
            sage: type(res)
            <type 'sage.symbolic.expression.Expression'>
        """
        from sage.symbolic.maxima_wrapper import MaximaWrapper
        return MaximaWrapper(self)

    def rectform(self):
        r"""
        Convert this symbolic expression to rectangular form; that
        is, the form `a + bi` where `a` and `b` are real numbers and
        `i` is the imaginary unit.

        .. NOTE::

           The name \"rectangular\" comes from the fact that, in the
           complex plane, `a` and `bi` are perpendicular.

        INPUT:

        - ``self`` -- the expression to convert.

        OUTPUT:

        A new expression, equivalent to the original, but expressed in
        the form `a + bi`.

        ALGORITHM:

        We call Maxima's ``rectform()`` and return the result unmodified.

        EXAMPLES:

        The exponential form of `\sin(x)`::

            sage: f = (e^(I*x) - e^(-I*x)) / (2*I)
            sage: f.rectform()
            sin(x)

        And `\cos(x)`::

            sage: f = (e^(I*x) + e^(-I*x)) / 2
            sage: f.rectform()
            cos(x)

        In some cases, this will simplify the given expression. For
        example, here, `e^{ik\pi}`, `\sin(k\pi)=0` should cancel
        leaving only `\cos(k\pi)` which can then be simplified::

            sage: k = var('k')
            sage: assume(k, 'integer')
            sage: f = e^(I*pi*k)
            sage: f.rectform()
            (-1)^k

        However, in general, the resulting expression may be more
        complicated than the original::

            sage: f = e^(I*x)
            sage: f.rectform()
            cos(x) + I*sin(x)

        TESTS:

        If the expression is already in rectangular form, it should be
        left alone::

            sage: a,b = var('a,b')
            sage: assume((a, 'real'), (b, 'real'))
            sage: f = a + b*I
            sage: f.rectform()
            a + I*b
            sage: forget()

        We can check with specific real numbers::

            sage: a = RR.random_element()
            sage: b = RR.random_element()
            sage: f = a + b*I
            sage: bool(f.rectform() == a + b*I)
            True

        If we decompose a complex number into its real and imaginary
        parts, they should correspond to the real and imaginary terms
        of the rectangular form::

            sage: z = CC.random_element()
            sage: a = z.real_part()
            sage: b = z.imag_part()
            sage: bool(SR(z).rectform() == a + b*I)
            True

        """
        return self.maxima_methods().rectform()

    def unhold(self, exclude=None):
        """
        Evaluates any held operations (with the ``hold`` keyword) in the
        expression

        INPUT:

        - ``self`` -- an expression with held operations
        - ``exclude`` -- (default: None) a list of operators to exclude from
          evaluation. Excluding arithmetic operators does not yet work (see
          :trac:`10169`).

        OUTPUT:

        A new expression with held operations, except those in ``exclude``,
        evaluated

        EXAMPLES::

            sage: a = exp(I * pi, hold=True)
            sage: a
            e^(I*pi)
            sage: a.unhold()
            -1
            sage: b = x.add(x, hold=True)
            sage: b
            x + x
            sage: b.unhold()
            2*x
            sage: (a + b).unhold()
            2*x - 1
            sage: c = (x.mul(x, hold=True)).add(x.mul(x, hold=True), hold=True)
            sage: c
            x*x + x*x
            sage: c.unhold()
            2*x^2
            sage: sin(tan(0, hold=True), hold=True).unhold()
            0
            sage: sin(tan(0, hold=True), hold=True).unhold(exclude=[sin])
            sin(0)
            sage: (e^sgn(0, hold=True)).unhold()
            1
            sage: (e^sgn(0, hold=True)).unhold(exclude=[exp])
            e^0
            sage: log(3).unhold()
            log(3)
        """
        if self.operator():
            from sage.symbolic.expression_conversions import HoldRemover
            h = HoldRemover(self, exclude)
            return h()
        else:
            return self

    def simplify(self):
        """
        Return a simplified version of this symbolic expression.

        .. NOTE::

           Currently, this just sends the expression to Maxima
           and converts it back to Sage.

        .. SEEALSO::

           :meth:`simplify_full`, :meth:`simplify_trig`,
           :meth:`simplify_rational`, :meth:`simplify_rectform`
           :meth:`simplify_factorial`, :meth:`simplify_log`,
           :meth:`simplify_real`, :meth:`simplify_hypergeometric`,
           :meth:`canonicalize_radical`

        EXAMPLES::

            sage: a = var('a'); f = x*sin(2)/(x^a); f
            x*sin(2)/x^a
            sage: f.simplify()
            x^(-a + 1)*sin(2)

        TESTS:

        Check that :trac:`14637` is fixed::

            sage: assume(x > 0, x < pi/2)
            sage: acos(cos(x)).simplify()
            x
            sage: forget()
        """
        return self._parent(self._maxima_())

    def simplify_full(self):
        """
        Apply :meth:`simplify_factorial`, :meth:`simplify_rectform`,
        :meth:`simplify_trig`, :meth:`simplify_rational`, and
        then :meth:`expand_sum` to self (in that order).

        ALIAS: ``simplify_full`` and ``full_simplify`` are the same.

        EXAMPLES::

            sage: f = sin(x)^2 + cos(x)^2
            sage: f.simplify_full()
            1

        ::

            sage: f = sin(x/(x^2 + x))
            sage: f.simplify_full()
            sin(1/(x + 1))

        ::

            sage: var('n,k')
            (n, k)
            sage: f = binomial(n,k)*factorial(k)*factorial(n-k)
            sage: f.simplify_full()
            factorial(n)

        TESTS:

        There are two square roots of `(x + 1)^2`, so this should
        not be simplified to `x + 1`, see :trac:`12737`::

            sage: f = sqrt((x + 1)^2)
            sage: f.simplify_full()
            sqrt(x^2 + 2*x + 1)

        The imaginary part of an expression should not change under
        simplification; :trac:`11934`::

            sage: f = sqrt(-8*(4*sqrt(2) - 7)*x^4 + 16*(3*sqrt(2) - 5)*x^3)
            sage: original = f.imag_part()
            sage: simplified = f.full_simplify().imag_part()
            sage: original - simplified
            0

        The invalid simplification from :trac:`12322` should not occur
        after :trac:`12737`::

            sage: t = var('t')
            sage: assume(t, 'complex')
            sage: assumptions()
            [t is complex]
            sage: f = (1/2)*log(2*t) + (1/2)*log(1/t)
            sage: f.simplify_full()
            1/2*log(2*t) - 1/2*log(t)
            sage: forget()

        Complex logs are not contracted, :trac:`17556`::

            sage: x,y = SR.var('x,y')
            sage: assume(y, 'complex')
            sage: f = log(x*y) - (log(x) + log(y))
            sage: f.simplify_full()
            log(x*y) - log(x) - log(y)
            sage: forget()

        The simplifications from :meth:`simplify_rectform` are
        performed, :trac:`17556`::

            sage: f = ( e^(I*x) - e^(-I*x) ) / ( I*e^(I*x) + I*e^(-I*x) )
            sage: f.simplify_full()
            sin(x)/cos(x)

        """
        x = self
        x = x.simplify_factorial()
        x = x.simplify_rectform()
        x = x.simplify_trig()
        x = x.simplify_rational()
        x = x.expand_sum()
        return x

    full_simplify = simplify_full


    def simplify_hypergeometric(self, algorithm='maxima'):
        """
        Simplify an expression containing hypergeometric or confluent
        hypergeometric functions.

        INPUT:

        - ``algorithm`` -- (default: ``'maxima'``) the algorithm to use for
          for simplification. Implemented are ``'maxima'``, which uses Maxima's
          ``hgfred`` function, and ``'sage'``, which uses an algorithm
          implemented in the hypergeometric module

        ALIAS: :meth:`hypergeometric_simplify` and
        :meth:`simplify_hypergeometric` are the same

        EXAMPLES::

            sage: hypergeometric((5, 4), (4, 1, 2, 3),
            ....:                x).simplify_hypergeometric()
            1/144*x^2*hypergeometric((), (3, 4), x) +...
            1/3*x*hypergeometric((), (2, 3), x) + hypergeometric((), (1, 2), x)
            sage: (2*hypergeometric((), (), x)).simplify_hypergeometric()
            2*e^x
            sage: (nest(lambda y: hypergeometric([y], [1], x), 3, 1)
            ....:  .simplify_hypergeometric())
            laguerre(-laguerre(-e^x, x), x)
            sage: (nest(lambda y: hypergeometric([y], [1], x), 3, 1)
            ....:  .simplify_hypergeometric(algorithm='sage'))
            hypergeometric((hypergeometric((e^x,), (1,), x),), (1,), x)
            sage: hypergeometric_M(1, 3, x).simplify_hypergeometric()
            -2*(x - e^x + 1)/x^2
            sage: (2 * hypergeometric_U(1, 3, x)).simplify_hypergeometric()
            2*(x + 1)/x^2

        """
        from sage.functions.hypergeometric import (hypergeometric,
                                                   hypergeometric_M,
                                                   hypergeometric_U,
                                                   closed_form)
        from sage.calculus.calculus import maxima
        try:
            op = self.operator()
        except RuntimeError:
            return self
        ops = self.operands()
        if op == hypergeometric_M or op == hypergeometric_U:
            return self.generalized().simplify_hypergeometric(algorithm)
        if op == hypergeometric:
            if algorithm == 'maxima':
                return (self.parent()
                        (maxima.hgfred(map(lambda o: o.simplify_hypergeometric(algorithm),
                                           ops[0].operands()),
                                       map(lambda o: o.simplify_hypergeometric(algorithm),
                                           ops[1].operands()),
                                       ops[2].simplify_hypergeometric(algorithm))))
            elif algorithm == 'sage':
                return (closed_form
                        (hypergeometric(map(lambda o: o.simplify_hypergeometric(algorithm),
                                            ops[0].operands()),
                                        map(lambda o: o.simplify_hypergeometric(algorithm),
                                            ops[1].operands()),
                                        ops[2].simplify_hypergeometric(algorithm))))
            else:
                raise NotImplementedError('unknown algorithm')
        if not op:
            return self
        return op(*map(lambda o: o.simplify_hypergeometric(algorithm), ops))

    hypergeometric_simplify = simplify_hypergeometric


    def simplify_rectform(self, complexity_measure = string_length):
        r"""
        Attempt to simplify this expression by expressing it in the
        form `a + bi` where both `a` and `b` are real. This
        transformation is generally not a simplification, so we use
        the given ``complexity_measure`` to discard
        non-simplifications.

        INPUT:

        - ``self`` -- the expression to simplify.

        - ``complexity_measure`` -- (default:
          ``sage.symbolic.complexity_measures.string_length``) a
          function taking a symbolic expression as an argument and
          returning a measure of that expressions complexity. If
          ``None`` is supplied, the simplification will be performed
          regardless of the result.

        OUTPUT:

        If the transformation produces a simpler expression (according
        to ``complexity_measure``) then that simpler expression is
        returned. Otherwise, the original expression is returned.

        ALGORITHM:

        We first call :meth:`rectform()` on the given
        expression. Then, the supplied complexity measure is used to
        determine whether or not the result is simpler than the
        original expression.

        EXAMPLES:

        The exponential form of `\tan(x)`::

            sage: f = ( e^(I*x) - e^(-I*x) ) / ( I*e^(I*x) + I*e^(-I*x) )
            sage: f.simplify_rectform()
            sin(x)/cos(x)

        This should not be expanded with Euler's formula since the
        resulting expression is longer when considered as a string,
        and the default ``complexity_measure`` uses string length to
        determine which expression is simpler::

            sage: f = e^(I*x)
            sage: f.simplify_rectform()
            e^(I*x)

        However, if we pass ``None`` as our complexity measure, it
        is::

            sage: f = e^(I*x)
            sage: f.simplify_rectform(complexity_measure = None)
            cos(x) + I*sin(x)

        TESTS:

        When given ``None``, we should always call :meth:`rectform()`
        and return the result::

            sage: polynomials = QQ['x']
            sage: f = SR(polynomials.random_element())
            sage: g = f.simplify_rectform(complexity_measure = None)
            sage: bool(g == f.rectform())
            True

        """
        simplified_expr = self.rectform()

        if complexity_measure is None:
            return simplified_expr

        if complexity_measure(simplified_expr) < complexity_measure(self):
            return simplified_expr
        else:
            return self

    def simplify_real(self):
        r"""
        Simplify the given expression over the real numbers. This allows
        the simplification of `\sqrt{x^{2}}` into `\left|x\right|` and
        the contraction of `\log(x) + \log(y)` into `\log(xy)`.

        INPUT:

        - ``self`` -- the expression to convert.

        OUTPUT:

        A new expression, equivalent to the original one under the
        assumption that the variables involved are real.

        EXAMPLES::

            sage: f = sqrt(x^2)
            sage: f.simplify_real()
            abs(x)

        ::

            sage: y = SR.var('y')
            sage: f = log(x) + 2*log(y)
            sage: f.simplify_real()
            log(x*y^2)

        TESTS:

        We set the Maxima ``domain`` variable to 'real' before we call
        out to Maxima. When we return, however, we should set the
        ``domain`` back to what it was, rather than assuming that it
        was 'complex'::

            sage: from sage.calculus.calculus import maxima
            sage: maxima('domain: real;')
            real
            sage: x.simplify_real()
            x
            sage: maxima('domain;')
            real
            sage: maxima('domain: complex;')
            complex

        We forget the assumptions that our variables are real after
        simplification; make sure we don't forget an assumption that
        existed before we were called::

            sage: assume(x, 'real')
            sage: x.simplify_real()
            x
            sage: assumptions()
            [x is real]
            sage: forget()

        We also want to be sure that we don't forget assumptions on
        other variables::

            sage: x,y,z = SR.var('x,y,z')
            sage: assume(y, 'integer')
            sage: assume(z, 'antisymmetric')
            sage: x.simplify_real()
            x
            sage: assumptions()
            [y is integer, z is antisymmetric]
            sage: forget()

        No new assumptions should exist after the call::

            sage: assumptions()
            []
            sage: x.simplify_real()
            x
            sage: assumptions()
            []

        """
        from sage.symbolic.assumptions import assume, assumptions, forget
        from sage.calculus.calculus import maxima
        original_domain = maxima.eval('domain')
        original_assumptions = assumptions()

        maxima.eval('domain: real$')

        # We might as well go all the way and tell Maxima to assume
        # that all variables are real. Since we're setting the
        # simplification domain (and it's indiscriminate), you'd
        # better not call this unless your variables really are real
        # anyway.
        for v in self.variables():
            assume(v, 'real');

        # This will round trip through Maxima, essentially performing
        # self.simplify() in the process.
        result = self.simplify_log()

        # Set the domain back to what it was before we were called.
        maxima.eval('domain: %s$' % original_domain)

        # Forget all assumptions, and restore the ones that existed
        # when we were called. This is much simpler than the bookkeeping
        # necessary otherwise.
        forget()
        for assumption in original_assumptions:
            assume(assumption);

        return result


    def simplify_trig(self,expand=True):
        r"""
        Optionally expand and then employ identities such as
        `\sin(x)^2 + \cos(x)^2 = 1`, `\cosh(x)^2 - \sinh(x)^2 = 1`,
        `\sin(x)\csc(x) = 1`, or `\tanh(x)=\sinh(x)/\cosh(x)`
        to simplify expressions containing tan, sec, etc., to sin,
        cos, sinh, cosh.

        INPUT:

        - ``self`` - symbolic expression

        - ``expand`` - (default:True) if True, expands trigonometric
          and hyperbolic functions of sums of angles and of multiple
          angles occurring in ``self`` first. For best results,
          ``self`` should be expanded. See also :meth:`expand_trig` to
          get more controls on this expansion.

        ALIAS: :meth:`trig_simplify` and :meth:`simplify_trig` are the same

        EXAMPLES::

            sage: f = sin(x)^2 + cos(x)^2; f
            cos(x)^2 + sin(x)^2
            sage: f.simplify()
            cos(x)^2 + sin(x)^2
            sage: f.simplify_trig()
            1
            sage: h = sin(x)*csc(x)
            sage: h.simplify_trig()
            1
            sage: k = tanh(x)*cosh(2*x)
            sage: k.simplify_trig()
            (2*sinh(x)^3 + sinh(x))/cosh(x)

        In some cases we do not want to expand::

            sage: f=tan(3*x)
            sage: f.simplify_trig()
            (4*cos(x)^2 - 1)*sin(x)/(4*cos(x)^3 - 3*cos(x))
            sage: f.simplify_trig(False)
            sin(3*x)/cos(3*x)

        """
        # much better to expand first, since it often doesn't work
        # right otherwise!
        if expand:
            return self.parent()(self._maxima_().trigexpand().trigsimp())
        else:
            return self.parent()(self._maxima_().trigsimp())

    trig_simplify = simplify_trig

    def simplify_rational(self,algorithm='full', map=False):
        r"""
        Simplify rational expressions.

        INPUT:

        - ``self`` - symbolic expression

        - ``algorithm`` - (default: 'full') string which switches the
          algorithm for simplifications. Possible values are

          - 'simple' (simplify rational functions into quotient of two
            polynomials),

          - 'full' (apply repeatedly, if necessary)

          - 'noexpand' (convert to commmon denominator and add)

        - ``map`` - (default: False) if True, the result is an
          expression whose leading operator is the same as that of the
          expression ``self`` but whose subparts are the results of
          applying simplification rules to the corresponding subparts
          of the expressions.

        ALIAS: :meth:`rational_simplify` and :meth:`simplify_rational`
        are the same

        DETAILS: We call Maxima functions ratsimp, fullratsimp and
        xthru. If each part of the expression has to be simplified
        separately, we use Maxima function map.

        EXAMPLES::

            sage: f = sin(x/(x^2 + x))
            sage: f
            sin(x/(x^2 + x))
            sage: f.simplify_rational()
            sin(1/(x + 1))

        ::

            sage: f = ((x - 1)^(3/2) - (x + 1)*sqrt(x - 1))/sqrt((x - 1)*(x + 1)); f
            -((x + 1)*sqrt(x - 1) - (x - 1)^(3/2))/sqrt((x + 1)*(x - 1))
            sage: f.simplify_rational()
            -2*sqrt(x - 1)/sqrt(x^2 - 1)

        With ``map=True`` each term in a sum is simplified separately
        and thus the resuls are shorter for functions which are
        combination of rational and nonrational functions. In the
        following example, we use this option if we want not to
        combine logarithm and the rational function into one
        fraction::

            sage: f=(x^2-1)/(x+1)-ln(x)/(x+2)
            sage: f.simplify_rational()
            (x^2 + x - log(x) - 2)/(x + 2)
            sage: f.simplify_rational(map=True)
            x - log(x)/(x + 2) - 1

        Here is an example from the Maxima documentation of where
        ``algorithm='simple'`` produces an (possibly useful) intermediate
        step::

            sage: y = var('y')
            sage: g = (x^(y/2) + 1)^2*(x^(y/2) - 1)^2/(x^y - 1)
            sage: g.simplify_rational(algorithm='simple')
            (x^(2*y) - 2*x^y + 1)/(x^y - 1)
            sage: g.simplify_rational()
            x^y - 1

        With option ``algorithm='noexpand'`` we only convert to common
        denominators and add. No expansion of products is performed::

            sage: f=1/(x+1)+x/(x+2)^2
            sage: f.simplify_rational()
            (2*x^2 + 5*x + 4)/(x^3 + 5*x^2 + 8*x + 4)
            sage: f.simplify_rational(algorithm='noexpand')
            ((x + 2)^2 + (x + 1)*x)/((x + 2)^2*(x + 1))
        """
        self_m = self._maxima_()
        if algorithm == 'full':
            maxima_method = 'fullratsimp'
        elif algorithm == 'simple':
            maxima_method = 'ratsimp'
        elif algorithm == 'noexpand':
            maxima_method = 'xthru'
        else:
            raise NotImplementedError("unknown algorithm, see the help for available algorithms")
        P = self_m.parent()
        self_str=self_m.str()
        if map:
            cmd = "if atom(%s) then %s(%s) else map(%s,%s)"%(self_str,maxima_method,self_str,maxima_method,self_str)
        else:
            cmd = "%s(%s)"%(maxima_method,self_m.str())
        res = P(cmd)
        return self.parent()(res)

    rational_simplify = simplify_rational

    def simplify_factorial(self):
        """
        Simplify by combining expressions with factorials, and by
        expanding binomials into factorials.

        ALIAS: factorial_simplify and simplify_factorial are the same

        EXAMPLES:

        Some examples are relatively clear::

            sage: var('n,k')
            (n, k)
            sage: f = factorial(n+1)/factorial(n); f
            factorial(n + 1)/factorial(n)
            sage: f.simplify_factorial()
            n + 1

        ::

            sage: f = factorial(n)*(n+1); f
            (n + 1)*factorial(n)
            sage: simplify(f)
            (n + 1)*factorial(n)
            sage: f.simplify_factorial()
            factorial(n + 1)

        ::

            sage: f = binomial(n, k)*factorial(k)*factorial(n-k); f
            binomial(n, k)*factorial(k)*factorial(-k + n)
            sage: f.simplify_factorial()
            factorial(n)

        A more complicated example, which needs further processing::

            sage: f = factorial(x)/factorial(x-2)/2 + factorial(x+1)/factorial(x)/2; f
            1/2*factorial(x + 1)/factorial(x) + 1/2*factorial(x)/factorial(x - 2)
            sage: g = f.simplify_factorial(); g
            1/2*(x - 1)*x + 1/2*x + 1/2
            sage: g.simplify_rational()
            1/2*x^2 + 1/2


        TESTS:

        Check that the problem with applying ``full_simplify()`` to gamma
        functions (:trac:`9240`) has been fixed::

            sage: gamma(1/3)
            gamma(1/3)
            sage: gamma(1/3).full_simplify()
            gamma(1/3)
            sage: gamma(4/3)
            gamma(4/3)
            sage: gamma(4/3).full_simplify()
            1/3*gamma(1/3)

        """
        return self.parent()(self._maxima_().makefact().factcomb().minfactorial())

    factorial_simplify = simplify_factorial

    def to_gamma(self):
        """
        Convert factorial, binomial, and Pochhammer symbol
        expressions to their gamma function equivalents.

        EXAMPLES::

            sage: m,n = var('m n', domain='integer')
            sage: factorial(n).to_gamma()
            gamma(n + 1)
            sage: binomial(m,n).to_gamma()
            gamma(m + 1)/(gamma(m - n + 1)*gamma(n + 1))
        """
        cdef GEx x
        sig_on()
        try:
            x = to_gamma(self._gobj)
        finally:
            sig_off()
        return new_Expression_from_GEx(self._parent, x)

    def gamma_normalize(self):
        """
        Return the expression with any gamma functions that have
        a common base converted to that base.

        Additionally the expression is normalized so any fractions
        can be simplified through cancellation.

        EXAMPLES::

            sage: m,n = var('m n', domain='integer')
            sage: (gamma(n+2)/gamma(n)).gamma_normalize()
            (n + 1)*n
            sage: (gamma(n+2)*gamma(n)).gamma_normalize()
            (n + 1)*n*gamma(n)^2
            sage: (gamma(n+2)*gamma(m-1)/gamma(n)/gamma(m+1)).gamma_normalize()
            (n + 1)*n/((m - 1)*m)

        Check that :trac:`22826` is fixed::

            sage: _ = var('n')
            sage: (n-1).gcd(n+1)
            1
            sage: ex = (n-1)^2*gamma(2*n+5)/gamma(n+3) + gamma(2*n+3)/gamma(n+1)
            sage: ex.gamma_normalize()
            (4*n^3 - 2*n^2 - 7*n + 7)*gamma(2*n + 3)/((n + 1)*gamma(n + 1))
        """
        cdef GEx x
        sig_on()
        try:
            x = gamma_normalize(self._gobj)
        finally:
            sig_off()
        return new_Expression_from_GEx(self._parent, x)

    def expand_sum(self):
        r"""
        For every symbolic sum in the given expression, try to expand it,
        symbolically or numerically.

        While symbolic sum expressions with constant limits are evaluated
        immediately on the command line, unevaluated sums of this kind can
        result from, e.g., substitution of limit variables.

        INPUT:

        - ``self`` - symbolic expression

        EXAMPLES::

            sage: (k,n) = var('k,n')
            sage: ex = sum(abs(-k*k+n),k,1,n)(n=8); ex
            sum(abs(-k^2 + 8), k, 1, 8)
            sage: ex.expand_sum()
            162
            sage: f(x,k) = sum((2/n)*(sin(n*x)*(-1)^(n+1)), n, 1, k)
            sage: f(x,2)
            -2*sum((-1)^n*sin(n*x)/n, n, 1, 2)
            sage: f(x,2).expand_sum()
            -sin(2*x) + 2*sin(x)

        We can use this to do floating-point approximation as well::

            sage: (k,n) = var('k,n')
            sage: f(n)=sum(sqrt(abs(-k*k+n)),k,1,n)
            sage: f(n=8)
            sum(sqrt(abs(-k^2 + 8)), k, 1, 8)
            sage: f(8).expand_sum()
            sqrt(41) + sqrt(17) + 2*sqrt(14) + 3*sqrt(7) + 2*sqrt(2) + 3
            sage: f(8).expand_sum().n()
            31.7752256945384

        See :trac:`9424` for making the following no longer raise
        an error::

            sage: f(8).n()
            31.7752256945384
        """
        return self.parent()(self._maxima_().simplify_sum())

    def canonicalize_radical(self):
        r"""
        Choose a canonical branch of the given expression. The square
        root, cube root, natural log, etc. functions are multi-valued. The
        ``canonicalize_radical()`` method will choose *one* of these values
        based on a heuristic.

        For example, ``sqrt(x^2)`` has two values: ``x``, and
        ``-x``. The ``canonicalize_radical()`` function will choose
        *one* of them, consistently, based on the behavior of the
        expression as ``x`` tends to positive infinity. The solution
        chosen is the one which exhibits this same behavior. Since
        ``sqrt(x^2)`` approaches positive infinity as ``x`` does, the
        solution chosen is ``x`` (which also tends to positive
        infinity).

        .. WARNING::

            As shown in the examples below, a canonical form is not always
            returned, i.e., two mathematically identical expressions might
            be converted to different expressions.

            Assumptions are not taken into account during the
            transformation. This may result in a branch choice
            inconsistent with your assumptions.

        ALGORITHM:

        This uses the Maxima ``radcan()`` command. From the Maxima
        documentation:

        .. pull-quote::

            Simplifies an expression, which can contain logs,
            exponentials, and radicals, by converting it into a form
            which is canonical over a large class of expressions and a
            given ordering of variables; that is, all functionally
            equivalent forms are mapped into a unique form. For a
            somewhat larger class of expressions, radcan produces a
            regular form. Two equivalent expressions in this class do
            not necessarily have the same appearance, but their
            difference can be simplified by radcan to zero.

            For some expressions radcan is quite time consuming. This
            is the cost of exploring certain relationships among the
            components of the expression for simplifications based on
            factoring and partial fraction expansions of exponents.

        EXAMPLES:

        ``canonicalize_radical()`` can perform some of the same
        manipulations as :meth:`log_expand`::

            sage: y = SR.symbol('y')
            sage: f = log(x*y)
            sage: f.log_expand()
            log(x) + log(y)
            sage: f.canonicalize_radical()
            log(x) + log(y)

        And also handles some exponential functions::

            sage: f = (e^x-1)/(1+e^(x/2))
            sage: f.canonicalize_radical()
            e^(1/2*x) - 1

        It can also be used to change the base of a logarithm when the
        arguments to ``log()`` are positive real numbers::

            sage: f = log(8)/log(2)
            sage: f.canonicalize_radical()
            3

        ::

            sage: a = SR.symbol('a')
            sage: f = (log(x+x^2)-log(x))^a/log(1+x)^(a/2)
            sage: f.canonicalize_radical()
            log(x + 1)^(1/2*a)

        The simplest example of counter-intuitive behavior is what
        happens when we take the square root of a square::

            sage: sqrt(x^2).canonicalize_radical()
            x

        If you don't want this kind of "simplification," don't use
        ``canonicalize_radical()``.

        This behavior can also be triggered when the expression under
        the radical is not given explicitly as a square::

            sage: sqrt(x^2 - 2*x + 1).canonicalize_radical()
            x - 1

        Another place where this can become confusing is with
        logarithms of complex numbers. Suppose ``x`` is complex with
        ``x == r*e^(I*t)`` (``r`` real). Then ``log(x)`` is
        ``log(r) + I*(t + 2*k*pi)`` for some integer ``k``.

        Calling ``canonicalize_radical()`` will choose a branch,
        eliminating the solutions for all choices of ``k`` but
        one. Simplified by hand, the expression below is
        ``(1/2)*log(2) + I*pi*k`` for integer ``k``. However,
        ``canonicalize_radical()`` will take each log expression, and
        choose one particular solution, dropping the other. When the
        results are subtracted, we're left with no imaginary part::

            sage: f = (1/2)*log(2*x) + (1/2)*log(1/x)
            sage: f.canonicalize_radical()
            1/2*log(2)

        Naturally the result is wrong for some choices of ``x``::

            sage: f(x = -1)
            I*pi + 1/2*log(2)

        The example below shows two expressions e1 and e2 which are
        "simplified" to different expressions, while their difference
        is "simplified" to zero; thus ``canonicalize_radical()`` does
        not return a canonical form::

            sage: e1 = 1/(sqrt(5)+sqrt(2))
            sage: e2 = (sqrt(5)-sqrt(2))/3
            sage: e1.canonicalize_radical()
            1/(sqrt(5) + sqrt(2))
            sage: e2.canonicalize_radical()
            1/3*sqrt(5) - 1/3*sqrt(2)
            sage: (e1-e2).canonicalize_radical()
            0

        The issue reported in :trac:`3520` is a case where
        ``canonicalize_radical()`` causes a numerical integral to be
        calculated incorrectly::

            sage: f1 = sqrt(25 - x) * sqrt( 1 + 1/(4*(25-x)) )
            sage: f2 = f1.canonicalize_radical()
            sage: numerical_integral(f1.real(), 0, 1)[0] # abs tol 1e-10
            4.974852579915647
            sage: numerical_integral(f2.real(), 0, 1)[0] # abs tol 1e-10
            -4.974852579915647

        TESTS:

        This tests that :trac:`11668` has been fixed (by :trac:`12780`)::

            sage: a,b = var('a b', domain='real')
            sage: A = abs((a+I*b))^2
            sage: imag(A)
            0
            sage: A.canonicalize_radical() # not implemented
            a^2 + b^2
            sage: imag(A.canonicalize_radical())
            0

        Ensure that deprecation warnings are thrown for the old
        "simplify" aliases::

            sage: x.simplify_radical()
            doctest...: DeprecationWarning: simplify_radical is deprecated. Please use canonicalize_radical instead.
            See http://trac.sagemath.org/11912 for details.
            x
            sage: x.radical_simplify()
            doctest...: DeprecationWarning: radical_simplify is deprecated. Please use canonicalize_radical instead.
            See http://trac.sagemath.org/11912 for details.
            x
            sage: x.simplify_exp()
            doctest...: DeprecationWarning: simplify_exp is deprecated. Please use canonicalize_radical instead.
            See http://trac.sagemath.org/11912 for details.
            x
            sage: x.exp_simplify()
            doctest...: DeprecationWarning: exp_simplify is deprecated. Please use canonicalize_radical instead.
            See http://trac.sagemath.org/11912 for details.
            x

        """
        from sage.calculus.calculus import maxima
        res = self.parent()(self._maxima_().radcan())
        return res

    # Repeat the deprecated_function_alias() call so that each use of
    # an alias below will throw a new warning. If we set
    # e.g. radical_simplify = simplify_radical, we'd only get one
    # warning from a use of simplify_radical followed by a use of
    # radical_simplify.
    simplify_radical = deprecated_function_alias(11912, canonicalize_radical)
    radical_simplify = deprecated_function_alias(11912, canonicalize_radical)
    simplify_exp = deprecated_function_alias(11912, canonicalize_radical)
    exp_simplify = deprecated_function_alias(11912, canonicalize_radical)

    def simplify_log(self,algorithm=None):
        r"""
        Simplify a (real) symbolic expression that contains logarithms.

        The given expression is scanned recursively, transforming
        subexpressions of the form `a \log(b) + c \log(d)` into
        `\log(b^{a} d^{c})` before simplifying within the ``log()``.

        The user can specify conditions that `a` and `c` must satisfy
        before this transformation will be performed using the optional
        parameter ``algorithm``.

        .. WARNING::

            This is only safe to call if every variable in the given
            expression is assumed to be real. The simplification it performs
            is in general not valid over the complex numbers. For example::

                sage: x,y = SR.var('x,y')
                sage: f = log(x*y) - (log(x) + log(y))
                sage: f(x=-1, y=i)
                -2*I*pi
                sage: f.simplify_log()
                0

        INPUT:

        - ``self`` - expression to be simplified

        - ``algorithm`` - (default: None) optional, governs the condition
          on `a` and `c` which must be satisfied to contract expression
          `a \log(b) + c \log(d)`. Values are

          - ``None`` (use Maxima default, integers),

          - ``'one'`` (1 and -1),

          - ``'ratios'`` (rational numbers),

          - ``'constants'`` (constants),

          - ``'all'`` (all expressions).

        ALGORITHM:

        This uses the Maxima ``logcontract()`` command.

        ALIAS:

        :meth:`log_simplify` and :meth:`simplify_log` are the same.

        EXAMPLES::

            sage: x,y,t=var('x y t')

        Only two first terms are contracted in the following example;
        the logarithm with coefficient `\frac{1}{2}` is not contracted::

            sage: f = log(x)+2*log(y)+1/2*log(t)
            sage: f.simplify_log()
            log(x*y^2) + 1/2*log(t)

        To contract all terms in the previous example, we use the
        ``'ratios'`` ``algorithm``::

            sage: f.simplify_log(algorithm='ratios')
            log(sqrt(t)*x*y^2)

        To contract terms with no coefficient (more precisely, with
        coefficients `1` and `-1`), we use the ``'one'``
        ``algorithm``::

            sage: f = log(x)+2*log(y)-log(t)
            sage: f.simplify_log('one')
            2*log(y) + log(x/t)

        ::

            sage: f = log(x)+log(y)-1/3*log((x+1))
            sage: f.simplify_log()
            log(x*y) - 1/3*log(x + 1)

            sage: f.simplify_log('ratios')
            log(x*y/(x + 1)^(1/3))

        `\pi` is an irrational number; to contract logarithms in the
        following example we have to set ``algorithm`` to ``'constants'``
        or ``'all'``::

            sage: f = log(x)+log(y)-pi*log((x+1))
            sage: f.simplify_log('constants')
            log(x*y/(x + 1)^pi)

        ``x*log(9)`` is contracted only if ``algorithm`` is ``'all'``::

            sage: (x*log(9)).simplify_log()
            x*log(9)
            sage: (x*log(9)).simplify_log('all')
            log(9^x)

        TESTS:

        Ensure that the option ``algorithm`` from one call has no
        influence upon future calls (a Maxima flag was set, and we have
        to ensure that its value has been restored)::

            sage: f = log(x)+2*log(y)+1/2*log(t)
            sage: f.simplify_log('one')
            1/2*log(t) + log(x) + 2*log(y)

            sage: f.simplify_log('ratios')
            log(sqrt(t)*x*y^2)

            sage: f.simplify_log()
            log(x*y^2) + 1/2*log(t)

        This shows that the issue at :trac:`7334` is fixed. Maxima
        intentionally keeps the expression inside the log factored::

            sage: log_expr = (log(sqrt(2)-1)+log(sqrt(2)+1))
            sage: log_expr.simplify_log('all')
            log((sqrt(2) + 1)*(sqrt(2) - 1))
            sage: _.simplify_rational()
            0

        We should use the current simplification domain rather than
        set it to 'real' explicitly (:trac:`12780`)::

            sage: f = sqrt(x^2)
            sage: f.simplify_log()
            sqrt(x^2)
            sage: from sage.calculus.calculus import maxima
            sage: maxima('domain: real;')
            real
            sage: f.simplify_log()
            abs(x)
            sage: maxima('domain: complex;')
            complex

        AUTHORS:

        - Robert Marik (11-2009)
        """
        from sage.calculus.calculus import maxima
        maxima.eval('savelogexpand:logexpand$ logexpand:false$')
        if algorithm is not None:
            maxima.eval('logconcoeffp:\'logconfun$')
        if algorithm == 'ratios':
            maxima.eval('logconfun(m):= featurep(m,integer) or ratnump(m)$')
        elif algorithm == 'one':
            maxima.eval('logconfun(m):= is(m=1) or is(m=-1)$')
        elif algorithm == 'constants':
            maxima.eval('logconfun(m):= constantp(m)$')
        elif algorithm == 'all':
            maxima.eval('logconfun(m):= true$')
        elif algorithm is not None:
            raise NotImplementedError("unknown algorithm, see the help for available algorithms")
        res = self.parent()(self._maxima_().logcontract())
        if algorithm is not None:
            maxima.eval('logconcoeffp:false$')
        maxima.eval('logexpand:savelogexpand$')
        return res

    log_simplify = simplify_log

    def expand_log(self,algorithm='products'):
        r"""
        Simplify symbolic expression, which can contain logs.

        Expands logarithms of powers, logarithms of products and
        logarithms of quotients.  The option ``algorithm`` specifies
        which expression types should be expanded.

        INPUT:

        - ``self`` - expression to be simplified

        - ``algorithm`` - (default: 'products') optional, governs which
          expression is expanded. Possible values are

          - 'nothing' (no expansion),

          - 'powers' (log(a^r) is expanded),

          - 'products' (like 'powers' and also log(a*b) are expanded),

          - 'all' (all possible expansion).

          See also examples below.

        DETAILS: This uses the Maxima simplifier and sets
        ``logexpand`` option for this simplifier. From the Maxima
        documentation: "Logexpand:true causes log(a^b) to become
        b*log(a). If it is set to all, log(a*b) will also simplify to
        log(a)+log(b). If it is set to super, then log(a/b) will also
        simplify to log(a)-log(b) for rational numbers a/b,
        a#1. (log(1/b), for integer b, always simplifies.) If it is
        set to false, all of these simplifications will be turned
        off. "

        ALIAS: :meth:`log_expand` and :meth:`expand_log` are the same

        EXAMPLES:

        By default powers and products (and quotients) are expanded,
        but not quotients of integers::

            sage: (log(3/4*x^pi)).log_expand()
            pi*log(x) + log(3/4)

        To expand also log(3/4) use ``algorithm='all'``::

            sage: (log(3/4*x^pi)).log_expand('all')
            pi*log(x) - log(4) + log(3)

        To expand only the power use ``algorithm='powers'``.::

            sage: (log(x^6)).log_expand('powers')
            6*log(x)

        The expression ``log((3*x)^6)`` is not expanded with
        ``algorithm='powers'``, since it is converted into product
        first::

            sage: (log((3*x)^6)).log_expand('powers')
            log(729*x^6)

        This shows that the option ``algorithm`` from the previous call
        has no influence to future calls (we changed some default
        Maxima flag, and have to ensure that this flag has been
        restored)::

            sage: (log(3/4*x^pi)).log_expand()
            pi*log(x) + log(3/4)

            sage: (log(3/4*x^pi)).log_expand('all')
            pi*log(x) - log(4) + log(3)

            sage: (log(3/4*x^pi)).log_expand()
            pi*log(x) + log(3/4)

        TESTS:

        Most of these log expansions only make sense over the
        reals. So, we should set the Maxima ``domain`` variable to
        'real' before we call out to Maxima. When we return, however, we
        should set the ``domain`` back to what it was, rather than
        assuming that it was 'complex'. See :trac:`12780`::

            sage: from sage.calculus.calculus import maxima
            sage: maxima('domain: real;')
            real
            sage: x.expand_log()
            x
            sage: maxima('domain;')
            real
            sage: maxima('domain: complex;')
            complex

        AUTHORS:

        - Robert Marik (11-2009)
        """
        from sage.calculus.calculus import maxima
        original_domain = maxima.eval('domain')
        maxima.eval('domain: real$ savelogexpand:logexpand$')
        if algorithm == 'nothing':
            maxima_method='false'
        elif algorithm == 'powers':
            maxima_method='true'
        elif algorithm == 'products':
            maxima_method='all'
        elif algorithm == 'all':
            maxima_method='super'
        else:
            raise NotImplementedError("unknown algorithm, see the help for available algorithms")
        maxima.eval('logexpand:%s'%maxima_method)
        res = self._maxima_()
        res = res.sage()
        # Set the domain back to what it was before expand_log() was called.
        maxima.eval('domain: %s$ logexpand:savelogexpand$' % original_domain)
        return res

    log_expand = expand_log

    def distribute(self, recursive=True):
        """
        Distribute some indexed operators over similar operators in
        order to allow further groupings or simplifications. 

        Implemented cases (so far) :

        - Symbolic sum of a sum ==> sum of symbolic sums

        - Integral (definite or not) of a sum ==> sum of integrals.

        - Symbolic product of a product ==> product of symbolic products.

        INPUT:

        - ``recursive`` -- (default : True) the distribution proceeds
          along the subtrees of the expression.

        TESTS:

            sage: var("j,k,p,q", domain="integer")
            (j, k, p, q)
            sage: X,Y,Z,f,g=function("X,Y,Z,f,g")
            sage: var("x,a,b")
            (x, a, b)
            sage: sum(X(j)+Y(j),j,1,p)
            sum(X(j) + Y(j), j, 1, p)
            sage: sum(X(j)+Y(j),j,1,p).distribute()
            sum(X(j), j, 1, p) + sum(Y(j), j, 1, p)
            sage: integrate(f(x)+g(x),x)
            integrate(f(x) + g(x), x)
            sage: integrate(f(x)+g(x),x).distribute()
            integrate(f(x), x) + integrate(g(x), x)
            sage: integrate(f(x)+g(x),x,a,b)
            integrate(f(x) + g(x), x, a, b)
            sage: integrate(f(x)+g(x),x,a,b).distribute()
            integrate(f(x), x, a, b) + integrate(g(x), x, a, b)
            sage: sum(X(j)+sum(Y(k)+Z(k),k,1,q),j,1,p)
            sum(X(j) + sum(Y(k) + Z(k), k, 1, q), j, 1, p)
            sage: sum(X(j)+sum(Y(k)+Z(k),k,1,q),j,1,p).distribute()
            sum(sum(Y(k), k, 1, q) + sum(Z(k), k, 1, q), j, 1, p) + sum(X(j), j, 1, p)
            sage: sum(X(j)+sum(Y(k)+Z(k),k,1,q),j,1,p).distribute(recursive=False)
            sum(X(j), j, 1, p) + sum(sum(Y(k) + Z(k), k, 1, q), j, 1, p)
            sage: maxima("product(X(j)*Y(j),j,1,p)").sage()
            product(X(j)*Y(j), j, 1, p)
            sage: maxima("product(X(j)*Y(j),j,1,p)").sage().distribute()
            product(X(j), j, 1, p)*product(Y(j), j, 1, p)


        AUTHORS:

        - Emmanuel Charpentier, Ralf Stephan (05-2017)
        """
        from sage.functions.other import symbolic_sum as opsum, \
            symbolic_product as opprod
        from sage.symbolic.integration.integral \
            import indefinite_integral as opii, definite_integral as opdi
        from sage.symbolic.operators import add_vararg as opadd, \
            mul_vararg as opmul
        from sage.all import prod

        def treat_term(op, term, args):
            l = sage.all.copy(args)
            l.insert(0, term)
            return op(*l)

        if self.parent() is not sage.all.SR:
            return self

        op = self.operator()
        if op is None:
            return self

        if op in {opsum, opdi, opii}:
            sa = self.operands()[0].expand()
            op1 = sa.operator()
            if op1 is opadd:
                la = self.operands()[1:]
                aa = sa.operands()
                if recursive:
                    return sum(treat_term(op, t.distribute(), la) for t in aa)
                return sum(treat_term(op, t, la) for t in aa)
            return self
        if op is opprod:
            sa = self.operands()[0].expand()
            op1 = sa.operator()
            if op1 is opmul:
                la = self.operands()[1:]
                aa = sa.operands()
                if recursive:
                    return prod(treat_term(op, t.distribute(), la) for t in aa)
                return prod(treat_term(op, t, la) for t in aa)
            return self

        if recursive:
            done = [t.distribute() for t in self.operands()]
            return op(*done)
        return self

    def factor(self, dontfactor=[]):
        """
        Factor the expression, containing any number of variables or functions, into
        factors irreducible over the integers.

        INPUT:


        -  ``self`` - a symbolic expression

        -  ``dontfactor`` - list (default: []), a list of
           variables with respect to which factoring is not to occur.
           Factoring also will not take place with respect to any variables
           which are less important (using the variable ordering assumed for
           CRE form) than those on the 'dontfactor' list.


        EXAMPLES::

            sage: x,y,z = var('x, y, z')
            sage: (x^3-y^3).factor()
            (x^2 + x*y + y^2)*(x - y)
            sage: factor(-8*y - 4*x + z^2*(2*y + x))
            (x + 2*y)*(z + 2)*(z - 2)
            sage: f = -1 - 2*x - x^2 + y^2 + 2*x*y^2 + x^2*y^2
            sage: F = factor(f/(36*(1 + 2*y + y^2)), dontfactor=[x]); F
            1/36*(x^2 + 2*x + 1)*(y - 1)/(y + 1)

        If you are factoring a polynomial with rational coefficients (and
        dontfactor is empty) the factorization is done using Singular
        instead of Maxima, so the following is very fast instead of
        dreadfully slow::

            sage: var('x,y')
            (x, y)
            sage: (x^99 + y^99).factor()
            (x^60 + x^57*y^3 - x^51*y^9 - x^48*y^12 + x^42*y^18 + x^39*y^21 -
            x^33*y^27 - x^30*y^30 - x^27*y^33 + x^21*y^39 + x^18*y^42 -
            x^12*y^48 - x^9*y^51 + x^3*y^57 + y^60)*(x^20 + x^19*y -
            x^17*y^3 - x^16*y^4 + x^14*y^6 + x^13*y^7 - x^11*y^9 -
            x^10*y^10 - x^9*y^11 + x^7*y^13 + x^6*y^14 - x^4*y^16 -
            x^3*y^17 + x*y^19 + y^20)*(x^10 - x^9*y + x^8*y^2 - x^7*y^3 +
            x^6*y^4 - x^5*y^5 + x^4*y^6 - x^3*y^7 + x^2*y^8 - x*y^9 +
            y^10)*(x^6 - x^3*y^3 + y^6)*(x^2 - x*y + y^2)*(x + y)

        TESTS:

        Check that :trac:`21529` is fixed::

            sage: f(x) = function('f')(x)
            sage: (f(x).diff(x)^2-1).factor()
            (diff(f(x), x) + 1)*(diff(f(x), x) - 1)
        """
        from sage.calculus.calculus import symbolic_expression_from_maxima_string, symbolic_expression_from_string
        if len(dontfactor) > 0:
            m = self._maxima_()
            name = m.name()
            varstr = ','.join(['_SAGE_VAR_'+str(v) for v in dontfactor])
            cmd = 'block([dontfactor:[%s]],factor(%s))'%(varstr, name)
            return symbolic_expression_from_maxima_string(cmd)
        else:
            try:
                from sage.rings.all import QQ
                f = self.polynomial(QQ)
                w = repr(f.factor())
                return symbolic_expression_from_string(w)
            except (TypeError, NotImplementedError):
                pass
            return self.parent()(self._maxima_().factor())

    def factor_list(self, dontfactor=[]):
        """
        Return a list of the factors of self, as computed by the
        factor command.

        INPUT:

        -  ``self`` - a symbolic expression

        -  ``dontfactor`` - see docs for :meth:`factor`

        .. NOTE::

           If you already have a factored expression and just want to
           get at the individual factors, use the ``_factor_list`` method
           instead.

        EXAMPLES::

            sage: var('x, y, z')
            (x, y, z)
            sage: f = x^3-y^3
            sage: f.factor()
            (x^2 + x*y + y^2)*(x - y)

        Notice that the -1 factor is separated out::

            sage: f.factor_list()
            [(x^2 + x*y + y^2, 1), (x - y, 1)]

        We factor a fairly straightforward expression::

            sage: factor(-8*y - 4*x + z^2*(2*y + x)).factor_list()
            [(x + 2*y, 1), (z + 2, 1), (z - 2, 1)]

        A more complicated example::

            sage: var('x, u, v')
            (x, u, v)
            sage: f = expand((2*u*v^2-v^2-4*u^3)^2 * (-u)^3 * (x-sin(x))^3)
            sage: f.factor()
            -(4*u^3 - 2*u*v^2 + v^2)^2*u^3*(x - sin(x))^3
            sage: g = f.factor_list(); g
            [(4*u^3 - 2*u*v^2 + v^2, 2), (u, 3), (x - sin(x), 3), (-1, 1)]

        This function also works for quotients::

            sage: f = -1 - 2*x - x^2 + y^2 + 2*x*y^2 + x^2*y^2
            sage: g = f/(36*(1 + 2*y + y^2)); g
            1/36*(x^2*y^2 + 2*x*y^2 - x^2 + y^2 - 2*x - 1)/(y^2 + 2*y + 1)
            sage: g.factor(dontfactor=[x])
            1/36*(x^2 + 2*x + 1)*(y - 1)/(y + 1)
            sage: g.factor_list(dontfactor=[x])
            [(x^2 + 2*x + 1, 1), (y + 1, -1), (y - 1, 1), (1/36, 1)]

        This example also illustrates that the exponents do not have to be
        integers::

            sage: f = x^(2*sin(x)) * (x-1)^(sqrt(2)*x); f
            (x - 1)^(sqrt(2)*x)*x^(2*sin(x))
            sage: f.factor_list()
            [(x - 1, sqrt(2)*x), (x, 2*sin(x))]
        """
        return self.factor(dontfactor=dontfactor)._factor_list()

    def _factor_list(self):
        r"""
        Turn an expression already in factored form into a list of (prime,
        power) pairs.

        This is used, e.g., internally by the :meth:`factor_list`
        command.

        EXAMPLES::

            sage: g = factor(x^3 - 1); g
            (x^2 + x + 1)*(x - 1)
            sage: v = g._factor_list(); v
            [(x^2 + x + 1, 1), (x - 1, 1)]
            sage: type(v)
            <... 'list'>
        """
        op = self.operator()
        if op is mul_vararg:
            return sum([f._factor_list() for f in self.operands()], [])
        elif op is operator.pow:
            return [tuple(self.operands())]
        else:
            return [(self, 1)]

    ###################################################################
    # Units
    ###################################################################
    def convert(self, target=None):
        """
        Call the convert function in the units package. For symbolic
        variables that are not units, this function just returns the
        variable.

        INPUT:

        - ``self`` -- the symbolic expression converting from
        - ``target`` -- (default None) the symbolic expression
          converting to

        OUTPUT:

        A symbolic expression.

        EXAMPLES::

            sage: units.length.foot.convert()
            381/1250*meter
            sage: units.mass.kilogram.convert(units.mass.pound)
            100000000/45359237*pound

        We do not get anything new by converting an ordinary symbolic variable::

            sage: a = var('a')
            sage: a - a.convert()
            0

        Raises ValueError if self and target are not convertible::

            sage: units.mass.kilogram.convert(units.length.foot)
            Traceback (most recent call last):
            ...
            ValueError: Incompatible units
            sage: (units.length.meter^2).convert(units.length.foot)
            Traceback (most recent call last):
            ...
            ValueError: Incompatible units

        Recognizes derived unit relationships to base units and other
        derived units::

            sage: (units.length.foot/units.time.second^2).convert(units.acceleration.galileo)
            762/25*galileo
            sage: (units.mass.kilogram*units.length.meter/units.time.second^2).convert(units.force.newton)
            newton
            sage: (units.length.foot^3).convert(units.area.acre*units.length.inch)
            1/3630*(acre*inch)
            sage: (units.charge.coulomb).convert(units.current.ampere*units.time.second)
            (ampere*second)
            sage: (units.pressure.pascal*units.si_prefixes.kilo).convert(units.pressure.pounds_per_square_inch)
            1290320000000/8896443230521*pounds_per_square_inch

        For decimal answers multiply by 1.0::

            sage: (units.pressure.pascal*units.si_prefixes.kilo).convert(units.pressure.pounds_per_square_inch)*1.0
            0.145037737730209*pounds_per_square_inch

        Converting temperatures works as well::

            sage: s = 68*units.temperature.fahrenheit
            sage: s.convert(units.temperature.celsius)
            20*celsius
            sage: s.convert()
            293.150000000000*kelvin

        Trying to multiply temperatures by another unit then converting
        raises a ValueError::

            sage: wrong = 50*units.temperature.celsius*units.length.foot
            sage: wrong.convert()
            Traceback (most recent call last):
            ...
            ValueError: Cannot convert
        """
        from . import units
        return units.convert(self, target)

    ###################################################################
    # solve
    ###################################################################
    def roots(self, x=None, explicit_solutions=True, multiplicities=True, ring=None):
        r"""
        Return roots of ``self`` that can be found exactly,
        possibly with multiplicities.  Not all roots are guaranteed to
        be found.

        .. warning::

           This is *not* a numerical solver - use ``find_root`` to
           solve for self == 0 numerically on an interval.

        INPUT:

        - ``x`` - variable to view the function in terms of
          (use default variable if not given)

        - ``explicit_solutions`` - bool (default True); require that
          roots be explicit rather than implicit

        - ``multiplicities`` - bool (default True); when True, return
          multiplicities

        - ``ring`` - a ring (default None): if not None, convert
          self to a polynomial over ring and find roots over ring

        OUTPUT:

        A list of pairs ``(root, multiplicity)`` or list of roots.

        If there are infinitely many roots, e.g., a function like
        `\sin(x)`, only one is returned.

        EXAMPLES::

            sage: var('x, a')
            (x, a)

        A simple example::

            sage: ((x^2-1)^2).roots()
            [(-1, 2), (1, 2)]
            sage: ((x^2-1)^2).roots(multiplicities=False)
            [-1, 1]

        A complicated example::

            sage: f = expand((x^2 - 1)^3*(x^2 + 1)*(x-a)); f
            -a*x^8 + x^9 + 2*a*x^6 - 2*x^7 - 2*a*x^2 + 2*x^3 + a - x

        The default variable is `a`, since it is the first in
        alphabetical order::

            sage: f.roots()
            [(x, 1)]

        As a polynomial in `a`, `x` is indeed a root::

            sage: f.poly(a)
            x^9 - 2*x^7 + 2*x^3 - (x^8 - 2*x^6 + 2*x^2 - 1)*a - x
            sage: f(a=x)
            0

        The roots in terms of `x` are what we expect::

            sage: f.roots(x)
            [(a, 1), (-I, 1), (I, 1), (1, 3), (-1, 3)]

        Only one root of `\sin(x) = 0` is given::

            sage: f = sin(x)
            sage: f.roots(x)
            [(0, 1)]

        .. NOTE::

            It is possible to solve a greater variety of equations
            using ``solve()`` and the keyword ``to_poly_solve``,
            but only at the price of possibly encountering
            approximate solutions.  See documentation for f.solve
            for more details.

        We derive the roots of a general quadratic polynomial::

            sage: var('a,b,c,x')
            (a, b, c, x)
            sage: (a*x^2 + b*x + c).roots(x)
            [(-1/2*(b + sqrt(b^2 - 4*a*c))/a, 1), (-1/2*(b - sqrt(b^2 - 4*a*c))/a, 1)]

        By default, all the roots are required to be explicit rather than
        implicit. To get implicit roots, pass ``explicit_solutions=False``
        to ``.roots()`` ::

            sage: var('x')
            x
            sage: f = x^(1/9) + (2^(8/9) - 2^(1/9))*(x - 1) - x^(8/9)
            sage: f.roots()
            Traceback (most recent call last):
            ...
            RuntimeError: no explicit roots found
            sage: f.roots(explicit_solutions=False)
            [((2^(8/9) + x^(8/9) - 2^(1/9) - x^(1/9))/(2^(8/9) - 2^(1/9)), 1)]

        Another example, but involving a degree 5 poly whose roots do not
        get computed explicitly::

            sage: f = x^5 + x^3 + 17*x + 1
            sage: f.roots()
            Traceback (most recent call last):
            ...
            RuntimeError: no explicit roots found
            sage: f.roots(explicit_solutions=False)
            [(x^5 + x^3 + 17*x + 1, 1)]
            sage: f.roots(explicit_solutions=False, multiplicities=False)
            [x^5 + x^3 + 17*x + 1]

        Now let us find some roots over different rings::

            sage: f.roots(ring=CC)
            [(-0.0588115223184..., 1), (-1.331099917875... - 1.52241655183732*I, 1), (-1.331099917875... + 1.52241655183732*I, 1), (1.36050567903502 - 1.51880872209965*I, 1), (1.36050567903502 + 1.51880872209965*I, 1)]
            sage: (2.5*f).roots(ring=RR)
            [(-0.058811522318449..., 1)]
            sage: f.roots(ring=CC, multiplicities=False)
            [-0.05881152231844..., -1.331099917875... - 1.52241655183732*I, -1.331099917875... + 1.52241655183732*I, 1.36050567903502 - 1.51880872209965*I, 1.36050567903502 + 1.51880872209965*I]
            sage: f.roots(ring=QQ)
            []
            sage: f.roots(ring=QQbar, multiplicities=False)
            [-0.05881152231844944?, -1.331099917875796? - 1.522416551837318?*I, -1.331099917875796? + 1.522416551837318?*I, 1.360505679035020? - 1.518808722099650?*I, 1.360505679035020? + 1.518808722099650?*I]

        Root finding over finite fields::

            sage: f.roots(ring=GF(7^2, 'a'))
            [(3, 1), (4*a + 6, 2), (3*a + 3, 2)]

        TESTS::

            sage: (sqrt(3) * f).roots(ring=QQ)
            Traceback (most recent call last):
            ...
            TypeError: unable to convert sqrt(3) to a rational

        Check if :trac:`9538` is fixed::

            sage: var('f6,f5,f4,x')
            (f6, f5, f4, x)
            sage: e=15*f6*x^2 + 5*f5*x + f4
            sage: res = e.roots(x); res
            [(-1/30*(5*f5 + sqrt(25*f5^2 - 60*f4*f6))/f6, 1), (-1/30*(5*f5 - sqrt(25*f5^2 - 60*f4*f6))/f6, 1)]
            sage: e.subs(x=res[0][0]).is_zero()
            True
        """
        if x is None:
            x = self.default_variable()
        if ring is not None:
            p = self.polynomial(ring)
            return p.roots(ring=ring, multiplicities=multiplicities)

        S, mul = self.solve(x, multiplicities=True, explicit_solutions=explicit_solutions)
        if len(mul) == 0 and explicit_solutions:
            raise RuntimeError("no explicit roots found")
        else:
            rt_muls = [(S[i].rhs(), mul[i]) for i in range(len(mul))]
        if multiplicities:
            return rt_muls
        else:
            return [ rt for rt, mul in rt_muls ]

    def solve(self, x, multiplicities=False, solution_dict=False, explicit_solutions=False, to_poly_solve=False):
        r"""
        Analytically solve the equation ``self == 0`` or a univariate
        inequality for the variable `x`.

        .. warning::

           This is not a numerical solver - use ``find_root`` to solve
           for self == 0 numerically on an interval.

        INPUT:

        -  ``x`` - variable(s) to solve for

        -  ``multiplicities`` - bool (default: False); if True,
           return corresponding multiplicities.  This keyword is
           incompatible with ``to_poly_solve=True`` and does not make
           any sense when solving an inequality.

        -  ``solution_dict`` - bool (default: False); if True or non-zero,
           return a list of dictionaries containing solutions. Not used
           when solving an inequality.

        -  ``explicit_solutions`` - bool (default: False); require that
           all roots be explicit rather than implicit. Not used
           when solving an inequality.

        -  ``to_poly_solve`` - bool (default: False) or string; use
           Maxima's ``to_poly_solver`` package to search for more possible
           solutions, but possibly encounter approximate solutions.
           This keyword is incompatible with ``multiplicities=True``
           and is not used when solving an inequality. Setting ``to_poly_solve``
           to ``'force'`` omits Maxima's solve command (useful when
           some solutions of trigonometric equations are lost).

        EXAMPLES::

            sage: z = var('z')
            sage: (z^5 - 1).solve(z)
            [z == 1/4*sqrt(5) + 1/4*I*sqrt(2*sqrt(5) + 10) - 1/4, z == -1/4*sqrt(5) + 1/4*I*sqrt(-2*sqrt(5) + 10) - 1/4, z == -1/4*sqrt(5) - 1/4*I*sqrt(-2*sqrt(5) + 10) - 1/4, z == 1/4*sqrt(5) - 1/4*I*sqrt(2*sqrt(5) + 10) - 1/4, z == 1]

            sage: solve((z^3-1)^3, z, multiplicities=True)
            ([z == 1/2*I*sqrt(3) - 1/2, z == -1/2*I*sqrt(3) - 1/2, z == 1], [3, 3, 3])

        A simple example to show the use of the keyword
        ``multiplicities``::

            sage: ((x^2-1)^2).solve(x)
            [x == -1, x == 1]
            sage: ((x^2-1)^2).solve(x,multiplicities=True)
            ([x == -1, x == 1], [2, 2])
            sage: ((x^2-1)^2).solve(x,multiplicities=True,to_poly_solve=True)
            Traceback (most recent call last):
            ...
            NotImplementedError: to_poly_solve does not return multiplicities

        Here is how the ``explicit_solutions`` keyword functions::

            sage: solve(sin(x)==x,x)
            [x == sin(x)]
            sage: solve(sin(x)==x,x,explicit_solutions=True)
            []
            sage: solve(x*sin(x)==x^2,x)
            [x == 0, x == sin(x)]
            sage: solve(x*sin(x)==x^2,x,explicit_solutions=True)
            [x == 0]

        The following examples show the use of the keyword ``to_poly_solve``::

            sage: solve(abs(1-abs(1-x)) == 10, x)
            [abs(abs(x - 1) - 1) == 10]
            sage: solve(abs(1-abs(1-x)) == 10, x, to_poly_solve=True)
            [x == -10, x == 12]

            sage: var('Q')
            Q
            sage: solve(Q*sqrt(Q^2 + 2) - 1, Q)
            [Q == 1/sqrt(Q^2 + 2)]

        The following example is a regression in Maxima 5.39.0.
        It used to be possible to get one more solution here,
        namely 1/sqrt(sqrt(2) + 1), see
        https://sourceforge.net/p/maxima/bugs/3276/::

            sage: solve(Q*sqrt(Q^2 + 2) - 1, Q, to_poly_solve=True)
            [Q == -sqrt(-sqrt(2) - 1)]

        In some cases there may be infinitely many solutions indexed
        by a dummy variable.  If it begins with ``z``, it is implicitly
        assumed to be an integer, a real if with ``r``, and so on::

            sage: solve( sin(x)==cos(x), x, to_poly_solve=True)
            [x == 1/4*pi + pi*z...]

        An effort is made to only return solutions that satisfy the current assumptions::

            sage: solve(x^2==4, x)
            [x == -2, x == 2]
            sage: assume(x<0)
            sage: solve(x^2==4, x)
            [x == -2]
            sage: solve((x^2-4)^2 == 0, x, multiplicities=True)
            ([x == -2], [2])
            sage: solve(x^2==2, x)
            [x == -sqrt(2)]
            sage: assume(x, 'rational')
            sage: solve(x^2 == 2, x)
            []
            sage: solve(x^2==2-z, x)
            [x == -sqrt(-z + 2)]
            sage: solve((x-z)^2==2, x)
            [x == z - sqrt(2), x == z + sqrt(2)]

        In some cases it may be worthwhile to directly use ``to_poly_solve``
        if one suspects some answers are being missed::

            sage: forget()
            sage: solve(cos(x)==0, x)
            [x == 1/2*pi]
            sage: solve(cos(x)==0, x, to_poly_solve=True)
            [x == 1/2*pi]
            sage: solve(cos(x)==0, x, to_poly_solve='force')
            [x == 1/2*pi + pi*z...]

        The same may also apply if a returned unsolved expression has a
        denominator, but the original one did not::

            sage: solve(cos(x) * sin(x) == 1/2, x, to_poly_solve=True)
            [sin(x) == 1/2/cos(x)]
            sage: solve(cos(x) * sin(x) == 1/2, x, to_poly_solve=True, explicit_solutions=True)
            [x == 1/4*pi + pi*z...]
            sage: solve(cos(x) * sin(x) == 1/2, x, to_poly_solve='force')
            [x == 1/4*pi + pi*z...]

        We can also solve for several variables::

            sage: var('b, c')
            (b, c)
            sage: solve((b-1)*(c-1), [b,c])
            [[b == 1, c == r4], [b == r5, c == 1]]

        We use sympy for Diophantine equations, see :meth:`solve_diophantine` ::

            sage: assume(x, 'integer')
            sage: assume(z, 'integer')
            sage: solve((x-z)^2==2, x)
            []

            sage: forget()

        Some basic inequalities can be also solved::

            sage: x,y=var('x,y'); (ln(x)-ln(y)>0).solve(x)
            [[log(x) - log(y) > 0]]

        ::

            sage: x,y=var('x,y'); (ln(x)>ln(y)).solve(x)  # random
            [[0 < y, y < x, 0 < x]]
            [[y < x, 0 < y]]

        TESTS:

        :trac:`7325` (solving inequalities)::

            sage: (x^2>1).solve(x)
            [[x < -1], [x > 1]]

        Catch error message from Maxima::

            sage: solve(acot(x),x)
            []

        ::

            sage: solve(acot(x),x,to_poly_solve=True)
            []

        :trac:`7491` fixed::

            sage: y=var('y')
            sage: solve(y==y,y)
            [y == r1]
            sage: solve(y==y,y,multiplicities=True)
            ([y == r1], [])

            sage: from sage.symbolic.assumptions import GenericDeclaration
            sage: GenericDeclaration(x, 'rational').assume()
            sage: solve(x^2 == 2, x)
            []
            sage: forget()

        :trac:`8390` fixed::

            sage: solve(sin(x)==1/2,x)
            [x == 1/6*pi]

        ::

            sage: solve(sin(x)==1/2,x,to_poly_solve=True)
            [x == 1/6*pi]

        ::

            sage: solve(sin(x)==1/2, x, to_poly_solve='force')
            [x == 5/6*pi + 2*pi*z..., x == 1/6*pi + 2*pi*z...]

        :trac:`11618` fixed::

            sage: g(x)=0
            sage: solve(g(x)==0,x,solution_dict=True)
            [{x: r1}]

        :trac:`13286` fixed::

            sage: solve([x-4], [x])
            [x == 4]

        :trac:`13645`: fixed::

            sage: x.solve((1,2))
            Traceback (most recent call last):
            ...
            TypeError: (1, 2) are not valid variables.

        :trac:`17128`: fixed::

            sage: var('x,y')
            (x, y)
            sage: f = x+y
            sage: sol = f.solve([x, y], solution_dict=True)
            sage: sol[0].get(x) + sol[0].get(y)
            0

        :trac:`16651` fixed::

            sage: (x^7-x-1).solve(x, to_poly_solve=True)     # abs tol 1e-6
            [x == 1.11277569705,
             x == (-0.363623519329 - 0.952561195261*I),
             x == (0.617093477784 - 0.900864951949*I),
             x == (-0.809857800594 - 0.262869645851*I),
             x == (-0.809857800594 + 0.262869645851*I),
             x == (0.617093477784 + 0.900864951949*I),
             x == (-0.363623519329 + 0.952561195261*I)]
        """
        cdef Expression ex
        if is_a_relational(self._gobj):
            if self.operator() is not operator.eq:
                from sage.symbolic.relation import solve_ineq
                try:
                    return(solve_ineq(self)) # trying solve_ineq_univar
                except Exception:
                    pass
                try:
                    return(solve_ineq([self])) # trying solve_ineq_fourier
                except Exception:
                    raise NotImplementedError("solving only implemented for equalities and few special inequalities, see solve_ineq")
            ex = self
        else:
            ex = (self == 0)

        if multiplicities and to_poly_solve:
            raise NotImplementedError("to_poly_solve does not return multiplicities")

        if isinstance(x, (list, tuple)):
            if not all([isinstance(i, Expression) for i in x]):
                raise TypeError("%s are not valid variables." % repr(x))
        else:
            if x is None:
                vars = ex.variables()
                if len(vars) == 0:
                    if multiplicities:
                        return [], []
                    else:
                        return []
                x = vars[0]
            if not isinstance(x, Expression):
                raise TypeError("%s is not a valid variable." % repr(x))

        # check if all variables are assumed integer;
        # if so, we have a Diophantine
        def has_integer_assumption(v):
            from sage.symbolic.assumptions import assumptions, GenericDeclaration
            alist = assumptions()
            return any(isinstance(a, GenericDeclaration) and a.has(v) and
                       a._assumption in ['even','odd','integer','integervalued']
                for a in alist)
        if len(ex.variables()) and all(has_integer_assumption(var) for var in ex.variables()):
            return self.solve_diophantine(x, solution_dict=solution_dict)

        # from here on, maxima is used for solution
        m = ex._maxima_()
        P = m.parent()
        if explicit_solutions:
            P.eval('solveexplicit: true') # switches Maxima to looking for only explicit solutions
        try:
            if to_poly_solve != 'force':
                s = m.solve(x).str()
            else: # omit Maxima's solve command
                s = str([])
        except TypeError as mess: # if Maxima's solve has an error, we catch it
            if "Error executing code in Maxima" in str(mess):
                s = str([])
            else:
                raise
        if explicit_solutions:
            P.eval('solveexplicit: false') # switches Maxima back to default

        if s == 'all':
            if solution_dict:
                ans = [ {x: self.parent().var('r1')} ]
            else:
                ans = [x == self.parent().var('r1')]
            if multiplicities:
                return ans,[]
            else:
                return ans

        from sage.symbolic.relation import string_to_list_of_solutions

        X = string_to_list_of_solutions(s) # our initial list of solutions

        if multiplicities: # to_poly_solve does not return multiplicities, so in this case we end here
            if len(X) == 0:
                return X, []
            else:
                ret_multiplicities = [int(e) for e in str(P.get('multiplicities'))[1:-1].split(',')]

        ########################################################
        # Maxima's to_poly_solver package converts difficult   #
        # equations to (quasi)-polynomial systems and uses     #
        # Maxima's algsys function to try to solve them.       #
        # This allows a much larger range of solved equations, #
        # but also allows for the possibility of approximate   #
        # solutions being returned.                            #
        ########################################################
        if to_poly_solve:
            if len(X) == 0:
                # Maxima's solve gave no solutions
                solutions_so_far = [ex]
                ignore_exceptions = True
            else:
                solutions_so_far = X
                ignore_exceptions = False
            X = []
            for eq in solutions_so_far:
                if eq.lhs().is_symbol() and (eq.lhs() == x) and (x not in eq.rhs().variables()):
                    X.append(eq)
                    continue
                try:
                    m = eq._maxima_()
                    s = m.to_poly_solve(x, options='algexact:true')
                    T = string_to_list_of_solutions(repr(s))
                    X.extend([t[0] for t in T])
                except TypeError as mess:
                    if ignore_exceptions:
                        continue
                    elif "Error executing code in Maxima" in str(mess) or \
                         "unable to make sense of Maxima expression" in \
                         str(mess):
                        if not explicit_solutions:
                            X.append(eq) # we keep this implicit solution
                    else:
                        raise

        # make sure all the assumptions are satisfied
        from sage.symbolic.assumptions import assumptions
        to_check = assumptions()
        if to_check:
            for ix, soln in reversed(list(enumerate(X))):
                if soln.lhs().is_symbol():
                    if any([a.contradicts(soln) for a in to_check]):
                        del X[ix]
                        if multiplicities:
                            del ret_multiplicities[ix]
                        continue

        if solution_dict:
            if isinstance(x, (list, tuple)):
                X = [{sol.left():sol.right() for sol in b} for b in X]
            else:
                X = [dict([[sol.left(),sol.right()]]) for sol in X]

        if multiplicities:
            return X, ret_multiplicities
        else:
            return X

    def solve_diophantine(self, x=None, solution_dict=False):
        """
        Solve a polynomial equation in the integers (a so called Diophantine).

        If the argument is just a polynomial expression, equate to zero.
        If ``solution_dict=True`` return a list of dictionaries instead of
        a list of tuples.

        EXAMPLES::

            sage: x,y = var('x,y')
            sage: solve_diophantine(3*x == 4)
            []
            sage: solve_diophantine(x^2 - 9)
            [-3, 3]
            sage: sorted(solve_diophantine(x^2 + y^2 == 25))
            [(-4, -3), (-4, 3), (0, -5), (0, 5), (4, -3), (4, 3)]

        The function is used when ``solve()`` is called with all variables
        assumed integer::

            sage: assume(x, 'integer')
            sage: assume(y, 'integer')
            sage: sorted(solve(x*y == 1, (x,y)))
            [(-1, -1), (1, 1)]

        You can also pick specific variables, and get the solution as
        a dictionary::

            sage: solve_diophantine(x*y == 10, x)
            [-10, -5, -2, -1, 1, 2, 5, 10]
            sage: sorted(solve_diophantine(x*y - y == 10, (x,y)))
            [(-9, -1), (-4, -2), (-1, -5), (0, -10), (2, 10), (3, 5), (6, 2), (11, 1)]
            sage: res = solve_diophantine(x*y - y == 10, solution_dict=True)
            sage: sol = [{y: -5, x: -1}, {y: -10, x: 0}, {y: -1, x: -9}, {y: -2, x: -4}, {y: 10, x: 2}, {y: 1, x: 11}, {y: 2, x: 6}, {y: 5, x: 3}]
            sage: all(solution in res for solution in sol) and bool(len(res) == len(sol))
            True

        If the solution is parametrized the parameter(s) are not defined,
        but you can substitute them with specific integer values::

            sage: x,y,z = var('x,y,z')
            sage: sol=solve_diophantine(x^2-y==0); sol
            (t, t^2)
            sage: [(sol[0].subs(t=t),sol[1].subs(t=t)) for t in range(-3,4)]
            [(-3, 9), (-2, 4), (-1, 1), (0, 0), (1, 1), (2, 4), (3, 9)]
            sage: sol = solve_diophantine(x^2 + y^2 == z^2); sol
            (2*p*q, p^2 - q^2, p^2 + q^2)
            sage: [(sol[0].subs(p=p,q=q),sol[1].subs(p=p,q=q),sol[2].subs(p=p,q=q)) for p in range(1,4) for q in range(1,4)]
            [(2, 0, 2), (4, -3, 5), (6, -8, 10), (4, 3, 5), (8, 0, 8), (12, -5, 13), (6, 8, 10), (12, 5, 13), (18, 0, 18)]

        Solve Brahmagupta-Pell equations::

            sage: sol = solve_diophantine(x^2 - 2*y^2 == 1); sol
            [(-sqrt(2)*(2*sqrt(2) + 3)^t + sqrt(2)*(-2*sqrt(2) + 3)^t - 3/2*(2*sqrt(2) + 3)^t - 3/2*(-2*sqrt(2) + 3)^t,...
            sage: [(sol[1][0].subs(t=t).simplify_full(),sol[1][1].subs(t=t).simplify_full()) for t in range(-1,5)]
            [(1, 0), (3, 2), (17, 12), (99, 70), (577, 408), (3363, 2378)]

        TESTS::

            sage: solve_diophantine(x^2 - y, x, y)
            Traceback (most recent call last):
            ...
            AttributeError: please use a tuple or list for several variables.

        .. SEEALSO::

            http://docs.sympy.org/latest/modules/solvers/diophantine.html
        """
        from sympy.solvers.diophantine import diophantine
        from sympy import sympify

        if not isinstance(solution_dict, bool):
            raise AttributeError("please use a tuple or list for several variables.")
        if is_a_relational(self._gobj) and self.operator() is operator.eq:
            ex = self.lhs() - self.rhs()
        else:
            ex = self
        sympy_ex = sympify(ex)
        solutions = diophantine(sympy_ex)
        if isinstance(solutions, (set)):
            solutions = list(solutions)

        if len(solutions) == 0:
            return []
        if not isinstance(solutions[0], tuple):
            solutions = [sol._sage_() for sol in solutions]
        else:
            solutions = [tuple(s._sage_() for s in sol) for sol in solutions]
        if x is None:
            wanted_vars = ex.variables()
            var_idx = list(xrange(len(ex.variables())))
        else:
            if isinstance(x, (list, tuple)):
                wanted_vars = x
            else:
                wanted_vars = [x]
            var_idx = [ex.variables().index(v) for v in wanted_vars]

        if solution_dict is False:
            if len(wanted_vars) == 1:
                ret = sorted([sol[var_idx[0]] for sol in solutions])
            else:
                ret = [tuple([sol[i] for i in var_idx]) for sol in solutions]
        else:
            ret = [dict([[ex.variables()[i],sol[i]] for i in var_idx]) for sol in solutions]

        if len(ret) == 1:
            ret = ret[0]
        return ret

    def find_root(self, a, b, var=None, xtol=10e-13, rtol=2.0**-50, maxiter=100, full_output=False):
        """
        Numerically find a root of self on the closed interval [a,b] (or
        [b,a]) if possible, where self is a function in the one variable.
        Note: this function only works in fixed (machine) precision, it is not
        possible to get arbitrary precision approximations with it.

        INPUT:

        -  ``a, b`` - endpoints of the interval

        -  ``var`` - optional variable

        -  ``xtol, rtol`` - the routine converges when a root
           is known to lie within xtol of the value return. Should be >= 0. The
           routine modifies this to take into account the relative precision
           of doubles.

        -  ``maxiter`` - integer; if convergence is not
           achieved in maxiter iterations, an error is raised. Must be >= 0.

        -  ``full_output`` - bool (default: False), if True,
           also return object that contains information about convergence.


        EXAMPLES:

        Note that in this example both f(-2) and f(3) are positive,
        yet we still find a root in that interval::

            sage: f = x^2 - 1
            sage: f.find_root(-2, 3)
            1.0
            sage: f.find_root(-2, 3, x)
            1.0
            sage: z, result = f.find_root(-2, 3, full_output=True)
            sage: result.converged
            True
            sage: result.flag
            'converged'
            sage: result.function_calls
            11
            sage: result.iterations
            10
            sage: result.root
            1.0

        More examples::

            sage: (sin(x) + exp(x)).find_root(-10, 10)
            -0.588532743981862...
            sage: sin(x).find_root(-1,1)
            0.0
            sage: (1/tan(x)).find_root(3,3.5)
            3.1415926535...

        An example with a square root::

            sage: f = 1 + x + sqrt(x+2); f.find_root(-2,10)
            -1.618033988749895

        Some examples that Ted Kosan came up with::

            sage: t = var('t')
            sage: v = 0.004*(9600*e^(-(1200*t)) - 2400*e^(-(300*t)))
            sage: v.find_root(0, 0.002)
            0.001540327067911417...

        With this expression, we can see there is a
        zero very close to the origin::

            sage: a = .004*(8*e^(-(300*t)) - 8*e^(-(1200*t)))*(720000*e^(-(300*t)) - 11520000*e^(-(1200*t))) +.004*(9600*e^(-(1200*t)) - 2400*e^(-(300*t)))^2
            sage: show(plot(a, 0, .002), xmin=0, xmax=.002)

        It is easy to approximate with ``find_root``::

            sage: a.find_root(0,0.002)
            0.0004110514049349...

        Using solve takes more effort, and even then gives
        only a solution with free (integer) variables::

            sage: a.solve(t)
            []
            sage: b = a.canonicalize_radical(); b
            -23040.0*(-2.0*e^(1800*t) + 25.0*e^(900*t) - 32.0)*e^(-2400*t)
            sage: b.solve(t)
            []
            sage: b.solve(t, to_poly_solve=True)
            [t == 1/450*I*pi*z... + 1/900*log(-3/4*sqrt(41) + 25/4),
             t == 1/450*I*pi*z... + 1/900*log(3/4*sqrt(41) + 25/4)]
            sage: n(1/900*log(-3/4*sqrt(41) + 25/4))
            0.000411051404934985

        We illustrate that root finding is only implemented in one
        dimension::

            sage: x, y = var('x,y')
            sage: (x-y).find_root(-2,2)
            Traceback (most recent call last):
            ...
            NotImplementedError: root finding currently only implemented in 1 dimension.

        TESTS:

        Test the special case that failed for the first attempt to fix
        :trac:`3980`::

            sage: t = var('t')
            sage: find_root(1/t - x,0,2)
            Traceback (most recent call last):
            ...
            NotImplementedError: root finding currently only implemented in 1 dimension.
        """
        if is_a_relational(self._gobj) and self.operator() is not operator.eq:
            raise ValueError("Symbolic equation must be an equality.")
        from sage.numerical.optimize import find_root
        if self.number_of_arguments() == 0:
            if bool(self == 0):
                return a
            else:
                raise RuntimeError("no zero in the interval, since constant expression is not 0.")
        elif self.number_of_arguments() == 1:
            f = self._fast_float_(self.default_variable())
            return find_root(f, a=a, b=b, xtol=xtol,
                             rtol=rtol,maxiter=maxiter,
                             full_output=full_output)
        else:
            raise NotImplementedError("root finding currently only implemented in 1 dimension.")

    def find_local_maximum(self, a, b, var=None, tol=1.48e-08, maxfun=500):
        r"""
        Numerically find a local maximum of the expression ``self``
        on the interval [a,b] (or [b,a]) along with the point at which the
        maximum is attained.

        See the documentation for
        :func:`find_local_minimum` for more details.

        EXAMPLES::

            sage: f = x*cos(x)
            sage: f.find_local_maximum(0,5)
            (0.5610963381910451, 0.8603335890...)
            sage: f.find_local_maximum(0,5, tol=0.1, maxfun=10)
            (0.561090323458081..., 0.857926501456...)
        """
        minval, x = (-self).find_local_minimum(a, b, var=var, tol=tol,
                                                     maxfun=maxfun)
        return -minval, x

    def find_local_minimum(self, a, b, var=None, tol=1.48e-08, maxfun=500):
        r"""
        Numerically find a local minimum of the expression ``self``
        on the interval [a,b] (or [b,a]) and the point at which it attains
        that minimum. Note that ``self`` must be a function of
        (at most) one variable.

        INPUT:

        -  ``var`` - variable (default: first variable in
           self)

        -  ``a,b`` - endpoints of interval on which to minimize
           self.

        -  ``tol`` - the convergence tolerance

        -  ``maxfun`` - maximum function evaluations


        OUTPUT:

        A tuple ``(minval, x)``, where

        - ``minval`` -- float. The minimum value that self takes on in
          the interval ``[a,b]``.

        - ``x`` -- float. The point at which self takes on the minimum
          value.

        EXAMPLES::

            sage: f = x*cos(x)
            sage: f.find_local_minimum(1, 5)
            (-3.288371395590..., 3.4256184695...)
            sage: f.find_local_minimum(1, 5, tol=1e-3)
            (-3.288371361890..., 3.4257507903...)
            sage: f.find_local_minimum(1, 5, tol=1e-2, maxfun=10)
            (-3.288370845983..., 3.4250840220...)
            sage: show(f.plot(0, 20))
            sage: f.find_local_minimum(1, 15)
            (-9.477294259479..., 9.5293344109...)

        ALGORITHM:

        Uses :func:`sage.numerical.optimize.find_local_minimum`.

        AUTHORS:

        - William Stein (2007-12-07)
        """
        from sage.numerical.optimize import find_local_minimum

        if var is None:
            var = self.default_variable()
        return find_local_minimum(self._fast_float_(var),
                                        a=a, b=b, tol=tol, maxfun=maxfun )

    ###################
    # Fast Evaluation #
    ###################
    def _fast_float_(self, *vars):
        """
        Return an object which provides fast floating point
        evaluation of this symbolic expression.

        See :mod:`sage.ext.fast_eval` for more information.

        EXAMPLES::

            sage: f = sqrt(x+1)
            sage: ff = f._fast_float_('x')
            sage: ff(1.0)
            1.4142135623730951
            sage: type(_)
            <... 'float'>
        """
        from sage.symbolic.expression_conversions import fast_float
        return fast_float(self, *vars)

    def _fast_callable_(self, etb):
        """
        Given an ExpressionTreeBuilder *etb*, return an Expression representing
        this symbolic expression.

        EXAMPLES::

            sage: from sage.ext.fast_callable import ExpressionTreeBuilder
            sage: etb = ExpressionTreeBuilder(vars=['x','y'])
            sage: x,y = var('x,y')
            sage: f = y+2*x^2
            sage: f._fast_callable_(etb)
            add(mul(ipow(v_0, 2), 2), v_1)
        """
        from sage.symbolic.expression_conversions import fast_callable
        return fast_callable(self, etb)

    def show(self):
        r"""
        Pretty-Print this symbolic expression

        This typeset it nicely and prints it immediately.

        OUTPUT:

        This method does not return anything. Like ``print``, output
        is sent directly to the screen.

        EXAMPLES::

            sage: (x^2 + 1).show()
            <html><script type="math/tex">\newcommand{\Bold}[1]{\mathbf{#1}}x^{2} + 1</script></html>
        """
        from sage.repl.rich_output.pretty_print import pretty_print
        pretty_print(self)

    def plot(self, *args, **kwds):
        """
        Plot a symbolic expression. All arguments are passed onto the standard plot command.

        EXAMPLES:

        This displays a straight line::

            sage: sin(2).plot((x,0,3))
            Graphics object consisting of 1 graphics primitive

        This draws a red oscillatory curve::

            sage: sin(x^2).plot((x,0,2*pi), rgbcolor=(1,0,0))
            Graphics object consisting of 1 graphics primitive

        Another plot using the variable theta::

            sage: var('theta')
            theta
            sage: (cos(theta) - erf(theta)).plot((theta,-2*pi,2*pi))
            Graphics object consisting of 1 graphics primitive

        A very thick green plot with a frame::

            sage: sin(x).plot((x,-4*pi, 4*pi), thickness=20, rgbcolor=(0,0.7,0)).show(frame=True)

        You can embed 2d plots in 3d space as follows::

            sage: plot(sin(x^2), (x,-pi, pi), thickness=2).plot3d(z = 1)  # long time
            Graphics3d Object

        A more complicated family::

            sage: G = sum([plot(sin(n*x), (x,-2*pi, 2*pi)).plot3d(z=n) for n in [0,0.1,..1]])
            sage: G.show(frame_aspect_ratio=[1,1,1/2])  # long time (5s on sage.math, 2012)

        A plot involving the floor function::

            sage: plot(1.0 - x * floor(1/x), (x,0.00001,1.0))
            Graphics object consisting of 1 graphics primitive

        Sage used to allow symbolic functions with "no arguments";
        this no longer works::

            sage: plot(2*sin, -4, 4)
            Traceback (most recent call last):
            ...
            TypeError: unsupported operand parent(s) for *: 'Integer Ring' and '<class 'sage.functions.trig.Function_sin'>'

        You should evaluate the function first::

            sage: plot(2*sin(x), -4, 4)
            Graphics object consisting of 1 graphics primitive

        TESTS::

            sage: f(x) = x*(1 - x)
            sage: plot(f,0,1)
            Graphics object consisting of 1 graphics primitive
        """
        from sage.symbolic.callable import is_CallableSymbolicExpression
        from sage.symbolic.ring import is_SymbolicVariable
        from sage.plot.plot import plot

        # see if the user passed a variable in.
        if 'param' in kwds:
            param = kwds['param']
        else:
            param = None
            for i, arg in enumerate(args):
                if is_SymbolicVariable(arg):
                    param = arg
                    args = args[:i] + args[i+1:]
                    break

        if param is None:
            if is_CallableSymbolicExpression(self):
                A = self.arguments()
                if len(A) == 0:
                    raise ValueError("function has no input arguments")
                else:
                    param = A[0]

                f = self._plot_fast_callable(param)
            else:
                A = self.variables()
                if len(A) == 0:
                    #Here we handle the case where f is something
                    #like ``sin``, which has takes arguments which
                    #aren't explicitly given
                    n = self.number_of_arguments()
                    f = self._plot_fast_callable()
                else:
                    param = A[0]
                    try:
                        f = self._plot_fast_callable(param)
                    except NotImplementedError:
                        return self.function(param)
        else:
            try:
                f = self._plot_fast_callable(param)
            except NotImplementedError:
                return self.function(param)
        return plot(f, *args, **kwds)

    def _plot_fast_callable(self, *vars):
        """
        Internal function used for creating a fast callable version of this
        symbolic expression for plotting.

        EXAMPLES::

            sage: x = var('x', domain='real')
            sage: s = abs((1+I*x)^4); s
            abs(I*x + 1)^4
            sage: f = s._plot_fast_callable(x); f
            <sage.ext.interpreters.wrapper_py.Wrapper_py object at ...>
            sage: f(10)
            10201
            sage: abs((I*10+1)^4)
            10201
            sage: plot(s)
            Graphics object consisting of 1 graphics primitive

        Check that :trac:`19797` is fixed::

            sage: b = f(10.0)
            sage: b
            10201.0000000000
            sage: parent(b)
            Real Field with 53 bits of precision

        Check that :trac:`15030` is fixed::

            sage: abs(log(x))._plot_fast_callable(x)(-0.2)
            3.52985761682672
            sage: f = function('f', evalf_func=lambda self,x,parent: I*x)
            sage: plot(abs(f(x)), 0,5)
            Graphics object consisting of 1 graphics primitive
        """
        from sage.ext.fast_callable import fast_callable
        return fast_callable(self, vars=vars, expect_one_var=True)

    ############
    # Calculus #
    ############
    def sum(self, *args, **kwds):
        r"""
        Return the symbolic sum
        `\sum_{v = a}^b self`

        with respect to the variable `v` with endpoints
        `a` and `b`.

        INPUT:

        -  ``v`` - a variable or variable name

        -  ``a`` - lower endpoint of the sum

        -  ``b`` - upper endpoint of the sum

        - ``algorithm`` - (default: ``'maxima'``)  one of

                - ``'maxima'`` - use Maxima (the default)

                - ``'maple'`` - (optional) use Maple

                - ``'mathematica'`` - (optional) use Mathematica

                - ``'giac'`` - (optional) use Giac

                - ``'sympy'`` - use SymPy

        EXAMPLES::

            sage: k, n = var('k,n')
            sage: k.sum(k, 1, n).factor()
            1/2*(n + 1)*n

        ::

            sage: (1/k^4).sum(k, 1, oo)
            1/90*pi^4

        ::

            sage: (1/k^5).sum(k, 1, oo)
            zeta(5)

        A well known binomial identity::

            sage: assume(n>=0)
            sage: binomial(n,k).sum(k, 0, n)
            2^n

        And some truncations thereof::

            sage: binomial(n,k).sum(k,1,n)
            2^n - 1
            sage: binomial(n,k).sum(k,2,n)
            2^n - n - 1
            sage: binomial(n,k).sum(k,0,n-1)
            2^n - 1
            sage: binomial(n,k).sum(k,1,n-1)
            2^n - 2

        The binomial theorem::

            sage: x, y = var('x, y')
            sage: (binomial(n,k) * x^k * y^(n-k)).sum(k, 0, n)
            (x + y)^n

        ::

            sage: (k * binomial(n, k)).sum(k, 1, n)
            2^(n - 1)*n

        ::

            sage: ((-1)^k*binomial(n,k)).sum(k, 0, n)
            0

        ::

            sage: (2^(-k)/(k*(k+1))).sum(k, 1, oo)
            -log(2) + 1

        Summing a hypergeometric term::

            sage: (binomial(n, k) * factorial(k) / factorial(n+1+k)).sum(k, 0, n)
            1/2*sqrt(pi)/factorial(n + 1/2)

        We check a well known identity::

            sage: bool((k^3).sum(k, 1, n) == k.sum(k, 1, n)^2)
            True

        A geometric sum::

            sage: a, q = var('a, q')
            sage: (a*q^k).sum(k, 0, n)
            (a*q^(n + 1) - a)/(q - 1)

        The geometric series::

            sage: assume(abs(q) < 1)
            sage: (a*q^k).sum(k, 0, oo)
            -a/(q - 1)

        A divergent geometric series.  Do not forget
        to `forget` your assumptions::

            sage: forget()
            sage: assume(q > 1)
            sage: (a*q^k).sum(k, 0, oo)
            Traceback (most recent call last):
            ...
            ValueError: Sum is divergent.

        This summation only Mathematica can perform::

            sage: (1/(1+k^2)).sum(k, -oo, oo, algorithm = 'mathematica')     # optional - mathematica
            pi*coth(pi)

        Use Giac to perform this summation::

            sage: (sum(1/(1+k^2), k, -oo, oo, algorithm = 'giac')).factor()
            pi*(e^(2*pi) + 1)/((e^pi + 1)*(e^pi - 1))

        Use Maple as a backend for summation::

            sage: (binomial(n,k)*x^k).sum(k, 0, n, algorithm = 'maple')      # optional - maple
            (x + 1)^n

        .. NOTE::

           #. Sage can currently only understand a subset of the output of Maxima, Maple and
              Mathematica, so even if the chosen backend can perform the summation the
              result might not be convertable into a usable Sage expression.

        TESTS:

        Check that the sum in :trac:`10682` is done right::

            sage: sum(binomial(n,k)*k^2, k, 2, n)
            1/4*(n^2 + n)*2^n - n

        This sum used to give a wrong result (:trac:`9635`) but
        now gives correct results with all relevant assumptions::

            sage: (n,k,j)=var('n,k,j')
            sage: sum(binomial(n,k)*binomial(k-1,j)*(-1)**(k-1-j),k,j+1,n)
            -(-1)^(-j)*sum((-1)^k*binomial(k - 1, j)*binomial(n, k), k, j + 1, n)
            sage: assume(j>-1)
            sage: sum(binomial(n,k)*binomial(k-1,j)*(-1)**(k-1-j),k,j+1,n)
            1
            sage: forget()
            sage: assume(n>=j)
            sage: sum(binomial(n,k)*binomial(k-1,j)*(-1)**(k-1-j),k,j+1,n)
            -(-1)^(-j)*sum((-1)^k*binomial(k - 1, j)*binomial(n, k), k, j + 1, n)
            sage: forget()
            sage: assume(j==-1)
            sage: sum(binomial(n,k)*binomial(k-1,j)*(-1)**(k-1-j),k,j+1,n)
            1
            sage: forget()
            sage: assume(j<-1)
            sage: sum(binomial(n,k)*binomial(k-1,j)*(-1)**(k-1-j),k,j+1,n)
            -(-1)^(-j)*sum((-1)^k*binomial(k - 1, j)*binomial(n, k), k, j + 1, n)
            sage: forget()

        Check that :trac:`16176` is fixed::

            sage: n = var('n')
            sage: sum(log(1-1/n^2),n,2,oo)
            -log(2)
        
        Check that :trac:`21801` is fixed::

            sage: n = SR.var('n')
            sage: sum(1/((n+1)*(2*n-1)), n, 0, oo)
            2/3*log(2) - 2/3
            sage: _.n()
            -0.204568546293370
            sage: f(n) = (-1)^(n+1)/(3*n+6*(-1)^n)
            sage: sum(f(2*n)+f(2*n+1), n, 0, oo)
            1/3*log(2) - 1/3
        """
        from sage.calculus.calculus import symbolic_sum
        return symbolic_sum(self, *args, **kwds)

    def integral(self, *args, **kwds):
        """
        Compute the integral of self.  Please see
        :func:`sage.symbolic.integration.integral.integrate` for more details.

        EXAMPLES::

            sage: sin(x).integral(x,0,3)
            -cos(3) + 1
            sage: sin(x).integral(x)
            -cos(x)

        TESTS:

        We check that :trac:`12438` is resolved::

            sage: f(x) = x; f
            x |--> x
            sage: integral(f, x)
            x |--> 1/2*x^2
            sage: integral(f, x, 0, 1)
            1/2

            sage: f(x, y) = x + y
            sage: f
            (x, y) |--> x + y
            sage: integral(f, y, 0, 1)
            x |--> x + 1/2
            sage: integral(f, x, 0, 1)
            y |--> y + 1/2
            sage: _(3)
            7/2
            sage: var("z")
            z
            sage: integral(f, z, 0, 2)
            (x, y) |--> 2*x + 2*y
            sage: integral(f, z)
            (x, y) |--> (x + y)*z
        """
        from sage.symbolic.integration.integral import \
            integral, _normalize_integral_input
        from sage.symbolic.callable import \
            CallableSymbolicExpressionRing, is_CallableSymbolicExpressionRing
        R = self._parent
        if is_CallableSymbolicExpressionRing(R):
            f = ring.SR(self)
            f, v, a, b = _normalize_integral_input(f, *args)
            # Definite integral with respect to a positional variable.
            if a is not None and v in R.arguments():
                arguments = list(R.arguments())
                arguments.remove(v)
                if arguments:
                    arguments = tuple(arguments)
                    R = CallableSymbolicExpressionRing(arguments, check=False)
                else:   # all arguments are gone
                    R = ring.SR
            return R(integral(f, v, a, b, **kwds))
        return integral(self, *args, **kwds)

    integrate = integral

    def nintegral(self, *args, **kwds):
        """
        Compute the numerical integral of self.  Please see
        :obj:`sage.calculus.calculus.nintegral` for more details.

        EXAMPLES::

            sage: sin(x).nintegral(x,0,3)
            (1.989992496600..., 2.209335488557...e-14, 21, 0)
        """
        from sage.calculus.calculus import nintegral
        return nintegral(self, *args, **kwds)

    nintegrate = nintegral

    def minpoly(self, *args, **kwds):
        """
        Return the minimal polynomial of this symbolic expression.

        EXAMPLES::

            sage: golden_ratio.minpoly()
            x^2 - x - 1
        """
        try:
            obj = self.pyobject()
            return obj.minpoly()
        except AttributeError:
            pass
        except TypeError:
            pass
        from sage.calculus.calculus import minpoly
        return minpoly(self, *args, **kwds)

    def limit(self, *args, **kwds):
        """
        Return a symbolic limit.  See
        :obj:`sage.calculus.calculus.limit`

        EXAMPLES::

            sage: (sin(x)/x).limit(x=0)
            1
        """
        from sage.calculus.calculus import limit
        return limit(self, *args, **kwds)

    def laplace(self, t, s):
        """
        Return Laplace transform of self.  See
        :obj:`sage.calculus.calculus.laplace`

        EXAMPLES::

            sage: var('x,s,z')
            (x, s, z)
            sage: (z + exp(x)).laplace(x, s)
            z/s + 1/(s - 1)
        """
        from sage.calculus.calculus import laplace
        return laplace(self, t, s)

    def inverse_laplace(self, t, s):
        """
        Return inverse Laplace transform of self.  See
        :obj:`sage.calculus.calculus.inverse_laplace`

        EXAMPLES::

            sage: var('w, m')
            (w, m)
            sage: f = (1/(w^2+10)).inverse_laplace(w, m); f
            1/10*sqrt(10)*sin(sqrt(10)*m)
        """
        from sage.calculus.calculus import inverse_laplace
        return inverse_laplace(self, t, s)

    def add_to_both_sides(self, x):
        """
        Return a relation obtained by adding *x* to both sides of
        this relation.

        EXAMPLES::

            sage: var('x y z')
            (x, y, z)
            sage: eqn = x^2 + y^2 + z^2 <= 1
            sage: eqn.add_to_both_sides(-z^2)
            x^2 + y^2 <= -z^2 + 1
            sage: eqn.add_to_both_sides(I)
            x^2 + y^2 + z^2 + I <= (I + 1)
        """
        if not is_a_relational(self._gobj):
            raise TypeError("this expression must be a relation")
        return self + x

    def subtract_from_both_sides(self, x):
        """
        Return a relation obtained by subtracting *x* from both sides
        of this relation.

        EXAMPLES::

            sage: eqn = x*sin(x)*sqrt(3) + sqrt(2) > cos(sin(x))
            sage: eqn.subtract_from_both_sides(sqrt(2))
            sqrt(3)*x*sin(x) > -sqrt(2) + cos(sin(x))
            sage: eqn.subtract_from_both_sides(cos(sin(x)))
            sqrt(3)*x*sin(x) + sqrt(2) - cos(sin(x)) > 0
        """
        if not is_a_relational(self._gobj):
            raise TypeError("this expression must be a relation")
        return self - x

    def multiply_both_sides(self, x, checksign=None):
        """
        Return a relation obtained by multiplying both sides of this
        relation by *x*.

        .. NOTE::

           The *checksign* keyword argument is currently ignored and
           is included for backward compatibility reasons only.

        EXAMPLES::

            sage: var('x,y'); f = x + 3 < y - 2
            (x, y)
            sage: f.multiply_both_sides(7)
            7*x + 21 < 7*y - 14
            sage: f.multiply_both_sides(-1/2)
            -1/2*x - 3/2 < -1/2*y + 1
            sage: f*(-2/3)
            -2/3*x - 2 < -2/3*y + 4/3
            sage: f*(-pi)
            -pi*(x + 3) < -pi*(y - 2)

        Since the direction of the inequality never changes when doing
        arithmetic with equations, you can multiply or divide the
        equation by a quantity with unknown sign::

            sage: f*(1+I)
            (I + 1)*x + 3*I + 3 < (I + 1)*y - 2*I - 2
            sage: f = sqrt(2) + x == y^3
            sage: f.multiply_both_sides(I)
            I*x + I*sqrt(2) == I*y^3
            sage: f.multiply_both_sides(-1)
            -x - sqrt(2) == -y^3

        Note that the direction of the following inequalities is
        not reversed::

            sage: (x^3 + 1 > 2*sqrt(3)) * (-1)
            -x^3 - 1 > -2*sqrt(3)
            sage: (x^3 + 1 >= 2*sqrt(3)) * (-1)
            -x^3 - 1 >= -2*sqrt(3)
            sage: (x^3 + 1 <= 2*sqrt(3)) * (-1)
            -x^3 - 1 <= -2*sqrt(3)
        """
        if not is_a_relational(self._gobj):
            raise TypeError("this expression must be a relation")
        return self * x

    def divide_both_sides(self, x, checksign=None):
        """
        Return a relation obtained by dividing both sides of this
        relation by *x*.

        .. NOTE::

           The *checksign* keyword argument is currently ignored and
           is included for backward compatibility reasons only.

        EXAMPLES::

            sage: theta = var('theta')
            sage: eqn =   (x^3 + theta < sin(x*theta))
            sage: eqn.divide_both_sides(theta, checksign=False)
            (x^3 + theta)/theta < sin(theta*x)/theta
            sage: eqn.divide_both_sides(theta)
            (x^3 + theta)/theta < sin(theta*x)/theta
            sage: eqn/theta
            (x^3 + theta)/theta < sin(theta*x)/theta
        """
        if not is_a_relational(self._gobj):
            raise TypeError("this expression must be a relation")
        return self / x

    def implicit_derivative(self, Y, X, n=1):
        """
        Return the n'th derivative of Y with respect to X given implicitly by this expression.

        INPUT:

        - ``Y`` - The dependent variable of the implicit expression.

        - ``X`` - The independent variable with respect to which the derivative is taken.


        - ``n`` - (default : 1) the order of the derivative.

        EXAMPLES::

            sage: var('x, y')
            (x, y)
            sage: f = cos(x)*sin(y)
            sage: f.implicit_derivative(y, x)
            sin(x)*sin(y)/(cos(x)*cos(y))
            sage: g = x*y^2
            sage: g.implicit_derivative(y, x, 3)
            -1/4*(y + 2*y/x)/x^2 + 1/4*(2*y^2/x - y^2/x^2)/(x*y) - 3/4*y/x^3

        It is an error to not include an independent variable term
        in the expression::

            sage: (cos(x)*sin(x)).implicit_derivative(y, x)
            Traceback (most recent call last):
            ...
            ValueError: Expression cos(x)*sin(x) contains no y terms


        TESTS:

        Check that the symbols registry is not polluted::

            sage: var('x,y')
            (x, y)
            sage: psr = copy(SR.symbols)
            sage: (x^6*y^5).implicit_derivative(y, x, 3)
            -792/125*y/x^3 + 12/25*(15*x^4*y^5 + 28*x^3*y^5)/(x^6*y^4) - 36/125*(20*x^5*y^4 + 43*x^4*y^4)/(x^7*y^3)
            sage: psr == SR.symbols
            True
        """
        from sage.symbolic.ring import SR
        from sage.symbolic.function_factory import SymbolicFunction

        if not self.has(Y):
            raise ValueError("Expression {} contains no {} terms".format(self, Y))
        x = SR.symbol()
        yy = SR.symbol()
        y = SymbolicFunction('y', 1)(x)
        f = SymbolicFunction('f', 2)(x, yy)
        Fx = f.diff(x)
        Fy = f.diff(yy)
        G = -(Fx/Fy)
        G = G.subs({yy: y})
        di = {y.diff(x): -self.diff(X)/self.diff(Y)}
        R = G
        S = G.diff(x, n - 1)
        for i in range(n + 1):
            di[y.diff(x, i + 1).subs({x: x})] = R
            S = S.subs(di)
            R = G.diff(x, i)
            for j in range(n + 1 - i):
                di[f.diff(x, i, yy, j).subs({x: x, yy: y})] = self.diff(X, i, Y, j)
                S = S.subs(di)
        return S

def solve_diophantine(f,  *args, **kwds):
    """
    Solve a Diophantine equation.

    The argument, if not given as symbolic equation, is set equal to zero.
    It can be given in any form that can be converted to symbolic. Please
    see :meth:`Expression.solve_diophantine()` for a detailed
    synopsis.

    EXAMPLES::

        sage: R.<a,b> = PolynomialRing(ZZ); R
        Multivariate Polynomial Ring in a, b over Integer Ring
        sage: solve_diophantine(a^2-3*b^2+1)
        []
        sage: solve_diophantine(a^2-3*b^2+2)
        [(1/2*sqrt(3)*(sqrt(3) + 2)^t - 1/2*sqrt(3)*(-sqrt(3) + 2)^t + 1/2*(sqrt(3) + 2)^t + 1/2*(-sqrt(3) + 2)^t,
          1/6*sqrt(3)*(sqrt(3) + 2)^t - 1/6*sqrt(3)*(-sqrt(3) + 2)^t + 1/2*(sqrt(3) + 2)^t + 1/2*(-sqrt(3) + 2)^t),
         (-1/2*sqrt(3)*(sqrt(3) + 2)^t + 1/2*sqrt(3)*(-sqrt(3) + 2)^t - 1/2*(sqrt(3) + 2)^t - 1/2*(-sqrt(3) + 2)^t,
          -1/6*sqrt(3)*(sqrt(3) + 2)^t + 1/6*sqrt(3)*(-sqrt(3) + 2)^t - 1/2*(sqrt(3) + 2)^t - 1/2*(-sqrt(3) + 2)^t)]
    """
    from sage.symbolic.ring import SR

    if not isinstance(f, Expression):
        f = SR(f)
    return f.solve_diophantine(*args, **kwds)

cdef dict dynamic_class_cache = {}
cdef get_dynamic_class_for_function(unsigned serial):
    r"""
    Create a dynamic class corresponding to the function with given
    ``serial`` that includes dynamic methods defined by the function.

    Dynamic methods can be defined in a subclass ``EvaluationMethods`` in
    the function body. These will be available in symbolic expressions
    representing evaluations of the said function on some arguments.

    EXAMPLES::

        sage: from sage.symbolic.function import BuiltinFunction
        sage: class TFunc(BuiltinFunction):
        ....:     def __init__(self):
        ....:         BuiltinFunction.__init__(self, 'tfunc', nargs=1)
        ....:
        ....:     class EvaluationMethods(object):
        ....:         def argp1(fn, self, x):
        ....:             '''
        ....:             Some documentation about a bogus function.
        ....:             '''
        ....:             return x+1
        ....:
        ....:         @property
        ....:         def foo(self):
        ....:             return 5
        ....:
        sage: tfunc = TFunc()
        sage: e = tfunc(x); e
        tfunc(x)
        sage: type(e)
        <class '__main__.Expression_with_dynamic_methods'>
        sage: e.argp1()
        x + 1
        sage: e.foo
        5
        sage: x.argp1()
        Traceback (most recent call last):
        ...
        AttributeError: 'sage.symbolic.expression.Expression' object has no
        attribute 'argp1'
        sage: t = (e + 1).op[0]; t
        tfunc(x)
        sage: t
        tfunc(x)
        sage: type(t)
        <class '__main__.Expression_with_dynamic_methods'>
        sage: t.argp1()
        x + 1
        sage: import sagenb.misc.support as s
        sage: s.completions('t.argp', globals(), system='python')
        ['t.argp1']
        sage: t.argp1.__doc__.strip()
        'Some documentation about a bogus function.'

    Now with two arguments::

        sage: class TFunc2(BuiltinFunction):
        ....:     def __init__(self):
        ....:         BuiltinFunction.__init__(self, 'tfunc', nargs=2)
        ....:
        ....:     class EvaluationMethods(object):
        ....:         def argsum(fn, self, x, y):
        ....:             return x + y
        ....:
        sage: tfunc2 = TFunc2()
        sage: e = tfunc2(x, 1)
        sage: e.argsum()
        x + 1
    """
    cls = dynamic_class_cache.get(serial)
    if cls is None:
        # if operator is a special function defined by us
        # find the python equivalent and return it
        func_class = get_sfunction_from_serial(serial)
        eval_methods = getattr(func_class, 'EvaluationMethods', None)
        if eval_methods is not None:
            # callable methods need to be wrapped to extract the operands
            # and pass them as arguments
            from sage.symbolic.function_factory import eval_on_operands
            from sage.structure.misc import getattr_from_other_class
            for name in dir(eval_methods):
                if ismethod(getattr(eval_methods, name)):
                    new_m = eval_on_operands(getattr_from_other_class(
                        func_class, eval_methods, name))
                    setattr(eval_methods, name, new_m)
            cls = dynamic_class('Expression_with_dynamic_methods',
                    (Expression,), eval_methods, prepend_cls_bases=False)
        else:
            cls = Expression

        dynamic_class_cache[serial] = cls

    return cls

cdef Expression new_Expression_from_GEx(parent, GEx juice):
    cdef type cls
    cdef Expression nex
    cdef unsigned serial
    if is_exactly_a_function(juice):
        # if the function defines any dynamic methods these are made
        # available through a dynamic class
        cls = <type>get_dynamic_class_for_function(ex_to_function(juice).get_serial())
    else:
        cls = Expression

    nex = <Expression>cls.__new__(cls)
    nex._gobj = GEx(juice)
    nex._parent = parent
    return nex

cdef Expression new_Expression_from_pyobject(parent, x):
    cdef GEx exp = x
    return new_Expression_from_GEx(parent, exp)

cdef class ExpressionIterator:
    cdef Expression _ex
    cdef int _ind
    cdef int _len
    def __iter__(self):
        """
        Return this iterator object itself.

        EXAMPLES::

            sage: x,y,z = var('x,y,z')
            sage: i = (x+y).iterator()
            sage: iter(i) is i
            True
        """
        return self

    def __next__(self):
        """
        Return the next component of the expression.

        EXAMPLES::

            sage: x,y,z = var('x,y,z')
            sage: i = (x+y).iterator()
            sage: next(i)
            x
        """
        cdef GEx ex
        if self._ind == self._len:
            raise StopIteration
        ex = self._ex._gobj.op(self._ind)
        self._ind+=1
        return new_Expression_from_GEx(self._ex._parent, ex)

cdef inline ExpressionIterator new_ExpIter_from_Expression(Expression ex):
    """
    Construct a new iterator over a symbolic expression.

    EXAMPLES::

        sage: x,y,z = var('x,y,z')
        sage: i = (x+y).iterator() #indirect doctest
    """
    # The const_iterator in GiNaC just keeps an integer index to the current
    # subexpression. We do the same here, to avoid the trouble of having to
    # mess with C++ class constructors/destructors.
    cdef ExpressionIterator m = <ExpressionIterator>ExpressionIterator.__new__(ExpressionIterator)
    m._ex = ex
    m._ind = 0
    m._len  = ex._gobj.nops()
    return m


cdef operators compatible_relation(operators lop, operators rop) except <operators>-1:
    """
    TESTS::

        sage: var('a,b,x,y')
        (a, b, x, y)
        sage: (x < a) + (y <= b)     # indirect doctest
        x + y < a + b
        sage: (x >= 4) * (y > 7)
        x*y > 28
    """
    if lop == rop:
        return lop
    elif lop == not_equal or rop == not_equal:
        raise TypeError("incompatible relations")
    elif lop == equal:
       return rop
    elif rop == equal:
       return lop
    elif lop in [less, less_or_equal] and rop in [less, less_or_equal]:
       return less
    elif lop in [greater, greater_or_equal] and rop in [greater, greater_or_equal]:
       return greater
    else:
        raise TypeError("incompatible relations")<|MERGE_RESOLUTION|>--- conflicted
+++ resolved
@@ -1980,7 +1980,6 @@
             True
             sage: (t0*x).is_real()
             False
-<<<<<<< HEAD
             sage: (t0^t1).is_real()
             True
             sage: gamma(pi).is_real()
@@ -1999,10 +1998,8 @@
             False
             sage: sin(2 - I).is_real()
             False
-=======
             sage: (2^t0).is_real()
             True
->>>>>>> d9e145d4
 
         The following is real, but we cannot deduce that.::
 
