# sage.doctest: needs sage.libs.gap
r"""
Extended Affine Weyl Groups

AUTHORS:

- Daniel Bump (2012): initial version
- Daniel Orr (2012): initial version
- Anne Schilling (2012): initial version
- Mark Shimozono (2012): initial version
- Nicolas M. Thiery (2012): initial version
- Mark Shimozono (2013): twisted affine root systems, multiple realizations, GL_n
"""
# ***************************************************************************
#       Copyright (C) 2012 Daniel Bump <bump at match.stanford.edu>,
#                     2012 Daniel Orr <danorr at live.unc.edu>
#                     2012 Anne Schilling <anne at math.ucdavis.edu>
#                     2012 Mark Shimozono <mshimo at math.vt.edu>
#                     2012 Nicolas M. Thiery <nthiery at users.sf.net>
#
#                     2013 Mark Shimozono <mshimo at math.vt.edu>
#
# This program is free software: you can redistribute it and/or modify
# it under the terms of the GNU General Public License as published by
# the Free Software Foundation, either version 2 of the License, or
# (at your option) any later version.
#                  https://www.gnu.org/licenses/
# ***************************************************************************
from sage.combinat.root_system.cartan_type import CartanType
from sage.combinat.root_system.weyl_group import WeylGroup
from sage.categories.groups import Groups
from sage.categories.sets_cat import Sets
from sage.misc.cachefunc import cached_method
from sage.structure.parent import Parent
from sage.structure.unique_representation import UniqueRepresentation
from sage.sets.family import Family
from sage.categories.realizations import Category_realization_of_parent
from sage.misc.bindable_class import BindableClass
from sage.combinat.root_system.fundamental_group import FundamentalGroupOfExtendedAffineWeylGroup
from sage.misc.abstract_method import abstract_method
from sage.categories.morphism import SetMorphism
from sage.categories.homset import Hom
from sage.groups.group_exp import GroupExp
from sage.groups.group_semidirect_product import GroupSemidirectProduct
from sage.combinat.root_system.root_system import RootSystem
from sage.rings.finite_rings.integer_mod import Mod
from sage.modules.free_module_element import vector
from sage.rings.integer_ring import ZZ


def ExtendedAffineWeylGroup(cartan_type, general_linear=None, **print_options):
    r"""
    The extended affine Weyl group.

    INPUT:

    - ``cartan_type`` -- An affine or finite Cartan type (a finite Cartan type is an
      abbreviation for its untwisted affinization)
    - ``general_linear`` -- (default: ``None``) If ``True`` and ``cartan_type`` indicates
      untwisted type A, returns the universal central extension
    - ``print_options`` -- Special instructions for printing elements (see below)

    .. RUBRIC:: Mnemonics

    - "P" -- subgroup of translations
    - "Pv" -- subgroup of translations in a dual form
    - "W0" -- classical Weyl group
    - "W" -- affine Weyl group
    - "F" -- fundamental group of length zero elements

    There are currently six realizations: "PW0", "W0P, "WF", "FW", "PvW0", and "W0Pv".

    "PW0" means the semidirect product of "P" with "W0" acting from the right.
    "W0P" is similar but with "W0" acting from the left.
    "WF" is the semidirect product of "W" with "F" acting from the right, etc.

    Recognized arguments for ``print_options`` are:

    - ``print_tuple`` -- ``True`` or ``False`` (default: ``False``)
      If ``True``, elements are printed `(a,b)`, otherwise as `a * b`
    - ``affine`` -- Prefix for simple reflections in the affine Weyl group
    - ``classical`` -- Prefix for simple reflections in the classical Weyl group
    - ``translation`` -- Prefix for the translation elements
    - ``fundamental`` -- Prefix for the elements of the fundamental group

    These options are not mutable.

    The *extended affine Weyl group* was introduced in the following references.

    REFERENCES:

    .. [Iwahori] Iwahori,
       *Generalized Tits system (Bruhat decomposition) on p-adic semisimple groups*.
       1966 Algebraic Groups and Discontinuous
       Subgroups (AMS Proc. Symp. Pure Math.., 1965) pp. 71-83 Amer. Math. Soc.,
       Providence, R.I.

    .. [Bour] Bourbaki, *Lie Groups and Lie Algebras* IV.2

    - [Ka1990]_

    .. RUBRIC:: Notation

    - `R` -- An irreducible affine root system
    - `I` -- Set of nodes of the Dynkin diagram of `R`
    - `R_0` -- The classical subsystem of `R`
    - `I_0` -- Set of nodes of the Dynkin diagram of `R_0`
    - `E` -- Extended affine Weyl group of type `R`
    - `W` -- Affine Weyl group of type `R`
    - `W_0` -- finite (classical) Weyl group (of type `R_0`)
    - `M` -- translation lattice for `W`
    - `L` -- translation lattice for `E`
    - `F` -- Fundamental subgroup of `E` (the length zero elements)
    - `P` -- Finite weight lattice
    - `Q` -- Finite root lattice
    - `P^\vee` -- Finite coweight lattice
    - `Q^\vee` -- Finite coroot lattice

    .. RUBRIC:: Translation lattices

    The styles "PW0" and "W0P" use the following lattices:

    - Untwisted affine: `L = P^\vee`, `M = Q^\vee`
    - Dual of untwisted affine: `L = P`, `M = Q`
    - `BC_n` (`A_{2n}^{(2)}`): `L = M = P`
    - Dual of `BC_n` (`A_{2n}^{(2)\dagger}`): `L = M = P^\vee`

    The styles "PvW0" and "W0Pv" use the following lattices:

    - Untwisted affine: The weight lattice of the dual finite Cartan type.
    - Dual untwisted affine: The same as for "PW0" and "W0P".

    For mixed affine type (`A_{2n}^{(2)}`, aka  `\tilde{BC}_n`, and their affine duals)
    the styles "PvW0" and "W0Pv" are not implemented.

    .. RUBRIC:: Finite and affine Weyl groups `W_0` and `W`

    The finite Weyl group `W_0` is generated by the simple reflections `s_i` for `i \in I_0` where
    `s_i` is the reflection across a suitable hyperplane `H_i` through the origin in the
    real span `V` of the lattice `M`.

    `R` specifies another (affine) hyperplane `H_0`. The affine Weyl group `W` is generated by `W_0`
    and the reflection `S_0` across `H_0`.

    .. RUBRIC:: Extended affine Weyl group `E`

    The complement in `V` of the set `H` of hyperplanes obtained from the `H_i` by the action of
    `W`, has connected components called alcoves. `W` acts freely and transitively on the set
    of alcoves. After the choice of a certain alcove (the fundamental alcove),
    there is an induced bijection from `W` to the set of alcoves under which the identity
    in `W` maps to the fundamental alcove.

    Then `L` is the largest sublattice of `V`, whose translations stabilize the set of alcoves.

    There are isomorphisms

    .. MATH::

        \begin{aligned}
        W &\cong M \rtimes W_0 \cong W_0 \ltimes M \\
        E &\cong L \rtimes W_0 \cong W_0 \ltimes L
        \end{aligned}

    .. RUBRIC:: Fundamental group of affine Dynkin automorphisms

    Since `L` acts on the set of alcoves, the group `F = L/M` may be viewed as a
    subgroup of the symmetries of the fundamental alcove or equivalently the
    symmetries of the affine Dynkin diagram.
    `F` acts on the set of alcoves and hence on `W`. Conjugation by an element of `F`
    acts on `W` by permuting the indices of simple reflections.

    There are isomorphisms

    .. MATH::

        E \cong F \ltimes W \cong W \rtimes F

    An affine Dynkin node is *special* if it is conjugate to the zero node under some
    affine Dynkin automorphism.

    There is a bijection `i` `\mapsto` `\pi_i` from the set of special nodes
    to the group `F`, where `\pi_i` is the unique element of `F` that sends `0` to `i`.
    When `L=P` (resp. `L=P^\vee`) the element `\pi_i` is induced
    (under the isomorphism `F \cong L/M`) by addition of the coset of the
    `i`-th fundamental weight (resp. coweight).

    The length function of the Coxeter group `W` may be extended to `E` by
    `\ell(w \pi) = \ell(w)` where `w \in W` and `\pi\in F`.
    This is the number of hyperplanes in `H` separating the
    fundamental alcove from its image by `w \pi` (or equivalently `w`).

    It is known that if `G` is the compact Lie group of adjoint type with root
    system `R_0` then `F` is isomorphic to the fundamental group of `G`, or
    to the center of its simply-connected covering group. That is why we
    call `F` the *fundamental group*.

    In the future we may want to build an element of the group from an appropriate linear map f
    on some of the root lattice realizations for this Cartan type: W.from_endomorphism(f).

    EXAMPLES::

        sage: E = ExtendedAffineWeylGroup(["A",2,1]); E
        Extended affine Weyl group of type ['A', 2, 1]
        sage: type(E)
        <class 'sage.combinat.root_system.extended_affine_weyl_group.ExtendedAffineWeylGroup_Class_with_category'>

        sage: PW0 = E.PW0(); PW0
        Extended affine Weyl group of type ['A', 2, 1] realized by Semidirect product of
         Multiplicative form of Coweight lattice of the Root system of type ['A', 2]
         acted upon by Weyl Group of type ['A', 2]
         (as a matrix group acting on the coweight lattice)

        sage: W0P = E.W0P(); W0P
        Extended affine Weyl group of type ['A', 2, 1] realized by Semidirect product of
         Weyl Group of type ['A', 2] (as a matrix group acting on the coweight lattice)
         acting on Multiplicative form of Coweight lattice of the Root system of type ['A', 2]

        sage: PvW0 = E.PvW0(); PvW0
        Extended affine Weyl group of type ['A', 2, 1] realized by Semidirect product of
         Multiplicative form of Weight lattice of the Root system of type ['A', 2]
         acted upon by Weyl Group of type ['A', 2]
         (as a matrix group acting on the weight lattice)

        sage: W0Pv = E.W0Pv(); W0Pv
        Extended affine Weyl group of type ['A', 2, 1] realized by Semidirect product of
         Weyl Group of type ['A', 2] (as a matrix group acting on the weight lattice)
         acting on Multiplicative form of Weight lattice of the Root system of type ['A', 2]

        sage: WF = E.WF(); WF
        Extended affine Weyl group of type ['A', 2, 1] realized by Semidirect product of
         Weyl Group of type ['A', 2, 1] (as a matrix group acting on the root lattice)
         acted upon by Fundamental group of type ['A', 2, 1]

        sage: FW = E.FW(); FW
        Extended affine Weyl group of type ['A', 2, 1] realized by Semidirect product of
         Fundamental group of type ['A', 2, 1] acting on Weyl Group of type ['A', 2, 1]
         (as a matrix group acting on the root lattice)

    When the realizations are constructed from each other as above, there are built-in coercions between them. ::

        sage: F = E.fundamental_group()
        sage: x = WF.from_reduced_word([0,1,2]) * WF(F(2)); x
        S0*S1*S2 * pi[2]
        sage: FW(x)
        pi[2] * S1*S2*S0
        sage: W0P(x)
        s1*s2*s1 * t[-2*Lambdacheck[1] - Lambdacheck[2]]
        sage: PW0(x)
        t[Lambdacheck[1] + 2*Lambdacheck[2]] * s1*s2*s1
        sage: PvW0(x)
        t[Lambda[1] + 2*Lambda[2]] * s1*s2*s1

    The translation lattice and its distinguished basis are obtained from ``E``::

        sage: L = E.lattice(); L
        Coweight lattice of the Root system of type ['A', 2]
        sage: b = E.lattice_basis(); b
        Finite family {1: Lambdacheck[1], 2: Lambdacheck[2]}

    Translation lattice elements can be coerced into any realization::

        sage: PW0(b[1]-b[2])
        t[Lambdacheck[1] - Lambdacheck[2]]
        sage: FW(b[1]-b[2])
        pi[2] * S0*S1

    The dual form of the translation lattice and its basis are similarly obtained::

        sage: Lv = E.dual_lattice(); Lv
        Weight lattice of the Root system of type ['A', 2]
        sage: bv = E.dual_lattice_basis(); bv
        Finite family {1: Lambda[1], 2: Lambda[2]}
        sage: FW(bv[1]-bv[2])
        pi[2] * S0*S1

    The abstract fundamental group is accessed from ``E``::

        sage: F = E.fundamental_group(); F
        Fundamental group of type ['A', 2, 1]

    Its elements are indexed by the set of special nodes of the affine Dynkin diagram::

        sage: E.cartan_type().special_nodes()
        (0, 1, 2)
        sage: F.special_nodes()
        (0, 1, 2)
        sage: [F(i) for i in F.special_nodes()]
        [pi[0], pi[1], pi[2]]

    There is a coercion from the fundamental group into each realization::

        sage: F(2)
        pi[2]
        sage: WF(F(2))
        pi[2]
        sage: W0P(F(2))
        s2*s1 * t[-Lambdacheck[1]]
        sage: W0Pv(F(2))
        s2*s1 * t[-Lambda[1]]

    Using ``E`` one may access the classical and affine Weyl groups and their morphisms
    into each realization::

        sage: W0 = E.classical_weyl(); W0
        Weyl Group of type ['A', 2] (as a matrix group acting on the coweight lattice)
        sage: v = W0.from_reduced_word([1,2,1]); v
        s1*s2*s1
        sage: PW0(v)
        s1*s2*s1
        sage: WF(v)
        S1*S2*S1
        sage: W = E.affine_weyl(); W
        Weyl Group of type ['A', 2, 1] (as a matrix group acting on the root lattice)
        sage: w = W.from_reduced_word([2,1,0]); w
        S2*S1*S0
        sage: WF(w)
        S2*S1*S0
        sage: PW0(w)
        t[Lambdacheck[1] - 2*Lambdacheck[2]] * s1

    Note that for untwisted affine type, the dual form of the classical
    Weyl group is isomorphic to the usual one, but acts on a different
    lattice and is therefore different to sage::

        sage: W0v = E.dual_classical_weyl(); W0v
        Weyl Group of type ['A', 2] (as a matrix group acting on the weight lattice)
        sage: v = W0v.from_reduced_word([1,2])
        sage: x = PvW0(v); x
        s1*s2
        sage: y = PW0(v); y
        s1*s2
        sage: x.parent() == y.parent()
        False

    However, because there is a coercion from ``PvW0`` to ``PW0``,
    the elements ``x`` and ``y`` compare as equal::

        sage: x == y
        True

    An element can be created directly from a reduced word::

        sage: PW0.from_reduced_word([2,1,0])
        t[Lambdacheck[1] - 2*Lambdacheck[2]] * s1

    Here is a demonstration of the printing options::

        sage: E = ExtendedAffineWeylGroup(["A",2,1], affine="sx", classical="Sx",
        ....:                             translation="x", fundamental="pix")
        sage: PW0 = E.PW0()
        sage: y = PW0(E.lattice_basis()[1]); y
        x[Lambdacheck[1]]
        sage: FW = E.FW()
        sage: FW(y)
        pix[1] * sx2*sx1
        sage: PW0.an_element()
        x[2*Lambdacheck[1] + 2*Lambdacheck[2]] * Sx1*Sx2

    .. TODO::

        - Implement a "slow" action of `E` on any affine root or weight lattice realization.
        - Implement the level `m` actions of `E` and `W` on the lattices of finite type.
        - Implement the relevant methods from the usual affine Weyl group
        - Implementation by matrices: style "M".
        - Use case: implement the Hecke algebra on top of this

    The semidirect product construction in sage currently only
    admits multiplicative groups. Therefore for the styles involving "P" and "Pv", one must
    convert the additive group of translations `L` into a multiplicative group by
    applying the :class:`sage.groups.group_exp.GroupExp` functor.

    .. RUBRIC:: The general linear case

    The general linear group is not semisimple. Sage can build its extended
    affine Weyl group::

        sage: E = ExtendedAffineWeylGroup(['A',2,1], general_linear=True); E
        Extended affine Weyl group of GL(3)

    If the Cartan type is ``['A', n-1, 1]`` and the parameter ``general_linear`` is not
    True, the extended affine Weyl group that is built will be for `SL_n`, not
    `GL_n`. But if ``general_linear`` is True, let `W_a` and `W_e` be the affine and
    extended affine Weyl groups. We make the following nonstandard definition: the
    extended affine Weyl group `W_e(GL_n)` is defined by

    .. MATH::

        W_e(GL_n) = P(GL_n) \rtimes W

    where `W` is the finite Weyl group (the symmetric group `S_n`) and `P(GL_n)` is the weight lattice
    of `GL_n`, which is usually identified with the lattice `\ZZ^n` of `n`-tuples of integers::

        sage: PW0 = E.PW0(); PW0
        Extended affine Weyl group of GL(3) realized by Semidirect product of
         Multiplicative form of Ambient space of the Root system of type ['A', 2] acted upon
          by Weyl Group of type ['A', 2] (as a matrix group acting on the ambient space)
        sage: PW0.an_element()
        t[(2, 2, 3)] * s1*s2

    There is an isomorphism

    .. MATH::

        W_e(GL_n) = \ZZ \ltimes W_a

    where the group of integers `\ZZ` (with generator `\pi`) acts on `W_a` by

    .. MATH::

        \pi\, s_i\, \pi^{-1} = s_{i+1}

    and the indices of the simple reflections are taken modulo `n`::

        sage: FW = E.FW(); FW
        Extended affine Weyl group of GL(3) realized by
         Semidirect product of Fundamental group of GL(3) acting on
          Weyl Group of type ['A', 2, 1] (as a matrix group acting on the root lattice)
        sage: FW.an_element()
        pi[5] * S0*S1*S2

    We regard `\ZZ` as the fundamental group of affine type `GL_n`::

        sage: F = E.fundamental_group(); F
        Fundamental group of GL(3)
        sage: F.special_nodes()
        Integer Ring

        sage: x = FW.from_fundamental(F(10)); x
        pi[10]
        sage: x*x
        pi[20]
        sage: E.PvW0()(x*x)
        t[(7, 7, 6)] * s2*s1
    """
    cartan_type = CartanType(cartan_type)
    if cartan_type.is_reducible():
        raise ValueError("Extended affine Weyl groups are only implemented for irreducible affine Cartan types")
    if cartan_type.is_finite(): # a finite Cartan type is an abbreviation for its untwisted affinization
        cartan_type = cartan_type.affine()
    elif not cartan_type.is_affine():
        raise ValueError("Cartan type must be finite or affine")

    return ExtendedAffineWeylGroup_Class(cartan_type, general_linear, **print_options)


class ExtendedAffineWeylGroup_Class(UniqueRepresentation, Parent):
    r"""
    The parent-with-realization class of an extended affine Weyl group.
    """

    def __init__(self, cartan_type, general_linear, **print_options):
        r"""

        EXAMPLES::

            sage: E = ExtendedAffineWeylGroup(["D",3,2])
            sage: E in Groups().Infinite()
            True
            sage: TestSuite(E).run()
        """
        if not cartan_type.is_affine():
            raise ValueError("%s is not affine" % cartan_type)

        self._cartan_type = cartan_type

        self._prefixt = "t"
        self._prefixf = "pi"
        self._prefixcl = None
        self._prefixaf = None
        self._print_tuple = False

        if general_linear is True:
            self._general_linear = True
            self._n = self._cartan_type.n + 1
        else:
            self._general_linear = False
        for option in print_options:
            if option == 'translation':
                self._prefixt = print_options['translation']
            elif option == 'fundamental':
                self._prefixf = print_options['fundamental']
            elif option == 'print_tuple':
                self._print_tuple = print_options['print_tuple']
            elif option == 'affine':
                self._prefixaf = print_options['affine']
            elif option == 'classical':
                self._prefixcl = print_options['classical']
            else:
                raise ValueError("Print option %s is unrecognized" % option)

        if self._prefixaf:
            if not self._prefixcl:
                if self._prefixaf.islower():
                    self._prefixcl = self._prefixaf.upper()
                else:
                    self._prefixcl = self._prefixaf.lower()
        elif self._prefixcl:
            if self._prefixcl.islower():
                self._prefixaf = self._prefixcl.upper()
            else:
                self._prefixaf = self._prefixcl.lower()
        else:
            self._prefixaf = "S"
            self._prefixcl = "s"

        self._ct0 = cartan_type.classical()
        self._R0 = self._ct0.root_system()
        self._I0 = self._ct0.index_set()
        self._ct0v = self._ct0.dual()
        self._R0v = self._ct0v.root_system()
        self._a0check = self._cartan_type.acheck()[self._cartan_type.special_node()]

        if self._cartan_type.is_untwisted_affine():
            self._type = 'untwisted'
        elif self._cartan_type.dual().is_untwisted_affine():
            self._type = 'dual_untwisted'
        elif self._a0check == 1:
            # if there are three root lengths with the special affine node extra short
            self._type = 'special_extra_short'
        else:
            # if there are three root lengths with the special affine node extra long
            self._type = 'special_extra_long'
        # this boolean is used to decide which translation lattice to use
        self._untwisted = (self._type in ('untwisted', 'special_extra_long'))

        # fundamental group
        self._fundamental_group = FundamentalGroupOfExtendedAffineWeylGroup(cartan_type, prefix=self._prefixf, general_linear=self._general_linear)

        # lattice data
        if self._untwisted:
            if self._general_linear:
                self._lattice = self._R0.ambient_space()
                self._simpleR0 = self._lattice.simple_roots()
            else:
                self._lattice = self._R0.coweight_lattice()
                self._basis_name = 'Lambdacheck'
                self._simpleR0 = self._R0.root_lattice().simple_roots()
            self._basis = self._lattice.fundamental_weights()
            if self._type == 'special_extra_long':
                self._special_root = self._R0.coroot_lattice().highest_root()
                # get the node adjacent to the special affine node
                # the [0] is just taking the first and only list element among the neighbors of the distinguished node
                node_adjacent_to_special = self._cartan_type.dynkin_diagram().neighbors(self._cartan_type.special_node())[0]
                self._special_translation = self._lattice.fundamental_weight(node_adjacent_to_special)
            else:
                # untwisted affine case
                self._special_root = self._R0.root_lattice().highest_root().associated_coroot()
                self._special_translation = self._special_root
            self._special_translation_covector = self._special_root.associated_coroot()
            # in the "Pv" realization for the untwisted case, the weight lattice of dual type is used for translations
            if self._general_linear:
                self._dual_lattice = self._lattice
            else:
                self._dual_lattice = self._R0v.weight_lattice()
                self._dual_basis_name = 'Lambda'
            self._dual_basis = self._dual_lattice.fundamental_weights()
        else:
            self._lattice = self._R0.weight_lattice()
            self._basis = self._lattice.fundamental_weights()
            self._basis_name = 'Lambda'
            self._simpleR0 = self._R0.coroot_lattice().simple_roots()
            if self._type == 'special_extra_short':
                self._special_root = self._R0.root_lattice().highest_root()
                node_adjacent_to_special = self._cartan_type.dynkin_diagram().neighbors(self._cartan_type.special_node())[0]
                self._special_translation = self._lattice.fundamental_weight(node_adjacent_to_special)
                self._special_translation_covector = 2*self._special_root.associated_coroot()
            else:
                # dual untwisted case
                self._special_root = self._R0.coroot_lattice().highest_root().associated_coroot()
                self._special_translation = self._special_root
                self._special_translation_covector = self._special_root.associated_coroot()

            self._dual_lattice = self._lattice
            self._dual_basis = self._basis
            self._dual_basis_name = 'Lambda'

        # classical and affine Weyl groups
        self._W0 = WeylGroup(self._lattice, prefix=self._prefixcl)
        self._W = WeylGroup(self._cartan_type.root_system().root_lattice(), prefix=self._prefixaf)
        self._special_reflection = self._W0.from_reduced_word(self._special_root.associated_reflection())

        if self._general_linear:
            self._special_root = self._special_root.to_ambient()
            self._special_translation = self._special_root
            self._special_translation_covector = self._special_root

        # "Pv" version of classical Weyl group; use same prefix as for W0
        self._W0v = WeylGroup(self._dual_lattice, prefix=self._prefixcl)

        # wrap the lattice into a multiplicative group for internal use in the semidirect product
        self._exp_lattice = GroupExp()(self._lattice)
        self._exp_dual_lattice = GroupExp()(self._dual_lattice)

        self._extended = True

        Parent.__init__(self, category=Groups().WithRealizations().Infinite())

        # create the realizations (they are cached)
        PW0 = self.PW0()
        W0P = self.W0P()
        WF = self.WF()
        FW = self.FW()
        PvW0 = self.PvW0()
        W0Pv = self.W0Pv()

        # coercions between realizations

        W0P_to_PW0 = SetMorphism(Hom(W0P, PW0, Groups()), lambda x: PW0(x.to_opposite()))
        W0P_to_PW0.register_as_coercion()

        PW0_to_W0P = SetMorphism(Hom(PW0, W0P, Groups()), lambda x: W0P(x.to_opposite()))
        PW0_to_W0P.register_as_coercion()

        FW_to_WF = SetMorphism(Hom(FW, WF, Groups()), lambda x: WF(x.to_opposite()))
        FW_to_WF.register_as_coercion()

        WF_to_FW = SetMorphism(Hom(WF, FW, Groups()), lambda x: FW(x.to_opposite()))
        WF_to_FW.register_as_coercion()

        PW0_to_WF = SetMorphism(Hom(PW0, WF, Groups()), self.PW0_to_WF_func)
        PW0_to_WF.register_as_coercion()
        WF_to_PW0 = SetMorphism(Hom(WF, PW0, Groups()), self.WF_to_PW0_func)
        WF_to_PW0.register_as_coercion()

        PvW0_to_W0Pv = SetMorphism(Hom(PvW0, W0Pv, Groups()), lambda x: W0Pv(x.to_opposite()))
        PvW0_to_W0Pv.register_as_coercion()
        W0Pv_to_PvW0 = SetMorphism(Hom(W0Pv, PvW0, Groups()), lambda x: PvW0(x.to_opposite()))
        W0Pv_to_PvW0.register_as_coercion()

        if self._general_linear:
            PW0_to_PvW0 = SetMorphism(Hom(PW0, PvW0, Groups()), lambda x: PvW0((x.cartesian_projection(0),x.cartesian_projection(1))))
            PvW0_to_PW0 = SetMorphism(Hom(PvW0, PW0, Groups()), lambda x: PW0((x.cartesian_projection(0),x.cartesian_projection(1))))
            W0P_to_W0Pv = SetMorphism(Hom(W0P, W0Pv, Groups()), lambda x: W0Pv((x.cartesian_projection(0),x.cartesian_projection(1))))
            W0Pv_to_W0P = SetMorphism(Hom(W0Pv, W0P, Groups()), lambda x: W0P((x.cartesian_projection(0),x.cartesian_projection(1))))
        elif self._untwisted:
            PW0_to_PvW0 = SetMorphism(Hom(PW0, PvW0, Groups()), lambda x: PvW0((self.exp_dual_lattice()(x.cartesian_projection(0).value.to_dual_type_cospace()),self.dual_classical_weyl().from_reduced_word(x.cartesian_projection(1).reduced_word()))))
            PvW0_to_PW0 = SetMorphism(Hom(PvW0, PW0, Groups()), lambda x: PW0((self.exp_lattice()(x.cartesian_projection(0).value.to_dual_type_cospace()),self.classical_weyl().from_reduced_word(x.cartesian_projection(1).reduced_word()))))
            W0P_to_W0Pv = SetMorphism(Hom(W0P, W0Pv, Groups()), lambda x: W0Pv((self.dual_classical_weyl().from_reduced_word(x.cartesian_projection(0).reduced_word()),self.exp_dual_lattice()(x.cartesian_projection(1).value.to_dual_type_cospace()))))
            W0Pv_to_W0P = SetMorphism(Hom(W0Pv, W0P, Groups()), lambda x: W0P((self.classical_weyl().from_reduced_word(x.cartesian_projection(0).reduced_word()),self.exp_lattice()(x.cartesian_projection(1).value.to_dual_type_cospace()))))
        else:
            PW0_to_PvW0 = SetMorphism(Hom(PW0, PvW0, Groups()), lambda x: PvW0((x.cartesian_projection(0),self.dual_classical_weyl().from_reduced_word(x.cartesian_projection(1).reduced_word()))))
            PvW0_to_PW0 = SetMorphism(Hom(PvW0, PW0, Groups()), lambda x: PW0((x.cartesian_projection(0),self.classical_weyl().from_reduced_word(x.cartesian_projection(1).reduced_word()))))
            W0P_to_W0Pv = SetMorphism(Hom(W0P, W0Pv, Groups()), lambda x: W0Pv((self.dual_classical_weyl().from_reduced_word(x.cartesian_projection(0).reduced_word()),x.cartesian_projection(1))))
            W0Pv_to_W0P = SetMorphism(Hom(W0Pv, W0P, Groups()), lambda x: W0P((self.classical_weyl().from_reduced_word(x.cartesian_projection(0).reduced_word()),x.cartesian_projection(1))))

        PW0_to_PvW0.register_as_coercion()
        PvW0_to_PW0.register_as_coercion()
        W0P_to_W0Pv.register_as_coercion()
        W0Pv_to_W0P.register_as_coercion()

        # coercions of the translation lattice into the appropriate realizations
        P_to_PW0 = SetMorphism(Hom(self.lattice(), PW0, Sets()), PW0.from_translation)
        P_to_PW0.register_as_coercion()
        P_to_W0P = SetMorphism(Hom(self.lattice(), W0P, Sets()), W0P.from_translation)
        P_to_W0P.register_as_coercion()
        Pv_to_PvW0 = SetMorphism(Hom(self.dual_lattice(), PvW0, Sets()), PvW0.from_dual_translation)
        Pv_to_PvW0.register_as_coercion()
        Pv_to_W0Pv = SetMorphism(Hom(self.dual_lattice(), W0Pv, Sets()), W0Pv.from_dual_translation)
        Pv_to_W0Pv.register_as_coercion()

        # coercions of the classical Weyl group into the appropriate realizations

        W0_to_PW0 = SetMorphism(Hom(self.classical_weyl(), PW0, Groups()), PW0.from_classical_weyl)
        W0_to_PW0.register_as_coercion()
        W0_to_W0P = SetMorphism(Hom(self.classical_weyl(), W0P, Groups()), W0P.from_classical_weyl)
        W0_to_W0P.register_as_coercion()
        W0v_to_PvW0 = SetMorphism(Hom(self.dual_classical_weyl(), PvW0, Groups()), PvW0.from_dual_classical_weyl)
        W0v_to_PvW0.register_as_coercion()
        W0v_to_W0Pv = SetMorphism(Hom(self.dual_classical_weyl(), W0Pv, Groups()), W0Pv.from_dual_classical_weyl)
        W0v_to_W0Pv.register_as_coercion()

        # coercions of the fundamental group into the appropriate realizations

        F_to_WF = SetMorphism(Hom(self.fundamental_group(), WF, Groups()), WF.from_fundamental)
        F_to_WF.register_as_coercion()
        F_to_FW = SetMorphism(Hom(self.fundamental_group(), FW, Groups()), FW.from_fundamental)
        F_to_FW.register_as_coercion()

        # coercions of the affine Weyl group into the appropriate realizations

        W_to_WF = SetMorphism(Hom(self.affine_weyl(), WF, Groups()), WF.from_affine_weyl)
        W_to_WF.register_as_coercion()

        W_to_FW = SetMorphism(Hom(self.affine_weyl(), FW, Groups()), FW.from_affine_weyl)
        W_to_FW.register_as_coercion()

    def PW0(self):
        r"""
        Realizes ``self`` in "PW0"-style.

        EXAMPLES::

            sage: ExtendedAffineWeylGroup(['A',2,1]).PW0()
            Extended affine Weyl group of type ['A', 2, 1] realized by
             Semidirect product of Multiplicative form of
              Coweight lattice of the Root system of type ['A', 2] acted upon by
               Weyl Group of type ['A', 2] (as a matrix group acting on the coweight lattice)
        """
        return self.ExtendedAffineWeylGroupPW0()

    def W0P(self):
        r"""
        Realizes ``self`` in "W0P"-style.

        EXAMPLES::

            sage: ExtendedAffineWeylGroup(['A',2,1]).W0P()
            Extended affine Weyl group of type ['A', 2, 1] realized by Semidirect product of
             Weyl Group of type ['A', 2] (as a matrix group acting on the coweight lattice)
             acting on Multiplicative form of Coweight lattice of the Root system of type ['A', 2]
        """
        return self.ExtendedAffineWeylGroupW0P()

    def WF(self):
        r"""
        Realizes ``self`` in "WF"-style.

        EXAMPLES::

            sage: ExtendedAffineWeylGroup(['A',2,1]).WF()
            Extended affine Weyl group of type ['A', 2, 1] realized by Semidirect product of
             Weyl Group of type ['A', 2, 1] (as a matrix group acting on the root lattice)
             acted upon by Fundamental group of type ['A', 2, 1]
        """
        return self.ExtendedAffineWeylGroupWF()

    def FW(self):
        r"""
        Realizes ``self`` in "FW"-style.

        EXAMPLES::

            sage: ExtendedAffineWeylGroup(['A',2,1]).FW()
            Extended affine Weyl group of type ['A', 2, 1] realized by Semidirect product of
             Fundamental group of type ['A', 2, 1] acting on
              Weyl Group of type ['A', 2, 1] (as a matrix group acting on the root lattice)
        """
        return self.ExtendedAffineWeylGroupFW()

    def PvW0(self):
        r"""
        Realizes ``self`` in "PvW0"-style.

        EXAMPLES::

            sage: ExtendedAffineWeylGroup(['A',2,1]).PvW0()
            Extended affine Weyl group of type ['A', 2, 1] realized by Semidirect product of
             Multiplicative form of Weight lattice of the Root system of type ['A', 2]
             acted upon by Weyl Group of type ['A', 2] (as a matrix group acting on the weight lattice)
        """
        return self.ExtendedAffineWeylGroupPvW0()

    def W0Pv(self):
        r"""
        Realizes ``self`` in "W0Pv"-style.

        EXAMPLES::

            sage: ExtendedAffineWeylGroup(['A',2,1]).W0Pv()
            Extended affine Weyl group of type ['A', 2, 1] realized by Semidirect product of
             Weyl Group of type ['A', 2] (as a matrix group acting on the weight lattice)
              acting on Multiplicative form of Weight lattice of the Root system of type ['A', 2]
        """
        return self.ExtendedAffineWeylGroupW0Pv()

    def cartan_type(self):
        r"""
        The Cartan type of ``self``.

        EXAMPLES::

            sage: ExtendedAffineWeylGroup(["D",3,2]).cartan_type()
            ['C', 2, 1]^*
        """
        return self._cartan_type

    def _repr_(self):
        r"""
        A string representing ``self``.

        EXAMPLES::

            sage: ExtendedAffineWeylGroup(['A',2,1])
            Extended affine Weyl group of type ['A', 2, 1]
        """
        if self._general_linear:
            return "Extended affine Weyl group of GL(%s)" % self._n
        return "Extended affine Weyl group of type %s" % self.cartan_type()

    def fundamental_group(self):
        r"""
        Return the abstract fundamental group.

        EXAMPLES::

            sage: F = ExtendedAffineWeylGroup(['D',5,1]).fundamental_group(); F
            Fundamental group of type ['D', 5, 1]
            sage: [a for a in F]
            [pi[0], pi[1], pi[4], pi[5]]
        """
        return self._fundamental_group

    def lattice(self):
        r"""
        Return the translation lattice for ``self``.

        EXAMPLES::

            sage: ExtendedAffineWeylGroup(['A',2,1]).lattice()
            Coweight lattice of the Root system of type ['A', 2]
            sage: ExtendedAffineWeylGroup(['A',5,2]).lattice()
            Weight lattice of the Root system of type ['C', 3]
            sage: ExtendedAffineWeylGroup(['A',4,2]).lattice()
            Weight lattice of the Root system of type ['C', 2]
            sage: ExtendedAffineWeylGroup(CartanType(['A',4,2]).dual()).lattice()
            Coweight lattice of the Root system of type ['B', 2]
            sage: ExtendedAffineWeylGroup(CartanType(['A',2,1]),
            ....:                         general_linear=True).lattice()
            Ambient space of the Root system of type ['A', 2]
        """

        return self._lattice

    def exp_lattice(self):
        r"""
        Return the multiplicative version of the translation lattice for ``self``.

        EXAMPLES::

            sage: ExtendedAffineWeylGroup(['A',2,1]).exp_lattice()
            Multiplicative form of Coweight lattice of the Root system of type ['A', 2]
        """
        return self._exp_lattice

    def lattice_basis(self):
        r"""
        Return the distinguished basis of the translation lattice for ``self``.

        EXAMPLES::

            sage: ExtendedAffineWeylGroup(['A',2,1]).lattice_basis()
            Finite family {1: Lambdacheck[1], 2: Lambdacheck[2]}
            sage: ExtendedAffineWeylGroup(['A',5,2]).lattice_basis()
            Finite family {1: Lambda[1], 2: Lambda[2], 3: Lambda[3]}
            sage: ExtendedAffineWeylGroup(['A',4,2]).lattice_basis()
            Finite family {1: Lambda[1], 2: Lambda[2]}
            sage: ExtendedAffineWeylGroup(CartanType(['A',4,2]).dual()).lattice_basis()
            Finite family {1: Lambdacheck[1], 2: Lambdacheck[2]}
        """
        return self._basis

    def dual_lattice(self):
        r"""
        Return the dual version of the translation lattice for ``self``.

        EXAMPLES::

            sage: ExtendedAffineWeylGroup(['A',2,1]).dual_lattice()
            Weight lattice of the Root system of type ['A', 2]
            sage: ExtendedAffineWeylGroup(['A',5,2]).dual_lattice()
            Weight lattice of the Root system of type ['C', 3]
        """
        return self._dual_lattice

    def exp_dual_lattice(self):
        r"""
        Return the multiplicative version of the dual version of the translation lattice for ``self``.

        EXAMPLES::

            sage: ExtendedAffineWeylGroup(['A',2,1]).exp_dual_lattice()
            Multiplicative form of Weight lattice of the Root system of type ['A', 2]
        """
        return self._exp_dual_lattice

    def dual_lattice_basis(self):
        r"""
        Return the distinguished basis of the dual version of the translation lattice for ``self``.

        EXAMPLES::

            sage: ExtendedAffineWeylGroup(['A',2,1]).dual_lattice_basis()
            Finite family {1: Lambda[1], 2: Lambda[2]}
            sage: ExtendedAffineWeylGroup(['A',5,2]).dual_lattice_basis()
            Finite family {1: Lambda[1], 2: Lambda[2], 3: Lambda[3]}
        """
        return self._dual_basis

    def classical_weyl(self):
        r"""
        Return the classical Weyl group of ``self``.

        EXAMPLES::

            sage: ExtendedAffineWeylGroup(['A',2,1]).classical_weyl()
            Weyl Group of type ['A', 2] (as a matrix group acting on the coweight lattice)
            sage: ExtendedAffineWeylGroup(['A',5,2]).classical_weyl()
            Weyl Group of type ['C', 3] (as a matrix group acting on the weight lattice)
            sage: ExtendedAffineWeylGroup(['A',4,2]).classical_weyl()
            Weyl Group of type ['C', 2] (as a matrix group acting on the weight lattice)
            sage: ExtendedAffineWeylGroup(CartanType(['A',4,2]).dual()).classical_weyl()
            Weyl Group of type ['C', 2] (as a matrix group acting on the coweight lattice)
        """
        return self._W0

    def dual_classical_weyl(self):
        r"""
        Return the dual version of the classical Weyl group of ``self``.

        EXAMPLES::

            sage: ExtendedAffineWeylGroup(['A',2,1]).dual_classical_weyl()
            Weyl Group of type ['A', 2] (as a matrix group acting on the weight lattice)
            sage: ExtendedAffineWeylGroup(['A',5,2]).dual_classical_weyl()
            Weyl Group of type ['C', 3] (as a matrix group acting on the weight lattice)
        """
        return self._W0v

    def affine_weyl(self):
        r"""
        Return the affine Weyl group of ``self``.

        EXAMPLES::

            sage: ExtendedAffineWeylGroup(['A',2,1]).affine_weyl()
            Weyl Group of type ['A', 2, 1] (as a matrix group acting on the root lattice)
            sage: ExtendedAffineWeylGroup(['A',5,2]).affine_weyl()
            Weyl Group of type ['B', 3, 1]^* (as a matrix group acting on the root lattice)
            sage: ExtendedAffineWeylGroup(['A',4,2]).affine_weyl()
            Weyl Group of type ['BC', 2, 2] (as a matrix group acting on the root lattice)
            sage: ExtendedAffineWeylGroup(CartanType(['A',4,2]).dual()).affine_weyl()
            Weyl Group of type ['BC', 2, 2]^* (as a matrix group acting on the root lattice)
        """
        return self._W

    def classical_weyl_to_affine(self, w):
        r"""
        The image of `w` under the homomorphism from the classical Weyl group into the affine Weyl group.

        EXAMPLES::

            sage: E = ExtendedAffineWeylGroup(['A',2,1])
            sage: W0 = E.classical_weyl()
            sage: w = W0.from_reduced_word([1,2]); w
            s1*s2
            sage: v = E.classical_weyl_to_affine(w); v
            S1*S2
        """
        return self.affine_weyl().from_reduced_word(w.reduced_word())

    def dual_classical_weyl_to_affine(self, w):
        r"""
        The image of `w` under the homomorphism from the dual version of the classical
        Weyl group into the affine Weyl group.

        EXAMPLES::

            sage: E = ExtendedAffineWeylGroup(['A',2,1])
            sage: W0v = E.dual_classical_weyl()
            sage: w = W0v.from_reduced_word([1,2]); w
            s1*s2
            sage: v = E.dual_classical_weyl_to_affine(w); v
            S1*S2
        """
        return self.affine_weyl().from_reduced_word(w.reduced_word())

    def a_realization(self):
        r"""
        Return the default realization of an extended affine Weyl group.

        EXAMPLES::

            sage: ExtendedAffineWeylGroup(['A',2,1]).a_realization()
            Extended affine Weyl group of type ['A', 2, 1] realized by Semidirect product of
             Multiplicative form of Coweight lattice of the Root system of type ['A', 2]
             acted upon by Weyl Group of type ['A', 2] (as a matrix group acting on the coweight lattice)
        """
        return self.PW0()

    def group_generators(self):
        r"""
        Return a set of generators for the default realization of ``self``.

        EXAMPLES::

            sage: ExtendedAffineWeylGroup(['A',2,1]).group_generators()
            (t[Lambdacheck[1]], t[Lambdacheck[2]], s1, s2)
        """
        return self.a_realization().group_generators()

    @cached_method
    def PW0_to_WF_func(self, x):
        r"""
        Implements coercion from style "PW0" to "WF".

        EXAMPLES::

            sage: E = ExtendedAffineWeylGroup(["A", 2, 1])
            sage: x = E.PW0().an_element(); x
            t[2*Lambdacheck[1] + 2*Lambdacheck[2]] * s1*s2
            sage: E.PW0_to_WF_func(x)
            S0*S1*S2*S0*S1*S0

        .. WARNING::

            This function cannot use coercion, because it is used to define the coercion maps.
        """
        i = x.first_descent(side='left')
        if i is None:
            t = x.to_translation_left()
            # t must be zero or a special fundamental basis element
            if self._general_linear:
                ispecial = ZZ.sum([t[j] for j in t.support()])
            elif t == self.lattice().zero():
                ispecial = 0
            else:
                supp = t.support()
                assert len(supp) == 1
                ispecial = supp[0]
            return self.WF().from_fundamental(self.fundamental_group()(ispecial))
        return self.PW0_to_WF_func(x.apply_simple_reflection(i, side='left')).apply_simple_reflection(i, side='left')

    @cached_method
    def WF_to_PW0_func(self, x):
        r"""
        Coercion from style "WF" to "PW0".

        EXAMPLES::

            sage: E = ExtendedAffineWeylGroup(["A", 2, 1])
            sage: x = E.WF().an_element(); x
            S0*S1*S2 * pi[2]
            sage: E.WF_to_PW0_func(x)
            t[Lambdacheck[1] + 2*Lambdacheck[2]] * s1*s2*s1

        .. WARNING::

            Since this is used to define some coercion maps it cannot itself use coercion.
        """
        w = x.to_affine_weyl_left()
        f = x.to_fundamental_group()
        i = w.first_descent(side='left')
        if i is not None:
            return self.WF_to_PW0_func(x.apply_simple_reflection(i, side='left')).apply_simple_reflection(i, side='left')
        # the element is in the fundamental group
        PW0 = self.PW0()
        ispecial = f.value()
        W = self.classical_weyl()
        if self._general_linear:
            r = ZZ(Mod(ispecial, self._n))
            weight = self.lattice().from_vector(vector([ZZ((ispecial-r)/self._n)]*self._n))
            if r != ZZ(0):
                weight = weight + self.lattice_basis()[r]
                wo = W.from_reduced_word(self.fundamental_group().reduced_word(r))
            else:
                wo = W.one()
        elif ispecial == 0:
            weight = self.lattice().zero()
            wo = W.one()
        else:
            weight = self.lattice_basis()[ispecial]
            wo = W.from_reduced_word(self.fundamental_group().reduced_word(ispecial))
        return PW0((weight,wo))

    class Realizations(Category_realization_of_parent):
        r"""
        The category of the realizations of an extended affine Weyl group
        """

        def super_categories(self):
            r"""
            EXAMPLES::

                sage: R = ExtendedAffineWeylGroup(['A',2,1]).Realizations(); R
                Category of realizations of Extended affine Weyl group of type ['A', 2, 1]
                sage: R.super_categories()
                [Category of associative inverse realizations of unital magmas]
            """
            return [Groups().Realizations()]

        class ParentMethods:

            @cached_method
            def from_fundamental(self, x):
                r"""
                Return the image of `x` under the homomorphism from the fundamental group into
                ``self``.

                EXAMPLES::

                    sage: E = ExtendedAffineWeylGroup(['A',3,1])
                    sage: PW0=E.PW0()
                    sage: F = E.fundamental_group()
                    sage: Is = F.special_nodes()
                    sage: [(i, PW0.from_fundamental(F(i))) for i in Is]
                    [(0, 1),
                     (1, t[Lambdacheck[1]] * s1*s2*s3),
                     (2, t[Lambdacheck[2]] * s2*s3*s1*s2),
                     (3, t[Lambdacheck[3]] * s3*s2*s1)]
                    sage: [(i, E.W0P().from_fundamental((F(i)))) for i in Is]
                    [(0, 1),
                     (1, s1*s2*s3 * t[-Lambdacheck[3]]),
                     (2, s2*s3*s1*s2 * t[-Lambdacheck[2]]),
                     (3, s3*s2*s1 * t[-Lambdacheck[1]])]
                    sage: [(i, E.WF().from_fundamental(F(i))) for i in Is]
                    [(0, 1), (1, pi[1]), (2, pi[2]), (3, pi[3])]

                .. WARNING::

                    This method must be implemented by the "WF" and "FW" realizations.
                """
                WF = self.realization_of().WF()
                return self(WF.from_fundamental(x))

            def from_translation(self, la):
                r"""
                Return the element of translation by ``la`` in ``self``.

                INPUT:

                - ``self`` -- a realization of the extended affine Weyl group
                - ``la`` -- an element of the translation lattice

                In the notation of the documentation for :meth:`ExtendedAffineWeylGroup`,
                ``la`` must be an element of "P".

                EXAMPLES::

                    sage: E = ExtendedAffineWeylGroup(['A',2,1]); PW0 = E.PW0()
                    sage: b = E.lattice_basis(); b
                    Finite family {1: Lambdacheck[1], 2: Lambdacheck[2]}
                    sage: x = PW0.from_translation(2*b[1] - b[2]); x
                    t[2*Lambdacheck[1] - Lambdacheck[2]]
                    sage: FW = E.FW()
                    sage: y = FW.from_translation(2*b[1] - b[2]); y
                    S0*S2*S0*S1
                    sage: FW(x) == y
                    True

                Since the implementation as a semidirect product requires
                wrapping the lattice group to make it multiplicative,
                we cannot declare that this map is a morphism for
                sage ``Groups()``.

                .. WARNING::

                    This method must be implemented by the "PW0" and "W0P" realizations.
                """
                PW0 = self.realization_of().PW0()
                return self(PW0.from_translation(la))

            def from_dual_translation(self, la):
                r"""
                Return the image of ``la`` under the homomorphism of the dual version of the
                translation lattice into ``self``.

                EXAMPLES::

                    sage: E = ExtendedAffineWeylGroup(['A',2,1]); PvW0 = E.PvW0()
                    sage: bv = E.dual_lattice_basis(); bv
                    Finite family {1: Lambda[1], 2: Lambda[2]}
                    sage: x = PvW0.from_dual_translation(2*bv[1] - bv[2]); x
                    t[2*Lambda[1] - Lambda[2]]
                    sage: FW = E.FW()
                    sage: y = FW.from_dual_translation(2*bv[1] - bv[2]); y
                    S0*S2*S0*S1
                    sage: FW(x) == y
                    True
                """
                return self(self.realization_of().PvW0().from_dual_translation(la))

            @abstract_method
            def simple_reflections(self):
                r"""
                Return a family from the set of affine Dynkin nodes to the simple reflections
                in the realization of the extended affine Weyl group.

                EXAMPLES::

                    sage: ExtendedAffineWeylGroup(['A',3,1]).W0P().simple_reflections()
                    Finite family {0: s1*s2*s3*s2*s1 * t[-Lambdacheck[1] - Lambdacheck[3]],
                                   1: s1, 2: s2, 3: s3}
                    sage: ExtendedAffineWeylGroup(['A',3,1]).WF().simple_reflections()
                    Finite family {0: S0, 1: S1, 2: S2, 3: S3}
                    sage: ExtendedAffineWeylGroup(['A',3,1],
                    ....:                         print_tuple=True).FW().simple_reflections()
                    Finite family {0: (pi[0], S0), 1: (pi[0], S1),
                                   2: (pi[0], S2), 3: (pi[0], S3)}
                    sage: ExtendedAffineWeylGroup(['A',3,1],
                    ....:                         fundamental="f",
                    ....:                         print_tuple=True).FW().simple_reflections()
                    Finite family {0: (f[0], S0), 1: (f[0], S1),
                                   2: (f[0], S2), 3: (f[0], S3)}
                    sage: ExtendedAffineWeylGroup(['A',3,1]).PvW0().simple_reflections()
                    Finite family {0: t[Lambda[1] + Lambda[3]] * s1*s2*s3*s2*s1,
                                   1: s1, 2: s2, 3: s3}
                """

            def simple_reflection(self, i):
                r"""
                Return the `i`-th simple reflection in ``self``.

                INPUT:

                - ``self`` -- a realization of the extended affine Weyl group
                - ``i`` -- An affine Dynkin node

                EXAMPLES::

                    sage: ExtendedAffineWeylGroup(['A',3,1]).PW0().simple_reflection(0)
                    t[Lambdacheck[1] + Lambdacheck[3]] * s1*s2*s3*s2*s1
                    sage: ExtendedAffineWeylGroup(['C',2,1]).WF().simple_reflection(0)
                    S0
                    sage: ExtendedAffineWeylGroup(['D',3,2]).PvW0().simple_reflection(1)
                    s1
                """
                return self.simple_reflections()[i]

            def from_classical_weyl(self, w):
                r"""
                Return the image of `w` from the finite Weyl group into ``self``.

                EXAMPLES::

                    sage: E = ExtendedAffineWeylGroup(['A',3,1]); PW0=E.PW0()
                    sage: W0 = E.classical_weyl()
                    sage: w = W0.from_reduced_word([2,1,3])
                    sage: y = PW0.from_classical_weyl(w); y
                    s2*s3*s1
                    sage: y.parent() == PW0
                    True
                    sage: y.to_classical_weyl() == w
                    True
                    sage: W0P = E.W0P()
                    sage: z = W0P.from_classical_weyl(w); z
                    s2*s3*s1
                    sage: z.parent() == W0P
                    True
                    sage: W0P(y) == z
                    True
                    sage: FW = E.FW()
                    sage: x = FW.from_classical_weyl(w); x
                    S2*S3*S1
                    sage: x.parent() == FW
                    True
                    sage: FW(y) == x
                    True
                    sage: FW(z) == x
                    True

                .. WARNING::

                    Must be implemented in style "PW0" and "W0P".
                """
                PW0 = self.realization_of().PW0()
                return self(PW0.from_classical_weyl(w))

            def from_dual_classical_weyl(self, w):
                r"""
                Return the image of `w` from the finite Weyl group of dual form into ``self``.

                EXAMPLES::

                    sage: E = ExtendedAffineWeylGroup(['A',3,1]); PvW0 = E.PvW0()
                    sage: W0v = E.dual_classical_weyl()
                    sage: w = W0v.from_reduced_word([2,1,3])
                    sage: y = PvW0.from_dual_classical_weyl(w); y
                    s2*s3*s1
                    sage: y.parent() == PvW0
                    True
                    sage: y.to_dual_classical_weyl() == w
                    True
                    sage: x = E.FW().from_dual_classical_weyl(w); x
                    S2*S3*S1
                    sage: PvW0(x) == y
                    True

                .. WARNING::

                    Must be implemented in style "PvW0" and "W0Pv".
                """
                return self(self.realization_of().PvW0().from_dual_classical_weyl(w))

            def from_affine_weyl(self, w):
                r"""
                Return the image of `w` under the homomorphism from the affine Weyl group
                into ``self``.

                EXAMPLES::

                    sage: E = ExtendedAffineWeylGroup(['A',3,1]); PW0 = E.PW0()
                    sage: W = E.affine_weyl()
                    sage: w = W.from_reduced_word([2,1,3,0])
                    sage: x = PW0.from_affine_weyl(w); x
                    t[Lambdacheck[1] - 2*Lambdacheck[2] + Lambdacheck[3]] * s3*s1
                    sage: FW = E.FW()
                    sage: y = FW.from_affine_weyl(w); y
                    S2*S3*S1*S0
                    sage: FW(x) == y
                    True

                .. WARNING::

                    Must be implemented in style "WF" and "FW".
                """
                WF = self.realization_of().WF()
                return self(WF.from_affine_weyl(w))

            def from_reduced_word(self, word):
                r"""
                Converts an affine or finite reduced word into a group element.

                EXAMPLES::

                    sage: ExtendedAffineWeylGroup(['A',2,1]).PW0().from_reduced_word([1,0,1,2])
                    t[-Lambdacheck[1] + 2*Lambdacheck[2]]
                """

                return self.from_affine_weyl(self.realization_of().affine_weyl().from_reduced_word(word))

        class ElementMethods:

            @abstract_method
            def has_descent(self, i, side='right', positive=False):
                r"""
                Return whether ``self`` * `s_i` < ``self`` where `s_i` is the `i`-th simple
                reflection in the realized group.

                INPUT:

                - ``i`` -- an affine Dynkin index

                OPTIONAL:

                - ``side`` -- ``'right'`` or ``'left'`` (default: ``'right'``)
                - ``positive`` -- ``True`` or ``False`` (default: ``False``)

                If ``side='left'``, then the reflection acts
                on the left. If ``positive=True``, then the inequality is reversed.

                EXAMPLES::

                    sage: E = ExtendedAffineWeylGroup(['A',3,1]); WF = E.WF()
                    sage: F = E.fundamental_group()
                    sage: x = WF.an_element(); x
                    S0*S1*S2*S3 * pi[3]
                    sage: I = E.cartan_type().index_set()
                    sage: [(i, x.has_descent(i)) for i in I]
                    [(0, True), (1, False), (2, False), (3, False)]
                    sage: [(i, x.has_descent(i,side='left')) for i in I]
                    [(0, True), (1, False), (2, False), (3, False)]
                    sage: [(i, x.has_descent(i,positive=True)) for i in I]
                    [(0, False), (1, True), (2, True), (3, True)]

                .. WARNING::

                    This method is abstract because it is used in the recursive coercions
                    between "PW0" and "WF" and other methods use this coercion.
                """

            def first_descent(self, side='right', positive=False, index_set=None):
                r"""
                Return the first descent of ``self``.

                INPUT:

                - ``side`` -- ``'left'`` or ``'right'`` (default: ``'right'``)
                - ``positive`` -- ``True`` or ``False`` (default: ``False``)
                - ``index_set`` -- an optional subset of Dynkin nodes

                If ``index_set`` is not ``None``, then the descent must be in the ``index_set``.

                EXAMPLES::

                    sage: x = ExtendedAffineWeylGroup(['A',3,1]).WF().an_element(); x
                    S0*S1*S2*S3 * pi[3]
                    sage: x.first_descent()
                    0
                    sage: x.first_descent(side='left')
                    0
                    sage: x.first_descent(positive=True)
                    1
                    sage: x.first_descent(side='left',positive=True)
                    1
                """
                if index_set is None:
                    index_set = self.parent().realization_of().cartan_type().index_set()
                for i in index_set:
                    if self.has_descent(i, side=side, positive=positive):
                        return i
                return None

            def apply_simple_reflection(self, i, side='right'):
                r"""
                Apply the `i`-th simple reflection to ``self``.

                EXAMPLES::

                    sage: x = ExtendedAffineWeylGroup(['A',3,1]).WF().an_element(); x
                    S0*S1*S2*S3 * pi[3]
                    sage: x.apply_simple_reflection(1)
                    S0*S1*S2*S3*S0 * pi[3]
                    sage: x.apply_simple_reflection(0, side='left')
                    S1*S2*S3 * pi[3]
                """
                s = self.parent().simple_reflection(i)
                if side == 'right':
                    return self*s
                else:
                    return s*self

            def apply_simple_projection(self, i, side='right', length_increasing=True):
                r"""
                Return the product of ``self`` by the simple reflection `s_i` if that product is
                of greater length than ``self`` and otherwise return ``self``.

                INPUT:

                - ``self`` -- an element of the extended affine Weyl group
                - `i` -- a Dynkin node (index of a simple reflection `s_i`)
                - ``side`` -- ``'right'`` or ``'left'`` (default: ``'right'``)
                  according to which side of ``self`` the reflection `s_i`
                  should be multiplied
                - ``length_increasing`` -- ``True`` or ``False`` (default ``True``).
                  If ``False``, do the above with the word "greater" replaced by "less".

                EXAMPLES::

                    sage: x = ExtendedAffineWeylGroup(['A',3,1]).WF().an_element(); x
                    S0*S1*S2*S3 * pi[3]
                    sage: x.apply_simple_projection(1)
                    S0*S1*S2*S3*S0 * pi[3]
                    sage: x.apply_simple_projection(1, length_increasing=False)
                    S0*S1*S2*S3 * pi[3]
                """
                if self.has_descent(i, side=side, positive=length_increasing):
                    return self.apply_simple_reflection(i, side=side)
                return self

            def to_fundamental_group(self):
                r"""
                Return the image of ``self`` under the homomorphism to the fundamental group.

                EXAMPLES::

                    sage: PW0 = ExtendedAffineWeylGroup(['A',3,1]).PW0()
                    sage: b = PW0.realization_of().lattice_basis()
                    sage: [(x, PW0.from_translation(x).to_fundamental_group()) for x in b]
                    [(Lambdacheck[1], pi[1]), (Lambdacheck[2], pi[2]), (Lambdacheck[3], pi[3])]

                .. WARNING::

                    Must be implemented in style "WF".
                """
                WF = self.parent().realization_of().WF()
                return WF(self).to_fundamental_group()

            def to_classical_weyl(self):
                r"""
                Return the image of ``self`` under the homomorphism to the classical Weyl group.

                EXAMPLES::

                    sage: ExtendedAffineWeylGroup(['A',3,1]).WF().simple_reflection(0).to_classical_weyl()
                    s1*s2*s3*s2*s1

                .. WARNING::

                    Must be implemented in style "PW0".
                """
                PW0 = self.parent().realization_of().PW0()
                return PW0(self).to_classical_weyl()

            def to_dual_classical_weyl(self):
                r"""
                Return the image of ``self`` under the homomorphism to the dual form of the classical Weyl group.

                EXAMPLES::

                    sage: x = ExtendedAffineWeylGroup(['A',3,1]).WF().simple_reflection(0).to_dual_classical_weyl(); x
                    s1*s2*s3*s2*s1
                    sage: x.parent()
                    Weyl Group of type ['A', 3] (as a matrix group acting on the weight lattice)

                .. WARNING::

                    Must be implemented in style "PvW0".
                """
                PvW0 = self.parent().realization_of().PvW0()
                return PvW0(self).to_dual_classical_weyl()

            def to_affine_weyl_left(self):
                r"""
                Return the projection of ``self`` to the affine Weyl group on the left,
                after factorizing using the style "WF".

                EXAMPLES::

                    sage: E = ExtendedAffineWeylGroup(['A',3,1]); PW0 = E.PW0()
                    sage: b = E.lattice_basis()
                    sage: [(x, PW0.from_translation(x).to_affine_weyl_left()) for x in b]
                    [(Lambdacheck[1], S0*S3*S2),
                     (Lambdacheck[2], S0*S3*S1*S0),
                     (Lambdacheck[3], S0*S1*S2)]

                .. WARNING::

                    Must be implemented in style "WF".
                """
                WF = self.parent().realization_of().WF()
                return WF(self).to_affine_weyl_left()

            def to_affine_weyl_right(self):
                r"""
                Return the projection of ``self`` to the affine Weyl group on the right,
                after factorizing using the style "FW".

                EXAMPLES::

                    sage: E = ExtendedAffineWeylGroup(['A',3,1]); PW0 = E.PW0()
                    sage: b = E.lattice_basis()
                    sage: [(x, PW0.from_translation(x).to_affine_weyl_right()) for x in b]
                    [(Lambdacheck[1], S3*S2*S1),
                     (Lambdacheck[2], S2*S3*S1*S2),
                     (Lambdacheck[3], S1*S2*S3)]

                .. WARNING::

                    Must be implemented in style "FW".
                """
                FW = self.parent().realization_of().FW()
                return FW(self).to_affine_weyl_right()

            def to_translation_left(self):
                r"""
                Return the projection of ``self`` to the translation lattice after factorizing
                it to the left using the style "PW0".

                EXAMPLES::

                    sage: ExtendedAffineWeylGroup(['A',3,1]).PW0().simple_reflection(0).to_translation_left()
                    Lambdacheck[1] + Lambdacheck[3]

                .. WARNING::

                    Must be implemented in style "PW0".
                """
                PW0 = self.parent().realization_of().PW0()
                return PW0(self).to_translation_left()

            def to_translation_right(self):
                r"""
                Return the projection of ``self`` to the translation lattice after factorizing
                it to the right using the style "W0P".

                EXAMPLES::

                    sage: ExtendedAffineWeylGroup(['A',3,1]).PW0().simple_reflection(0).to_translation_right()
                    -Lambdacheck[1] - Lambdacheck[3]

                .. WARNING::

                    Must be implemented in style "W0P".
                """
                W0P = self.parent().realization_of().W0P()
                return W0P(self).to_translation_right()

            def to_dual_translation_left(self):
                r"""
                Return the projection of ``self`` to the dual translation lattice after factorizing
                it to the left using the style "PvW0".

                EXAMPLES::

                    sage: ExtendedAffineWeylGroup(['A',3,1]).PvW0().simple_reflection(0).to_dual_translation_left()
                    Lambda[1] + Lambda[3]

                .. WARNING::

                    Must be implemented in style "PvW0".
                """
                PvW0 = self.parent().realization_of().PvW0()
                return PvW0(self).to_dual_translation_left()

            def to_dual_translation_right(self):
                r"""
                Return the projection of ``self`` to the dual translation lattice after factorizing
                it to the right using the style "W0Pv".

                EXAMPLES::

                    sage: ExtendedAffineWeylGroup(['A',3,1]).PW0().simple_reflection(0).to_dual_translation_right()
                    -Lambda[1] - Lambda[3]

                .. WARNING::

                    Must be implemented in style "W0Pv".
                """
                W0Pv = self.parent().realization_of().W0Pv()
                return W0Pv(self).to_dual_translation_right()

            def length(self):
                r"""
                Return the length of ``self`` in the Coxeter group sense.

                EXAMPLES::

                     sage: E = ExtendedAffineWeylGroup(['A',3,1]); PW0 = E.PW0()
                     sage: I0 = E.cartan_type().classical().index_set()
                     sage: [PW0.from_translation(E.lattice_basis()[i]).length() for i in I0]
                     [3, 4, 3]
                """
                return self.to_affine_weyl_left().length()

            def coset_representative(self, index_set, side='right'):
                r"""
                Return the minimum length representative in the coset of ``self`` with respect to
                the subgroup generated by the reflections given by ``index_set``.

                INPUT:

                - ``self`` -- an element of the extended affine Weyl group
                - ``index_set`` -- a subset of the set of Dynkin nodes
                - ``side`` -- ``'right'`` or ``'left'`` (default: ``'right'``)
                  the side on which the subgroup acts

                EXAMPLES::

                     sage: E = ExtendedAffineWeylGroup(['A',3,1]); WF = E.WF()
                     sage: b = E.lattice_basis()
                     sage: I0 = E.cartan_type().classical().index_set()
                     sage: [WF.from_translation(x).coset_representative(index_set=I0) for x in b]
                     [pi[1], pi[2], pi[3]]
                """
                while True:
                    i = self.first_descent(index_set=index_set, side=side)
                    if i is None:
                        return self
                    self = self.apply_simple_reflection(i,side=side)

            def is_grassmannian(self, index_set, side='right'):
                r"""
                Return whether ``self`` is of minimum length in its coset with respect to the
                subgroup generated by the reflections of ``index_set``.

                EXAMPLES::

                     sage: E = ExtendedAffineWeylGroup(['A',3,1]); PW0 = E.PW0()
                     sage: x = PW0.from_translation(E.lattice_basis()[1]); x
                     t[Lambdacheck[1]]
                     sage: I = E.cartan_type().index_set()
                     sage: [(i, x.is_grassmannian(index_set=[i])) for i in I]
                     [(0, True), (1, False), (2, True), (3, True)]
                     sage: [(i, x.is_grassmannian(index_set=[i], side='left')) for i in I]
                     [(0, False), (1, True), (2, True), (3, True)]
                """
                return self == self.coset_representative(index_set=index_set,side=side)

            def to_affine_grassmannian(self):
                r"""
                Return the unique affine Grassmannian element in the same coset of ``self``
                with respect to the finite Weyl group acting on the right.

                EXAMPLES::

                     sage: elts = ExtendedAffineWeylGroup(['A',2,1]).PW0().some_elements()
                     sage: [(x, x.to_affine_grassmannian()) for x in elts]
                     [(t[2*Lambdacheck[1] + 2*Lambdacheck[2]] * s1*s2,
                       t[2*Lambdacheck[1] + 2*Lambdacheck[2]] * s1*s2*s1)]
                """

                return self.coset_representative(index_set=self.parent().realization_of().cartan_type().classical().index_set())

            def is_affine_grassmannian(self):
                r"""
                Return whether ``self`` is affine Grassmannian.

                EXAMPLES::

                    sage: E = ExtendedAffineWeylGroup(['A',2,1]); PW0 = E.PW0()
                    sage: F = E.fundamental_group()
                    sage: [(x,PW0.from_fundamental(x).is_affine_grassmannian()) for x in F]
                    [(pi[0], True), (pi[1], True), (pi[2], True)]
                    sage: b = E.lattice_basis()
                    sage: [(-x,PW0.from_translation(-x).is_affine_grassmannian()) for x in b]
                    [(-Lambdacheck[1], True), (-Lambdacheck[2], True)]
                """

                return self == self.to_affine_grassmannian()

            def bruhat_le(self, x):
                r"""
                Return whether ``self`` <= `x` in Bruhat order.

                INPUT:

                - ``self`` -- an element of the extended affine Weyl group
                - `x` -- another element with the same parent as ``self``

                EXAMPLES::

                    sage: E = ExtendedAffineWeylGroup(['A',2,1], print_tuple=True); WF = E.WF()
                    sage: W = E.affine_weyl()
                    sage: v = W.from_reduced_word([2,1,0])
                    sage: w = W.from_reduced_word([2,0,1,0])
                    sage: v.bruhat_le(w)
                    True
                    sage: vx = WF.from_affine_weyl(v); vx
                    (S2*S1*S0, pi[0])
                    sage: wx = WF.from_affine_weyl(w); wx
                    (S2*S0*S1*S0, pi[0])
                    sage: vx.bruhat_le(wx)
                    True
                    sage: F = E.fundamental_group()
                    sage: f = WF.from_fundamental(F(2))
                    sage: vx.bruhat_le(wx*f)
                    False
                    sage: (vx*f).bruhat_le(wx*f)
                    True

                .. WARNING::

                    Must be implemented by "WF".
                """
                WF = self.parent().realization_of().WF()
                return WF(self).bruhat_le(WF(x))

            def is_translation(self):
                r"""
                Return whether ``self`` is a translation element or not.

                EXAMPLES::

                    sage: E = ExtendedAffineWeylGroup(['A',2,1]); FW = E.FW()
                    sage: F = E.fundamental_group()
                    sage: FW.from_affine_weyl(E.affine_weyl().from_reduced_word([1,2,1,0])).is_translation()
                    True
                    sage: FW.from_translation(E.lattice_basis()[1]).is_translation()
                    True
                    sage: FW.simple_reflection(0).is_translation()
                    False
                """
                w = self.to_classical_weyl()
                return w == w.parent().one()

            def action(self, la):
                r"""
                Action of ``self`` on a lattice element ``la``.

                INPUT:

                - ``self`` -- an element of the extended affine Weyl group
                - ``la`` -- an element of the translation lattice of the extended
                  affine Weyl group, the lattice denoted by the mnemonic "P" in the
                  documentation for :meth:`ExtendedAffineWeylGroup`.

                EXAMPLES::

                    sage: E = ExtendedAffineWeylGroup(['A',2,1], affine="s")
                    sage: x = E.FW().an_element(); x
                    pi[2] * s0*s1*s2
                    sage: la = E.lattice().an_element(); la
                    2*Lambdacheck[1] + 2*Lambdacheck[2]
                    sage: x.action(la)
                    5*Lambdacheck[1] - 3*Lambdacheck[2]
                    sage: E = ExtendedAffineWeylGroup(['C',2,1], affine="s")
                    sage: x = E.PW0().from_translation(E.lattice_basis()[1])
                    sage: x.action(E.lattice_basis()[2])
                    Lambdacheck[1] + Lambdacheck[2]

                .. WARNING::

                    Must be implemented by style "PW0".
                """
                PW0 = self.parent().realization_of().PW0()
                return PW0(self).action(la)

            def dual_action(self, la):
                r"""
                Action of ``self`` on a dual lattice element ``la``.

                INPUT:

                - ``self`` -- an element of the extended affine Weyl group
                - ``la`` -- an element of the dual translation lattice of the extended
                  affine Weyl group, the lattice denoted by the mnemonic "Pv" in
                  the documentation for :meth:`ExtendedAffineWeylGroup`.

                EXAMPLES::

                    sage: E = ExtendedAffineWeylGroup(['A',2,1], affine="s")
                    sage: x = E.FW().an_element(); x
                    pi[2] * s0*s1*s2
                    sage: la = E.dual_lattice().an_element(); la
                    2*Lambda[1] + 2*Lambda[2]
                    sage: x.dual_action(la)
                    5*Lambda[1] - 3*Lambda[2]
                    sage: E = ExtendedAffineWeylGroup(['C',2,1], affine="s")
                    sage: x = E.PvW0().from_dual_translation(E.dual_lattice_basis()[1])
                    sage: x.dual_action(E.dual_lattice_basis()[2])
                    Lambda[1] + Lambda[2]

                .. WARNING::

                    Must be implemented by style "PvW0".
                """
                PvW0 = self.parent().realization_of().PvW0()
                return PvW0(self).dual_action(la)

            def action_on_affine_roots(self, beta):
                r"""
                Act by ``self`` on the affine root lattice element ``beta``.

                EXAMPLES::

                    sage: E = ExtendedAffineWeylGroup(['A',2,1])
                    sage: beta = E.cartan_type().root_system().root_lattice().an_element(); beta
                    2*alpha[0] + 2*alpha[1] + 3*alpha[2]
                    sage: x = E.FW().an_element(); x
                    pi[2] * S0*S1*S2
                    sage: x.action_on_affine_roots(beta)
                    alpha[0] + alpha[1]

                .. WARNING::

                    Must be implemented by style "FW".
                """
                E = self.parent().realization_of()
                assert beta in RootSystem(E.cartan_type()).root_lattice()
                return E.FW()(self).action_on_affine_roots(beta)

            def face_data(self, i):
                r"""
                Return a description of one of the bounding hyperplanes of the alcove of an extended affine Weyl group element.

                INPUT:

                - ``self`` -- An element of the extended affine Weyl group
                - ``i`` -- an affine Dynkin node

                OUTPUT:

                - A 2-tuple `(m,\beta)` defined as follows.

                ALGORITHM:

                Each element of the extended affine Weyl group corresponds to an alcove,
                and each alcove has a face for each affine Dynkin node. Given the data of ``self`` and `i`,
                let the extended affine Weyl group element ``self`` act on the affine simple root `\alpha_i`,
                yielding a real affine root, which can be expressed uniquely as

                .. MATH::

                    ``self`` \cdot \alpha_i = m \delta + \beta

                where `m` is an integer (the height of the `i`-th bounding hyperplane of the alcove of ``self``)
                and `\beta` is a classical root (the normal vector for the hyperplane which points towards the alcove).

                EXAMPLES::

                    sage: x = ExtendedAffineWeylGroup(['A',2,1]).PW0().an_element(); x
                    t[2*Lambdacheck[1] + 2*Lambdacheck[2]] * s1*s2
                    sage: x.face_data(0)
                    (-1, alpha[1])
                """
                Qaf = self.parent().realization_of().cartan_type().root_system().root_lattice()
                gamma = self.action_on_affine_roots(Qaf.simple_root(i))
                return gamma[0], Qaf.classical()(gamma)

            def alcove_walk_signs(self):
                r"""
                Return a signed alcove walk for ``self``.

                INPUT:

                - An element ``self`` of the extended affine Weyl group.

                OUTPUT:

                - A 3-tuple (`g`, ``rw``, ``signs``).

                ALGORITHM:

                The element ``self`` can be uniquely written  ``self`` = `g` * `w`
                where `g` has length zero and `w` is an element of the nonextended affine Weyl group.
                Let `w` have reduced word ``rw``.
                Starting with `g` and applying simple reflections from ``rw``, one obtains
                a sequence of extended affine Weyl group elements (that is, alcoves) and simple roots.
                The signs give the sequence of sides on which the alcoves lie, relative to the face
                indicated by the simple roots.

                EXAMPLES::

                    sage: E = ExtendedAffineWeylGroup(['A',3,1]); FW=E.FW()
                    sage: w = FW.from_reduced_word([0,2,1,3,0])*FW.from_fundamental(1); w
                    pi[1] * S3*S1*S2*S0*S3
                    sage: w.alcove_walk_signs()
                    (pi[1], [3, 1, 2, 0, 3], [-1, 1, -1, -1, 1])
                """
                We = self.parent()
                gw = We.realization_of().FW()(self)
                g = gw.cartesian_projection(0)
                w = gw.cartesian_projection(1)
                rw = w.reduced_word()
                u_curr = We.from_fundamental(g.value())
                signs = []
                for i in rw:
                    m, beta = u_curr.face_data(i)
                    if beta.is_positive_root():
                        signs = signs + [1]
                    else:
                        signs = signs + [-1]
                    u_curr = u_curr * We.simple_reflection(i)
                return g, rw, signs

    class ExtendedAffineWeylGroupPW0Element(GroupSemidirectProduct.Element):
        r"""
        The element class for the "PW0" realization.
        """

        def has_descent(self, i, side='right', positive=False):
            r"""
            Return whether ``self`` has `i` as a descent.

            INPUT:

            - ``i`` -- an affine Dynkin node

            OPTIONAL:

            - ``side`` -- ``'left'`` or ``'right'`` (default: ``'right'``)
            - ``positive`` -- ``True`` or ``False`` (default: ``False``)

            EXAMPLES::

                sage: w = ExtendedAffineWeylGroup(['A',4,2]).PW0().from_reduced_word([0,1]); w
                t[Lambda[1]] * s1*s2
                sage: w.has_descent(0, side='left')
                True
            """

            E = self.parent().realization_of()
            if side == 'right':
                self = ~self
            if positive:
                return not self.has_descent(i, side='left')
            la = self.cartesian_projection(0).value
            w = self.cartesian_projection(1)
            if i == 0:
                ip = la.scalar(E._special_translation_covector) * E._a0check
                if ip > 1:
                    return True
                if ip < 1:
                    return False
                return E._special_root.weyl_action(w, inverse=True).is_positive_root()
            ip = la.scalar(E._simpleR0[i]) # test height versus simple (co)root
            if ip < 0:
                return True
            if ip > 0:
                return False
            return w.has_descent(i, side='left')

        def action(self, la):
            r"""
            Return the action of ``self`` on an element ``la`` of the translation lattice.

            EXAMPLES::

                sage: E = ExtendedAffineWeylGroup(['A',2,1]); PW0 = E.PW0()
                sage: x = PW0.an_element(); x
                t[2*Lambdacheck[1] + 2*Lambdacheck[2]] * s1*s2
                sage: la = E.lattice().an_element(); la
                2*Lambdacheck[1] + 2*Lambdacheck[2]
                sage: x.action(la)
                -2*Lambdacheck[1] + 4*Lambdacheck[2]
            """
            w = self.cartesian_projection(1)
            assert la in w.parent().domain()
            return self.cartesian_projection(0).value + w.action(la)

        def to_translation_left(self):
            r"""
            The image of ``self`` under the map that projects to the translation lattice
            factor after factoring it to the left as in style "PW0".

            EXAMPLES::

                sage: s = ExtendedAffineWeylGroup(['A',2,1]).PW0().S0(); s
                t[Lambdacheck[1] + Lambdacheck[2]] * s1*s2*s1
                sage: s.to_translation_left()
                Lambdacheck[1] + Lambdacheck[2]
            """
            return self.cartesian_projection(0).value # undo the GroupExp

        def to_classical_weyl(self):
            r"""
            Return the image of ``self`` under the homomorphism that projects to the classical
            Weyl group factor after rewriting it in either style "PW0" or "W0P".

            EXAMPLES::

                sage: s = ExtendedAffineWeylGroup(['A',2,1]).PW0().S0(); s
                t[Lambdacheck[1] + Lambdacheck[2]] * s1*s2*s1
                sage: s.to_classical_weyl()
                s1*s2*s1
            """
            return self.cartesian_projection(1)

    class ExtendedAffineWeylGroupPW0(GroupSemidirectProduct, BindableClass):
        r"""
        Extended affine Weyl group, realized as the semidirect product of the translation lattice
        by the finite Weyl group.

        INPUT:

        - ``E`` -- A parent with realization in :class:`ExtendedAffineWeylGroup_Class`

        EXAMPLES::

            sage: ExtendedAffineWeylGroup(['A',2,1]).PW0()
            Extended affine Weyl group of type ['A', 2, 1] realized by Semidirect product of
             Multiplicative form of Coweight lattice of the Root system of type ['A', 2]
              acted upon by Weyl Group of type ['A', 2]
               (as a matrix group acting on the coweight lattice)
        """

        def __init__(self, E):
            r"""
            Create the PW0 realization of the extended affine Weyl group.

            EXAMPLES::

                sage: PW0 = ExtendedAffineWeylGroup(['D',3,2]).PW0()
                sage: TestSuite(PW0).run()
            """
            # note that we have to use the multiplicative version of the translation lattice
            # and change the twist to deal with this
            def twist(w,l):
                return E.exp_lattice()(w.action(l.value))

            GroupSemidirectProduct.__init__(self, E.exp_lattice(), E.classical_weyl(), twist=twist, act_to_right=False, prefix0=E._prefixt, print_tuple=E._print_tuple, category=E.Realizations())
            self._style = "PW0"

        def _repr_(self):
            r"""
            A string representing ``self``.

            EXAMPLES::

                sage: ExtendedAffineWeylGroup(['A',4,2]).PW0()._repr_()
                "Extended affine Weyl group of type ['BC', 2, 2] realized by Semidirect product of Multiplicative form of Weight lattice of the Root system of type ['C', 2] acted upon by Weyl Group of type ['C', 2] (as a matrix group acting on the weight lattice)"
            """
            return self.realization_of()._repr_() + " realized by " + super()._repr_()

        def from_translation(self, la):
            r"""
            Map the translation lattice element ``la`` into ``self``.

            EXAMPLES::

                sage: E = ExtendedAffineWeylGroup(['A',2,1], translation="tau",
                ....:                             print_tuple=True)
                sage: la = E.lattice().an_element(); la
                2*Lambdacheck[1] + 2*Lambdacheck[2]
                sage: E.PW0().from_translation(la)
                (tau[2*Lambdacheck[1] + 2*Lambdacheck[2]], 1)
            """
            E = self.realization_of()
            return self((E.exp_lattice()(la),self.cartesian_factors()[1].one()))

        @cached_method
        def S0(self):
            r"""
            Return the affine simple reflection.

            EXAMPLES::

                sage: ExtendedAffineWeylGroup(['B',2]).PW0().S0()
                t[Lambdacheck[2]] * s2*s1*s2
            """
            E = self.realization_of()
            return self((E.exp_lattice()(E.lattice()(E._special_translation)), E._special_reflection))

        @cached_method
        def simple_reflection(self, i):
            r"""
            Return the `i`-th simple reflection in ``self``.

            EXAMPLES::

               sage: E = ExtendedAffineWeylGroup("G2")
               sage: [(i, E.PW0().simple_reflection(i)) for i in E.cartan_type().index_set()]
               [(0, t[Lambdacheck[2]] * s2*s1*s2*s1*s2), (1, s1), (2, s2)]
            """
            if i == 0:
                return self.S0()
            else:
                E = self.realization_of()
                return self.from_classical_weyl(E.classical_weyl().simple_reflection(i))

        @cached_method
        def simple_reflections(self):
            r"""
            Return a family for the simple reflections of ``self``.

            EXAMPLES::

                sage: ExtendedAffineWeylGroup("A3").PW0().simple_reflections()
                Finite family {0: t[Lambdacheck[1] + Lambdacheck[3]] * s1*s2*s3*s2*s1,
                               1: s1, 2: s2, 3: s3}
            """
            return Family(self.realization_of().cartan_type().index_set(), self.simple_reflection)

        def from_classical_weyl(self, w):
            r"""
            Return the image of `w` under the homomorphism of the classical Weyl group into ``self``.

            EXAMPLES::

                sage: E = ExtendedAffineWeylGroup("A3",print_tuple=True)
                sage: E.PW0().from_classical_weyl(E.classical_weyl().from_reduced_word([1,2]))
                (t[0], s1*s2)
            """
            return self((self.cartesian_factors()[0].one(),w))

    class ExtendedAffineWeylGroupW0PElement(GroupSemidirectProduct.Element):
        r"""
        The element class for the W0P realization.
        """

        def has_descent(self, i, side='right', positive=False):
            r"""
            Return whether ``self`` has `i` as a descent.

            INPUT:

            - ``i`` -- an index.

            OPTIONAL:

            - ``side`` -- ``'left'`` or ``'right'`` (default: ``'right'``)
            - ``positive`` -- ``True`` or ``False`` (default: ``False``)

            EXAMPLES::

                sage: W0P = ExtendedAffineWeylGroup(['A',4,2]).W0P()
                sage: w = W0P.from_reduced_word([0,1]); w
                s1*s2 * t[Lambda[1] - Lambda[2]]
                sage: w.has_descent(0, side='left')
                True
            """
            E = self.parent().realization_of()
            if side == 'left':
                self = ~self
            if positive:
                return not self.has_descent(i, side='right')
            w = self.cartesian_projection(0)
            la = self.cartesian_projection(1).value
            if i == 0:
                ip = la.scalar(E._special_translation_covector) * E._a0check
                if ip < -1:
                    return True
                if ip > -1:
                    return False
                return E._special_root.weyl_action(w).is_positive_root()
            ip = la.scalar(E._simpleR0[i]) # test height versus simple (co)root
            if ip > 0:
                return True
            if ip < 0:
                return False
            return w.has_descent(i, side='right')

        def to_classical_weyl(self):
            r"""
            Project ``self`` into the classical Weyl group.

            EXAMPLES::

                sage: x = ExtendedAffineWeylGroup(['A',2,1]).W0P().simple_reflection(0); x
                s1*s2*s1 * t[-Lambdacheck[1] - Lambdacheck[2]]
                sage: x.to_classical_weyl()
                s1*s2*s1
            """
            return self.cartesian_projection(0)

        def to_translation_right(self):
            r"""
            Project onto the right (translation) factor in the "W0P" style.

            EXAMPLES::

                sage: x = ExtendedAffineWeylGroup(['A',2,1]).W0P().simple_reflection(0); x
                s1*s2*s1 * t[-Lambdacheck[1] - Lambdacheck[2]]
                sage: x.to_translation_right()
                -Lambdacheck[1] - Lambdacheck[2]
            """
            return self.cartesian_projection(1).value

    class ExtendedAffineWeylGroupW0P(GroupSemidirectProduct, BindableClass):
        r"""
        Extended affine Weyl group, realized as the semidirect product of the finite Weyl group
        by the translation lattice.

        INPUT:

        - ``E`` -- A parent with realization in :class:`ExtendedAffineWeylGroup_Class`

        EXAMPLES::

            sage: ExtendedAffineWeylGroup(['A',2,1]).W0P()
            Extended affine Weyl group of type ['A', 2, 1] realized by Semidirect product of
             Weyl Group of type ['A', 2] (as a matrix group acting on the coweight lattice)
             acting on Multiplicative form of Coweight lattice of the Root system of type ['A', 2]
        """

        def __init__(self, E):
            r"""
            EXAMPLES::

                sage: W0P = ExtendedAffineWeylGroup(['D',3,2]).W0P()
                sage: TestSuite(W0P).run()
            """
            def twist(w,l):
                return E.exp_lattice()(w.action(l.value))

            GroupSemidirectProduct.__init__(self, E.classical_weyl(), E.exp_lattice(), twist=twist, act_to_right=True, prefix1=E._prefixt, print_tuple=E._print_tuple, category=E.Realizations())
            self._style = "W0P"

        def _repr_(self):
            r"""
            A string representing ``self``.

            EXAMPLES::

                sage: ExtendedAffineWeylGroup(['A',4,2]).W0P()._repr_()
                "Extended affine Weyl group of type ['BC', 2, 2] realized by Semidirect product of Weyl Group of type ['C', 2] (as a matrix group acting on the weight lattice) acting on Multiplicative form of Weight lattice of the Root system of type ['C', 2]"
            """
            return self.realization_of()._repr_() + " realized by " + super()._repr_()

        def S0(self):
            r"""
            Return the zero-th simple reflection in style "W0P".

            EXAMPLES::

                sage: ExtendedAffineWeylGroup(["A",3,1]).W0P().S0()
                s1*s2*s3*s2*s1 * t[-Lambdacheck[1] - Lambdacheck[3]]
            """
            E = self.realization_of()
            return self((E._special_reflection,E.exp_lattice()(E.lattice()(-E._special_translation))))

        def simple_reflection(self, i):
            r"""
            Return the `i`-th simple reflection in ``self``.

            EXAMPLES::

                sage: E = ExtendedAffineWeylGroup(['A',3,1]); W0P = E.W0P()
                sage: [(i, W0P.simple_reflection(i)) for i in E.cartan_type().index_set()]
                [(0, s1*s2*s3*s2*s1 * t[-Lambdacheck[1] - Lambdacheck[3]]),
                 (1, s1), (2, s2), (3, s3)]
            """
            if i == 0:
                return self.S0()
            E = self.realization_of()
            return self.from_classical_weyl(E.classical_weyl().simple_reflection(i))

        @cached_method
        def simple_reflections(self):
            r"""
            Return the family of simple reflections.

            EXAMPLES::

                sage: ExtendedAffineWeylGroup(["A",3,1]).W0P().simple_reflections()
                Finite family {0: s1*s2*s3*s2*s1 * t[-Lambdacheck[1] - Lambdacheck[3]],
                               1: s1, 2: s2, 3: s3}
            """
            return Family(self.realization_of().cartan_type().index_set(), self.simple_reflection)

        def from_classical_weyl(self, w):
            r"""
            Return the image of the classical Weyl group element `w` in ``self``.

            EXAMPLES::

                sage: E = ExtendedAffineWeylGroup(['A',2,1],print_tuple=True)
                sage: E.W0P().from_classical_weyl(E.classical_weyl().from_reduced_word([2,1]))
                (s2*s1, t[0])
            """
            return self((w,self.cartesian_factors()[1].one()))

        def from_translation(self, la):
            r"""
            Return the image of the lattice element ``la`` in ``self``.

            EXAMPLES::

                sage: E = ExtendedAffineWeylGroup(['A',2,1],print_tuple=True)
                sage: E.W0P().from_translation(E.lattice().an_element())
                (1, t[2*Lambdacheck[1] + 2*Lambdacheck[2]])
            """
            return self((self.cartesian_factors()[0].one(),self.realization_of().exp_lattice()(la)))

    class ExtendedAffineWeylGroupWFElement(GroupSemidirectProduct.Element):
        r"""
        Element class for the "WF" realization.
        """

        def has_descent(self, i, side='right', positive=False):
            r"""
            Return whether ``self`` has `i` as a descent.

            INPUT:

            - ``i`` -- an affine Dynkin index

            OPTIONAL:

            - ``side`` -- ``'left'`` or ``'right'`` (default: ``'right'``)
            - ``positive`` -- ``True`` or ``False`` (default: ``False``)

            EXAMPLES::

                sage: E = ExtendedAffineWeylGroup(['A',2,1])
                sage: x = E.WF().an_element(); x
                S0*S1*S2 * pi[2]
                sage: [(i, x.has_descent(i)) for i in E.cartan_type().index_set()]
                [(0, True), (1, False), (2, False)]
            """
            if side == 'right':
                self = ~self
            if positive:
                return not self.has_descent(i, side='left')
            return self.cartesian_projection(0).has_descent(i, side='left')

        def to_fundamental_group(self):
            r"""
            Project ``self`` to the right (fundamental group) factor in the "WF" style.

            EXAMPLES::

                sage: E = ExtendedAffineWeylGroup(['A',2,1])
                sage: x = E.WF().from_translation(E.lattice_basis()[1]); x
                S0*S2 * pi[1]
                sage: x.to_fundamental_group()
                pi[1]
            """
            return self.cartesian_projection(1)

        def to_affine_weyl_left(self):
            r"""
            Project ``self`` to the left (affine Weyl group) factor in the "WF" style.

            EXAMPLES::

                sage: E = ExtendedAffineWeylGroup(['A',2,1])
                sage: x = E.WF().from_translation(E.lattice_basis()[1]); x
                S0*S2 * pi[1]
                sage: x.to_affine_weyl_left()
                S0*S2
            """
            return self.cartesian_projection(0)

        def bruhat_le(self, x):
            r"""
            Return whether ``self`` is less than or equal to `x` in the Bruhat order.

            EXAMPLES::

                sage: E = ExtendedAffineWeylGroup(['A',2,1], affine="s",
                ....:                             print_tuple=True); WF = E.WF()
                sage: r = E.affine_weyl().from_reduced_word
                sage: v = r([1,0])
                sage: w = r([1,2,0])
                sage: v.bruhat_le(w)
                True
                sage: vv = WF.from_affine_weyl(v); vv
                (s1*s0, pi[0])
                sage: ww = WF.from_affine_weyl(w); ww
                (s1*s2*s0, pi[0])
                sage: vv.bruhat_le(ww)
                True
                sage: f = E.fundamental_group()(2); f
                pi[2]
                sage: ff = WF.from_fundamental(f); ff
                (1, pi[2])
                sage: vv.bruhat_le(ww*ff)
                False
                sage: (vv*ff).bruhat_le(ww*ff)
                True
            """
            if self.cartesian_projection(1) != x.cartesian_projection(1):
                return False
            return self.cartesian_projection(0).bruhat_le(x.cartesian_projection(0))

    class ExtendedAffineWeylGroupWF(GroupSemidirectProduct, BindableClass):
        r"""
        Extended affine Weyl group, realized as the semidirect product of the affine Weyl group
        by the fundamental group.

        INPUT:

        - ``E`` -- A parent with realization in :class:`ExtendedAffineWeylGroup_Class`

        EXAMPLES::

            sage: ExtendedAffineWeylGroup(['A',2,1]).WF()
            Extended affine Weyl group of type ['A', 2, 1] realized by Semidirect product of
             Weyl Group of type ['A', 2, 1] (as a matrix group acting on the root lattice)
              acted upon by Fundamental group of type ['A', 2, 1]
        """

        def __init__(self, E):
            r"""
            EXAMPLES::

                sage: WF = ExtendedAffineWeylGroup(['D',3,2]).WF()
                sage: TestSuite(WF).run()
            """
            def twist(g,w):
                return g.act_on_affine_weyl(w)

            GroupSemidirectProduct.__init__(self, E.affine_weyl(), E.fundamental_group(), twist=twist, act_to_right=False, print_tuple=E._print_tuple, category=E.Realizations())
            self._style = "WF"

        def _repr_(self):
            r"""
            A string representing ``self``.

            EXAMPLES::

                sage: ExtendedAffineWeylGroup(['A',4,2]).WF()._repr_()
                "Extended affine Weyl group of type ['BC', 2, 2] realized by Semidirect product of Weyl Group of type ['BC', 2, 2] (as a matrix group acting on the root lattice) acted upon by Fundamental group of type ['BC', 2, 2]"
            """
            return self.realization_of()._repr_() + " realized by " + super()._repr_()

        def from_affine_weyl(self, w):
            r"""
            Return the image of the affine Weyl group element `w` in ``self``.

            EXAMPLES::

                sage: E = ExtendedAffineWeylGroup(['C',2,1], print_tuple=True)
                sage: E.WF().from_affine_weyl(E.affine_weyl().from_reduced_word([1,2,1,0]))
                (S1*S2*S1*S0, pi[0])
            """
            return self((w,self.cartesian_factors()[1].one()))

        @cached_method
        def simple_reflections(self):
            r"""
            Return the family of simple reflections.

            EXAMPLES::

                sage: ExtendedAffineWeylGroup(["A",3,1], affine="r").WF().simple_reflections()
                Finite family {0: r0, 1: r1, 2: r2, 3: r3}
            """
            E = self.realization_of()
            W = E.affine_weyl()
            return Family(E.cartan_type().index_set(), lambda i: self.from_affine_weyl(W.simple_reflection(i)))

        @cached_method
        def from_fundamental(self, f):
            r"""
            Return the image of `f` under the homomorphism from the fundamental group into
            the right (fundamental group) factor in "WF" style.

            EXAMPLES::

                sage: E = ExtendedAffineWeylGroup(['E',6,1], print_tuple=True); WF = E.WF()
                sage: F = E.fundamental_group()
                sage: [(x, WF.from_fundamental(x)) for x in F]
                [(pi[0], (1, pi[0])), (pi[1], (1, pi[1])), (pi[6], (1, pi[6]))]
            """
            return self((self.cartesian_factors()[0].one(),f))

    class ExtendedAffineWeylGroupFWElement(GroupSemidirectProduct.Element):
        r"""
        The element class for the "FW" realization.
        """

        def has_descent(self, i, side='right', positive=False):
            r"""
            Return whether ``self`` has descent at `i`.

            INPUT:

            - `i` -- an affine Dynkin index.

            OPTIONAL:

            - ``side`` -- ``'left'`` or ``'right'`` (default: ``'right'``)
            - ``positive`` -- ``True`` or ``False`` (default: ``False``)

            EXAMPLES::

                sage: E = ExtendedAffineWeylGroup(['A',2,1])
                sage: x = E.FW().an_element(); x
                pi[2] * S0*S1*S2
                sage: [(i, x.has_descent(i)) for i in E.cartan_type().index_set()]
                [(0, False), (1, False), (2, True)]
            """
            if side == 'left':
                self = ~self
            if positive:
                return not self.has_descent(i, side='right')
            return self.cartesian_projection(1).has_descent(i, side='right')

        def to_fundamental_group(self):
            r"""
            Return the projection of ``self`` to the fundamental group in the "FW" style.

            EXAMPLES::

                sage: E = ExtendedAffineWeylGroup(['A',2,1])
                sage: x = E.FW().from_translation(E.lattice_basis()[2]); x
                pi[2] * S1*S2
                sage: x.to_fundamental_group()
                pi[2]
            """
            return self.cartesian_projection(0)

        def to_affine_weyl_right(self):
            r"""
            Project ``self`` to the right (affine Weyl group) factor in the "FW" style.

            EXAMPLES::

                sage: E = ExtendedAffineWeylGroup(['A',2,1])
                sage: x = E.FW().from_translation(E.lattice_basis()[1]); x
                pi[1] * S2*S1
                sage: x.to_affine_weyl_right()
                S2*S1
            """
            return self.cartesian_projection(1)

        def action_on_affine_roots(self, beta):
            r"""
            Act by ``self`` on the affine root lattice element ``beta``.

            EXAMPLES::

                sage: E = ExtendedAffineWeylGroup(['A',2,1], affine="s")
                sage: x = E.FW().an_element(); x
                pi[2] * s0*s1*s2
                sage: v = RootSystem(['A',2,1]).root_lattice().an_element(); v
                2*alpha[0] + 2*alpha[1] + 3*alpha[2]
                sage: x.action_on_affine_roots(v)
                alpha[0] + alpha[1]
            """
            g = self.cartesian_projection(0)
            w = self.cartesian_projection(1)
            return g.act_on_affine_lattice(w.action(beta))

    class ExtendedAffineWeylGroupFW(GroupSemidirectProduct, BindableClass):
        r"""
        Extended affine Weyl group, realized as the semidirect product of the affine Weyl group
        by the fundamental group.

        INPUT:

        - ``E`` -- A parent with realization in :class:`ExtendedAffineWeylGroup_Class`

        EXAMPLES::

            sage: ExtendedAffineWeylGroup(['A',2,1]).FW()
            Extended affine Weyl group of type ['A', 2, 1] realized by Semidirect product of
             Fundamental group of type ['A', 2, 1] acting on Weyl Group of type ['A', 2, 1]
             (as a matrix group acting on the root lattice)
        """

        def __init__(self, E):
            r"""

            EXAMPLES::

                sage: FW = ExtendedAffineWeylGroup(['D',3,2]).FW()
                sage: TestSuite(FW).run()
            """
            def twist(g,w):
                return g.act_on_affine_weyl(w)

            GroupSemidirectProduct.__init__(self, E.fundamental_group(), E.affine_weyl(), twist=twist, act_to_right=True, print_tuple=E._print_tuple, category=E.Realizations())
            self._style = "FW"

        def _repr_(self):
            r"""
            A string representing ``self``.

            EXAMPLES::

                sage: ExtendedAffineWeylGroup(['A',4,2]).FW()._repr_()
                "Extended affine Weyl group of type ['BC', 2, 2] realized by Semidirect product of Fundamental group of type ['BC', 2, 2] acting on Weyl Group of type ['BC', 2, 2] (as a matrix group acting on the root lattice)"
            """
            return self.realization_of()._repr_() + " realized by " + super()._repr_()

        @cached_method
        def simple_reflections(self):
            r"""
            Return the family of simple reflections of ``self``.

            EXAMPLES::

                sage: ExtendedAffineWeylGroup(['A',2,1],print_tuple=True).FW().simple_reflections()
                Finite family {0: (pi[0], S0), 1: (pi[0], S1), 2: (pi[0], S2)}
            """
            E = self.realization_of()
            W = E.affine_weyl()
            return Family(E.cartan_type().index_set(), lambda i: self.from_affine_weyl(W.simple_reflection(i)))

        def from_affine_weyl(self, w):
            r"""
            Return the image of `w` under the map of the affine Weyl group into the right
            (affine Weyl group) factor in the "FW" style.

            EXAMPLES::

                sage: E = ExtendedAffineWeylGroup(['A',2,1], print_tuple=True)
                sage: E.FW().from_affine_weyl(E.affine_weyl().from_reduced_word([0,2,1]))
                (pi[0], S0*S2*S1)
            """
            return self((self.cartesian_factors()[0].one(),w))

        @cached_method
        def from_fundamental(self, f):
            r"""
            Return the image of the fundamental group element `f` into ``self``.

            EXAMPLES::

                sage: E = ExtendedAffineWeylGroup(['A',2,1], print_tuple=True)
                sage: E.FW().from_fundamental(E.fundamental_group()(2))
                (pi[2], 1)
            """
            return self((f,self.cartesian_factors()[1].one()))

    class ExtendedAffineWeylGroupPvW0Element(GroupSemidirectProduct.Element):
        r"""
        The element class for the "PvW0" realization.
        """

        def has_descent(self, i, side='right', positive=False):
            r"""
            Return whether ``self`` has `i` as a descent.

            INPUT:

            - ``i`` -- an affine Dynkin index

            OPTIONAL:

            - ``side`` -- ``'left'`` or ``'right'`` (default: ``'right'``)
            - ``positive`` -- ``True`` or ``False`` (default: ``False``)

            EXAMPLES::

                sage: E = ExtendedAffineWeylGroup(['A',4,2])
                sage: w = E.PvW0().from_reduced_word([0,1]); w
                t[Lambda[1]] * s1*s2
                sage: [(i, w.has_descent(i, side='left')) for i in E.cartan_type().index_set()]
                [(0, True), (1, False), (2, False)]
            """
            return self.parent().realization_of().PW0()(self).has_descent(i, side=side, positive=positive)

        def dual_action(self, la):
            r"""
            Return the action of ``self`` on an element ``la`` of the dual version of the translation lattice.

            EXAMPLES::

                sage: E = ExtendedAffineWeylGroup(['A',2,1])
                sage: x = E.PvW0().an_element(); x
                t[2*Lambda[1] + 2*Lambda[2]] * s1*s2
                sage: la = E.dual_lattice().an_element(); la
                2*Lambda[1] + 2*Lambda[2]
                sage: x.dual_action(la)
                -2*Lambda[1] + 4*Lambda[2]
            """
            w = self.cartesian_projection(1)
            assert la in w.parent().domain()
            return self.cartesian_projection(0).value + w.action(la)

        def to_dual_translation_left(self):
            r"""
            The image of ``self`` under the map that projects to the dual translation lattice
            factor after factoring it to the left as in style "PvW0".

            EXAMPLES::

                sage: s = ExtendedAffineWeylGroup(['A',2,1]).PvW0().simple_reflection(0); s
                t[Lambda[1] + Lambda[2]] * s1*s2*s1
                sage: s.to_dual_translation_left()
                Lambda[1] + Lambda[2]
            """
            return self.cartesian_projection(0).value # undo the GroupExp

        def to_dual_classical_weyl(self):
            r"""
            Return the image of ``self`` under the homomorphism that projects to the dual classical
            Weyl group factor after rewriting it in either style "PvW0" or "W0Pv".

            EXAMPLES::

                sage: s = ExtendedAffineWeylGroup(['A',2,1]).PvW0().simple_reflection(0); s
                t[Lambda[1] + Lambda[2]] * s1*s2*s1
                sage: s.to_dual_classical_weyl()
                s1*s2*s1
            """
            return self.cartesian_projection(1)

            def is_translation(self):
                r"""
                Return whether ``self`` is a translation element or not.

                EXAMPLES::

                    sage: PvW0 = ExtendedAffineWeylGroup(['A',2,1]).PvW0()
                    sage: t = PvW0.from_reduced_word([1,2,1,0])
                    sage: t.is_translation()
                    True
                    sage: PvW0.simple_reflection(0).is_translation()
                    False
                """
                w = self.to_dual_classical_weyl()
                return w == w.parent().one()

    class ExtendedAffineWeylGroupPvW0(GroupSemidirectProduct, BindableClass):
        r"""
        Extended affine Weyl group, realized as the semidirect product of the dual form of the translation lattice
        by the finite Weyl group.

        INPUT:

        - ``E`` -- A parent with realization in :class:`ExtendedAffineWeylGroup_Class`

        EXAMPLES::

            sage: ExtendedAffineWeylGroup(['A',2,1]).PvW0()
            Extended affine Weyl group of type ['A', 2, 1] realized by Semidirect product of
             Multiplicative form of Weight lattice of the Root system of type ['A', 2] acted
              upon by Weyl Group of type ['A', 2] (as a matrix group acting on the weight lattice)
        """

        def __init__(self, E):
            r"""

            EXAMPLES::

                sage: PvW0 = ExtendedAffineWeylGroup(['D',3,2]).PvW0()
                sage: TestSuite(PvW0).run()
            """
            # note that we have to use the multiplicative version of the translation lattice
            # and change the twist to deal with this
            def twist(w,l):
                return E.exp_dual_lattice()(w.action(l.value))

            GroupSemidirectProduct.__init__(self, E.exp_dual_lattice(), E.dual_classical_weyl(), twist=twist, act_to_right=False, prefix0=E._prefixt, print_tuple=E._print_tuple, category=E.Realizations())
            self._style = "PvW0"

        def _repr_(self):
            r"""
            A string representing ``self``.

            EXAMPLES::

                sage: ExtendedAffineWeylGroup(['A',4,2]).PvW0()._repr_()
                "Extended affine Weyl group of type ['BC', 2, 2] realized by Semidirect product of Multiplicative form of Weight lattice of the Root system of type ['C', 2] acted upon by Weyl Group of type ['C', 2] (as a matrix group acting on the weight lattice)"
            """
            return self.realization_of()._repr_() + " realized by " + super()._repr_()

        def from_dual_translation(self, la):
            r"""
            Map the dual translation lattice element ``la`` into ``self``.

            EXAMPLES::

                sage: E = ExtendedAffineWeylGroup(['A',2,1], translation="tau",
                ....:                             print_tuple=True)
                sage: la = E.dual_lattice().an_element(); la
                2*Lambda[1] + 2*Lambda[2]
                sage: E.PvW0().from_dual_translation(la)
                (tau[2*Lambda[1] + 2*Lambda[2]], 1)
            """
            E = self.realization_of()
            return self((E.exp_dual_lattice()(la),self.cartesian_factors()[1].one()))

        @cached_method
        def simple_reflections(self):
            r"""
            Return a family for the simple reflections of ``self``.

            EXAMPLES::

                sage: ExtendedAffineWeylGroup(['A',3,1]).PvW0().simple_reflections()
                Finite family {0: t[Lambda[1] + Lambda[3]] * s1*s2*s3*s2*s1,
                               1: s1, 2: s2, 3: s3}
            """
            E = self.realization_of()
            return Family(E.cartan_type().index_set(), lambda i: self(E.PW0().simple_reflection(i)))

        def from_dual_classical_weyl(self, w):
            r"""
            Return the image of `w` under the homomorphism of the dual form of the classical Weyl group into ``self``.

            EXAMPLES::

                sage: E = ExtendedAffineWeylGroup(['A',3,1], print_tuple=True)
                sage: E.PvW0().from_dual_classical_weyl(
                ....:     E.dual_classical_weyl().from_reduced_word([1,2]))
                (t[0], s1*s2)
            """
            return self((self.cartesian_factors()[0].one(),w))

    class ExtendedAffineWeylGroupW0PvElement(GroupSemidirectProduct.Element):
        r"""
        The element class for the "W0Pv" realization.
        """

        def dual_action(self, la):
            r"""
            Return the action of ``self`` on an element ``la`` of the dual version of the translation lattice.

            EXAMPLES::

                sage: E = ExtendedAffineWeylGroup(['A',2,1])
                sage: x = E.W0Pv().an_element(); x
                s1*s2 * t[2*Lambda[1] + 2*Lambda[2]]
                sage: la = E.dual_lattice().an_element(); la
                2*Lambda[1] + 2*Lambda[2]
                sage: x.dual_action(la)
                -8*Lambda[1] + 4*Lambda[2]
            """
            w = self.cartesian_projection(0)
            assert la in w.parent().domain()
            return w.action(self.cartesian_projection(1).value + la)

        def has_descent(self, i, side='right', positive=False):
            r"""
            Return whether ``self`` has `i` as a descent.

            INPUT:

            - `i` -- an affine Dynkin index

            OPTIONAL:

            - ``side`` -- 'left' or 'right' (default: 'right')
<<<<<<< HEAD
            - ``positive`` -- True or False (default: False)
=======
            - ``positive`` -- True or False (default: ``False``)
>>>>>>> 038f6f1f

            EXAMPLES::

                sage: w = ExtendedAffineWeylGroup(['A',4,2]).W0Pv().from_reduced_word([0,1]); w
                s1*s2 * t[Lambda[1] - Lambda[2]]
                sage: w.has_descent(0, side='left')
                True
            """
            return self.parent().realization_of().W0P()(self).has_descent(i, side=side, positive=positive)

        def to_dual_translation_right(self):
            r"""
            The image of ``self`` under the map that projects to the dual translation lattice
            factor after factoring it to the right as in style "W0Pv".

            EXAMPLES::

                sage: s = ExtendedAffineWeylGroup(['A',2,1]).W0Pv().simple_reflection(0); s
                s1*s2*s1 * t[-Lambda[1] - Lambda[2]]
                sage: s.to_dual_translation_right()
                -Lambda[1] - Lambda[2]
            """
            return self.cartesian_projection(1).value # undo the GroupExp

        def to_dual_classical_weyl(self):
            r"""
            Return the image of ``self`` under the homomorphism that projects to the dual classical
            Weyl group factor after rewriting it in either style "PvW0" or "W0Pv".

            EXAMPLES::

                sage: s = ExtendedAffineWeylGroup(['A',2,1]).W0Pv().simple_reflection(0); s
                s1*s2*s1 * t[-Lambda[1] - Lambda[2]]
                sage: s.to_dual_classical_weyl()
                s1*s2*s1
            """
            return self.cartesian_projection(0)

            def is_translation(self):
                r"""
                Return whether ``self`` is a translation element or not.

                EXAMPLES::

                    sage: ExtendedAffineWeylGroup(['A',2,1]).W0Pv().from_reduced_word([1,2,1,0]).is_translation()
                    True
                """
                w = self.to_dual_classical_weyl()
                return w == w.parent().one()

    class ExtendedAffineWeylGroupW0Pv(GroupSemidirectProduct, BindableClass):
        r"""
        Extended affine Weyl group, realized as the semidirect product of the finite Weyl group, acting on the
        dual form of the translation lattice.

        INPUT:

        - `E` -- A parent with realization in :class:`ExtendedAffineWeylGroup_Class`

        EXAMPLES::

            sage: ExtendedAffineWeylGroup(['A',2,1]).W0Pv()
            Extended affine Weyl group of type ['A', 2, 1] realized by Semidirect product of
             Weyl Group of type ['A', 2] (as a matrix group acting on the weight lattice)
             acting on Multiplicative form of Weight lattice of the Root system of type ['A', 2]
        """

        def __init__(self, E):
            r"""
            EXAMPLES::

                sage: W0Pv = ExtendedAffineWeylGroup(['D',3,2]).W0Pv()
                sage: TestSuite(W0Pv).run()
            """
            # note that we have to use the multiplicative version of the translation lattice
            # and change the twist to deal with this
            def twist(w,l):
                return E.exp_dual_lattice()(w.action(l.value))

            GroupSemidirectProduct.__init__(self, E.dual_classical_weyl(), E.exp_dual_lattice(), twist=twist, act_to_right=True, prefix1=E._prefixt, print_tuple=E._print_tuple, category=E.Realizations())
            self._style = "W0Pv"

        def _repr_(self):
            r"""
            A string representing ``self``.

            EXAMPLES::

                sage: ExtendedAffineWeylGroup(['A',4,2]).W0Pv()._repr_()
                "Extended affine Weyl group of type ['BC', 2, 2] realized by Semidirect product of Weyl Group of type ['C', 2] (as a matrix group acting on the weight lattice) acting on Multiplicative form of Weight lattice of the Root system of type ['C', 2]"
            """
            return self.realization_of()._repr_() + " realized by " + super()._repr_()

        def from_dual_translation(self, la):
            r"""
            Map the dual translation lattice element ``la`` into ``self``.

            EXAMPLES::

                sage: E = ExtendedAffineWeylGroup(['A',2,1], translation="tau",
                ....:                             print_tuple=True)
                sage: la = E.dual_lattice().an_element(); la
                2*Lambda[1] + 2*Lambda[2]
                sage: E.W0Pv().from_dual_translation(la)
                (1, tau[2*Lambda[1] + 2*Lambda[2]])
            """
            E = self.realization_of()
            return self((self.cartesian_factors()[0].one(),E.exp_dual_lattice()(la)))

        @cached_method
        def simple_reflections(self):
            r"""
            Return a family for the simple reflections of ``self``.

            EXAMPLES::

                sage: ExtendedAffineWeylGroup(['A',3,1]).W0Pv().simple_reflections()
                Finite family {0: s1*s2*s3*s2*s1 * t[-Lambda[1] - Lambda[3]],
                               1: s1, 2: s2, 3: s3}
            """
            E = self.realization_of()
            return Family(E.cartan_type().index_set(), lambda i: self(E.PW0().simple_reflection(i)))

        def from_dual_classical_weyl(self, w):
            r"""
            Return the image of `w` under the homomorphism of the dual form of the classical Weyl group into ``self``.

            EXAMPLES::

                sage: E = ExtendedAffineWeylGroup(['A',3,1],print_tuple=True)
                sage: E.W0Pv().from_dual_classical_weyl(E.dual_classical_weyl().from_reduced_word([1,2]))
                (s1*s2, t[0])
            """
            return self((w,self.cartesian_factors()[1].one()))


ExtendedAffineWeylGroup_Class.ExtendedAffineWeylGroupPW0.Element = ExtendedAffineWeylGroup_Class.ExtendedAffineWeylGroupPW0Element
ExtendedAffineWeylGroup_Class.ExtendedAffineWeylGroupW0P.Element = ExtendedAffineWeylGroup_Class.ExtendedAffineWeylGroupW0PElement
ExtendedAffineWeylGroup_Class.ExtendedAffineWeylGroupWF.Element = ExtendedAffineWeylGroup_Class.ExtendedAffineWeylGroupWFElement
ExtendedAffineWeylGroup_Class.ExtendedAffineWeylGroupFW.Element = ExtendedAffineWeylGroup_Class.ExtendedAffineWeylGroupFWElement
ExtendedAffineWeylGroup_Class.ExtendedAffineWeylGroupPvW0.Element = ExtendedAffineWeylGroup_Class.ExtendedAffineWeylGroupPvW0Element
ExtendedAffineWeylGroup_Class.ExtendedAffineWeylGroupW0Pv.Element = ExtendedAffineWeylGroup_Class.ExtendedAffineWeylGroupW0PvElement<|MERGE_RESOLUTION|>--- conflicted
+++ resolved
@@ -2847,11 +2847,7 @@
             OPTIONAL:
 
             - ``side`` -- 'left' or 'right' (default: 'right')
-<<<<<<< HEAD
-            - ``positive`` -- True or False (default: False)
-=======
             - ``positive`` -- True or False (default: ``False``)
->>>>>>> 038f6f1f
 
             EXAMPLES::
 
