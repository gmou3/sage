# sage_setup: distribution = sagemath-graphs
r"""
Hasse diagrams of posets

{INDEX_OF_FUNCTIONS}

"""
# ****************************************************************************
#       Copyright (C) 2008 Peter Jipsen <jipsen@chapman.edu>
#       Copyright (C) 2008 Franco Saliola <saliola@gmail.com>
#
# This program is free software: you can redistribute it and/or modify
# it under the terms of the GNU General Public License as published by
# the Free Software Foundation, either version 2 of the License, or
# (at your option) any later version.
#                  https://www.gnu.org/licenses/
# ****************************************************************************
from __future__ import annotations

from collections import deque

from sage.arith.misc import binomial
from sage.combinat.posets.hasse_cython import IncreasingChains
from sage.graphs.digraph import DiGraph
from sage.misc.cachefunc import cached_method
from sage.misc.lazy_attribute import lazy_attribute
from sage.misc.lazy_import import lazy_import
from sage.misc.rest_index_of_methods import gen_rest_table_index
from sage.rings.integer_ring import ZZ

lazy_import('sage.combinat.posets.hasse_cython_flint',
            ['moebius_matrix_fast', 'coxeter_matrix_fast'])
lazy_import('sage.matrix.constructor', 'matrix')
lazy_import('sage.rings.finite_rings.finite_field_constructor', 'GF')


class LatticeError(ValueError):
    """
    Helper exception class to forward elements without meet or
    join to upper level, so that the user will see "No meet for
    a and b" instead of "No meet for 1 and 2".
    """

    def __init__(self, fail, x, y) -> None:
        """
        Initialize the exception.

        EXAMPLES::

            sage: from sage.combinat.posets.hasse_diagram import LatticeError
            sage: error = LatticeError('join', 3, 8)
            sage: error.x
            3
        """
        ValueError.__init__(self, None)
        self.fail = fail
        self.x = x
        self.y = y

    def __str__(self) -> str:
        """
        Return string representation of the exception.

        EXAMPLES::

            sage: from sage.combinat.posets.hasse_diagram import LatticeError
            sage: error = LatticeError('meet', 15, 18)
            sage: error.__str__()
            'no meet for 15 and 18'
        """
        return f"no {self.fail} for {self.x} and {self.y}"


class HasseDiagram(DiGraph):
    """
    The Hasse diagram of a poset. This is just a transitively-reduced,
    directed, acyclic graph without loops or multiple edges.

    .. note::

       We assume that ``range(n)`` is a linear extension of the poset.
       That is, ``range(n)`` is the vertex set and a topological sort of
       the digraph.

    This should not be called directly, use Poset instead; all type
    checking happens there.

    EXAMPLES::

        sage: from sage.combinat.posets.hasse_diagram import HasseDiagram
        sage: H = HasseDiagram({0:[1,2],1:[3],2:[3],3:[]}); H
        Hasse diagram of a poset containing 4 elements
        sage: TestSuite(H).run()
    """
    def _repr_(self):
        r"""
        TESTS::

            sage: from sage.combinat.posets.hasse_diagram import HasseDiagram
            sage: H = HasseDiagram({0:[1,2],1:[3],2:[3],3:[]})
            sage: H._repr_()
            'Hasse diagram of a poset containing 4 elements'
        """
        return "Hasse diagram of a poset containing %s elements" % self.order()

    def linear_extension(self):
        r"""
        Return a linear extension

        EXAMPLES::

            sage: from sage.combinat.posets.hasse_diagram import HasseDiagram
            sage: H = HasseDiagram({0:[1,2],1:[3],2:[3],3:[]})
            sage: H.linear_extension()
            [0, 1, 2, 3]
        """
        # Recall: we assume range(n) is a linear extension.
        return list(range(len(self)))

    def linear_extensions(self):
        r"""
        Return an iterator over all linear extensions.

        EXAMPLES::

            sage: from sage.combinat.posets.hasse_diagram import HasseDiagram
            sage: H = HasseDiagram({0:[1,2],1:[3],2:[3],3:[]})
            sage: list(H.linear_extensions())                                           # optional - sage.modules
            [[0, 1, 2, 3], [0, 2, 1, 3]]
        """
        from sage.combinat.posets.linear_extension_iterator import linear_extension_iterator
        return linear_extension_iterator(self)

    def greedy_linear_extensions_iterator(self):
        r"""
        Return an iterator over greedy linear extensions of the Hasse diagram.

        A linear extension `[e_1, e_2, \ldots, e_n]` is *greedy* if for
        every `i` either `e_{i+1}` covers `e_i` or all upper covers
        of `e_i` have at least one lower cover that is not in
        `[e_1, e_2, \ldots, e_i]`.

        Informally said a linear extension is greedy if it "always
        goes up when possible" and so has no unnecessary jumps.

        EXAMPLES::

            sage: from sage.combinat.posets.hasse_diagram import HasseDiagram
            sage: N5 = HasseDiagram({0: [1, 2], 2: [3], 1: [4], 3: [4]})
            sage: for l in N5.greedy_linear_extensions_iterator():
            ....:     print(l)
            [0, 1, 2, 3, 4]
            [0, 2, 3, 1, 4]

        TESTS::

            sage: from sage.combinat.posets.hasse_diagram import HasseDiagram
            sage: list(HasseDiagram({}).greedy_linear_extensions_iterator())
            [[]]
            sage: H = HasseDiagram({0: []})
            sage: list(H.greedy_linear_extensions_iterator())
            [[0]]
        """
        N = self.order()

        def greedy_rec(H, linext):
            if len(linext) == N:
                yield linext

            S = []
            if linext:
                S = [x for x in H.neighbor_out_iterator(linext[-1])
                     if all(low in linext for low in H.neighbor_in_iterator(x))]
            if not S:
                S_ = set(self).difference(set(linext))
                S = [x for x in S_
                     if not any(low in S_
                                for low in self.neighbor_in_iterator(x))]

            for e in S:
                yield from greedy_rec(H, linext + [e])

        return greedy_rec(self, [])

    def supergreedy_linear_extensions_iterator(self):
        r"""
        Return an iterator over supergreedy linear extensions of the Hasse diagram.

        A linear extension `[e_1, e_2, \ldots, e_n]` is *supergreedy* if,
        for every `i` and `j` where `i > j`, `e_i` covers `e_j` if for
        every `i > k > j` at least one lower cover of `e_k` is not in
        `[e_1, e_2, \ldots, e_k]`.

        Informally said a linear extension is supergreedy if it "always
        goes as high possible, and withdraw so less as possible".
        These are also called depth-first linear extensions.

        EXAMPLES:

        We show the difference between "only greedy" and supergreedy
        extensions::

            sage: from sage.combinat.posets.hasse_diagram import HasseDiagram
            sage: H = HasseDiagram({0: [1, 2], 2: [3, 4]})
            sage: G_ext = list(H.greedy_linear_extensions_iterator())
            sage: SG_ext = list(H.supergreedy_linear_extensions_iterator())
            sage: [0, 2, 3, 1, 4] in G_ext
            True
            sage: [0, 2, 3, 1, 4] in SG_ext
            False

            sage: len(SG_ext)
            4

        TESTS::

            sage: from sage.combinat.posets.hasse_diagram import HasseDiagram
            sage: list(HasseDiagram({}).supergreedy_linear_extensions_iterator())
            [[]]
            sage: list(HasseDiagram({0: [], 1: []}).supergreedy_linear_extensions_iterator())
            [[0, 1], [1, 0]]
        """
        N = self.order()

        def supergreedy_rec(H, linext):
            k = len(linext)

            if k == N:
                yield linext

            else:
                S = []
                while not S:
                    if not k:  # Start from new minimal element
                        S = [x for x in self.sources() if x not in linext]
                    else:
                        S = [x for x in self.neighbor_out_iterator(linext[k - 1])
                             if x not in linext and
                             all(low in linext
                                 for low in self.neighbor_in_iterator(x))]
                        k -= 1

                for e in S:
                    yield from supergreedy_rec(H, linext + [e])

        return supergreedy_rec(self, [])

    def is_linear_extension(self, lin_ext=None) -> bool:
        r"""
        Test if an ordering is a linear extension.

        EXAMPLES::

            sage: from sage.combinat.posets.hasse_diagram import HasseDiagram
            sage: H = HasseDiagram({0:[1,2],1:[3],2:[3],3:[]})
            sage: H.is_linear_extension(list(range(4)))
            True
            sage: H.is_linear_extension([3,2,1,0])
            False
        """
        if lin_ext is None or lin_ext == list(range(len(self))):
            return all(x < y for x, y in self.cover_relations_iterator())
        else:
            return all(lin_ext.index(x) < lin_ext.index(y)
                       for x, y in self.cover_relations_iterator())

    def cover_relations_iterator(self):
        r"""
        Iterate over cover relations.

        EXAMPLES::

            sage: from sage.combinat.posets.hasse_diagram import HasseDiagram
            sage: H = HasseDiagram({0:[2,3], 1:[3,4], 2:[5], 3:[5], 4:[5]})
            sage: list(H.cover_relations_iterator())
            [(0, 2), (0, 3), (1, 3), (1, 4), (2, 5), (3, 5), (4, 5)]
        """
        yield from self.edge_iterator(labels=False)

    def cover_relations(self):
        r"""
        Return the list of cover relations.

        EXAMPLES::

            sage: from sage.combinat.posets.hasse_diagram import HasseDiagram
            sage: H = HasseDiagram({0:[2,3], 1:[3,4], 2:[5], 3:[5], 4:[5]})
            sage: H.cover_relations()
            [(0, 2), (0, 3), (1, 3), (1, 4), (2, 5), (3, 5), (4, 5)]
        """
        return list(self.cover_relations_iterator())

    def is_lequal(self, i, j) -> bool:
        """
        Return ``True`` if i is less than or equal to j in the poset, and
        ``False`` otherwise.

        .. note::

            If the :meth:`lequal_matrix` has been computed, then this method is
            redefined to use the cached data (see :meth:`_alternate_is_lequal`).

        EXAMPLES::

            sage: from sage.combinat.posets.hasse_diagram import HasseDiagram
            sage: H = HasseDiagram({0:[2], 1:[2], 2:[3], 3:[4], 4:[]})
            sage: x,y,z = 0, 1, 4
            sage: H.is_lequal(x,y)
            False
            sage: H.is_lequal(y,x)
            False
            sage: H.is_lequal(x,z)
            True
            sage: H.is_lequal(y,z)
            True
            sage: H.is_lequal(z,z)
            True
        """
        return i == j or (i < j and j in self.breadth_first_search(i))

    def is_less_than(self, x, y) -> bool:
        r"""
        Return ``True`` if ``x`` is less than but not equal to ``y`` in the
        poset, and ``False`` otherwise.

        EXAMPLES::

            sage: from sage.combinat.posets.hasse_diagram import HasseDiagram
            sage: H = HasseDiagram({0:[2], 1:[2], 2:[3], 3:[4], 4:[]})
            sage: x,y,z = 0, 1, 4
            sage: H.is_less_than(x,y)
            False
            sage: H.is_less_than(y,x)
            False
            sage: H.is_less_than(x,z)
            True
            sage: H.is_less_than(y,z)
            True
            sage: H.is_less_than(z,z)
            False
        """
        if x == y:
            return False
        return self.is_lequal(x, y)

    def is_gequal(self, x, y) -> bool:
        r"""
        Return ``True`` if ``x`` is greater than or equal to ``y``, and
        ``False`` otherwise.

        EXAMPLES::

            sage: from sage.combinat.posets.hasse_diagram import HasseDiagram
            sage: Q = HasseDiagram({0:[2], 1:[2], 2:[3], 3:[4], 4:[]})
            sage: x,y,z = 0,1,4
            sage: Q.is_gequal(x,y)
            False
            sage: Q.is_gequal(y,x)
            False
            sage: Q.is_gequal(x,z)
            False
            sage: Q.is_gequal(z,x)
            True
            sage: Q.is_gequal(z,y)
            True
            sage: Q.is_gequal(z,z)
            True
        """
        return self.is_lequal(y, x)

    def is_greater_than(self, x, y) -> bool:
        """
        Return ``True`` if ``x`` is greater than but not equal to
        ``y``, and ``False`` otherwise.

        EXAMPLES::

            sage: from sage.combinat.posets.hasse_diagram import HasseDiagram
            sage: Q = HasseDiagram({0:[2], 1:[2], 2:[3], 3:[4], 4:[]})
            sage: x,y,z = 0,1,4
            sage: Q.is_greater_than(x,y)
            False
            sage: Q.is_greater_than(y,x)
            False
            sage: Q.is_greater_than(x,z)
            False
            sage: Q.is_greater_than(z,x)
            True
            sage: Q.is_greater_than(z,y)
            True
            sage: Q.is_greater_than(z,z)
            False
        """
        return self.is_less_than(y, x)

    def minimal_elements(self):
        """
        Return a list of the minimal elements of the poset.

        EXAMPLES::

            sage: P = Poset({0:[3],1:[3],2:[3],3:[4],4:[]})
            sage: P(0) in P.minimal_elements()
            True
            sage: P(1) in P.minimal_elements()
            True
            sage: P(2) in P.minimal_elements()
            True
        """
        return self.sources()

    def maximal_elements(self):
        """
        Return a list of the maximal elements of the poset.

        EXAMPLES::

            sage: P = Poset({0:[3],1:[3],2:[3],3:[4],4:[]})
            sage: P.maximal_elements()
            [4]
        """
        return self.sinks()

    @cached_method
    def bottom(self):
        """
        Return the bottom element of the poset, if it exists.

        EXAMPLES::

            sage: P = Poset({0:[3],1:[3],2:[3],3:[4],4:[]})
            sage: P.bottom() is None
            True
            sage: Q = Poset({0:[1],1:[]})
            sage: Q.bottom()
            0
        """
        min_elms = self.minimal_elements()
        if len(min_elms) == 1:
            return min_elms[0]
        return None

    def has_bottom(self) -> bool:
        """
        Return ``True`` if the poset has a unique minimal element.

        EXAMPLES::

            sage: P = Poset({0:[3],1:[3],2:[3],3:[4],4:[]})
            sage: P.has_bottom()
            False
            sage: Q = Poset({0:[1],1:[]})
            sage: Q.has_bottom()
            True
        """
        return self.bottom() is not None

    def top(self):
        """
        Return the top element of the poset, if it exists.

        EXAMPLES::

            sage: P = Poset({0:[3],1:[3],2:[3],3:[4,5],4:[],5:[]})
            sage: P.top() is None
            True
            sage: Q = Poset({0:[1],1:[]})
            sage: Q.top()
            1
        """
        max_elms = self.maximal_elements()
        if len(max_elms) == 1:
            return max_elms[0]
        return None

    def has_top(self) -> bool:
        """
        Return ``True`` if the poset contains a unique maximal element, and
        ``False`` otherwise.

        EXAMPLES::

            sage: P = Poset({0:[3],1:[3],2:[3],3:[4,5],4:[],5:[]})
            sage: P.has_top()
            False
            sage: Q = Poset({0:[1],1:[]})
            sage: Q.has_top()
            True
        """
        return self.top() is not None

    def is_bounded(self) -> bool:
        """
        Return ``True`` if the poset contains a unique maximal element and a
        unique minimal element, and ``False`` otherwise.

        EXAMPLES::

            sage: P = Poset({0:[3],1:[3],2:[3],3:[4,5],4:[],5:[]})
            sage: P.is_bounded()
            False
            sage: Q = Poset({0:[1],1:[]})
            sage: Q.is_bounded()
            True
        """
        return self.has_top() and self.has_bottom()

    def is_chain(self) -> bool:
        """
        Return ``True`` if the poset is totally ordered, and ``False`` otherwise.

        EXAMPLES::

            sage: L = Poset({0:[1],1:[2],2:[3],3:[4]})
            sage: L.is_chain()
            True
            sage: V = Poset({0:[1,2]})
            sage: V.is_chain()
            False

        TESTS:

        Check :issue:`15330`::

            sage: p = Poset(DiGraph({0:[1],2:[1]}))
            sage: p.is_chain()
            False
        """
        if self.cardinality() == 0:
            return True
        return (self.num_edges() + 1 == self.num_verts() and  # tree
                all(d <= 1 for d in self.out_degree()) and
                all(d <= 1 for d in self.in_degree()))

    def is_antichain_of_poset(self, elms) -> bool:
        """
        Return ``True`` if ``elms`` is an antichain of the Hasse
        diagram and ``False`` otherwise.

        EXAMPLES::

            sage: from sage.combinat.posets.hasse_diagram import HasseDiagram
            sage: H = HasseDiagram({0: [1, 2, 3], 1: [4], 2: [4], 3: [4]})
            sage: H.is_antichain_of_poset([1, 2, 3])
            True
            sage: H.is_antichain_of_poset([0, 2, 3])
            False
        """
        from itertools import combinations
        elms_sorted = sorted(set(elms))
        return not any(self.is_lequal(a, b) for a, b in
                       combinations(elms_sorted, 2))

    def dual(self):
        """
        Return a poset that is dual to the given poset.

        This means that it has the same elements but opposite order.
        The elements are renumbered to ensure that ``range(n)``
        is a linear extension.

        EXAMPLES::

            sage: P = posets.IntegerPartitions(4)                                       # optional - sage.combinat
            sage: H = P._hasse_diagram; H                                               # optional - sage.combinat
            Hasse diagram of a poset containing 5 elements
            sage: H.dual()                                                              # optional - sage.combinat
            Hasse diagram of a poset containing 5 elements

        TESTS::

            sage: H = posets.IntegerPartitions(4)._hasse_diagram                        # optional - sage.combinat
            sage: H.is_isomorphic( H.dual().dual() )                                    # optional - sage.combinat
            True
            sage: H.is_isomorphic( H.dual() )                                           # optional - sage.combinat
            False
        """
        H = self.reverse(immutable=False)
        H.relabel(perm=list(range(H.num_verts() - 1, -1, -1)), inplace=True)
        return HasseDiagram(H)

    def _precompute_intervals(self):
        """
        Precompute all intervals of the poset.

        This will significantly speed up computing congruences. On the
        other hand, it will cost much more memory. Currently this is
        a hidden feature. See the example below for how to use it.

        EXAMPLES::

            sage: B4 = posets.BooleanLattice(4)
            sage: B4.is_isoform()  # Slow                                               # optional - sage.combinat
            True
            sage: B4._hasse_diagram._precompute_intervals()
            sage: B4 = posets.BooleanLattice(4)
            sage: B4.is_isoform()  # Faster now                                         # optional - sage.combinat
            True
        """
        n = self.order()
        v_up = (frozenset(self.depth_first_search(v)) for v in range(n))
        v_down = [frozenset(self.depth_first_search(v, neighbors=self.neighbor_in_iterator))
                  for v in range(n)]
        self._intervals = [[sorted(up.intersection(down)) for down in v_down]
                           for up in v_up]

    def interval(self, x, y):
        r"""
        Return a list of the elements `z` of ``self`` such that
        `x \leq z \leq y`.

        The order is that induced by the ordering in ``self.linear_extension``.

        INPUT:

        -  ``x`` -- any element of the poset

        -  ``y`` -- any element of the poset

        .. NOTE::

            The method :meth:`_precompute_intervals()` creates a cache
            which is used if available, making the function very fast.

        .. SEEALSO:: :meth:`interval_iterator`

        EXAMPLES::

            sage: uc = [[1,3,2],[4],[4,5,6],[6],[7],[7],[7],[]]
            sage: dag = DiGraph(dict(zip(range(len(uc)),uc)))
            sage: from sage.combinat.posets.hasse_diagram import HasseDiagram
            sage: H = HasseDiagram(dag)
            sage: I = set([2,5,6,4,7])
            sage: I == set(H.interval(2,7))
            True
        """
        try:
            # when the intervals have been precomputed
            return self._intervals[x][y]
        except AttributeError:
            return list(self.interval_iterator(x, y))

    def interval_iterator(self, x, y):
        r"""
        Return an iterator of the elements `z` of ``self`` such that
        `x \leq z \leq y`.

        INPUT:

        -  ``x`` -- any element of the poset

        -  ``y`` -- any element of the poset

        .. SEEALSO:: :meth:`interval`

        .. NOTE::

            This becomes much faster when first calling :meth:`_leq_storage`,
            which precomputes the principal upper ideals.

        EXAMPLES::

            sage: uc = [[1,3,2],[4],[4,5,6],[6],[7],[7],[7],[]]
            sage: dag = DiGraph(dict(zip(range(len(uc)),uc)))
            sage: from sage.combinat.posets.hasse_diagram import HasseDiagram
            sage: H = HasseDiagram(dag)
            sage: I = set([2,5,6,4,7])
            sage: I == set(H.interval_iterator(2,7))
            True
        """
        for z in range(x, y + 1):
            if self.is_lequal(x, z) and self.is_lequal(z, y):
                yield z

    closed_interval = interval

    def open_interval(self, x, y):
        """
        Return a list of the elements `z` of ``self`` such that `x < z < y`.

        The order is that induced by the ordering in ``self.linear_extension``.

        EXAMPLES::

            sage: uc = [[1,3,2],[4],[4,5,6],[6],[7],[7],[7],[]]
            sage: dag = DiGraph(dict(zip(range(len(uc)),uc)))
            sage: from sage.combinat.posets.hasse_diagram import HasseDiagram
            sage: H = HasseDiagram(dag)
            sage: set([5,6,4]) == set(H.open_interval(2,7))
            True
            sage: H.open_interval(7,2)
            []
        """
        ci = self.interval(x, y)
        if not ci:
            return []
        else:
            return ci[1:-1]

    def rank_function(self):
        r"""
        Return the (normalized) rank function of the poset,
        if it exists.

        A *rank function* of a poset `P` is a function `r`
        that maps elements of `P` to integers and satisfies:
        `r(x) = r(y) + 1` if `x` covers `y`. The function `r`
        is normalized such that its minimum value on every
        connected component of the Hasse diagram of `P` is
        `0`. This determines the function `r` uniquely (when
        it exists).

        OUTPUT:

        - a lambda function, if the poset admits a rank function
        - ``None``, if the poset does not admit a rank function

        EXAMPLES::

            sage: P = Poset([[1,3,2],[4],[4,5,6],[6],[7],[7],[7],[]])
            sage: P.rank_function() is not None
            True
            sage: P = Poset(([1,2,3,4],[[1,4],[2,3],[3,4]]), facade = True)
            sage: P.rank_function() is not None
            True
            sage: P = Poset(([1,2,3,4,5],[[1,2],[2,3],[3,4],[1,5],[5,4]]), facade = True)
            sage: P.rank_function() is not None
            False
            sage: P = Poset(([1,2,3,4,5,6,7,8],[[1,4],[2,3],[3,4],[5,7],[6,7]]), facade = True)
            sage: f = P.rank_function(); f is not None
            True
            sage: f(5)
            0
            sage: f(2)
            0

        TESTS::

            sage: P = Poset([[1,3,2],[4],[4,5,6],[6],[7],[7],[7],[]])
            sage: r = P.rank_function()
            sage: for u,v in P.cover_relations_iterator():
            ....:     if r(v) != r(u) + 1:
            ....:         print("Bug in rank_function!")

        ::

            sage: Q = Poset([[1,2],[4],[3],[4],[]])
            sage: Q.rank_function() is None
            True

        test for issue :issue:`14006`::

            sage: H = Poset()._hasse_diagram
            sage: s = dumps(H)
            sage: f = H.rank_function()
            sage: s = dumps(H)
        """
        if self._rank is None:
            return None
        # the rank function is just the getitem of the list
        return self._rank.__getitem__

    @lazy_attribute
    def _rank(self):
        r"""
        Build the rank function of the poset, if it exists, i.e.
        an array ``d`` where ``d[object] = self.rank_function()(object)``

        A *rank function* of a poset `P` is a function `r`
        that maps elements of `P` to integers and satisfies:
        `r(x) = r(y) + 1` if `x` covers `y`. The function `r`
        is normalized such that its minimum value on every
        connected component of the Hasse diagram of `P` is
        `0`. This determines the function `r` uniquely (when
        it exists).

        EXAMPLES::

            sage: H = Poset()._hasse_diagram
            sage: H._rank
            []
            sage: H = Poset([[1,3,2],[4],[4,5,6],[6],[7],[7],[7],[]])._hasse_diagram
            sage: H._rank
            [0, 1, 1, 2, 2, 1, 2, 3]
            sage: H = Poset(([1,2,3,4,5],[[1,2],[2,3],[3,4],[1,5],[5,4]]))._hasse_diagram
            sage: H._rank is None
            True
        """
        # rank[i] is the rank of point i. It is equal to None until the rank of
        # i is computed
        rank = [None] * self.order()
        not_found = set(self.vertex_iterator())
        while not_found:
            y = not_found.pop()
            rank[y] = 0  # We set some vertex to have rank 0
            component = {y}
            queue = {y}
            while queue:
                # look at the neighbors of y and set the ranks;
                # then look at the neighbors of the neighbors ...
                y = queue.pop()
                for x in self.neighbor_out_iterator(y):
                    if rank[x] is None:
                        rank[x] = rank[y] + 1
                        queue.add(x)
                        component.add(x)
                for x in self.neighbor_in_iterator(y):
                    if rank[x] is None:
                        rank[x] = rank[y] - 1
                        queue.add(x)
                        component.add(x)
                    elif rank[x] != rank[y] - 1:
                        return None
            # Normalize the ranks of vertices in the connected component
            # so that smallest is 0:
            m = min(rank[j] for j in component)
            for j in component:
                rank[j] -= m
            not_found.difference_update(component)
        # now, all ranks are set.
        return rank

    def rank(self, element=None):
        r"""
        Return the rank of ``element``, or the rank of the poset if
        ``element`` is ``None``. (The rank of a poset is the length of
        the longest chain of elements of the poset.)

        EXAMPLES::

            sage: from sage.combinat.posets.hasse_diagram import HasseDiagram
            sage: H = HasseDiagram({0:[1,3,2],1:[4],2:[4,5,6],3:[6],4:[7],5:[7],6:[7],7:[]})
            sage: H.rank(5)
            2
            sage: H.rank()
            3
            sage: Q = HasseDiagram({0:[1,2],1:[3],2:[],3:[]})
            sage: Q.rank()
            2
            sage: Q.rank(1)
            1
        """
        if element is None:
            return len(self.level_sets()) - 1
        else:
            return self.rank_function()(element)

    def is_ranked(self) -> bool:
        r"""
        Return ``True`` if the poset is ranked, and ``False`` otherwise.

        A poset is *ranked* if it admits a rank function. For more information
        about the rank function, see :meth:`~rank_function`
        and :meth:`~is_graded`.

        EXAMPLES::

            sage: P = Poset([[1],[2],[3],[4],[]])
            sage: P.is_ranked()
            True
            sage: Q = Poset([[1,5],[2,6],[3],[4],[],[6,3],[4]])
            sage: Q.is_ranked()
            False
        """
        return bool(self.rank_function())

    def covers(self, x, y):
        """
        Return ``True`` if y covers x and ``False`` otherwise.

        EXAMPLES::

            sage: Q = Poset([[1,5],[2,6],[3],[4],[],[6,3],[4]])
            sage: Q.covers(Q(1),Q(6))
            True
            sage: Q.covers(Q(1),Q(4))
            False
        """
        return self.has_edge(x, y)

    def upper_covers_iterator(self, element):
        r"""
        Return the list of elements that cover ``element``.

        EXAMPLES::

            sage: from sage.combinat.posets.hasse_diagram import HasseDiagram
            sage: H = HasseDiagram({0:[1,3,2],1:[4],2:[4,5,6],3:[6],4:[7],5:[7],6:[7],7:[]})
            sage: list(H.upper_covers_iterator(0))
            [1, 2, 3]
            sage: list(H.upper_covers_iterator(7))
            []
        """
        yield from self.neighbor_out_iterator(element)

    def lower_covers_iterator(self, element):
        r"""
        Return the list of elements that are covered by ``element``.

        EXAMPLES::

            sage: from sage.combinat.posets.hasse_diagram import HasseDiagram
            sage: H = HasseDiagram({0:[1,3,2],1:[4],2:[4,5,6],3:[6],4:[7],5:[7],6:[7],7:[]})
            sage: list(H.lower_covers_iterator(0))
            []
            sage: list(H.lower_covers_iterator(4))
            [1, 2]
        """
        yield from self.neighbor_in_iterator(element)

    def cardinality(self):
        r"""
        Return the number of elements in the poset.

        EXAMPLES::

            sage: Poset([[1,2,3],[4],[4],[4],[]]).cardinality()
            5

        TESTS:

        For a time, this function was named ``size()``, which
        would override the same-named method of the underlying
        digraph. :issue:`8735` renamed this method to ``cardinality()``
        with a deprecation warning. :issue:`11214` removed the warning
        since code for graphs was raising the warning inadvertently.
        This tests that ``size()`` for a Hasse diagram returns the
        number of edges in the digraph. ::

            sage: L = posets.BooleanLattice(5)
            sage: H = L.hasse_diagram()
            sage: H.size()
            80
            sage: H.size() == H.num_edges()
            True
        """
        return self.order()

    def moebius_function(self, i, j):  # dumb algorithm
        r"""
        Return the value of the Möbius function of the poset
        on the elements ``i`` and ``j``.

        EXAMPLES::

            sage: P = Poset([[1,2,3],[4],[4],[4],[]])
            sage: H = P._hasse_diagram
            sage: H.moebius_function(0,4)
            2
            sage: for u,v in P.cover_relations_iterator():
            ....:     if P.moebius_function(u,v) != -1:
            ....:         print("Bug in moebius_function!")
        """
        try:
            return self._moebius_function_values[(i, j)]
        except AttributeError:
            self._moebius_function_values = {}
            return self.moebius_function(i, j)
        except KeyError:
            if i == j:
                self._moebius_function_values[(i, j)] = 1
            elif i > j:
                self._moebius_function_values[(i, j)] = 0
            else:
                ci = self.interval(i, j)
                if not ci:
                    self._moebius_function_values[(i, j)] = 0
                else:
                    self._moebius_function_values[(i, j)] = -sum(self.moebius_function(i, k) for k in ci[:-1])
        return self._moebius_function_values[(i, j)]

    def bottom_moebius_function(self, j):
        r"""
        Return the value of the Möbius function of the poset
        on the elements ``zero`` and ``j``, where ``zero`` is
        ``self.bottom()``, the unique minimal element of the poset.

        EXAMPLES::

            sage: P = Poset({0: [1,2]})
            sage: hasse = P._hasse_diagram
            sage: hasse.bottom_moebius_function(1)
            -1
            sage: hasse.bottom_moebius_function(2)
            -1
            sage: P = Poset({0: [1,3], 1:[2], 2:[4], 3:[4]})
            sage: hasse = P._hasse_diagram
            sage: for i in range(5):
            ....:   print(hasse.bottom_moebius_function(i))
            1
            -1
            0
            -1
            1

        TESTS::

            sage: P = Poset({0:[2], 1:[2]})
            sage: hasse = P._hasse_diagram
            sage: hasse.bottom_moebius_function(1)
            Traceback (most recent call last):
            ...
            ValueError: the poset does not have a bottom element
        """
        zero = self.bottom()
        if zero is None:
            raise ValueError("the poset does not have a bottom element")
        # if the value has already been computed, either by self.moebius_function
        # or by self.bottom_moebius_function, then just use the cached value.
        try:
            return self._moebius_function_values[(zero, j)]
        # if the dict has not been initialized, do that and try again
        except AttributeError:
            self._moebius_function_values = {}
            return self.bottom_moebius_function(j)
        # if mu(zero, j) has not already been computed, we'll get a key error.
        except KeyError:
            if zero == j:
                self._moebius_function_values[(zero, j)] = 1
            # since zero is the minimal element, we can ignore the case that zero > j,
            # and move on to computing the interval, which is exactly the order ideal.
            else:
                # do the depth_first_search over order_ideal, because we don't care
                # about sorting the elements of the order ideal.
                ci = self._backend.depth_first_search(j, reverse=True)
                next(ci)  # throw out the first element, which is j
                self._moebius_function_values[(zero, j)] = -sum(self.bottom_moebius_function(k) for k in ci)
        return self._moebius_function_values[(zero, j)]

    def moebius_function_matrix(self, algorithm='cython'):
        r"""
        Return the matrix of the Möbius function of this poset.

        This returns the matrix over `\ZZ` whose ``(x, y)`` entry
        is the value of the Möbius function of ``self`` evaluated on
        ``x`` and ``y``, and redefines :meth:`moebius_function` to use it.

        INPUT:

        - ``algorithm`` -- optional, ``'recursive'``, ``'matrix'``
          or ``'cython'`` (default)

        This uses either the recursive formula, a generic matrix inversion
        or a specific matrix inversion coded in Cython.

        OUTPUT:

        a dense matrix for the algorithm ``cython``, a sparse matrix otherwise

        .. NOTE::

            The result is cached in :meth:`_moebius_function_matrix`.

        .. SEEALSO:: :meth:`lequal_matrix`, :meth:`coxeter_transformation`

        EXAMPLES::

            sage: from sage.combinat.posets.hasse_diagram import HasseDiagram
            sage: H = HasseDiagram({0:[1,3,2],1:[4],2:[4,5,6],3:[6],4:[7],5:[7],6:[7],7:[]})
            sage: H.moebius_function_matrix()                                           # optional - sage.libs.flint sage.modules
            [ 1 -1 -1 -1  1  0  1  0]
            [ 0  1  0  0 -1  0  0  0]
            [ 0  0  1  0 -1 -1 -1  2]
            [ 0  0  0  1  0  0 -1  0]
            [ 0  0  0  0  1  0  0 -1]
            [ 0  0  0  0  0  1  0 -1]
            [ 0  0  0  0  0  0  1 -1]
            [ 0  0  0  0  0  0  0  1]

        TESTS::

            sage: # needs sage.modules sage.libs.flint
            sage: H.moebius_function_matrix().is_immutable()
            True
            sage: hasattr(H,'_moebius_function_matrix')
            True
            sage: H.moebius_function == H._moebius_function_from_matrix
            True
            sage: H = posets.TamariLattice(3)._hasse_diagram
            sage: M = H.moebius_function_matrix('matrix'); M
            [ 1 -1 -1  0  1]
            [ 0  1  0  0 -1]
            [ 0  0  1 -1  0]
            [ 0  0  0  1 -1]
            [ 0  0  0  0  1]
            sage: _ = H.__dict__.pop('_moebius_function_matrix')
            sage: H.moebius_function_matrix('cython') == M
            True
            sage: _ = H.__dict__.pop('_moebius_function_matrix')
            sage: H.moebius_function_matrix('recursive') == M
            True
            sage: _ = H.__dict__.pop('_moebius_function_matrix')
            sage: H.moebius_function_matrix('banana')
            Traceback (most recent call last):
            ...
            ValueError: unknown algorithm
        """
        if not hasattr(self, '_moebius_function_matrix'):
            if algorithm == 'recursive':
                n = self.cardinality()
                gt = self._leq_storage
                greater_than = [sorted(gt[i]) for i in range(n)]
                m = {}
                for i in range(n - 1, -1, -1):
                    m[(i, i)] = ZZ.one()
                    available = []
                    for k in greater_than[i]:
                        if k != i:
                            available.append(k)
                            m[(i, k)] = -ZZ.sum(m[(j, k)]
                                                for j in available
                                                if k in greater_than[j])
                M = matrix(ZZ, n, n, m, sparse=True)  # noqa: F821
            elif algorithm == "matrix":
                M = self.lequal_matrix().inverse_of_unit()
            elif algorithm == "cython":
                M = moebius_matrix_fast(self._leq_storage)  # noqa: F821
            else:
                raise ValueError("unknown algorithm")
            self._moebius_function_matrix = M
            self._moebius_function_matrix.set_immutable()
            self.moebius_function = self._moebius_function_from_matrix
        return self._moebius_function_matrix

    # Redefine self.moebius_function
    def _moebius_function_from_matrix(self, i, j):
        r"""
        Return the value of the Möbius function of the poset
        on the elements ``i`` and ``j``.

        EXAMPLES::

            sage: P = Poset([[1,2,3],[4],[4],[4],[]])
            sage: H = P._hasse_diagram
            sage: H.moebius_function(0,4) # indirect doctest
            2
            sage: for u,v in P.cover_relations_iterator():
            ....:     if P.moebius_function(u,v) != -1:
            ....:         print("Bug in moebius_function!")

        This uses ``self._moebius_function_matrix``, as computed by
        :meth:`moebius_function_matrix`.
        """
        return self._moebius_function_matrix[i, j]

    @cached_method
    def coxeter_transformation(self, algorithm='cython'):
        r"""
        Return the matrix of the Auslander-Reiten translation acting on
        the Grothendieck group of the derived category of modules on the
        poset, in the basis of simple modules.

        INPUT:

        - ``algorithm`` -- optional, ``'cython'`` (default) or ``'matrix'``

        This uses either a specific matrix code in Cython, or generic matrices.

        .. SEEALSO:: :meth:`lequal_matrix`, :meth:`moebius_function_matrix`

        EXAMPLES::

            sage: # needs sage.libs.flint sage.modules
            sage: P = posets.PentagonPoset()._hasse_diagram
            sage: M = P.coxeter_transformation(); M
            [ 0  0  0  0 -1]
            [ 0  0  0  1 -1]
            [ 0  1  0  0 -1]
            [-1  1  1  0 -1]
            [-1  1  0  1 -1]
            sage: P.__dict__['coxeter_transformation'].clear_cache()
            sage: P.coxeter_transformation(algorithm="matrix") == M
            True

        TESTS::

            sage: # needs sage.libs.flint sage.modules
            sage: P = posets.PentagonPoset()._hasse_diagram
            sage: M = P.coxeter_transformation()
            sage: M**8 == 1
            True
            sage: P.__dict__['coxeter_transformation'].clear_cache()
            sage: P.coxeter_transformation(algorithm="banana")
            Traceback (most recent call last):
            ...
            ValueError: unknown algorithm
        """
        if algorithm == 'matrix':
            return - self.lequal_matrix() * self.moebius_function_matrix().transpose()
        elif algorithm == 'cython':
            return coxeter_matrix_fast(self._leq_storage)  # noqa: F821
        else:
            raise ValueError("unknown algorithm")

    def order_filter(self, elements):
        r"""
        Return the order filter generated by a list of elements.

        `I` is an order filter if, for any `x` in `I` and `y` such that
        `y \ge x`, then `y` is in `I`.

        EXAMPLES::

            sage: H = posets.BooleanLattice(4)._hasse_diagram
            sage: H.order_filter([3,8])
            [3, 7, 8, 9, 10, 11, 12, 13, 14, 15]
        """
        return sorted(self.depth_first_search(elements))

    def principal_order_filter(self, i):
        """
        Return the order filter generated by ``i``.

        EXAMPLES::

            sage: H = posets.BooleanLattice(4)._hasse_diagram
            sage: H.principal_order_filter(2)
            [2, 3, 6, 7, 10, 11, 14, 15]
        """
        return self.order_filter([i])

    def order_ideal(self, elements):
        r"""
        Return the order ideal generated by a list of elements.

        `I` is an order ideal if, for any `x` in `I` and `y` such that
        `y \le x`, then `y` is in `I`.

        EXAMPLES::

            sage: H = posets.BooleanLattice(4)._hasse_diagram
            sage: H.order_ideal([7,10])
            [0, 1, 2, 3, 4, 5, 6, 7, 8, 10]
        """
        return sorted(self.depth_first_search(elements,
                                              neighbors=self.neighbor_in_iterator))

    def order_ideal_cardinality(self, elements):
        r"""
        Return the cardinality of the order ideal generated by ``elements``.

        `I` is an order ideal if, for any `x` in `I` and `y` such that
        `y \le x`, then `y` is in `I`.

        EXAMPLES::

            sage: H = posets.BooleanLattice(4)._hasse_diagram
            sage: H.order_ideal_cardinality([7,10])
            10
        """
        seen = set()
        q = deque(elements)
        size = 0
        while q:
            v = q.popleft()
            if v in seen:
                continue
            size += 1
            seen.add(v)
            q.extend(self.neighbor_in_iterator(v))

        return ZZ(size)

    def principal_order_ideal(self, i):
        """
        Return the order ideal generated by `i`.

        EXAMPLES::

            sage: H = posets.BooleanLattice(4)._hasse_diagram
            sage: H.principal_order_ideal(6)
            [0, 2, 4, 6]
        """
        return self.order_ideal([i])

    @lazy_attribute
    def _leq_storage(self):
        """
        Store the comparison relation as a list of Python sets.

        The `i`-th item in the list is the set of elements greater than `i`.

        EXAMPLES::

            sage: H = posets.DiamondPoset(7)._hasse_diagram
            sage: H._leq_storage
            [{0, 1, 2, 3, 4, 5, 6}, {1, 6}, {2, 6}, {3, 6}, {4, 6}, {5, 6}, {6}]
        """
        n = self.order()
        greater_than = [{i} for i in range(n)]
        for i in range(n - 1, -1, -1):
            gt = greater_than[i]
            for j in self.neighbor_out_iterator(i):
                gt = gt.union(greater_than[j])
            greater_than[i] = gt

        # Redefine self.is_lequal
        self.is_lequal = self._alternate_is_lequal

        return greater_than

    @lazy_attribute
    def _leq_matrix_boolean(self):
        r"""
        Compute a boolean matrix whose ``(i,j)`` entry is 1 if ``i``
        is less than ``j`` in the poset, and 0 otherwise; and
        redefines ``__lt__`` to use this matrix.

        .. SEEALSO:: :meth:`_leq_matrix`

        EXAMPLES::

            sage: P = Poset([[1,3,2],[4],[4,5,6],[6],[7],[7],[7],[]])
            sage: H = P._hasse_diagram
            sage: M = H._leq_matrix_boolean; M                                          # optional - sage.modules sage.rings.finite_rings
            [1 1 1 1 1 1 1 1]
            [0 1 0 1 0 0 0 1]
            [0 0 1 1 1 0 1 1]
            [0 0 0 1 0 0 0 1]
            [0 0 0 0 1 0 0 1]
            [0 0 0 0 0 1 1 1]
            [0 0 0 0 0 0 1 1]
            [0 0 0 0 0 0 0 1]
            sage: M.base_ring()                                                         # optional - sage.modules sage.rings.finite_rings
            Finite Field of size 2
        """
        n = self.order()
        R = GF(2)  # noqa: F821
        one = R.one()
        greater_than = self._leq_storage
        D = {(i, j): one for i in range(n) for j in greater_than[i]}
        M = matrix(R, n, n, D, sparse=True)  # noqa: F821
        M.set_immutable()
        return M

    @lazy_attribute
    def _leq_matrix(self):
        r"""
        Compute an integer matrix whose ``(i,j)`` entry is 1 if ``i``
        is less than ``j`` in the poset, and 0 otherwise.

        .. SEEALSO:: :meth:`_leq_matrix_boolean`

        EXAMPLES::

            sage: P = Poset([[1,3,2],[4],[4,5,6],[6],[7],[7],[7],[]])
            sage: H = P._hasse_diagram
            sage: M = H._leq_matrix; M                                                  # optional - sage.modules
            [1 1 1 1 1 1 1 1]
            [0 1 0 1 0 0 0 1]
            [0 0 1 1 1 0 1 1]
            [0 0 0 1 0 0 0 1]
            [0 0 0 0 1 0 0 1]
            [0 0 0 0 0 1 1 1]
            [0 0 0 0 0 0 1 1]
            [0 0 0 0 0 0 0 1]
            sage: M.base_ring()                                                         # optional - sage.modules
            Integer Ring
        """
        n = self.order()
        greater_than = self._leq_storage
        D = {(i, j): 1 for i in range(n) for j in greater_than[i]}
        return matrix(ZZ, n, n, D, sparse=True, immutable=True)  # noqa: F821

    def lequal_matrix(self, boolean=False):
        r"""
        Return a matrix whose ``(i,j)`` entry is 1 if ``i`` is less
        than ``j`` in the poset, and 0 otherwise; and redefines
        ``__lt__`` to use the boolean version of this matrix.

        INPUT:

        - ``boolean`` -- optional flag (default ``False``) telling whether to
          return a matrix with coefficients in `\GF(2)` or in `\ZZ`

        .. SEEALSO::

            :meth:`moebius_function_matrix`, :meth:`coxeter_transformation`

        EXAMPLES::

            sage: P = Poset([[1,3,2],[4],[4,5,6],[6],[7],[7],[7],[]])
            sage: H = P._hasse_diagram
            sage: M = H.lequal_matrix(); M                                              # optional - sage.modules
            [1 1 1 1 1 1 1 1]
            [0 1 0 1 0 0 0 1]
            [0 0 1 1 1 0 1 1]
            [0 0 0 1 0 0 0 1]
            [0 0 0 0 1 0 0 1]
            [0 0 0 0 0 1 1 1]
            [0 0 0 0 0 0 1 1]
            [0 0 0 0 0 0 0 1]
            sage: M.base_ring()                                                         # optional - sage.modules
            Integer Ring

            sage: P = posets.DiamondPoset(6)
            sage: H = P._hasse_diagram
            sage: M = H.lequal_matrix(boolean=True)                                     # optional - sage.modules sage.rings.finite_rings
            sage: M.base_ring()                                                         # optional - sage.modules sage.rings.finite_rings
            Finite Field of size 2

        TESTS::

            sage: H.lequal_matrix().is_immutable()                                      # optional - sage.modules
            True
        """
        if boolean:
            return self._leq_matrix_boolean
        else:
            return self._leq_matrix

    def _alternate_is_lequal(self, i, j):
        r"""
        Return ``True`` if ``i`` is less than or equal to ``j`` in
        ``self``, and ``False`` otherwise.

        .. NOTE::

            If the :meth:`lequal_matrix` has been computed, then
            :meth:`is_lequal` is redefined to use the cached data.

        EXAMPLES::

            sage: from sage.combinat.posets.hasse_diagram import HasseDiagram
            sage: H = HasseDiagram({0:[2], 1:[2], 2:[3], 3:[4], 4:[]})
            sage: H.lequal_matrix()                                                     # optional - sage.modules
            [1 0 1 1 1]
            [0 1 1 1 1]
            [0 0 1 1 1]
            [0 0 0 1 1]
            [0 0 0 0 1]
            sage: x,y,z = 0, 1, 4
            sage: H._alternate_is_lequal(x,y)
            False
            sage: H._alternate_is_lequal(y,x)
            False
            sage: H._alternate_is_lequal(x,z)
            True
            sage: H._alternate_is_lequal(y,z)
            True
            sage: H._alternate_is_lequal(z,z)
            True
        """
        return j in self._leq_storage[i]

    def prime_elements(self):
        r"""
        Return the join-prime and meet-prime elements of the bounded poset.

        An element `x` of a poset `P` is join-prime if the subposet
        induced by `\{y \in P \mid y \not\ge x\}` has a top element.
        Meet-prime is defined dually.

        .. NOTE::

            The poset is expected to be bounded, and this is *not* checked.

        OUTPUT:

        A pair `(j, m)` where `j` is a list of join-prime elements
        and `m` is a list of meet-prime elements.

        EXAMPLES::

            sage: from sage.combinat.posets.hasse_diagram import HasseDiagram
            sage: H = HasseDiagram({0: [1, 2], 1: [3], 2: [4], 3: [4]})
            sage: H.prime_elements()
            ([1, 2], [2, 3])
        """
        n = self.order()
        join_primes = []
        meet_primes = []

        def add_elements(e):
            upset = frozenset(self.depth_first_search(e))
            # The complement of the upper set of a join-prime must have
            # a top element. Maximal elements of the complement are those
            # covered by only elements in the upper set. If there is only
            # one maximal element, it is a meet-prime and 'e' is a
            # join-prime.
            meet_prime = None
            for u in upset:
                for m in self.neighbor_in_iterator(u):
                    if (m not in upset and
                        all(u_ in upset for u_ in
                            self.neighbor_out_iterator(m))):
                        if meet_prime is not None:
                            return
                        meet_prime = m
            join_primes.append(e)
            meet_primes.append(meet_prime)

        for e in range(n):
            # Join-primes are join-irreducibles, only check those.
            if self.in_degree(e) == 1:
                add_elements(e)

        return join_primes, meet_primes

    @lazy_attribute
    def _meet(self):
        r"""
        Return the matrix of meets of ``self``.

        The ``(x,y)``-entry of this matrix is the meet of ``x`` and
        ``y`` in ``self`` if the meet exists; and `-1` otherwise.

        EXAMPLES::

            sage: from sage.combinat.posets.hasse_diagram import HasseDiagram
            sage: H = HasseDiagram({0:[1,3,2],1:[4],2:[4,5,6],3:[6],4:[7],5:[7],6:[7],7:[]})
            sage: H._meet                                                               # optional - sage.modules
            [0 0 0 0 0 0 0 0]
            [0 1 0 0 1 0 0 1]
            [0 0 2 0 2 2 2 2]
            [0 0 0 3 0 0 3 3]
            [0 1 2 0 4 2 2 4]
            [0 0 2 0 2 5 2 5]
            [0 0 2 3 2 2 6 6]
            [0 1 2 3 4 5 6 7]

            sage: H = HasseDiagram({0:[2,3],1:[2,3]})
            sage: H._meet                                                               # optional - sage.modules
            [ 0 -1  0  0]
            [-1  1  1  1]
            [ 0  1  2 -1]
            [ 0  1 -1  3]

            sage: H = HasseDiagram({0:[1,2],1:[3,4],2:[3,4]})
            sage: H._meet                                                               # optional - sage.modules
            [ 0  0  0  0  0]
            [ 0  1  0  1  1]
            [ 0  0  2  2  2]
            [ 0  1  2  3 -1]
            [ 0  1  2 -1  4]

        TESTS::

            sage: from sage.combinat.posets.hasse_diagram import HasseDiagram
            sage: L = LatticePoset({0:[1,2,3],1:[4],2:[4],3:[4]})                       # optional - sage.modules
            sage: P = L.dual()                                                          # optional - sage.modules
            sage: P.meet(2,3)                                                           # optional - sage.modules
            4
        """
        self._meet_semilattice_failure = ()
        n = self.cardinality()
        if n == 0:
            return matrix(0)  # noqa: F821
        meet = [[-1 for x in range(n)] for x in range(n)]
        lc = [self.neighbors_in(x) for x in range(n)]  # Lc = lower covers

        for x in range(n):
            meet[x][x] = x
            for y in range(x):
                T = [meet[y][z] for z in lc[x] if meet[y][z] != -1]
                if not T:
                    q = -1
                else:
                    q = max(T)
                    for z in T:
                        if meet[z][q] != z:
                            q = -1
                            break
                meet[x][y] = q
                meet[y][x] = q
                if q == -1:
                    self._meet_semilattice_failure += ((x, y),)
        return matrix(ZZ, meet)  # noqa: F821

    def meet_matrix(self):
        r"""
        Return the matrix of meets of ``self``, when ``self`` is a
        meet-semilattice; raise an error otherwise.

        The ``(x,y)``-entry of this matrix is the meet of ``x`` and
        ``y`` in ``self``.

        This algorithm is modelled after the algorithm of Freese-Jezek-Nation
        (p217). It can also be found on page 140 of [Gec81]_.

        .. NOTE::

            If ``self`` is a meet-semilattice, then the return of this method
            is the same as :meth:`_meet`. Once the matrix has been computed,
            it is stored in :meth:`_meet`. Delete this attribute if you want to
            recompute the matrix.

        EXAMPLES::

            sage: from sage.combinat.posets.hasse_diagram import HasseDiagram
            sage: H = HasseDiagram({0:[1,3,2],1:[4],2:[4,5,6],3:[6],4:[7],5:[7],6:[7],7:[]})
            sage: H.meet_matrix()                                                       # optional - sage.modules
            [0 0 0 0 0 0 0 0]
            [0 1 0 0 1 0 0 1]
            [0 0 2 0 2 2 2 2]
            [0 0 0 3 0 0 3 3]
            [0 1 2 0 4 2 2 4]
            [0 0 2 0 2 5 2 5]
            [0 0 2 3 2 2 6 6]
            [0 1 2 3 4 5 6 7]

        REFERENCE:

        .. [Gec81] Fundamentals of Computation Theory
          Gecseg, F.
          Proceedings of the 1981 International Fct-Conference
          Szeged, Hungaria, August 24-28, vol 117
          Springer-Verlag, 1981

        TESTS::

            sage: from sage.combinat.posets.hasse_diagram import HasseDiagram
            sage: H = HasseDiagram({0:[2,3],1:[2,3]})
            sage: H.meet_matrix()
            Traceback (most recent call last):
            ...
            ValueError: not a meet-semilattice: no bottom element

            sage: H = HasseDiagram({0:[1,2],1:[3,4],2:[3,4]})
            sage: H.meet_matrix()                                                       # optional - sage.modules
            Traceback (most recent call last):
            ...
            LatticeError: no meet for ...
        """
        n = self.cardinality()
        if (n != 0) and (not self.has_bottom()):
            raise ValueError("not a meet-semilattice: no bottom element")
        # call the attribute to build the matrix and _meet_semilattice_failure
        mt = self._meet
        if self._meet_semilattice_failure:
            x, y = self._meet_semilattice_failure[0]
            raise LatticeError('meet', x, y)
        return mt

    def is_meet_semilattice(self) -> bool:
        r"""
        Return ``True`` if ``self`` has a meet operation, and
        ``False`` otherwise.

        EXAMPLES::

            sage: from sage.combinat.posets.hasse_diagram import HasseDiagram
            sage: H = HasseDiagram({0:[1,3,2],1:[4],2:[4,5,6],3:[6],4:[7],5:[7],6:[7],7:[]})
            sage: H.is_meet_semilattice()                                               # optional - sage.modules
            True

            sage: H = HasseDiagram({0:[1,2],1:[3],2:[3],3:[]})
            sage: H.is_meet_semilattice()                                               # optional - sage.modules
            True

            sage: H = HasseDiagram({0:[2,3],1:[2,3]})
            sage: H.is_meet_semilattice()                                               # optional - sage.modules
            False

            sage: H = HasseDiagram({0:[1,2],1:[3,4],2:[3,4]})
            sage: H.is_meet_semilattice()                                               # optional - sage.modules
            False
        """
        try:
            self.meet_matrix()
        except ValueError:
            return False
        else:
            return True

    @lazy_attribute
    def _join(self):
        r"""
        Computes a matrix whose ``(x,y)``-entry is the join of ``x``
        and ``y`` in ``self`` if the join exists; and `-1` otherwise.

        EXAMPLES::

            sage: from sage.combinat.posets.hasse_diagram import HasseDiagram
            sage: H = HasseDiagram({0:[1,3,2],1:[4],2:[4,5,6],3:[6],4:[7],5:[7],6:[7],7:[]})
            sage: H._join                                                               # optional - sage.modules
            [0 1 2 3 4 5 6 7]
            [1 1 4 7 4 7 7 7]
            [2 4 2 6 4 5 6 7]
            [3 7 6 3 7 7 6 7]
            [4 4 4 7 4 7 7 7]
            [5 7 5 7 7 5 7 7]
            [6 7 6 6 7 7 6 7]
            [7 7 7 7 7 7 7 7]

            sage: H = HasseDiagram({0:[2,3],1:[2,3]})
            sage: H._join                                                               # optional - sage.modules
            [ 0 -1  2  3]
            [-1  1  2  3]
            [ 2  2  2 -1]
            [ 3  3 -1  3]

            sage: H = HasseDiagram({0:[2,3],1:[2,3],2:[4],3:[4]})
            sage: H._join                                                               # optional - sage.modules
            [ 0 -1  2  3  4]
            [-1  1  2  3  4]
            [ 2  2  2  4  4]
            [ 3  3  4  3  4]
            [ 4  4  4  4  4]

        TESTS::

            sage: from sage.combinat.posets.hasse_diagram import HasseDiagram
            sage: L = LatticePoset({0:[1,2,3],1:[4],2:[4],3:[4]})                       # optional - sage.modules
            sage: P = L.dual()                                                          # optional - sage.modules
            sage: P.join(2,3)                                                           # optional - sage.modules
            0
        """
        self._join_semilattice_failure = ()
        n = self.cardinality()
        if n == 0:
            return matrix(0)  # noqa: F821
        join = [[-1 for x in range(n)] for x in range(n)]
        uc = [self.neighbors_out(x) for x in range(n)]  # uc = upper covers

        for x in range(n - 1, -1, -1):
            join[x][x] = x
            for y in range(n - 1, x, -1):
                T = [join[y][z] for z in uc[x] if join[y][z] != -1]
                if not T:
                    q = -1
                else:
                    q = min(T)
                    for z in T:
                        if join[z][q] != z:
                            q = -1
                            break
                join[x][y] = q
                join[y][x] = q
                if q == -1:
                    self._join_semilattice_failure += ((x, y),)

        return matrix(ZZ, join)  # noqa: F821

    def join_matrix(self):
        r"""
        Return the matrix of joins of ``self``, when ``self`` is a
        join-semilattice; raise an error otherwise.

        The ``(x,y)``-entry of this matrix is the join of ``x`` and
        ``y`` in ``self``.

        This algorithm is modelled after the algorithm of Freese-Jezek-Nation
        (p217). It can also be found on page 140 of [Gec81]_.

        .. NOTE::

            If ``self`` is a join-semilattice, then the return of this method
            is the same as :meth:`_join`. Once the matrix has been computed,
            it is stored in :meth:`_join`. Delete this attribute if you want
            to recompute the matrix.

        EXAMPLES::

            sage: from sage.combinat.posets.hasse_diagram import HasseDiagram
            sage: H = HasseDiagram({0:[1,3,2],1:[4],2:[4,5,6],3:[6],4:[7],5:[7],6:[7],7:[]})
            sage: H.join_matrix()                                                       # optional - sage.modules
            [0 1 2 3 4 5 6 7]
            [1 1 4 7 4 7 7 7]
            [2 4 2 6 4 5 6 7]
            [3 7 6 3 7 7 6 7]
            [4 4 4 7 4 7 7 7]
            [5 7 5 7 7 5 7 7]
            [6 7 6 6 7 7 6 7]
            [7 7 7 7 7 7 7 7]

        TESTS::

            sage: from sage.combinat.posets.hasse_diagram import HasseDiagram
            sage: H = HasseDiagram({0:[2,3],1:[2,3]})
            sage: H.join_matrix()
            Traceback (most recent call last):
            ...
            ValueError: not a join-semilattice: no top element

            sage: H = HasseDiagram({0:[2,3],1:[2,3],2:[4],3:[4]})
            sage: H.join_matrix()                                                       # optional - sage.modules
            Traceback (most recent call last):
            ...
            LatticeError: no join for ...
        """
        n = self.cardinality()
        if (n != 0) and (not self.has_top()):
            raise ValueError("not a join-semilattice: no top element")
        # call the attribute to build the matrix and _join_semilattice_failure
        jn = self._join
        if self._join_semilattice_failure:
            x, y = self._join_semilattice_failure[0]
            raise LatticeError('join', x, y)
        return jn

    def is_join_semilattice(self) -> bool:
        r"""
        Return ``True`` if ``self`` has a join operation, and
        ``False`` otherwise.

        EXAMPLES::

            sage: from sage.combinat.posets.hasse_diagram import HasseDiagram
            sage: H = HasseDiagram({0:[1,3,2],1:[4],2:[4,5,6],3:[6],4:[7],5:[7],6:[7],7:[]})
            sage: H.is_join_semilattice()                                               # optional - sage.modules
            True
            sage: H = HasseDiagram({0:[2,3],1:[2,3]})
            sage: H.is_join_semilattice()                                               # optional - sage.modules
            False
            sage: H = HasseDiagram({0:[2,3],1:[2,3],2:[4],3:[4]})
            sage: H.is_join_semilattice()                                               # optional - sage.modules
            False
        """
        try:
            self.join_matrix()
        except ValueError:
            return False
        else:
            return True

    def find_nonsemidistributive_elements(self, meet_or_join):
        r"""
        Check if the lattice is semidistributive or not.

        INPUT:

        - ``meet_or_join`` -- string ``'meet'`` or ``'join'``
          to decide if to check for join-semidistributivity or
          meet-semidistributivity

        OUTPUT:

        - ``None`` if the lattice is semidistributive OR
        - tuple ``(u, e, x, y)`` such that
          `u = e \vee x = e \vee y` but `u \neq e \vee (x \wedge y)`
          if ``meet_or_join=='join'`` and
          `u = e \wedge x = e \wedge y` but `u \neq e \wedge (x \vee y)`
          if ``meet_or_join=='meet'``

        EXAMPLES::

            sage: from sage.combinat.posets.hasse_diagram import HasseDiagram
            sage: H = HasseDiagram({0:[1, 2], 1:[3, 4], 2:[4, 5], 3:[6],
            ....:                   4:[6], 5:[6]})
            sage: H.find_nonsemidistributive_elements('join') is None                   # optional - sage.modules
            False
            sage: H.find_nonsemidistributive_elements('meet') is None                   # optional - sage.modules
            True
        """
        if meet_or_join == 'join':
            M1 = self.join_matrix()
            M2 = self.meet_matrix()
        elif meet_or_join == 'meet':
            M1 = self.meet_matrix()
            M2 = self.join_matrix()
        else:
            raise ValueError("meet_or_join must be 'join' or 'meet'")

        n = self.order()

        for e in range(n):
            for x in range(n):
                u = M1[e, x]
                for y in range(x):
                    if u == M1[e, y] and u != M1[e, M2[x, y]]:
                        return (u, e, x, y)

        return None

    def vertical_decomposition(self, return_list=False):
        """
        Return vertical decomposition of the lattice.

        This is the backend function for vertical decomposition
        functions of lattices.

        The property of being vertically decomposable is defined for lattices.
        This is *not* checked, and the function works with any bounded poset.

        INPUT:

        - ``return_list``, a boolean. If ``False`` (the default), return
          an element that is not the top neither the bottom element of the
          lattice, but is comparable to all elements of the lattice, if
          the lattice is vertically decomposable and ``None`` otherwise.
          If ``True``, return list of decomposition elements.

        EXAMPLES::

            sage: H = posets.BooleanLattice(4)._hasse_diagram
            sage: H.vertical_decomposition() is None
            True
            sage: P = Poset( ([1,2,3,6,12,18,36], attrcall("divides")) )
            sage: P._hasse_diagram.vertical_decomposition()
            3
            sage: P._hasse_diagram.vertical_decomposition(return_list=True)
            [3]
        """
        n = self.cardinality()
        if n < 3:
            if return_list:
                return []
            else:
                return None
        result = []  # Never take the bottom element to list.
        m = 0
        for i in range(n - 1):
            for j in self.outgoing_edge_iterator(i):
                m = max(m, j[1])
            if m == i + 1:
                if not return_list:
                    if m < n - 1:
                        return m
                    else:
                        return None
                result.append(m)
        result.pop()  # Remove the top element.
        return result

    def is_complemented(self) -> int | None:
        """
        Return an element of the lattice that has no complement.

        If the lattice is complemented, return ``None``.

        EXAMPLES::

            sage: from sage.combinat.posets.hasse_diagram import HasseDiagram

            sage: H = HasseDiagram({0:[1, 2], 1:[3], 2:[3], 3:[4]})
            sage: H.is_complemented()                                                   # optional - sage.modules
            1

            sage: H = HasseDiagram({0:[1, 2, 3], 1:[4], 2:[4], 3:[4]})
            sage: H.is_complemented() is None                                           # optional - sage.modules
            True
        """
        mt = self.meet_matrix()
        jn = self.join_matrix()
        top = self.cardinality() - 1
        has_complement = [False] * top

        for i in range(1, top):
            if has_complement[i]:
                continue
            for j in range(top, 0, -1):
                if jn[i, j] == top and mt[i, j] == 0:
                    has_complement[j] = True
                    break
            else:
                return i

        return None

    def pseudocomplement(self, element):
        """
        Return the pseudocomplement of ``element``, if it exists.

        The pseudocomplement is the greatest element whose
        meet with given element is the bottom element. It may
        not exist, and then the function returns ``None``.

        INPUT:

        - ``element`` -- an element of the lattice.

        OUTPUT:

        An element of the Hasse diagram, i.e. an integer, or
        ``None`` if the pseudocomplement does not exist.

        EXAMPLES::

            sage: from sage.combinat.posets.hasse_diagram import HasseDiagram
            sage: H = HasseDiagram({0: [1, 2], 1: [3], 2: [4], 3: [4]})
            sage: H.pseudocomplement(2)                                                 # optional - sage.modules
            3

            sage: H = HasseDiagram({0: [1, 2, 3], 1: [4], 2: [4], 3: [4]})
            sage: H.pseudocomplement(2) is None                                         # optional - sage.modules
            True
        """
        e = self.order() - 1
        mt = self.meet_matrix()
        while mt[e, element] != 0:
            e -= 1
        e1 = e
        while e1 > 0:
            if mt[e1, element] == 0 and not self.is_lequal(e1, e):
                return None
            e1 -= 1
        return e

    def orthocomplementations_iterator(self):
        r"""
        Return an iterator over orthocomplementations of the lattice.

        OUTPUT:

        An iterator that gives plain list of integers.

        EXAMPLES::

            sage: from sage.combinat.posets.hasse_diagram import HasseDiagram
            sage: H = HasseDiagram({0:[1,2], 1:[3,4], 3:[5], 4:[5], 2:[6,7],
            ....:                   6:[8], 7:[8], 5:[9], 8:[9]})
            sage: list(H.orthocomplementations_iterator())                              # optional - sage.groups
            [[9, 8, 5, 6, 7, 2, 3, 4, 1, 0], [9, 8, 5, 7, 6, 2, 4, 3, 1, 0]]

        ALGORITHM:

        As ``DiamondPoset(2*n+2)`` has `(2n)!/(n!2^n)` different
        orthocomplementations, the complexity of listing all of
        them is necessarily `O(n!)`.

        An orthocomplemented lattice is self-dual, so that for example
        orthocomplement of an atom is a coatom. This function
        basically just computes list of possible orthocomplementations
        for every element (i.e. they must be complements and "duals"),
        and then tries to fit them all.

        TESTS:

        Special and corner cases::

            sage: from sage.combinat.posets.hasse_diagram import HasseDiagram
            sage: H = HasseDiagram()  # Empty
            sage: list(H.orthocomplementations_iterator())                              # optional - sage.groups
            [[]]
            sage: H = HasseDiagram({0:[]})  # One element
            sage: list(H.orthocomplementations_iterator())                              # optional - sage.groups
            [[0]]
            sage: H = HasseDiagram({0:[1]})  # Two elements
            sage: list(H.orthocomplementations_iterator())                              # optional - sage.groups
            [[1, 0]]

        Trivial cases: odd number of elements, not self-dual, not complemented::

            sage: H = posets.DiamondPoset(5)._hasse_diagram
            sage: list(H.orthocomplementations_iterator())                              # optional - sage.groups
            []
            sage: H = posets.ChainPoset(4)._hasse_diagram
            sage: list(H.orthocomplementations_iterator())                              # optional - sage.groups
            []
            sage: H = HasseDiagram( ([[0, 1], [0, 2], [0, 3], [1, 4], [1, 8], [4, 6], [4, 7], [6, 9], [7, 9], [2, 5], [3, 5], [5, 8], [8, 9]]) )
            sage: list(H.orthocomplementations_iterator())                              # optional - sage.groups
            []
            sage: H = HasseDiagram({0:[1, 2, 3], 1: [4], 2:[4], 3: [5], 4:[5]})
            sage: list(H.orthocomplementations_iterator())                              # optional - sage.groups
            []

        Complemented, self-dual and even number of elements, but
        not orthocomplemented::

            sage: H = HasseDiagram( ([[0, 1], [1, 2], [2, 3], [0, 4], [4, 5], [0, 6], [3, 7], [5, 7], [6, 7]]) )
            sage: list(H.orthocomplementations_iterator())                              # optional - sage.groups
            []

        Unique orthocomplementations; second is not uniquely complemented,
        but has only one orthocomplementation::

            sage: H = posets.BooleanLattice(4)._hasse_diagram  # Uniquely complemented
            sage: len(list(H.orthocomplementations_iterator()))                         # optional - sage.groups
            1
            sage: H = HasseDiagram({0:[1, 2], 1:[3], 2:[4], 3:[5], 4:[5]})
            sage: len([_ for _ in H.orthocomplementations_iterator()])                  # optional - sage.groups
            1

        "Lengthening diamond" must keep the number of orthocomplementations::

            sage: H = HasseDiagram( ([[0, 1], [0, 2], [0, 3], [0, 4], [1, 5], [2, 5], [3, 5], [4, 5]]) )
            sage: n = len([_ for _ in H.orthocomplementations_iterator()]); n           # optional - sage.groups
            3
            sage: H = HasseDiagram('M]??O?@??C??OA???OA??@?A??C?A??O??')
            sage: len([_ for _ in H.orthocomplementations_iterator()]) == n             # optional - sage.groups
            True

        This lattice has an unique "possible orthocomplement" for every
        element, but they can not be fit together; orthocomplement pairs
        would be 0-11, 1-7, 2-4, 3-10, 5-9 and 6-8, and then orthocomplements
        for chain 0-1-6-11 would be 11-7-8-0, which is not a chain::

            sage: H = HasseDiagram('KTGG_?AAC?O?o?@?@?E?@?@??')
            sage: list(H.orthocomplementations_iterator())                              # optional - sage.groups
            []
        """
        n = self.order()

        # Special cases first
        if n == 0:
            yield []
            return
        if n == 1:
            yield [0]
            return
        if n % 2:
            return

        dual_isomorphism = self.is_isomorphic(self.reverse(), certificate=True)[1]
        if dual_isomorphism is None:  # i.e. if the lattice is not self-dual.
            return

        # We compute possible orthocomplements, i.e. elements
        # with "dual position" and complement to each other.

        orbits = self.automorphism_group(return_group=False, orbits=True)

        orbit_number = [None] * n
        for ind, orbit in enumerate(orbits):
            for e in orbit:
                orbit_number[e] = ind

        comps = [None] * n
        mt = self.meet_matrix()
        jn = self.join_matrix()
        for e in range(n):
            # Fix following after issue #20727
            comps[e] = [x for x in range(n) if
                        mt[e, x] == 0 and jn[e, x] == n - 1 and
                        x in orbits[orbit_number[dual_isomorphism[e]]]]

        # Fitting is done by this recursive function:
        def recursive_fit(orthocomplements, unbinded):
            if not unbinded:
                yield orthocomplements
            else:
                next_to_fit = unbinded[0]
                possible_values = [x for x in comps[next_to_fit]
                                   if x not in orthocomplements]
                for x in self.lower_covers_iterator(next_to_fit):
                    if orthocomplements[x] is not None:
                        possible_values = [y for y in possible_values if self.has_edge(y, orthocomplements[x])]
                for x in self.upper_covers_iterator(next_to_fit):
                    if orthocomplements[x] is not None:
                        possible_values = [y for y in possible_values if self.has_edge(orthocomplements[x], y)]

                for e in possible_values:

                    new_binded = orthocomplements[:]
                    new_binded[next_to_fit] = e
                    new_binded[e] = next_to_fit

                    new_unbinded = unbinded[1:]  # Remove next_to_fit
                    new_unbinded.remove(e)

                    yield from recursive_fit(new_binded, new_unbinded)

        start = [None] * n
        # A little optimization
        for e in range(n):
            if not comps[e]:  # Not any possible orthocomplement
                return
            if len(comps[e]) == 1:  # Do not re-fit this every time
                e_ = comps[e][0]
                # Every element might have one possible orthocomplement,
                # but so that they don't fit together. Must check that.
                for lc in self.lower_covers_iterator(e):
                    if not (start[lc] is None or self.has_edge(e_, start[lc])):
                        return
                if start[e_] is None:
                    start[e] = e_
                    start[e_] = e
        start_unbinded = [e for e in range(n) if start[e] is None]

        yield from recursive_fit(start, start_unbinded)

    def find_nonsemimodular_pair(self, upper):
        """
        Return pair of elements showing the lattice is not modular.

        INPUT:

        - ``upper``, a Boolean -- if ``True``, test whether the lattice is
          upper semimodular; otherwise test whether the lattice is
          lower semimodular.

        OUTPUT:

        ``None``, if the lattice is semimodular. Pair `(a, b)` violating
        semimodularity otherwise.

        EXAMPLES::

            sage: from sage.combinat.posets.hasse_diagram import HasseDiagram
            sage: H = HasseDiagram({0:[1, 2], 1:[3, 4], 2:[4, 5], 3:[6], 4:[6], 5:[6]})
            sage: H.find_nonsemimodular_pair(upper=True) is None
            True
            sage: H.find_nonsemimodular_pair(upper=False)
            (5, 3)

            sage: H_ = HasseDiagram(H.reverse().relabel(lambda x: 6-x, inplace=False))
            sage: H_.find_nonsemimodular_pair(upper=True)
            (3, 1)
            sage: H_.find_nonsemimodular_pair(upper=False) is None
            True
        """
        neighbors = self.neighbors_out if upper else self.neighbors_in

        n = self.order()
        for e in range(n):
            covers = neighbors(e)
            covers_len = len(covers)
            if covers_len < 2:
                continue
            for a_i in range(covers_len):
                a = covers[a_i]
                covers_a = neighbors(a)
                for b_i in range(a_i):
                    b = covers[b_i]
                    if not any(j in covers_a for j in neighbors(b)):
                        return (a, b)
        return None

    def antichains_iterator(self):
        r"""
        Return an iterator over the antichains of the poset.

        .. note::

            The algorithm is based on Freese-Jezek-Nation p. 226.
            It does a depth first search through the set of all
            antichains organized in a prefix tree.

        EXAMPLES::

            sage: # needs sage.modules
            sage: P = posets.PentagonPoset()
            sage: H = P._hasse_diagram
            sage: H.antichains_iterator()
            <generator object ...antichains_iterator at ...>
            sage: list(H.antichains_iterator())
            [[], [4], [3], [2], [1], [1, 3], [1, 2], [0]]
            sage: from sage.combinat.posets.hasse_diagram import HasseDiagram
            sage: H = HasseDiagram({0:[1,2],1:[4],2:[3],3:[4]})
            sage: list(H.antichains_iterator())
            [[], [4], [3], [2], [1], [1, 3], [1, 2], [0]]
            sage: H = HasseDiagram({0:[],1:[],2:[]})
            sage: list(H.antichains_iterator())
            [[], [2], [1], [1, 2], [0], [0, 2], [0, 1], [0, 1, 2]]
            sage: H = HasseDiagram({0:[1],1:[2],2:[3],3:[4]})
            sage: list(H.antichains_iterator())
            [[], [4], [3], [2], [1], [0]]

        TESTS::

            sage: H = Poset()._hasse_diagram
            sage: list(H.antichains_iterator())                                         # optional - sage.modules
            [[]]
        """
        # NOTE: Ordering of antichains as a prefix tree is crucial for
        # congruences_iterator() to work. Change it, if you change this.

        # Complexity note:
        # antichains_queues never grows longer than self.cardinality().
        # Indeed, if a appears before b in antichains_queues, then
        # the largest element of a is strictly smaller than that of b.
        antichains_queues = [([], list(range(self.cardinality() - 1, -1, -1)))]
        leq = self.lequal_matrix()
        while antichains_queues:
            (antichain, queue) = antichains_queues.pop()
            # Invariant:
            #  - the elements of antichain are independent
            #  - the elements of queue are independent from those of antichain
            yield antichain
            while queue:
                x = queue.pop()
                new_antichain = antichain + [x]
                new_queue = [t for t in queue if not (leq[t, x] or leq[x, t])]
                antichains_queues.append((new_antichain, new_queue))

    def are_incomparable(self, i, j):
        """
        Return whether ``i`` and ``j`` are incomparable in the poset

        INPUT:

        - ``i``, ``j`` -- vertices of this Hasse diagram

        EXAMPLES::

            sage: # needs sage.modules
            sage: P = posets.PentagonPoset()
            sage: H = P._hasse_diagram
            sage: H.are_incomparable(1,2)
            True
            sage: V = H.vertices(sort=True)
            sage: [ (i,j) for i in V for j in V if H.are_incomparable(i,j)]
            [(1, 2), (1, 3), (2, 1), (3, 1)]
        """
        if i == j:
            return False
        if i > j:
            i, j = j, i
        mat = self._leq_matrix_boolean
        return not mat[i, j]

    def are_comparable(self, i, j):
        """
        Return whether ``i`` and ``j`` are comparable in the poset

        INPUT:

         - ``i``, ``j`` -- vertices of this Hasse diagram

        EXAMPLES::

            sage: # needs sage.modules
            sage: P = posets.PentagonPoset()
            sage: H = P._hasse_diagram
            sage: H.are_comparable(1,2)
            False
            sage: V = H.vertices(sort=True)
            sage: [ (i,j) for i in V for j in V if H.are_comparable(i,j)]
            [(0, 0), (0, 1), (0, 2), (0, 3), (0, 4), (1, 0), (1, 1), (1, 4),
             (2, 0), (2, 2), (2, 3), (2, 4), (3, 0), (3, 2), (3, 3), (3, 4),
             (4, 0), (4, 1), (4, 2), (4, 3), (4, 4)]
        """
        if i == j:
            return True
        if i > j:
            i, j = j, i
        mat = self._leq_matrix_boolean
        return bool(mat[i, j])

    def antichains(self, element_class=list):
        """
        Return all antichains of ``self``, organized as a prefix tree

        INPUT:

        - ``element_class`` -- (default:list) an iterable type

        EXAMPLES::

            sage: # needs sage.modules
            sage: P = posets.PentagonPoset()
            sage: H = P._hasse_diagram
            sage: A = H.antichains()
            sage: list(A)
            [[], [0], [1], [1, 2], [1, 3], [2], [3], [4]]
            sage: A.cardinality()
            8
            sage: [1,3] in A
            True
            sage: [1,4] in A
            False

        TESTS::

            sage: # needs sage.modules
            sage: TestSuite(A).run()
            sage: A = Poset()._hasse_diagram.antichains()
            sage: list(A)
            [[]]
            sage: TestSuite(A).run()
        """
        from sage.combinat.subsets_pairwise import PairwiseCompatibleSubsets
        return PairwiseCompatibleSubsets(self.vertices(sort=True),
                                         self.are_incomparable,
                                         element_class=element_class)

    def chains(self, element_class=list, exclude=None, conversion=None):
        """
        Return all chains of ``self``, organized as a prefix tree.

        INPUT:

        - ``element_class`` -- (optional, default: ``list``) an iterable type

        - ``exclude`` -- elements of the poset to be excluded
          (optional, default: ``None``)

        - ``conversion`` -- (optional, default: ``None``) used to pass
           the list of elements of the poset in their fixed order

        OUTPUT:

        The enumerated set (with a forest structure given by prefix
        ordering) consisting of all chains of ``self``, each of
        which is given as an ``element_class``.

        If ``conversion`` is given, then the chains are converted
        to chain of elements of this list.

        EXAMPLES::

            sage: # needs sage.modules
            sage: P = posets.PentagonPoset()
            sage: H = P._hasse_diagram
            sage: A = H.chains()
            sage: list(A)
            [[], [0], [0, 1], [0, 1, 4], [0, 2], [0, 2, 3], [0, 2, 3, 4], [0, 2, 4],
             [0, 3], [0, 3, 4], [0, 4], [1], [1, 4], [2], [2, 3], [2, 3, 4], [2, 4],
             [3], [3, 4], [4]]
            sage: A.cardinality()
            20
            sage: [1,3] in A
            False
            sage: [1,4] in A
            True

        One can exclude some vertices::

            sage: # needs sage.modules
            sage: list(H.chains(exclude=[4, 3]))
            [[], [0], [0, 1], [0, 2], [1], [2]]

        The ``element_class`` keyword determines how the chains are
        being returned::

            sage: P = Poset({1: [2, 3], 2: [4]})
            sage: list(P._hasse_diagram.chains(element_class=tuple))
            [(), (0,), (0, 1), (0, 1, 2), (0, 2), (0, 3), (1,), (1, 2), (2,), (3,)]
            sage: list(P._hasse_diagram.chains())
            [[], [0], [0, 1], [0, 1, 2], [0, 2], [0, 3], [1], [1, 2], [2], [3]]

        (Note that taking the Hasse diagram has renamed the vertices.) ::

            sage: list(P._hasse_diagram.chains(element_class=tuple, exclude=[0]))
            [(), (1,), (1, 2), (2,), (3,)]

        .. SEEALSO:: :meth:`antichains`
        """
        return IncreasingChains(self._leq_storage, element_class, exclude, conversion)

    def is_linear_interval(self, t_min, t_max) -> bool:
        """
        Return whether the interval ``[t_min, t_max]`` is linear.

        This means that this interval is a total order.

        EXAMPLES::
            sage: # needs sage.modules
            sage: P = posets.PentagonPoset()
            sage: H = P._hasse_diagram
            sage: H.is_linear_interval(0, 4)
            False
            sage: H.is_linear_interval(0, 3)
            True
            sage: H.is_linear_interval(1, 3)
            False
            sage: H.is_linear_interval(1, 1)
            True

        TESTS::

            sage: P = posets.TamariLattice(3)
            sage: H = P._hasse_diagram
            sage: D = H._leq_storage
            sage: a, b = H.bottom(), H.top()
            sage: H.is_linear_interval(a, b)
            False
            sage: H.is_linear_interval(a, a)
            True
        """
        if '_leq_storage' in self.__dict__:
            if not self.is_lequal(t_min, t_max):  # very quick check
                return False
            t = t_max
            while t != t_min:
                found = False
                for u in self.neighbor_in_iterator(t):
                    if self.is_lequal(t_min, u):
                        if not found:
                            found = True
                            t = u
                        else:
                            return False
            return True

        # fall back to default implementation
        it = self.all_paths_iterator([t_min], [t_max],
                                     simple=True, trivial=True)
        try:
            next(it)
        except StopIteration:  # not comparable
            return False
        try:
            next(it)
        except StopIteration:  # one path
            return True
        return False

    def diamonds(self) -> tuple:
        r"""
        Return the list of diamonds of ``self``.

        A diamond is the following subgraph of the Hasse diagram::

                    z
                   / \
                  x   y
                   \ /
                    w

        Thus each edge represents a cover relation in the Hasse diagram.
        We represent his as the tuple `(w, x, y, z)`.

        OUTPUT:

        A tuple with

        - a list of all diamonds in the Hasse Diagram,
        - a boolean checking that every `w,x,y` that form a ``V``, there is a
          unique element `z`, which completes the diamond.

        EXAMPLES::

            sage: from sage.combinat.posets.hasse_diagram import HasseDiagram
            sage: H = HasseDiagram({0: [1,2], 1: [3], 2: [3], 3: []})
            sage: H.diamonds()
            ([(0, 1, 2, 3)], True)

            sage: P = posets.YoungDiagramPoset(Partition([3, 2, 2]))                    # optional - sage.combinat
            sage: H = P._hasse_diagram                                                  # optional - sage.combinat
            sage: H.diamonds()                                                          # optional - sage.combinat
            ([(0, 1, 3, 4), (3, 4, 5, 6)], False)
        """
        diamonds = []
        all_diamonds_completed = True
        for w in self.vertices(sort=True):
            covers = self.neighbors_out(w)
            for i, x in enumerate(covers):
                for y in covers[i + 1:]:
                    zs = self.common_upper_covers([x, y])
                    if len(zs) != 1:
                        all_diamonds_completed = False
                    diamonds.extend((w, x, y, z) for z in zs)
        return (diamonds, all_diamonds_completed)

    def common_upper_covers(self, vertices):
        r"""
        Return the list of all common upper covers of ``vertices``.

        EXAMPLES::

            sage: from sage.combinat.posets.hasse_diagram import HasseDiagram
            sage: H = HasseDiagram({0: [1,2], 1: [3], 2: [3], 3: []})
            sage: H.common_upper_covers([1, 2])
            [3]

            sage: from sage.combinat.posets.poset_examples import Posets
            sage: H = Posets.YoungDiagramPoset(Partition([3, 2, 2]))._hasse_diagram     # optional - sage.combinat
            sage: H.common_upper_covers([4, 5])                                         # optional - sage.combinat
            [6]
        """
        covers = set(self.neighbor_out_iterator(vertices.pop()))
        for v in vertices:
            covers = covers.intersection(self.neighbor_out_iterator(v))
        return list(covers)

    def common_lower_covers(self, vertices):
        r"""
        Return the list of all common lower covers of ``vertices``.

        EXAMPLES::

            sage: from sage.combinat.posets.hasse_diagram import HasseDiagram
            sage: H = HasseDiagram({0: [1,2], 1: [3], 2: [3], 3: []})
            sage: H.common_lower_covers([1, 2])
            [0]

            sage: from sage.combinat.posets.poset_examples import Posets
            sage: H = Posets.YoungDiagramPoset(Partition([3, 2, 2]))._hasse_diagram     # optional - sage.combinat
            sage: H.common_lower_covers([4, 5])                                         # optional - sage.combinat
            [3]
        """
        covers = set(self.neighbor_in_iterator(vertices.pop()))
        for v in vertices:
            covers = covers.intersection(self.neighbor_in_iterator(v))
        return list(covers)

    def _trivial_nonregular_congruence(self):
        """
        Return a pair of elements giving "trivial" non-regular congruence.

        This returns a pair `a, b` such that `b` covers only `a` and
        `a` is covered by only `b`, and either `a` has one lower cover
        or `b` has one upper cover.  If no such pair exists, return
        ``None``.

        This pair gives a trivial non-regular congruence.

        The Hasse diagram is expected to be bounded.

        EXAMPLES::

            sage: from sage.combinat.posets.hasse_diagram import HasseDiagram
            sage: H = HasseDiagram({0: [1, 2], 1: [4], 2: [3], 3: [4]})
            sage: H._trivial_nonregular_congruence()
            (2, 3)

        TESTS::

            sage: H = HasseDiagram({0: [1, 2], 1: [3], 2: [3]})
            sage: H._trivial_nonregular_congruence() is None
            True
            sage: H = HasseDiagram({0: [1, 2], 1: [3], 2: [3], 3: [4]})
            sage: H._trivial_nonregular_congruence()
            (3, 4)
            sage: H = HasseDiagram({0: [1], 1: [2, 3], 2: [4], 3: [4]})
            sage: H._trivial_nonregular_congruence()
            (0, 1)
            sage: H = HasseDiagram({0: [1]})
            sage: H._trivial_nonregular_congruence() is None
            True
        """
        n = self.order()
        if n == 2:
            return None
        if self.out_degree(0) == 1:
            return (0, 1)
        if self.in_degree(n - 1) == 1:
            return (n - 2, n - 1)
        for v in range(1, n - 1):
            if self.in_degree(v) == 1 and self.out_degree(v) == 1:
                v_ = next(self.neighbor_out_iterator(v))
                if self.in_degree(v_) == 1 and self.out_degree(v_) == 1:
                    return (v, v_)
        return None

    def sublattices_iterator(self, elms, min_e):
        """
        Return an iterator over sublattices of the Hasse diagram.

        INPUT:

        - ``elms`` -- elements already in sublattice; use set() at start
        - ``min_e`` -- smallest new element to add for new sublattices

        OUTPUT:

        List of sublattices as sets of integers.

        EXAMPLES::

            sage: from sage.combinat.posets.hasse_diagram import HasseDiagram
            sage: H = HasseDiagram({0: [1, 2], 1:[3], 2:[3]})
            sage: it = H.sublattices_iterator(set(), 0); it
            <generator object ...sublattices_iterator at ...>
            sage: next(it)                                                              # optional - sage.modules
            set()
            sage: next(it)                                                              # optional - sage.modules
            {0}
        """
        yield elms
        mt = self.meet_matrix()
        jn = self.join_matrix()
        for e in range(min_e, self.cardinality()):
            if e in elms:
                continue
            current_set = set(elms)
            gens = {e}
            while gens:
                g = gens.pop()
                if g < e and g not in elms:
                    break
                if g in current_set:
                    continue
                for x in current_set:
                    gens.add(mt[x, g])
                    gens.add(jn[x, g])
                current_set.add(g)
            else:
                yield from self.sublattices_iterator(current_set, e + 1)

    def maximal_sublattices(self):
        """
        Return maximal sublattices of the lattice.

        EXAMPLES::

            sage: L = posets.PentagonPoset()                                            # optional - sage.modules
            sage: ms = L._hasse_diagram.maximal_sublattices()                           # optional - sage.modules
            sage: sorted(ms, key=sorted)                                                # optional - sage.modules
            [{0, 1, 2, 4}, {0, 1, 3, 4}, {0, 2, 3, 4}]
        """
        jn = self.join_matrix()
        mt = self.meet_matrix()

        def sublattice(elms, e):
            """
            Helper function to get sublattice generated by list
            of elements.
            """
            gens_remaining = {e}
            current_set = set(elms)

            while gens_remaining:
                g = gens_remaining.pop()
                if g in current_set:
                    continue
                for x in current_set:
                    gens_remaining.add(jn[x, g])
                    gens_remaining.add(mt[x, g])
                current_set.add(g)

            return current_set

        N = self.cardinality()
        elms = [0]
        sublats = [{0}]
        result = []
        skip = -1

        while True:
            # First try to append an element
            found_element_to_append = False
            e = elms[-1]
            while e != skip:
                e += 1
                if e == N:
                    maybe_found = sublats[-1]
                    if not any(maybe_found.issubset(x) for x in result):
                        result.append(sublats[-1])
                    break
                if e in sublats[-1]:
                    continue
                # Let's try to add 'e' and see what happens.
                sl = sublattice(sublats[-1], e)
                if len(sl) < N:
                    # Skip this, if it generated a back-reference.
                    new_elms = sl.difference(sublats[-1])
                    if not any(x < e for x in new_elms):
                        found_element_to_append = True
                        break
                # Now sl is whole lattice, so we continue and try
                # appending another element.

            if found_element_to_append:
                elms.append(e)
                sublats.append(sl)
                continue

            # Can not append. Try to increment last element.
            e = elms.pop()
            sublats.pop()

            last_element_increment = True
            while True:
                e += 1
                if e == N:
                    last_element_increment = False
                    break
                if e in sublats[-1]:
                    continue
                sl = sublattice(sublats[-1], e)
                if len(sl) == N:
                    continue

                new_elms = sl.difference(set(sublats[-1]))
                if any(x < e for x in new_elms):
                    continue

                elms.append(e)
                sublats.append(sl)
                break

            if not last_element_increment:
                # Can not append nor increment. "Backtracking".
                skip = elms[-1]
                if skip == 0:
                    break

        # Special case to handle at last.
        if self.out_degree(0) == 1:
            result.append(set(range(1, N)))

        return result

    def frattini_sublattice(self):
        """
        Return the list of elements of the Frattini sublattice of the lattice.

        EXAMPLES::

            sage: H = posets.PentagonPoset()._hasse_diagram                             # optional - sage.modules
            sage: H.frattini_sublattice()                                               # optional - sage.modules
            [0, 4]
        """
        # Just a direct computation, no optimization at all.
        n = self.cardinality()
        if n == 0 or n == 2:
            return []
        if n == 1:
            return [0]
        max_sublats = self.maximal_sublattices()
        return [e for e in range(self.cardinality()) if
                all(e in ms for ms in max_sublats)]

    def kappa_dual(self, a):
        r"""
        Return the minimum element smaller than the element covering
        ``a`` but not smaller than ``a``.

        Define `\kappa^*(a)` as the minimum element of
        `(\downarrow a_*) \setminus (\downarrow a)`, where `a_*` is the element
        covering `a`. It is always a join-irreducible element, if it exists.

        .. NOTE::

            Element ``a`` is expected to be meet-irreducible, and
            this is *not* checked.

        INPUT:

        - ``a`` -- a join-irreducible element of the lattice

        OUTPUT:

        The element `\kappa^*(a)` or ``None`` if there
        is not a unique smallest element with given constraints.

        EXAMPLES::

            sage: from sage.combinat.posets.hasse_diagram import HasseDiagram
            sage: H = HasseDiagram({0: [1, 2], 1: [3, 4], 2: [4, 5], 3: [6], 4: [6], 5: [6]})
            sage: H.kappa_dual(3)
            2
            sage: H.kappa_dual(4) is None
            True

        TESTS::

            sage: H = HasseDiagram({0: [1]})
            sage: H.kappa_dual(0)
            1
        """
        uc = next(self.neighbor_out_iterator(a))
        if self.in_degree(uc) == 1:
            return uc
        lt_a = set(self.depth_first_search(a, neighbors=self.neighbor_in_iterator))
        tmp = set(self.depth_first_search(uc, neighbors=lambda v: [v_ for v_ in self.neighbor_in_iterator(v) if v_ not in lt_a]))
        result = None
        for e in tmp:
            if all(x not in tmp for x in self.neighbor_in_iterator(e)):
                if result:
                    return None
                result = e
        return result

    def skeleton(self):
        """
        Return the skeleton of the lattice.

        The lattice is expected to be pseudocomplemented and non-empty.

        The skeleton of the lattice is the subposet induced by
        those elements that are the pseudocomplement to at least one
        element.

        OUTPUT:

        List of elements such that the subposet induced by them is
        the skeleton of the lattice.

        EXAMPLES::

            sage: from sage.combinat.posets.hasse_diagram import HasseDiagram
            sage: H = HasseDiagram({0: [1, 2], 1: [3, 4], 2: [4],
            ....:                   3: [5], 4: [5]})
            sage: H.skeleton()                                                          # optional - sage.modules
            [5, 2, 0, 3]
        """
        p_atoms = []
        for atom in self.neighbor_out_iterator(0):
            p_atom = self.pseudocomplement(atom)
            if p_atom is None:
                raise ValueError("lattice is not pseudocomplemented")
            p_atoms.append(p_atom)
        n = len(p_atoms)
        mt = self.meet_matrix()
        pos = [0] * n
        meets = [self.order() - 1] * n
        result = [self.order() - 1]
        i = 0

        while i >= 0:
            new_meet = mt[meets[i - 1], p_atoms[pos[i]]]
            result.append(new_meet)
            if pos[i] == n - 1:
                i -= 1
                pos[i] += 1
            else:
                meets[i] = new_meet
                pos[i + 1] = pos[i] + 1
                i += 1

        return result

    def is_convex_subset(self, S) -> bool:
        r"""
        Return ``True`` if `S` is a convex subset of the poset,
        and ``False`` otherwise.

        A subset `S` is *convex* in the poset if `b \in S` whenever
        `a, c \in S` and `a \le b \le c`.

        EXAMPLES::

            sage: from sage.combinat.posets.hasse_diagram import HasseDiagram
            sage: B3 = HasseDiagram({0: [1, 2, 4], 1: [3, 5], 2: [3, 6],
            ....:                    3: [7], 4: [5, 6], 5: [7], 6: [7]})
            sage: B3.is_convex_subset([1, 3, 5, 4])  # Also connected
            True
            sage: B3.is_convex_subset([1, 3, 4])  # Not connected
            True

            sage: B3.is_convex_subset([0, 1, 2, 3, 6])  # No, 0 < 4 < 6
            False
            sage: B3.is_convex_subset([0, 1, 2, 7])  # No, 1 < 3 < 7.
            False

        TESTS::

            sage: B3.is_convex_subset([])
            True
            sage: B3.is_convex_subset([6])
            True
        """
        if not S:  # S is empty set
            return True
        s_max = max(S)
        ok = set()  # Already checked elements not less than any element is S.

        for a in S:
            for b in self.neighbor_out_iterator(a):
                if b >= s_max or b in S:
                    continue
                # Now b not in S, b > a and a in S.

                def neighbors(v_):
                    return [v for v in self.neighbor_out_iterator(v_)
                            if v <= s_max and v not in ok]
                for c in self.depth_first_search(b, neighbors=neighbors):
                    if c in S:  # Now c in S, b not in S, a in S, a < b < c.
                        return False
                    ok.add(c)  # Do not re-check this for being our b.

        return True

    def neutral_elements(self):
        """
        Return the list of neutral elements of the lattice.

        An element `a` in a lattice is neutral if the sublattice
        generated by `a`, `x` and `y` is distributive for every
        `x`, `y` in the lattice.

        EXAMPLES::

            sage: from sage.combinat.posets.hasse_diagram import HasseDiagram
            sage: H = HasseDiagram({0: [1, 2], 1: [4], 2: [3], 3: [4, 5],
            ....:                   4: [6], 5: [6]})
            sage: sorted(H.neutral_elements())                                          # optional - sage.modules
            [0, 4, 6]

        ALGORITHM:

        Basically we just check the distributivity against all element
        pairs `x, y` to see if element `a` is neutral or not.

        If we found that `a, x, y` is not a distributive triple, we add
        all three to list of non-neutral elements. If we found `a` to
        be neutral, we add it to list of neutral elements. When testing
        we skip already found neutral elements, as they can't be our `x`
        or `y`.

        We skip `a, x, y` as trivial if it is a chain. We do that by
        letting `x` to be a non-comparable to `a`; `y` can be any element.

        We first try to found `x` and `y` from elements not yet tested,
        so that we could get three birds with one stone.

        And last, the top and bottom elements are always neutral and
        need not be tested.
        """
        n = self.order()
        if n < 5:
            return set(range(n))

        todo = set(range(1, n - 1))
        neutrals = {0, n - 1}
        notneutrals = set()
        all_elements = set(range(n))

        mt = self.meet_matrix()
        jn = self.join_matrix()

        def is_neutral(a):
            noncomp = all_elements.difference(self.depth_first_search(a))
            noncomp.difference_update(self.depth_first_search(a, neighbors=self.neighbor_in_iterator))

            for x in noncomp.intersection(todo):
                meet_ax = mt[a, x]
                join_ax = jn[a, x]
                for y in todo:
                    if (mt[mt[join_ax, jn[a, y]], jn[x, y]] !=
                            jn[jn[meet_ax, mt[a, y]], mt[x, y]]):
                        notneutrals.add(x)
                        notneutrals.add(y)
                        return False
                for y in notneutrals:
                    if (mt[mt[join_ax, jn[a, y]], jn[x, y]] !=
                            jn[jn[meet_ax, mt[a, y]], mt[x, y]]):
                        notneutrals.add(x)
                        return False
            for x in noncomp.difference(todo):
                meet_ax = mt[a, x]
                join_ax = jn[a, x]
                for y in todo:
                    if (mt[mt[join_ax, jn[a, y]], jn[x, y]] !=
                            jn[jn[meet_ax, mt[a, y]], mt[x, y]]):
                        notneutrals.add(y)
                        return False
                for y in notneutrals:
                    if (mt[mt[join_ax, jn[a, y]], jn[x, y]] !=
                            jn[jn[meet_ax, mt[a, y]], mt[x, y]]):
                        return False
            return True

        while todo:
            e = todo.pop()
            if is_neutral(e):
                neutrals.add(e)
            else:
                notneutrals.add(e)

        return neutrals

    def kappa(self, a):
        r"""
        Return the maximum element greater than the element covered
        by ``a`` but not greater than ``a``.

        Define `\kappa(a)` as the maximum element of
        `(\uparrow a_*) \setminus (\uparrow a)`, where `a_*` is the element
        covered by `a`. It is always a meet-irreducible element, if it exists.

        .. NOTE::

            Element ``a`` is expected to be join-irreducible, and
            this is *not* checked.

        INPUT:

        - ``a`` -- a join-irreducible element of the lattice

        OUTPUT:

        The element `\kappa(a)` or ``None`` if there
        is not a unique greatest element with given constraints.

        EXAMPLES::

            sage: from sage.combinat.posets.hasse_diagram import HasseDiagram
            sage: H = HasseDiagram({0: [1, 2, 3], 1: [4], 2: [4, 5], 3: [5], 4: [6], 5: [6]})
            sage: H.kappa(1)
            5
            sage: H.kappa(2) is None
            True

        TESTS::

            sage: H = HasseDiagram({0: [1]})
            sage: H.kappa(1)
            0
        """
        lc = next(self.neighbor_in_iterator(a))
        if self.out_degree(lc) == 1:
            return lc
        gt_a = set(self.depth_first_search(a))
        tmp = set(self.depth_first_search(lc, neighbors=lambda v: [v_ for v_ in self.neighbor_out_iterator(v) if v_ not in gt_a]))
        result = None
        for e in tmp:
            if all(x not in tmp for x in self.neighbor_out_iterator(e)):
                if result:
                    return None
                result = e
        return result

    def atoms_of_congruence_lattice(self):
        r"""
        Return atoms of the congruence lattice.

        In other words, return "minimal non-trivial" congruences:
        A congruence is minimal if the only finer (as a partition
        of set of elements) congruence is the trivial congruence
        where every block contains only one element.

        .. SEEALSO:: :meth:`congruence`

        OUTPUT:

        List of congruences, every congruence as
        :class:`sage.combinat.set_partition.SetPartition`

        EXAMPLES::

            sage: from sage.combinat.posets.hasse_diagram import HasseDiagram
            sage: N5 = HasseDiagram({0: [1, 2], 1: [4], 2: [3], 3:[4]})
            sage: N5.atoms_of_congruence_lattice()                                      # optional - sage.combinat
            [{{0}, {1}, {2, 3}, {4}}]
            sage: Hex = HasseDiagram({0: [1, 2], 1: [3], 2: [4], 3: [5], 4: [5]})
            sage: Hex.atoms_of_congruence_lattice()                                     # optional - sage.combinat
            [{{0}, {1}, {2, 4}, {3}, {5}}, {{0}, {1, 3}, {2}, {4}, {5}}]

        ALGORITHM:

        Every atom is a join-irreducible. Every join-irreducible of
        `\mathrm{Con}(L)` is a principal congruence generated by a
        meet-irreducible element and the only element covering it (and also
        by a join-irreducible element and the only element covered by it).
        Hence we check those principal congruences to find the minimal ones.
        """
        # Note: A lattice L if subdirectly reducible (i.e. is a sublattice
        # of a Cartesian product of two smaller lattices) iff Con(L) has
        # at least two atoms. That's were this is used for.

        from sage.combinat.set_partition import SetPartitions

        # Get smaller set, meet- or join-irreducibles
        join_irreducibles = [v for v in self if self.in_degree(v) == 1]
        meet_irreducibles = [v for v in self if self.out_degree(v) == 1]
        if len(join_irreducibles) < len(meet_irreducibles):
            irr = [(v, next(self.neighbor_in_iterator(v))) for v in join_irreducibles]
        else:
            irr = [(next(self.neighbor_out_iterator(v)), v) for v in meet_irreducibles]

        S = SetPartitions(range(self.order()))
        min_congruences = []
        already_tried = []

        while irr:
            next_pair = irr.pop()
            cong = self.congruence([next_pair], stop_pairs=already_tried)
            already_tried.append(next_pair)
            if cong is not None:
                cong = S(cong)
                min_congruences = [c for c in min_congruences if c != cong and not S.is_less_than(cong, c)]
                if not any(S.is_less_than(c, cong) for c in min_congruences):
                    min_congruences.append(cong)

        return min_congruences

    def congruence(self, parts, start=None, stop_pairs=None):
        """
        Return the congruence ``start`` "extended" by ``parts``.

        ``start`` is assumed to be a valid congruence of the lattice,
        and this is *not* checked.

        INPUT:

        - ``parts`` -- a list of lists; congruences to add
        - ``start`` -- a disjoint set; already computed congruence (or ``None``)
        - ``stop_pairs`` -- a list of pairs; list of pairs for stopping computation

        OUTPUT:

        ``None``, if the congruence generated by ``start`` and ``parts``
        together contains a block that has elements `a, b` so that ``(a, b)``
        is in the list ``stop_pairs``. Otherwise the least congruence that
        contains a block whose subset is `p` for every `p` in ``parts`` or
        ``start``, given as :class:`sage.sets.disjoint_set.DisjointSet_class`.

        ALGORITHM:

        Use the quadrilateral argument from page 120 of [Dav1997]_.

        Basically we take one block from todo-list, search quadrilateral
        blocks up and down against the block, and then complete them to
        closed intervals and add to todo-list.

        EXAMPLES::

            sage: from sage.combinat.posets.hasse_diagram import HasseDiagram
            sage: H = HasseDiagram({0: [1, 2], 1: [3], 2: [4], 3: [4]})
            sage: cong = H.congruence([[0, 1]]); cong                                   # optional - sage.modules
            {{0, 1, 3}, {2, 4}}
            sage: H.congruence([[0, 2]], start=cong)                                    # optional - sage.modules
            {{0, 1, 2, 3, 4}}

            sage: H.congruence([[0, 1]], stop_pairs=[(1, 3)]) is None                   # optional - sage.modules
            True

        TESTS::

            sage: H = HasseDiagram('HT@O?GO?OE?G@??')
            sage: H.congruence([[0, 1]]).number_of_subsets()                            # optional - sage.modules
            1
            sage: H = HasseDiagram('HW_oC?@@O@?O@??')
            sage: H.congruence([[0, 1]]).number_of_subsets()                            # optional - sage.modules
            1

        Check :issue:`21861`::

            sage: H = HasseDiagram({0: [1, 2], 1: [3], 2: [4], 3: [4]})
            sage: tmp = H.congruence([[1, 3]])                                          # optional - sage.modules
            sage: tmp.number_of_subsets()                                               # optional - sage.modules
            4
            sage: H.congruence([[0, 1]], start=tmp).number_of_subsets()                 # optional - sage.modules
            2
            sage: tmp.number_of_subsets()                                               # optional - sage.modules
            4
        """
        from sage.sets.disjoint_set import DisjointSet
        from copy import copy

        if stop_pairs is None:
            stop_pairs = []

        n = self.order()
        mt = self.meet_matrix()
        jn = self.join_matrix()

        def fill_to_interval(S):
            """
            Return the smallest interval containing elements in the set S.
            """
            m = n - 1
            for e in S:
                m = mt[m, e]
            j = 0
            for e in S:
                j = jn[j, e]
            return self.interval(m, j)

        cong = copy(start) if start else DisjointSet(n)
        t = -1

        while t != cong.number_of_subsets():
            for part in parts:
                if part:  # Skip empty parts
                    c = part[0]
                    for e in fill_to_interval(part):
<<<<<<< HEAD
                        cong._union(e, c)
=======
                        cong.join(e, c)
>>>>>>> 5592d828
            t = cong.number_of_subsets()

            # Following is needed for cases like
            # posets.BooleanLattice(3).congruence([(0,1), (0,2), (0,4)])
            for c in list(cong):
                r = c[0]
                for v in fill_to_interval(c):
<<<<<<< HEAD
                    cong._union(r, v)
=======
                    cong.join(r, v)
>>>>>>> 5592d828

        todo = {cong._find(e) for part in parts for e in part}

        while todo:

            # First check if we should stop now.
            for a, b in stop_pairs:
                if cong._find(a) == cong._find(b):
                    return None

            # We take one block and try to find as big interval
            # as possible to unify as a new block by the quadrilateral
            # argument.
            block = sorted(cong.root_to_elements_dict()[cong._find(todo.pop())])

            b = block[-1]
            for a in block:  # Quadrilateral up
                for c in self.neighbor_out_iterator(a):
                    if c not in block:
                        d = jn[c, b]
                        if cong._find(d) != cong._find(c):
                            break
                else:
                    continue
                break

            else:  # Not found, so...
                a = block[0]
                for b in reversed(block):  # ...quadrilateral down
                    for d in self.neighbor_in_iterator(b):
                        if d not in block:
                            c = mt[d, a]
                            if cong._find(c) != cong._find(d):
                                break
                    else:
                        continue
                    break
                else:  # Nothing found
                    continue

            # Something was found, so we put this block back to todo
            # together with just found new block.
            todo.add(a)
            todo.add(c)

            # Now the interval [c, d] will be of the same block.
            # It may "crab" other blocks within, and that can be
            # recursive process. In particular it may also combine to
            # [a, b] block we just used.
            while c is not None:
                newblock = cong._find(c)
                for i in self.interval(c, d):
<<<<<<< HEAD
                    cong._union(newblock, i)
                C = cong.root_to_elements_dict()[cong._find(newblock)]
=======
                    cong.join(newblock, i)
                C = cong.root_to_elements_dict()[cong.find(newblock)]
>>>>>>> 5592d828
                mins = [i for i in C if all(i_ not in C for i_ in self.neighbor_in_iterator(i))]
                maxs = [i for i in C if all(i_ not in C for i_ in self.neighbor_out_iterator(i))]
                c = None  # To stop loop, if this is not changed below.
                if len(mins) > 1 or len(maxs) > 1:
                    c = n - 1
                    for m in mins:
                        c = mt[c, m]
                    d = 0
                    for m in maxs:
                        d = jn[d, m]

            # This removes duplicates from todo.
            todo = {cong._find(x) for x in todo}

        return cong

    def find_nontrivial_congruence(self):
        r"""
        Return a pair that generates non-trivial congruence or
        ``None`` if there is not any.

        EXAMPLES::

            sage: from sage.combinat.posets.hasse_diagram import HasseDiagram
            sage: H = HasseDiagram({0: [1, 2], 1: [5], 2: [3, 4], 3: [5], 4: [5]})
            sage: H.find_nontrivial_congruence()                                        # optional - sage.modules
            {{0, 1}, {2, 3, 4, 5}}

            sage: H = HasseDiagram({0: [1, 2, 3], 1: [4], 2: [4], 3: [4]})
            sage: H.find_nontrivial_congruence() is None                                # optional - sage.modules
            True

        ALGORITHM:

        See https://www.math.hawaii.edu/~ralph/Preprints/conlat.pdf:

        If `\Theta` is a join irreducible element of a `\mathrm{Con}(L)`,
        then there is at least one join-irreducible `j` and one
        meet-irreducible `m` such that `\Theta` is both the principal
        congruence generated by `(j^*, j)`, where `j^*` is the unique
        lower cover of `j`, and the principal congruence generated by
        `(m, m^*)`, where `m^*` is the unique upper cover of `m`.

        So, we only check join irreducibles or meet irreducibles,
        whichever is a smaller set. To optimize more we stop computation
        whenever it finds a pair that we know to generate one-element
        congruence.
        """
        join_irreducibles = [v for v in self if self.in_degree(v) == 1]
        meet_irreducibles = [v for v in self if self.out_degree(v) == 1]
        if len(join_irreducibles) < len(meet_irreducibles):
            irr = [(v, next(self.neighbor_in_iterator(v))) for v in join_irreducibles]
        else:
            irr = [(next(self.neighbor_out_iterator(v)), v) for v in meet_irreducibles]
        irr.sort(key=lambda x: x[0] - x[1])
        tried = []
        for pair in irr:
            cong = self.congruence([pair], stop_pairs=tried)
            if cong is not None and cong.number_of_subsets() > 1:
                return cong
            tried.append(pair)
        return None

    def principal_congruences_poset(self):
        r"""
        Return the poset of join-irreducibles of the congruence lattice.

        OUTPUT:

        A pair `(P, D)` where `P` is a poset and `D` is a dictionary.

        Elements of `P` are pairs `(x, y)` such that `x` is an element
        of the lattice and `y` is an element covering it. In the poset
        `(a, b)` is less than `(c, d)` iff the principal congruence
        generated by `(a, b)` is refinement of the principal congruence
        generated by `(c, d)`.

        `D` is a dictionary from pairs `(x, y)` to the congruence
        (given as DisjointSet) generated by the pair.

        EXAMPLES::

            sage: from sage.combinat.posets.hasse_diagram import HasseDiagram
            sage: N5 = HasseDiagram({0: [1, 2], 1: [4], 2: [3], 3: [4]})
            sage: P, D = N5.principal_congruences_poset()                               # optional - sage.combinat
            sage: P                                                                     # optional - sage.combinat
            Finite poset containing 3 elements
            sage: P.bottom()                                                            # optional - sage.combinat
            (2, 3)
            sage: D[(2, 3)]                                                             # optional - sage.combinat
            {{0}, {1}, {2, 3}, {4}}
        """
        from sage.combinat.set_partition import SetPartition, SetPartitions
        from sage.combinat.posets.posets import Poset

        n = self.order()

        # Select smaller set, meet- or join-irreducibles
        if self.in_degree_sequence().count(1) > self.out_degree_sequence().count(1):
            irr = [(e, next(self.neighbor_out_iterator(e))) for e in range(n) if self.out_degree(e) == 1]
        else:
            irr = [(next(self.neighbor_in_iterator(e)), e) for e in range(n) if self.in_degree(e) == 1]

        D = {}
        P = {}
        uniq_congs = set()
        for ab in irr:
            cong = self.congruence([ab])
            cong_ = SetPartition(cong)
            if cong_ not in uniq_congs:
                uniq_congs.add(cong_)
                D[ab] = cong
                P[ab] = cong_

        # TODO: Make a function that creates the poset from a set
        # by comparison function with minimal number of comparisons.

        T = SetPartitions(n)
        P = DiGraph([D, lambda a, b: T.is_less_than(P[a], P[b])])
        return (Poset(P), D)

    def congruences_iterator(self):
        """
        Return an iterator over all congruences of the lattice.

        EXAMPLES::

            sage: from sage.combinat.posets.hasse_diagram import HasseDiagram
            sage: H = HasseDiagram('GY@OQ?OW@?O?')
            sage: it = H.congruences_iterator(); it
            <generator object ...>
            sage: sorted([cong.number_of_subsets() for cong in it])                     # optional - sage.combinat
            [1, 2, 2, 2, 4, 4, 4, 8]
        """
        from sage.sets.disjoint_set import DisjointSet

        P, congs = self.principal_congruences_poset()
        for a in P.antichains_iterator():
            achain = tuple(a)
            n = len(achain)
            if n == 0:
                yield DisjointSet(self.order())
            if n == 1:
                # We have congs[(x,y)], but we want congs[((x,y))].
                congs[achain] = congs[a[0]]
                yield congs[achain[0]]
            if n > 1:
                c = congs[achain[:-1]]
                c = self.congruence([achain[-1]], start=c)
                yield c
                congs[achain] = c

    def is_congruence_normal(self) -> bool:
        """
        Return ``True`` if the lattice can be constructed from the one-element
        lattice with Day doubling constructions of convex subsets.

        Subsets to double does not need to be lower nor upper pseudo-intervals.
        On the other hand they must be convex, i.e. doubling a non-convex but
        municipal subset will give a lattice that returns ``False`` from
        this function.

        EXAMPLES::

            sage: from sage.combinat.posets.hasse_diagram import HasseDiagram
            sage: H = HasseDiagram('IX?Q@?AG?OG?W?O@??')
            sage: H.is_congruence_normal()                                              # optional - sage.combinat
            True

        The 5-element diamond is the smallest non-example::

            sage: H = HasseDiagram({0: [1, 2, 3], 1: [4], 2: [4], 3: [4]})
            sage: H.is_congruence_normal()                                              # optional - sage.combinat
            False

        This is done by doubling a non-convex subset::

            sage: H = HasseDiagram('OQC?a?@CO?G_C@?GA?O??_??@?BO?A_?G??C??_?@???')
            sage: H.is_congruence_normal()                                              # optional - sage.combinat
            False

        TESTS::

            sage: HasseDiagram().is_congruence_normal()                                 # optional - sage.combinat
            True
            sage: HasseDiagram({0: []}).is_congruence_normal()                          # optional - sage.combinat
            True

        ALGORITHM:

        See http://www.math.hawaii.edu/~jb/inflation.pdf
        """
        from sage.combinat.set_partition import SetPartition

        n = self.order()
        congs_ji: dict[SetPartition, list] = {}

        for ji in range(n):
            if self.in_degree(ji) == 1:
                cong = SetPartition(self.congruence([[ji, next(self.neighbor_in_iterator(ji))]]))  # type:ignore
                if cong not in congs_ji:
                    congs_ji[cong] = []
                congs_ji[cong].append(ji)

        for mi in range(n):
            if self.out_degree(mi) == 1:
                cong = SetPartition(self.congruence([[mi, next(self.neighbor_out_iterator(mi))]]))  # type:ignore
                if any(self.is_lequal(ji, mi) for ji in congs_ji[cong]):
                    return False

        return True

    @staticmethod
    def _glue_spectra(a_spec, b_spec, orientation):
        r"""
        Return the `a`-spectrum of a poset by merging ``a_spec`` and ``b_spec``.

        ``a_spec`` and ``b_spec`` are the `a`-spectrum and `b`-spectrum of two different
        posets (see :meth:`atkinson` for the definition of `a`-spectrum).

        The orientation determines whether `a < b` or `b < a` in the combined poset.

        This is a helper method for :meth:`atkinson`.

        INPUT:

        - ``a_spec`` -- list; the `a`-spectrum of a poset `P`

        - ``b_spec`` -- list; the `b`-spectrum of a poset `Q`

        - ``orientation`` -- boolean; ``True`` if `a < b`, ``False`` otherwise

        OUTPUT:

        The `a`-spectrum (or `b`-spectrum, depending on orientation),
        returned as a list, of the poset which is a disjoint union
        of `P` and `Q`, together with the additional
        covering relation `a < b`.

        EXAMPLES::

            sage: from sage.combinat.posets.hasse_diagram import HasseDiagram
            sage: Pdata = [0, 1, 2, 0]
            sage: Qdata = [1, 1, 0]
            sage: HasseDiagram._glue_spectra(Pdata, Qdata, True)
            [0, 20, 28, 18, 0, 0, 0]

            sage: Pdata = [0, 0, 2]
            sage: Qdata = [0, 1]
            sage: HasseDiagram._glue_spectra(Pdata, Qdata, False)
            [0, 0, 0, 0, 8]
        """
        new_a_spec = []

        if not orientation:
            a_spec, b_spec = b_spec, a_spec

        p = len(a_spec)
        q = len(b_spec)

        for r in range(1, p + q + 1):
            new_a_spec.append(0)
            for i in range(max(1, r - q), min(p, r) + 1):
                k_val = binomial(r - 1, i - 1) * binomial(p + q - r, p - i)
                if orientation:
                    inner_sum = sum(b_spec[j - 1] for j in range(r - i + 1, len(b_spec) + 1))
                else:
                    inner_sum = sum(b_spec[j - 1] for j in range(1, r - i + 1))
                new_a_spec[-1] = new_a_spec[-1] + (a_spec[i - 1] * k_val * inner_sum)

        return new_a_spec

    def _split(self, a, b):
        r"""
        Return the two connected components obtained by deleting the covering
        relation `a < b` from a Hasse diagram that is a tree.

        This is a helper method for :meth:`FinitePoset.atkinson`.

        INPUT:

        - ``a`` -- an element of the poset
        - ``b`` -- an element of the poset which covers ``a``

        OUTPUT:

        A list containing two posets which are the connected components
        of this poset after deleting the covering relation `a < b`.

        EXAMPLES::

            sage: from sage.combinat.posets.hasse_diagram import HasseDiagram
            sage: H = HasseDiagram({0: [1, 2], 1: [], 2: []})
            sage: H._split(0, 1)
            [Hasse diagram of a poset containing 2 elements, Hasse diagram of a poset containing 1 elements]

            sage: H = HasseDiagram({0: [1], 1: [2], 2: [3], 3: [4], 4: []})
            sage: H._split(1, 2)
            [Hasse diagram of a poset containing 2 elements, Hasse diagram of a poset containing 3 elements]

        TESTS::
            sage: from sage.combinat.posets.hasse_diagram import HasseDiagram
            sage: H = HasseDiagram({0: [1,2,3], 1: [4, 5], 2: [4, 6], 3: [5, 6], 4: [7], 5: [7], 6: [7], 7: []})
            sage: H._split(0, 1)
            Traceback (most recent call last):
            ...
            ValueError: wrong number of connected components after the covering relation is deleted

            sage: H = HasseDiagram({0: [1], 1: [], 2: []})
            sage: H._split(0, 1)
            Traceback (most recent call last):
            ...
            ValueError: wrong number of connected components after the covering relation is deleted
        """
        split_hasse = self.copy(self)
        split_hasse.delete_edge(a, b)
        components = split_hasse.connected_components_subgraphs()
        if not len(components) == 2:
            raise ValueError("wrong number of connected components after the covering relation is deleted")

        c1, c2 = components
        if a in c2:
            c1, c2 = c2, c1

        return [c1, c2]

    def _spectrum_of_tree(self, a):
        r"""
        Return the `a`-spectrum of a poset whose underlying graph is a tree.

        This is a helper method for :meth:`FinitePoset.atkinson`.

        INPUT:

        - ``a`` -- an element of the poset

        OUTPUT:

        The `a`-spectrum of this poset, returned as a list.

        EXAMPLES::

            sage: from sage.combinat.posets.hasse_diagram import HasseDiagram
            sage: H = HasseDiagram({0: [2], 1: [2], 2: [3, 4], 3: [], 4: []})
            sage: H._spectrum_of_tree(0)
            [2, 2, 0, 0, 0]

            sage: H = HasseDiagram({0: [2], 1: [2], 2: [3, 4], 3: [], 4: []})
            sage: H._spectrum_of_tree(2)
            [0, 0, 4, 0, 0]

            sage: H = HasseDiagram({0: [2], 1: [2], 2: [3, 4], 3: [], 4: []})
            sage: H._spectrum_of_tree(3)
            [0, 0, 0, 2, 2]
        """
        upper_covers = self.neighbors_out(a)
        lower_covers = self.neighbors_in(a)
        if not upper_covers and not lower_covers:
            return [1]
        if upper_covers:
            b = upper_covers[0]
            orientation = True
        else:
            (a, b) = (lower_covers[0], a)
            orientation = False
        P, Q = self._split(a, b)
        a_spec = P._spectrum_of_tree(a)
        b_spec = Q._spectrum_of_tree(b)
        return HasseDiagram._glue_spectra(a_spec, b_spec, orientation)


__doc__ = __doc__.format(INDEX_OF_FUNCTIONS=gen_rest_table_index(HasseDiagram))<|MERGE_RESOLUTION|>--- conflicted
+++ resolved
@@ -3230,11 +3230,7 @@
                 if part:  # Skip empty parts
                     c = part[0]
                     for e in fill_to_interval(part):
-<<<<<<< HEAD
-                        cong._union(e, c)
-=======
                         cong.join(e, c)
->>>>>>> 5592d828
             t = cong.number_of_subsets()
 
             # Following is needed for cases like
@@ -3242,11 +3238,7 @@
             for c in list(cong):
                 r = c[0]
                 for v in fill_to_interval(c):
-<<<<<<< HEAD
-                    cong._union(r, v)
-=======
                     cong.join(r, v)
->>>>>>> 5592d828
 
         todo = {cong._find(e) for part in parts for e in part}
 
@@ -3299,13 +3291,8 @@
             while c is not None:
                 newblock = cong._find(c)
                 for i in self.interval(c, d):
-<<<<<<< HEAD
-                    cong._union(newblock, i)
-                C = cong.root_to_elements_dict()[cong._find(newblock)]
-=======
                     cong.join(newblock, i)
                 C = cong.root_to_elements_dict()[cong.find(newblock)]
->>>>>>> 5592d828
                 mins = [i for i in C if all(i_ not in C for i_ in self.neighbor_in_iterator(i))]
                 maxs = [i for i in C if all(i_ not in C for i_ in self.neighbor_out_iterator(i))]
                 c = None  # To stop loop, if this is not changed below.
