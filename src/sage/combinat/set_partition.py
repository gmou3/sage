# sage_setup: distribution = sagemath-combinat
r"""
Set Partitions

AUTHORS:

- Mike Hansen

- MuPAD-Combinat developers (for algorithms and design inspiration).

- Travis Scrimshaw (2013-02-28): Removed ``CombinatorialClass`` and added
  entry point through :class:`SetPartition`.

- Martin Rubey (2017-10-10): Cleanup, add crossings and nestings, add
  random generation.

This module defines a class for immutable partitioning of a set. For
mutable version see :func:`DisjointSet`.
"""
# ****************************************************************************
#       Copyright (C) 2007 Mike Hansen <mhansen@gmail.com>,
#
#  Distributed under the terms of the GNU General Public License (GPL)
#
#    This code is distributed in the hope that it will be useful,
#    but WITHOUT ANY WARRANTY; without even the implied warranty of
#    MERCHANTABILITY or FITNESS FOR A PARTICULAR PURPOSE.  See the GNU
#    General Public License for more details.
#
#  The full text of the GPL is available at:
#
#                  https://www.gnu.org/licenses/
# ****************************************************************************
import itertools
from itertools import repeat
from sage.sets.set import Set, Set_generic

from sage.structure.parent import Parent
from sage.structure.unique_representation import UniqueRepresentation
from sage.structure.list_clone import ClonableArray
from sage.categories.infinite_enumerated_sets import InfiniteEnumeratedSets
from sage.categories.finite_enumerated_sets import FiniteEnumeratedSets
from sage.misc.inherit_comparison import InheritComparisonClasscallMetaclass
from sage.misc.lazy_import import lazy_import
from sage.rings.infinity import infinity
from sage.rings.integer import Integer
from sage.combinat.combinatorial_map import combinatorial_map
from sage.combinat.set_partition_iterator import (set_partition_iterator,
                                                  set_partition_iterator_blocks)
from sage.combinat.partition import Partition, Partitions
from sage.combinat.combinat import bell_number, stirling_number2 as stirling2
from sage.combinat.permutation import Permutation
from sage.arith.misc import factorial
from sage.misc.prandom import random, randint, sample
from sage.sets.disjoint_set import DisjointSet

lazy_import('sage.combinat.posets.hasse_diagram', 'HasseDiagram')
lazy_import('sage.probability.probability_distribution', 'GeneralDiscreteDistribution')


class AbstractSetPartition(ClonableArray,
        metaclass=InheritComparisonClasscallMetaclass):
    r"""
    Methods of set partitions which are independent of the base set
    """

    def _repr_(self):
        """
        Return a string representation of ``self``.

        EXAMPLES::

            sage: S = SetPartitions(4)
            sage: S([[1,3],[2,4]])
            {{1, 3}, {2, 4}}
        """
        return '{' + ', '.join('{' + repr(sorted(x))[1:-1] + '}' for x in self) + '}'

    def __hash__(self):
        """
        Return the hash of ``self``.

        The parent is not included as part of the hash.

        EXAMPLES::

            sage: P = SetPartitions(4)
            sage: A = SetPartition([[1], [2,3], [4]])
            sage: B = P([[1], [2,3], [4]])
            sage: hash(A) == hash(B)
            True
        """
        return sum(hash(x) for x in self)

    def __eq__(self, y):
        """
        Check equality of ``self`` and ``y``.

        The parent is not included as part of the equality check.

        EXAMPLES::

            sage: P = SetPartitions(4)
            sage: A = SetPartition([[1], [2,3], [4]])
            sage: B = P([[1], [2,3], [4]])
            sage: A == B
            True
            sage: C = P([[2, 3], [1], [4]])
            sage: A == C
            True
            sage: D = P([[1], [2, 4], [3]])
            sage: A == D
            False

        Note that this may give incorrect answers if the base set is not totally ordered::

            sage: a,b = frozenset([0,1]), frozenset([2,3])
            sage: p1 = SetPartition([[a], [b]])
            sage: p2 = SetPartition([[b], [a]])
            sage: p1 == p2
            False
        """
        if not isinstance(y, AbstractSetPartition):
            return False
        return list(self) == list(y)

    def __ne__(self, y):
        """
        Check lack of equality of ``self`` and ``y``.

        The parent is not included as part of the equality check.

        EXAMPLES::

            sage: P = SetPartitions(4)
            sage: A = SetPartition([[1], [2,3], [4]])
            sage: B = P([[1], [2,3], [4]])
            sage: A != B
            False
            sage: C = P([[2, 3], [1], [4]])
            sage: A != C
            False
            sage: D = P([[1], [2, 4], [3]])
            sage: A != D
            True

        Note that this may give incorrect answers if the base set is not totally ordered::

            sage: a,b = frozenset([0,1]), frozenset([2,3])
            sage: p1 = SetPartition([[a], [b]])
            sage: p2 = SetPartition([[b], [a]])
            sage: p1 != p2
            True
        """
        return not (self == y)

    def __lt__(self, y):
        """
        Check that ``self`` is less than ``y``.

        The ordering used is lexicographic, where:

        - a set partition is considered as the list of its parts
          sorted by increasing smallest element;

        - each part is regarded as a list of its elements, sorted
          in increasing order;

        - the parts themselves are compared lexicographically.

        EXAMPLES::

            sage: P = SetPartitions(4)
            sage: A = P([[1], [2,3], [4]])
            sage: B = SetPartition([[1,2,3], [4]])
            sage: A < B
            True
            sage: C = P([[1,2,4], [3]])
            sage: B < C
            True
            sage: B < B
            False
            sage: D = P([[1,4], [2], [3]])
            sage: E = P([[1,4], [2,3]])
            sage: D < E
            True
            sage: F = P([[1,2,4], [3]])
            sage: E < C
            False
            sage: A < E
            True
            sage: A < C
            True
        """
        if not isinstance(y, AbstractSetPartition):
            return False
        return [sorted(i) for i in self] < [sorted(i) for i in y]

    def __gt__(self, y):
        """
        Check that ``self`` is greater than ``y``.

        The ordering used is lexicographic, where:

        - a set partition is considered as the list of its parts
          sorted by increasing smallest element;

        - each part is regarded as a list of its elements, sorted
          in increasing order;

        - the parts themselves are compared lexicographically.

        EXAMPLES::

            sage: P = SetPartitions(4)
            sage: A = P([[1], [2,3], [4]])
            sage: B = SetPartition([[1,2,3], [4]])
            sage: B > A
            True
            sage: A > B
            False
        """
        if not isinstance(y, AbstractSetPartition):
            return False
        return [sorted(i) for i in self] > [sorted(i) for i in y]

    def __le__(self, y):
        """
        Check that ``self`` is less than or equals ``y``.

        The ordering used is lexicographic, where:

        - a set partition is considered as the list of its parts
          sorted by increasing smallest element;

        - each part is regarded as a list of its elements, sorted
          in increasing order;

        - the parts themselves are compared lexicographically.

        EXAMPLES::

            sage: P = SetPartitions(4)
            sage: A = P([[1], [2,3], [4]])
            sage: B = SetPartition([[1,2,3], [4]])
            sage: A <= B
            True
            sage: A <= A
            True
        """
        return self == y or self < y

    def __ge__(self, y):
        """
        Check that ``self`` is greater than or equals ``y``.

        The ordering used is lexicographic, where:

        - a set partition is considered as the list of its parts
          sorted by increasing smallest element;

        - each part is regarded as a list of its elements, sorted
          in increasing order;

        - the parts themselves are compared lexicographically.

        EXAMPLES::

            sage: P = SetPartitions(4)
            sage: A = P([[1], [2,3], [4]])
            sage: B = SetPartition([[1,2,3], [4]])
            sage: B >= A
            True
            sage: B >= B
            True
        """
        return self == y or self > y

    def __mul__(self, other):
        r"""
        The product of the set partitions ``self`` and ``other``.

        The product of two set partitions `B` and `C` is defined as the
        set partition whose parts are the nonempty intersections between
        each part of `B` and each part of `C`. This product is also
        the infimum of `B` and `C` in the classical set partition
        lattice (that is, the coarsest set partition which is finer than
        each of `B` and `C`). Consequently, ``inf`` acts as an alias for
        this method.

        .. SEEALSO::

            :meth:`sup`

        EXAMPLES::

            sage: x = SetPartition([ [1,2], [3,5,4] ])
            sage: y = SetPartition(( (3,1,2), (5,4) ))
            sage: x * y
            {{1, 2}, {3}, {4, 5}}

            sage: S = SetPartitions(4)
            sage: sp1 = S([[2,3,4], [1]])
            sage: sp2 = S([[1,3], [2,4]])
            sage: s = S([[2,4], [3], [1]])
            sage: sp1.inf(sp2) == s
            True

        TESTS:

        Here is a different implementation of the ``__mul__`` method
        (one that was formerly used for the ``inf`` method, before it
        was realized that the methods do the same thing)::

            sage: def mul2(s, t):
            ....:     temp = [ss.intersection(ts) for ss in s for ts in t]
            ....:     temp = filter(bool, temp)
            ....:     return s.__class__(s.parent(), temp)

        Let us check that this gives the same as ``__mul__`` on set
        partitions of `\{1, 2, 3, 4\}`::

            sage: all( all( mul2(s, t) == s * t for s in SetPartitions(4) )
            ....:      for t in SetPartitions(4) )
            True
        """
        new_composition = []
        for B in self:
            for C in other:
                BintC = B.intersection(C)
                if BintC:
                    new_composition.append(BintC)
        return SetPartition(new_composition)

    inf = __mul__

    def sup(self, t):
        """
        Return the supremum of ``self`` and ``t`` in the classical set
        partition lattice.

        The supremum of two set partitions `B` and `C` is obtained as the
        transitive closure of the relation which relates `i` to `j` if
        and only if `i` and `j` are in the same part in at least
        one of the set partitions `B` and `C`.

        .. SEEALSO::

            :meth:`__mul__`

        EXAMPLES::

            sage: S = SetPartitions(4)
            sage: sp1 = S([[2,3,4], [1]])
            sage: sp2 = S([[1,3], [2,4]])
            sage: s = S([[1,2,3,4]])
            sage: sp1.sup(sp2) == s
            True
        """
        res = list(self)
        for p in t:
            # find blocks in res which intersect p
            inters = [(i, q) for i, q in enumerate(res)
                      if any(a in q for a in p)]
            # remove these blocks from res
            for i, _ in reversed(inters):
                del res[i]
            # add the union
            res.append([e for _, q in inters for e in q])
        return self.parent()(res)

    def standard_form(self):
        r"""
        Return ``self`` as a list of lists.

        When the ground set is totally ordered, the elements of each
        block are listed in increasing order.

        This is not related to standard set partitions (which simply
        means set partitions of `[n] = \{ 1, 2, \ldots , n \}` for some
        integer `n`) or standardization (:meth:`standardization`).

        EXAMPLES::

            sage: [x.standard_form() for x in SetPartitions(4, [2,2])]                  # needs sage.graphs sage.rings.finite_rings
            [[[1, 2], [3, 4]], [[1, 4], [2, 3]], [[1, 3], [2, 4]]]

        TESTS::

            sage: SetPartition([(1, 9, 8), (2, 3, 4, 5, 6, 7)]).standard_form()
            [[1, 8, 9], [2, 3, 4, 5, 6, 7]]
        """
        return [sorted(i) for i in self]

    def base_set(self):
        """
        Return the base set of ``self``, which is the union of all parts
        of ``self``.

        EXAMPLES::

            sage: SetPartition([[1], [2,3], [4]]).base_set()
            {1, 2, 3, 4}
            sage: SetPartition([[1,2,3,4]]).base_set()
            {1, 2, 3, 4}
            sage: SetPartition([]).base_set()
            {}
        """
        return Set(e for p in self for e in p)

    def base_set_cardinality(self):
        """
        Return the cardinality of the base set of ``self``, which is the sum
        of the sizes of the parts of ``self``.

        This is also known as the *size* (sometimes the *weight*) of
        a set partition.

        EXAMPLES::

            sage: SetPartition([[1], [2,3], [4]]).base_set_cardinality()
            4
            sage: SetPartition([[1,2,3,4]]).base_set_cardinality()
            4
        """
        return sum(len(x) for x in self)

    def coarsenings(self):
        """
        Return a list of coarsenings of ``self``.

        .. SEEALSO::

            :meth:`refinements`

        EXAMPLES::

            sage: SetPartition([[1,3],[2,4]]).coarsenings()
            [{{1, 2, 3, 4}}, {{1, 3}, {2, 4}}]
            sage: SetPartition([[1],[2,4],[3]]).coarsenings()
            [{{1, 2, 3, 4}},
             {{1, 2, 4}, {3}},
             {{1, 3}, {2, 4}},
             {{1}, {2, 3, 4}},
             {{1}, {2, 4}, {3}}]
            sage: SetPartition([]).coarsenings()
            [{}]
        """
        SP = SetPartitions(len(self))

        def union(s):
            # Return the partition obtained by combining, for every
            # part of s, those parts of self which are indexed by
            # the elements of this part of s into a single part.
            ret = []
            for part in s:
                cur = []
                for i in part:
                    cur.extend(self[i - 1])  # -1 for indexing
                ret.append(cur)
            return ret
        return [self.parent()(union(s)) for s in SP]

    def max_block_size(self):
        r"""
        The maximum block size of the diagram.

        EXAMPLES::

            sage: # needs sage.modules
            sage: from sage.combinat.diagram_algebras import PartitionDiagram, PartitionDiagrams
            sage: pd = PartitionDiagram([[1,-3,-5],[2,4],[3,-1,-2],[5],[-4]])
            sage: pd.max_block_size()
            3
            sage: sorted(d.max_block_size() for d in PartitionDiagrams(2))
            [1, 2, 2, 2, 2, 2, 2, 2, 2, 2, 3, 3, 3, 3, 4]
            sage: sorted(sp.max_block_size() for sp in SetPartitions(3))
            [1, 2, 2, 2, 3]
        """
        return max(len(block) for block in self)

    def conjugate(self):
        r"""
        An involution exchanging singletons and circular adjacencies.

        This method implements the definition of the conjugate of
        a set partition defined in [Cal2005]_.

        INPUT:

        - ``self`` -- a set partition of an ordered set

        OUTPUT:

        a set partition

        EXAMPLES::

            sage: SetPartition([[1,6,7],[2,8],[3,4,5]]).conjugate()
            {{1, 4, 7}, {2, 8}, {3}, {5}, {6}}
            sage: all(sp.conjugate().conjugate()==sp for sp in SetPartitions([1,3,5,7]))
            True
            sage: SetPartition([]).conjugate()
            {}
        """
        def next_one(a, support):
            return support[(support.index(a) + 1) % len(support)]

        def addback(S, terminals, rsupport):
            out = list(S)
            for a in terminals * 2:
                if a not in out and next_one(a, rsupport) in out:
                    out.append(a)
            return out

        def pre_conjugate(sp):
            if len(sp) <= 1:
                return SetPartition([[a] for S in sp for a in S])
            if sp.max_block_size() == 1:
                return SetPartition([sp.base_set()])
            support = sorted(a for S in sp for a in S)
            initials = [a for S in sp for a in S if next_one(a, support) in S]
            singletons = [a for S in sp for a in S if len(S) == 1]
            if not initials and not singletons:
                return sp
            rho = pre_conjugate(
                SetPartition([[a for a in S if a not in initials]
                for S in sp if len(S) > 1 and any(a not in initials for a in S)]))
            # add back initials as singletons and singletons as terminals
            return SetPartition([addback(S, singletons, support[::-1])
                for S in rho] + [[a] for a in initials])
        support = sorted(a for S in self for a in S)
        return SetPartition([[support[-support.index(a) - 1] for a in S]
            for S in pre_conjugate(self)])


class SetPartition(AbstractSetPartition,
        metaclass=InheritComparisonClasscallMetaclass):
    r"""
    A partition of a set.

    A set partition `p` of a set `S` is a partition of `S` into subsets
    called parts and represented as a set of sets. By extension, a set
    partition of a nonnegative integer `n` is the set partition of the
    integers from 1 to `n`. The number of set partitions of `n` is called
    the `n`-th Bell number.

    There is a natural integer partition associated with a set partition,
    namely the nonincreasing sequence of sizes of all its parts.

    There is a classical lattice associated with all set partitions of
    `n`. The infimum of two set partitions is the set partition obtained
    by intersecting all the parts of both set partitions. The supremum
    is obtained by transitive closure of the relation `i` related to `j`
    if and only if they are in the same part in at least one of the set
    partitions.

    We will use terminology from partitions, in particular the *length* of
    a set partition `A = \{A_1, \ldots, A_k\}` is the number of parts of `A`
    and is denoted by `|A| := k`. The *size* of `A` is the cardinality of `S`.
    We will also sometimes use the notation `[n] := \{1, 2, \ldots, n\}`.

    EXAMPLES:

    There are 5 set partitions of the set `\{1,2,3\}`::

        sage: SetPartitions(3).cardinality()                                            # needs sage.libs.flint
        5

    Here is the list of them::

        sage: SetPartitions(3).list()                                                   # needs sage.graphs
        [{{1, 2, 3}}, {{1, 2}, {3}}, {{1, 3}, {2}}, {{1}, {2, 3}}, {{1}, {2}, {3}}]

    There are 6 set partitions of `\{1,2,3,4\}` whose underlying partition is
    `[2, 1, 1]`::

        sage: SetPartitions(4, [2,1,1]).list()                                          # needs sage.graphs sage.rings.finite_rings
        [{{1}, {2, 4}, {3}},
         {{1}, {2}, {3, 4}},
         {{1, 4}, {2}, {3}},
         {{1, 3}, {2}, {4}},
         {{1, 2}, {3}, {4}},
         {{1}, {2, 3}, {4}}]

    Since :issue:`14140`, we can create a set partition directly by
    :class:`SetPartition`, which creates the base set by taking the
    union of the parts passed in::

        sage: s = SetPartition([[1,3],[2,4]]); s
        {{1, 3}, {2, 4}}
        sage: s.parent()
        Set partitions
    """
    @staticmethod
    def __classcall_private__(cls, parts, check=True):
        """
        Create a set partition from ``parts`` with the appropriate parent.

        EXAMPLES::

            sage: s = SetPartition([[1,3],[2,4]]); s
            {{1, 3}, {2, 4}}
            sage: s.parent()
            Set partitions
        """
        P = SetPartitions()
        return P.element_class(P, parts, check=check)

    def __init__(self, parent, s, check=True):
        """
        Initialize ``self``.

        Internally, a set partition is stored as iterable of blocks,
        sorted by minimal element.

        EXAMPLES::

            sage: S = SetPartitions(4)
            sage: s = S([[1,3],[2,4]])
            sage: TestSuite(s).run()
            sage: SetPartition([])
            {}
        """
        self._latex_options = {}
        ClonableArray.__init__(self, parent, sorted(map(frozenset, s), key=min), check=check)

    def check(self):
        """
        Check that we are a valid set partition.

        EXAMPLES::

            sage: S = SetPartitions(4)
            sage: s = S([[1, 3], [2, 4]])
            sage: s.check()

        TESTS::

            sage: s = S([[1, 2, 3]], check=False)
            sage: s.check()
            Traceback (most recent call last):
            ...
            ValueError: {{1, 2, 3}} is not an element of Set partitions of {1, 2, 3, 4}

            sage: s = S([1, 2, 3])
            Traceback (most recent call last):
            ...
            TypeError: 'sage.rings.integer.Integer' object is not iterable
        """
        if self not in self.parent():
            raise ValueError(f"{self} is not an element of {self.parent()}")

    def set_latex_options(self, **kwargs):
        r"""
        Set the latex options for use in the ``_latex_`` function

        - ``tikz_scale`` -- (default: 1) scale for use with tikz package

        - ``plot`` -- (default: ``None``) ``None`` returns the set notation,
          ``linear`` returns a linear plot, ``cyclic`` returns a cyclic
          plot

        - ``color`` -- (default: ``'black'``) the arc colors

        - ``fill`` -- (default: ``False``) if ``True`` then fills ``color``,
          else you can pass in a color to alter the fill color -
          *only works with cyclic plot*

        - ``show_labels`` -- (default: ``True``) if ``True`` shows labels -
          *only works with plots*

        - ``radius`` -- (default: ``"1cm"``) radius of circle for cyclic
          plot - *only works with cyclic plot*

        - ``angle`` -- (default: 0) angle for linear plot

        EXAMPLES::

            sage: SP = SetPartition([[1,6], [3,5,4]])
            sage: SP.set_latex_options(tikz_scale=2,plot='linear',fill=True,color='blue',angle=45)
            sage: SP.set_latex_options(plot='cyclic')
            sage: SP.latex_options()
            {'angle': 45,
             'color': 'blue',
             'fill': True,
             'plot': 'cyclic',
             'radius': '1cm',
             'show_labels': True,
             'tikz_scale': 2}
        """
        valid_args = ['tikz_scale', 'plot', 'color', 'fill', 'show_labels',
                      'radius', 'angle']

        for key in kwargs:
            if key not in valid_args:
                raise ValueError(f"unknown keyword argument: {key}")
            if key == 'plot':
                if not (kwargs['plot'] == 'cyclic'
                        or kwargs['plot'] == 'linear'
                        or kwargs['plot'] is None):
                    raise ValueError("plot must be None, 'cyclic', or 'linear'")

        self._latex_options.update(kwargs)

    def latex_options(self):
        r"""
        Return the latex options for use in the ``_latex_`` function as a
        dictionary. The default values are set using the global options.

        Options can be found in :meth:`set_latex_options`

        EXAMPLES::

            sage: SP = SetPartition([[1,6], [3,5,4]]); SP.latex_options()
            {'angle': 0,
             'color': 'black',
             'fill': False,
             'plot': None,
             'radius': '1cm',
             'show_labels': True,
             'tikz_scale': 1}
        """
        opts = self._latex_options.copy()
        if "tikz_scale" not in opts:
            opts["tikz_scale"] = 1
        if "plot" not in opts:
            opts["plot"] = None
        if "color" not in opts:
            opts['color'] = 'black'
        if "fill" not in opts:
            opts["fill"] = False
        if "show_labels" not in opts:
            opts['show_labels'] = True
        if "radius" not in opts:
            opts['radius'] = "1cm"
        if "angle" not in opts:
            opts['angle'] = 0
        return opts

    def _latex_(self):
        r"""
        Return a `\LaTeX` string representation of ``self``.

        EXAMPLES::

            sage: x = SetPartition([[1,2], [3,5,4]])
            sage: latex(x)
            \{\{1, 2\}, \{3, 4, 5\}\}

            sage: x.set_latex_options(plot='linear', angle=25, color='red')
            sage: latex(x)
            \begin{tikzpicture}[scale=1]
            \node[below=.05cm] at (0,0) {$1$};
            \node[draw,circle, inner sep=0pt, minimum width=4pt, fill=black] (0) at (0,0) {};
            \node[below=.05cm] at (1,0) {$2$};
            \node[draw,circle, inner sep=0pt, minimum width=4pt, fill=black] (1) at (1,0) {};
            \node[below=.05cm] at (2,0) {$3$};
            \node[draw,circle, inner sep=0pt, minimum width=4pt, fill=black] (2) at (2,0) {};
            \node[below=.05cm] at (3,0) {$4$};
            \node[draw,circle, inner sep=0pt, minimum width=4pt, fill=black] (3) at (3,0) {};
            \node[below=.05cm] at (4,0) {$5$};
            \node[draw,circle, inner sep=0pt, minimum width=4pt, fill=black] (4) at (4,0) {};
            \draw[color=red] (1) to [out=115,in=65] (0);
            \draw[color=red] (3) to [out=115,in=65] (2);
            \draw[color=red] (4) to [out=115,in=65] (3);
            \end{tikzpicture}

            sage: p = SetPartition([['a','c'],['b','d'],['e']])
            sage: p.set_latex_options(plot='cyclic', color='blue', fill=True, tikz_scale=2)
            sage: latex(p)
            \begin{tikzpicture}[scale=2]
            \draw (0,0) circle [radius=1cm];
            \node[label=90:a] (0) at (90:1cm) {};
            \node[label=18:b] (1) at (18:1cm) {};
            \node[label=-54:c] (2) at (-54:1cm) {};
            \node[label=-126:d] (3) at (-126:1cm) {};
            \node[label=-198:e] (4) at (-198:1cm) {};
            \draw[-,thick,color=blue,fill=blue,fill opacity=0.1] ...
            \draw[-,thick,color=blue,fill=blue,fill opacity=0.1] ...
            \draw[-,thick,color=blue,fill=blue,fill opacity=0.1] ...
            \fill[color=black] (0) circle (1.5pt);
            \fill[color=black] (1) circle (1.5pt);
            \fill[color=black] (2) circle (1.5pt);
            \fill[color=black] (3) circle (1.5pt);
            \fill[color=black] (4) circle (1.5pt);
            \end{tikzpicture}
        """
        latex_options = self.latex_options()
        if latex_options["plot"] is None:
            return repr(self).replace("{", r"\{").replace("}", r"\}")

        from sage.misc.latex import latex
        latex.add_package_to_preamble_if_available("tikz")
        res = "\\begin{{tikzpicture}}[scale={}]\n".format(latex_options['tikz_scale'])

        cardinality = self.base_set_cardinality()
        from sage.rings.integer_ring import ZZ
        if all(x in ZZ for x in self.base_set()):
            sort_key = ZZ
        else:
            sort_key = str
        base_set = sorted(self.base_set(), key=sort_key)
        color = latex_options['color']

        # If we want cyclic plots
        if latex_options['plot'] == 'cyclic':
            degrees = 360 // cardinality
            radius = latex_options['radius']

            res += "\\draw (0,0) circle [radius={}];\n".format(radius)

            # Add nodes
            for k, i in enumerate(base_set):
                location = (cardinality - k) * degrees - 270
                if latex_options['show_labels']:
                    res += "\\node[label={}:{}]".format(location, i)
                else:
                    res += "\\node"
                res += " ({}) at ({}:{}) {{}};\n".format(k, location, radius)

            # Setup partitions
            for partition in sorted(self, key=str):
                res += "\\draw[-,thick,color=" + color
                if latex_options['fill'] is not False:
                    if isinstance(latex_options['fill'], str):
                        res += ",fill=" + latex_options['fill']
                    else:
                        res += ",fill={},fill opacity=0.1".format(color)
                res += "] "
                res += " -- ".join("({}.center)".format(base_set.index(j))
                                   for j in sorted(partition, key=sort_key))
                res += " -- cycle;\n"

            # Draw the circles on top
            for k in range(len(base_set)):
                res += "\\fill[color=black] ({}) circle (1.5pt);\n".format(k)

        # If we want line plots
        elif latex_options['plot'] == 'linear':
            angle = latex_options['angle']
            # setup line
            for k, i in enumerate(base_set):
                if latex_options['show_labels']:
                    res += "\\node[below=.05cm] at ({},0) {{${}$}};\n".format(k, i)
                res += "\\node[draw,circle, inner sep=0pt, minimum width=4pt, fill=black] "
                res += "({k}) at ({k},0) {{}};\n".format(k=k)

            # setup arcs
            for partition in sorted(self, key=str):
                p = sorted(partition, key=sort_key)
                if len(p) <= 1:
                    continue
                for k in range(1, len(p)):
                    res += "\\draw[color={}] ({})".format(color, base_set.index(p[k]))
                    res += " to [out={},in={}] ".format(90 + angle, 90 - angle)
                    res += "({});\n".format(base_set.index(p[k - 1]))
        else:
            raise ValueError("plot must be None, 'cyclic', or 'linear'")

        res += "\\end{tikzpicture}"
        return res

    cardinality = ClonableArray.__len__

    size = AbstractSetPartition.base_set_cardinality

    def pipe(self, other):
        r"""
        Return the pipe of the set partitions ``self`` and ``other``.

        The pipe of two set partitions is defined as follows:

        For any integer `k` and any subset `I` of `\ZZ`, let `I + k`
        denote the subset of `\ZZ` obtained by adding `k` to every
        element of `k`.

        If `B` and `C` are set partitions of `[n]` and `[m]`,
        respectively, then the pipe of `B` and `C` is defined as the
        set partition

        .. MATH::

            \{ B_1, B_2, \ldots, B_b,
            C_1 + n, C_2 + n, \ldots, C_c + n \}

        of `[n+m]`, where `B = \{ B_1, B_2, \ldots, B_b \}` and
        `C = \{ C_1, C_2, \ldots, C_c \}`. This pipe is denoted by
        `B | C`.

        EXAMPLES::

            sage: SetPartition([[1,3],[2,4]]).pipe(SetPartition([[1,3],[2]]))
            {{1, 3}, {2, 4}, {5, 7}, {6}}
            sage: SetPartition([]).pipe(SetPartition([[1,2],[3,5],[4]]))
            {{1, 2}, {3, 5}, {4}}
            sage: SetPartition([[1,2],[3,5],[4]]).pipe(SetPartition([]))
            {{1, 2}, {3, 5}, {4}}
            sage: SetPartition([[1,2],[3]]).pipe(SetPartition([[1]]))
            {{1, 2}, {3}, {4}}
        """
        # Note: GIGO if self and other are not standard.
        parts = list(self)
        n = self.base_set_cardinality()
        for newpart in other:
            raised_newpart = Set(i + n for i in newpart)
            parts.append(raised_newpart)
        return SetPartition(parts)

    @combinatorial_map(name='shape')
    def shape(self):
        r"""
        Return the integer partition whose parts are the sizes of the sets
        in ``self``.

        EXAMPLES::

            sage: S = SetPartitions(5)
            sage: x = S([[1,2], [3,5,4]])
            sage: x.shape()
            [3, 2]
            sage: y = S([[2], [3,1], [5,4]])
            sage: y.shape()
            [2, 2, 1]
        """
        return Partition(sorted(map(len, self), reverse=True))

    # we define aliases for shape()
    shape_partition = shape
    to_partition = shape

    @combinatorial_map(name='to permutation')
    def to_permutation(self):
        r"""
        Convert a set partition of `\{1,...,n\}` to a permutation by considering
        the blocks of the partition as cycles.

        The cycles are such that the number of excedences is maximised, that is,
        each cycle is of the form `(a_1,a_2, ...,a_k)` with `a_1<a_2<...<a_k`.

        EXAMPLES::

            sage: s = SetPartition([[1,3],[2,4]])
            sage: s.to_permutation()
            [3, 4, 1, 2]
        """
        return Permutation(tuple(map(tuple, self.standard_form())))

    def to_restricted_growth_word(self, bijection="blocks"):
        r"""
        Convert a set partition of `\{1,...,n\}` to a word of length `n`
        with letters in the non-negative integers such that each
        letter is at most 1 larger than all the letters before.

        INPUT:

        - ``bijection`` (default: ``blocks``) -- defines the map from
          set partitions to restricted growth functions.  These are
          currently:

          - ``blocks``: :meth:`to_restricted_growth_word_blocks`.

          - ``intertwining``: :meth:`to_restricted_growth_word_intertwining`.

        OUTPUT:

        A restricted growth word.

        .. SEEALSO::

            :meth:`SetPartitions.from_restricted_growth_word`

        EXAMPLES::

            sage: P = SetPartition([[1,4],[2,8],[3,5,6,9],[7]])
            sage: P.to_restricted_growth_word()
            [0, 1, 2, 0, 2, 2, 3, 1, 2]

            sage: P.to_restricted_growth_word("intertwining")
            [0, 1, 2, 2, 1, 0, 3, 3, 2]

            sage: P = SetPartition([[1,2,4,7],[3,9],[5,6,10,11,13],[8],[12]])
            sage: P.to_restricted_growth_word()
            [0, 0, 1, 0, 2, 2, 0, 3, 1, 2, 2, 4, 2]

            sage: P.to_restricted_growth_word("intertwining")
            [0, 0, 1, 1, 2, 0, 1, 3, 3, 3, 0, 4, 1]

        TESTS::

            sage: P = SetPartition([])
            sage: P.to_restricted_growth_word()
            []
            sage: P.to_restricted_growth_word("intertwining")
            []
            sage: S = SetPartitions(5, 2)
            sage: all(S.from_restricted_growth_word(P.to_restricted_growth_word()) == P for P in S)
            True

            sage: S = SetPartitions(5, 2)
            sage: all(S.from_restricted_growth_word(P.to_restricted_growth_word("intertwining"), "intertwining") == P for P in S)
            True
        """
        if bijection == "blocks":
            return self.to_restricted_growth_word_blocks()
        if bijection == "intertwining":
            return self.to_restricted_growth_word_intertwining()
        raise ValueError("the given bijection is not valid")

    def to_restricted_growth_word_blocks(self):
        r"""
        Convert a set partition of `\{1,...,n\}` to a word of length `n`
        with letters in the non-negative integers such that each
        letter is at most 1 larger than all the letters before.

        The word is obtained by sorting the blocks by their minimal
        element and setting the letters at the positions of the
        elements in the `i`-th block to `i`.

        OUTPUT:

        a restricted growth word.

        .. SEEALSO::

            :meth:`to_restricted_growth_word`
            :meth:`SetPartitions.from_restricted_growth_word`

        EXAMPLES::

            sage: P = SetPartition([[1,4],[2,8],[3,5,6,9],[7]])
            sage: P.to_restricted_growth_word_blocks()
            [0, 1, 2, 0, 2, 2, 3, 1, 2]
        """
        w = [0] * self.size()
        # we can assume that the blocks are sorted by minimal element
        for i, B in enumerate(self):
            for j in B:
                w[j - 1] = i
        return w

    def to_restricted_growth_word_intertwining(self):
        r"""
        Convert a set partition of `\{1,...,n\}` to a word of length `n`
        with letters in the non-negative integers such that each
        letter is at most 1 larger than all the letters before.

        The `i`-th letter of the word is the numbers of crossings of
        the arc (or half-arc) in the extended arc diagram ending at
        `i`, with arcs (or half-arcs) beginning at a smaller element
        and ending at a larger element.

        OUTPUT:

        a restricted growth word.

        .. SEEALSO::

            :meth:`to_restricted_growth_word`
            :meth:`SetPartitions.from_restricted_growth_word`

        EXAMPLES::

            sage: P = SetPartition([[1,4],[2,8],[3,5,6,9],[7]])
            sage: P.to_restricted_growth_word_intertwining()
            [0, 1, 2, 2, 1, 0, 3, 3, 2]
        """
        A = sorted(self.arcs())
        O = (min(B) for B in self)  # openers
        C = [max(B) for B in self]  # closers
        I = [0] * self.size()
        for i in O:
            I[i - 1] = sum(1 for k, l in A if k < i < l) + sum(1 for k in C if k < i)
        for i, j in A:
            I[j - 1] = sum(1 for k, l in A if i < k < j < l) + sum(1 for k in C if i < k < j)
        return I

    def openers(self):
        """
        Return the minimal elements of the blocks.

        EXAMPLES::

            sage: P = SetPartition([[1,2,4,7],[3,9],[5,6,10,11,13],[8],[12]])
            sage: P.openers()
            [1, 3, 5, 8, 12]
        """
        return sorted([min(B) for B in self])

    def closers(self):
        """
        Return the maximal elements of the blocks.

        EXAMPLES::

            sage: P = SetPartition([[1,2,4,7],[3,9],[5,6,10,11,13],[8],[12]])
            sage: P.closers()
            [7, 8, 9, 12, 13]
        """
        return sorted([max(B) for B in self])

    def to_rook_placement(self, bijection="arcs"):
        r"""
        Return a set of pairs defining a placement of non-attacking rooks
        on a triangular board.

        The cells of the board corresponding to a set partition of
        `\{1,...,n\}` are the pairs `(i,j)` with `0 < i < j < n+1`.

        INPUT:

        - ``bijection`` (default: ``arcs``) -- defines the bijection
          from set partitions to rook placements.  These are
          currently:

          - ``arcs``: :meth:`arcs`
          - ``gamma``: :meth:`to_rook_placement_gamma`
          - ``rho``: :meth:`to_rook_placement_rho`
          - ``psi``: :meth:`to_rook_placement_psi`

        .. SEEALSO::

            :meth:`SetPartitions.from_rook_placement`

        EXAMPLES::

            sage: P = SetPartition([[1,2,4,7],[3,9],[5,6,10,11,13],[8],[12]])
            sage: P.to_rook_placement()
            [(1, 2), (2, 4), (4, 7), (3, 9), (5, 6), (6, 10), (10, 11), (11, 13)]
            sage: P.to_rook_placement("gamma")
            [(1, 4), (3, 5), (4, 6), (5, 8), (7, 11), (8, 9), (10, 12), (12, 13)]
            sage: P.to_rook_placement("rho")
            [(1, 2), (2, 6), (3, 4), (4, 10), (5, 9), (6, 7), (10, 11), (11, 13)]
            sage: P.to_rook_placement("psi")
            [(1, 2), (2, 6), (3, 4), (5, 9), (6, 7), (7, 10), (9, 11), (11, 13)]
        """
        if bijection == "arcs":
            return self.arcs()
        if bijection == "gamma":
            return self.to_rook_placement_gamma()
        if bijection == "rho":
            return self.to_rook_placement_rho()
        if bijection == "psi":
            return self.to_rook_placement_psi()
        raise ValueError("the given map is not valid")

    def to_rook_placement_gamma(self):
        """
        Return the rook diagram obtained by placing rooks according to
        Wachs and White's bijection gamma.

        Note that our index convention differs from the convention in
        [WW1991]_: regarding the rook board as a lower-right
        triangular grid, we refer with `(i,j)` to the cell in the
        `i`-th column from the right and the `j`-th row from the top.

        The algorithm proceeds as follows: non-attacking rooks are
        placed beginning at the left column.  If `n+1-i` is an
        opener, column `i` remains empty.  Otherwise, we place a rook
        into column `i`, such that the number of cells below the
        rook, which are not yet attacked by another rook, equals the
        index of the block to which `n+1-i` belongs.

        OUTPUT:

        A list of coordinates.

        .. SEEALSO::

            - :meth:`to_rook_placement`
            - :meth:`SetPartitions.from_rook_placement`
            - :meth:`SetPartitions.from_rook_placement_gamma`

        EXAMPLES::

            sage: P = SetPartition([[1,4],[2,8],[3,5,6,9],[7]])
            sage: P.to_rook_placement_gamma()
            [(1, 3), (2, 7), (4, 5), (5, 6), (6, 9)]

        Figure 5 in [WW1991]_::

            sage: P = SetPartition([[1,2,4,7],[3,9],[5,6,10,11,13],[8],[12]])
            sage: r = P.to_rook_placement_gamma(); r
            [(1, 4), (3, 5), (4, 6), (5, 8), (7, 11), (8, 9), (10, 12), (12, 13)]

        TESTS::

            sage: P = SetPartition([])
            sage: P.to_rook_placement_gamma()
            []
            sage: S = SetPartitions(5, 2)
            sage: all(S.from_rook_placement(P.to_rook_placement("gamma"), "gamma") == P for P in S)
            True
        """
        n = self.size()
        if n == 0:
            return []
        w = self.to_restricted_growth_word_blocks()
        # the set of openers - leftmost occurrences of a letter in w
        EC = sorted([w.index(i) for i in range(max(w) + 1)])
        rooks = []  # pairs (row i, column j)
        R = []  # attacked rows
        for c in range(n):  # columns from left to right
            if c not in EC:
                r = 0
                w_c = w[c]
                while w_c > 0 or r in R:
                    if r not in R:
                        w_c -= 1
                    r += 1
                rooks.append((n - c, n - r))
                R.append(r)
        return sorted(rooks)

    def to_rook_placement_rho(self):
        """
        Return the rook diagram obtained by placing rooks according to
        Wachs and White's bijection rho.

        Note that our index convention differs from the convention in
        [WW1991]_: regarding the rook board as a lower-right
        triangular grid, we refer with `(i,j)` to the cell in the
        `i`-th column from the right and the `j`-th row from the top.

        The algorithm proceeds as follows: non-attacking rooks are
        placed beginning at the top row.  The columns corresponding
        to the closers of the set partition remain empty.  Let `rs_j`
        be the number of closers which are larger than `j` and
        whose block is before the block of `j`.

        We then place a rook into row `j`, such that the number of
        cells to the left of the rook, which are not yet attacked by
        another rook and are not in a column corresponding to a
        closer, equals `rs_j`, unless there are not enough cells in
        this row available, in which case the row remains empty.

        One can show that the precisely those rows which correspond
        to openers of the set partition remain empty.

        OUTPUT:

        A list of coordinates.

        .. SEEALSO::

            - :meth:`to_rook_placement`
            - :meth:`SetPartitions.from_rook_placement`
            - :meth:`SetPartitions.from_rook_placement_rho`

        EXAMPLES::

            sage: P = SetPartition([[1,4],[2,8],[3,5,6,9],[7]])
            sage: P.to_rook_placement_rho()
            [(1, 5), (2, 6), (3, 4), (5, 9), (6, 8)]

        Figure 6 in [WW1991]_::

            sage: P = SetPartition([[1,2,4,7],[3,9],[5,6,10,11,13],[8],[12]])
            sage: r = P.to_rook_placement_rho(); r
            [(1, 2), (2, 6), (3, 4), (4, 10), (5, 9), (6, 7), (10, 11), (11, 13)]

            sage: sorted(P.closers() + [i for i, _ in r]) == list(range(1,14))
            True
            sage: sorted(P.openers() + [j for _, j in r]) == list(range(1,14))
            True

        TESTS::

            sage: P = SetPartition([])
            sage: P.to_rook_placement_rho()
            []
            sage: S = SetPartitions(5, 2)
            sage: all(S.from_rook_placement(P.to_rook_placement("rho"), "rho") == P for P in S)
            True
        """
        n = self.size()
        if n == 0:
            return []
        w = self.to_restricted_growth_word_blocks()
        w_rev = w[::-1]
        # the set of closers - rightmost occurrences of a letter in w
        R = sorted([n - w_rev.index(i) - 1 for i in range(max(w) + 1)])
        # the number of closers which are larger than i and whose
        # block is before the block of i
        rs = [sum(1 for j in R if j > i and w[j] < w[i]) for i in range(n)]
        EC = [n - j for j in R]  # empty columns
        rooks = []  # pairs (row i, column j)
        for i in range(1, n):
            U = [j for j in range(n + 1 - i, n + 1) if j not in EC]
            if rs[i] < len(U):
                j = U[rs[i]]
                rooks.append((n + 1 - j, i + 1))
                EC.append(j)
        return sorted(rooks)

    def to_rook_placement_psi(self):
        r"""
        Return the rook diagram obtained by placing rooks according to
        Yip's bijection psi.

        OUTPUT:

        A list of coordinates.

        .. SEEALSO::

            - :meth:`to_rook_placement`
            - :meth:`SetPartitions.from_rook_placement`
            - :meth:`SetPartitions.from_rook_placement_psi`

        EXAMPLES:

        Example 36 (arXiv version: Example 4.5) in [Yip2018]_::

            sage: P = SetPartition([[1, 5], [2], [3, 8, 9], [4], [6, 7]])
            sage: P.to_rook_placement_psi()
            [(1, 7), (3, 8), (4, 5), (7, 9)]

        Note that the columns corresponding to the minimal elements
        of the blocks remain empty.

        TESTS::

            sage: P = SetPartition([])
            sage: P.to_rook_placement_psi()
            []
            sage: S = SetPartitions(5,2)
            sage: all(S.from_rook_placement(P.to_rook_placement("psi"), "psi") == P for P in S)
            True
        """
        # Yip draws the diagram as an upper triangular matrix, thus
        # we refer to the cell in row i and column j with (i, j)
        n = self.size()
        degrees = []
        P = [sorted(e) for e in self]
        for j in range(n, 0, -1):
            # find the block number into which c was placed by first
            # removing j and then sorting the blocks
            B = next(B for B in P if B[-1] == j)
            if len(B) == 1:
                P.remove(B)
            else:
                del B[-1]
                P = sorted(P, key=lambda B: (-len(B), min(B)))
                b = P.index(B)
                i = j - b - 1
                degrees.append((j, i))
        # reconstruct rooks from degree sequence
        rooks = []
        attacked_rows = []
        for j, d in reversed(degrees):
            i = 1
            while d > i + sum(1 for r in attacked_rows if r > i):
                i += 1
            attacked_rows.append(i)
            rooks.append((i, j))
        return sorted(rooks)

    def apply_permutation(self, p):
        r"""
        Apply ``p`` to the underlying set of ``self``.

        INPUT:

        - ``p`` -- a permutation

        EXAMPLES::

            sage: x = SetPartition([[1,2], [3,5,4]])
            sage: p = Permutation([2,1,4,5,3])
            sage: x.apply_permutation(p)
            {{1, 2}, {3, 4, 5}}
            sage: q = Permutation([3,2,1,5,4])
            sage: x.apply_permutation(q)
            {{1, 4, 5}, {2, 3}}

            sage: m = PerfectMatching([(1,4),(2,6),(3,5)])
            sage: m.apply_permutation(Permutation([4,1,5,6,3,2]))
            [(1, 2), (3, 5), (4, 6)]
        """
        return self.__class__(self.parent(), [Set(map(p, B)) for B in self])

    def crossings_iterator(self):
        r"""
        Return the crossing arcs of a set partition on a totally ordered set.

        OUTPUT:

        We place the elements of the ground set in order on a
        line and draw the set partition by linking consecutive
        elements of each block in the upper half-plane. This
        function returns an iterator over the pairs of crossing
        lines (as a line correspond to a pair, the iterator
        produces pairs of pairs).

        EXAMPLES::

            sage: p = SetPartition([[1,4],[2,5,7],[3,6]])
            sage: next(p.crossings_iterator())
            ((1, 4), (2, 5))

        TESTS::

            sage: p = SetPartition([]);  p.crossings()
            []
        """
        # each arc is sorted, but the set of arcs might not be
        arcs = sorted(self.arcs(), key=min)
        while arcs:
            i1, j1 = arcs.pop(0)
            for i2, j2 in arcs:
                # we know that i1 < i2 and i1 < j1 and i2 < j2
                if i2 < j1 < j2:
                    yield ((i1, j1), (i2, j2))

    def crossings(self):
        r"""
        Return the crossing arcs of a set partition on a totally ordered set.

        OUTPUT:

        We place the elements of the ground set in order on a
        line and draw the set partition by linking consecutive
        elements of each block in the upper half-plane. This
        function returns a list of the pairs of crossing lines
        (as a line correspond to a pair, it returns a list of
        pairs of pairs).

        EXAMPLES::

            sage: p = SetPartition([[1,4],[2,5,7],[3,6]])
            sage: p.crossings()
            [((1, 4), (2, 5)), ((1, 4), (3, 6)), ((2, 5), (3, 6)), ((3, 6), (5, 7))]

        TESTS::

            sage: p = SetPartition([]);  p.crossings()
            []
        """
        return list(self.crossings_iterator())

    def number_of_crossings(self):
        r"""
        Return the number of crossings.

        OUTPUT:

        We place the elements of the ground set in order on a
        line and draw the set partition by linking consecutive
        elements of each block in the upper half-plane. This
        function returns the number the pairs of crossing lines.

        EXAMPLES::

            sage: p = SetPartition([[1,4],[2,5,7],[3,6]])
            sage: p.number_of_crossings()
            4

            sage: n = PerfectMatching([3,8,1,7,6,5,4,2]); n
            [(1, 3), (2, 8), (4, 7), (5, 6)]
            sage: n.number_of_crossings()
            1
        """
        return Integer(len(list(self.crossings_iterator())))

    def is_noncrossing(self) -> bool:
        r"""
        Check if ``self`` is noncrossing.

        OUTPUT:

        We place the elements of the ground set in order on a
        line and draw the set partition by linking consecutive
        elements of each block in the upper half-plane.  This
        function returns ``True`` if the picture obtained this
        way has no crossings.

        EXAMPLES::

            sage: p = SetPartition([[1,4],[2,5,7],[3,6]])
            sage: p.is_noncrossing()
            False

            sage: n = PerfectMatching([3,8,1,7,6,5,4,2]); n
            [(1, 3), (2, 8), (4, 7), (5, 6)]
            sage: n.is_noncrossing()
            False
            sage: PerfectMatching([(1, 4), (2, 3), (5, 6)]).is_noncrossing()
            True
        """
        it = self.crossings_iterator()
        try:
            next(it)
        except StopIteration:
            return True
        return False

    def nestings_iterator(self):
        r"""
        Iterate over the nestings of ``self``.

        OUTPUT:

        We place the elements of the ground set in order on a
        line and draw the set partition by linking consecutive
        elements of each block in the upper half-plane. This
        function returns an iterator over the pairs of nesting
        lines (as a line correspond to a pair, the iterator
        produces pairs of pairs).

        EXAMPLES::

            sage: n = PerfectMatching([(1, 6), (2, 7), (3, 5), (4, 8)])
            sage: it = n.nestings_iterator()
            sage: next(it)
            ((1, 6), (3, 5))
            sage: next(it)
            ((2, 7), (3, 5))
            sage: next(it)
            Traceback (most recent call last):
            ...
            StopIteration
        """
        # each arc is sorted, but the set of arcs might not be
        arcs = sorted(self.arcs(), key=min)
        while arcs:
            i1, j1 = arcs.pop(0)
            for i2, j2 in arcs:
                # we know that i1 < i2 and i1 < j1 and i2 < j2
                if i2 < j2 < j1:
                    yield ((i1, j1), (i2, j2))

    def nestings(self):
        r"""
        Return the nestings of ``self``.

        OUTPUT:

        We place the elements of the ground set in order on a
        line and draw the set partition by linking consecutive
        elements of each block in the upper half-plane. This
        function returns the list of the pairs of nesting lines
        (as a line correspond to a pair, it returns a list of
        pairs of pairs).

        EXAMPLES::

            sage: m = PerfectMatching([(1, 6), (2, 7), (3, 5), (4, 8)])
            sage: m.nestings()
            [((1, 6), (3, 5)), ((2, 7), (3, 5))]

            sage: n = PerfectMatching([3,8,1,7,6,5,4,2]); n
            [(1, 3), (2, 8), (4, 7), (5, 6)]
            sage: n.nestings()
            [((2, 8), (4, 7)), ((2, 8), (5, 6)), ((4, 7), (5, 6))]

        TESTS::

            sage: m = PerfectMatching([]); m.nestings()
            []
        """
        return list(self.nestings_iterator())

    def number_of_nestings(self):
        r"""
        Return the number of nestings of ``self``.

        OUTPUT:

        We place the elements of the ground set in order on a
        line and draw the set partition by linking consecutive
        elements of each block in the upper half-plane. This
        function returns the number the pairs of nesting lines.

        EXAMPLES::

            sage: n = PerfectMatching([3,8,1,7,6,5,4,2]); n
            [(1, 3), (2, 8), (4, 7), (5, 6)]
            sage: n.number_of_nestings()
            3
        """
        c = Integer(0)
        one = Integer(1)
        for _ in self.nestings_iterator():
            c += one
        return c

    def is_nonnesting(self) -> bool:
        r"""
        Return if ``self`` is nonnesting or not.

        OUTPUT:

        We place the elements of the ground set in order on a
        line and draw the set partition by linking consecutive
        elements of each block in the upper half-plane. This
        function returns ``True`` if the picture obtained this
        way has no nestings.

        EXAMPLES::

            sage: n = PerfectMatching([3,8,1,7,6,5,4,2]); n
            [(1, 3), (2, 8), (4, 7), (5, 6)]
            sage: n.is_nonnesting()
            False
            sage: PerfectMatching([(1, 3), (2, 5), (4, 6)]).is_nonnesting()
            True
        """
        it = self.nestings_iterator()
        try:
            next(it)
        except StopIteration:
            return True
        return False

    def is_atomic(self) -> bool:
        r"""
        Return if ``self`` is an atomic set partition.

        A (standard) set partition `A` can be split if there exist `j < i`
        such that `\max(A_j) < \min(A_i)` where `A` is ordered by minimal
        elements. This means we can write `A = B | C` for some nonempty set
        partitions `B` and `C`. We call a set partition *atomic* if it
        cannot be split and is nonempty. Here, the pipe symbol
        `|` is as defined in method :meth:`pipe`.

        EXAMPLES::

            sage: SetPartition([[1,3], [2]]).is_atomic()
            True
            sage: SetPartition([[1,3], [2], [4]]).is_atomic()
            False
            sage: SetPartition([[1], [2,4], [3]]).is_atomic()
            False
            sage: SetPartition([[1,2,3,4]]).is_atomic()
            True
            sage: SetPartition([[1, 4], [2], [3]]).is_atomic()
            True
            sage: SetPartition([]).is_atomic()
            False
        """
        if len(self) == 0:
            return False
        maximum_so_far = max(self[0])
        for S in self[1:]:
            if maximum_so_far < min(S):
                return False
            maximum_so_far = max(maximum_so_far, max(S))
        return True

    def standardization(self):
        r"""
        Return the standardization of ``self``.

        Given a set partition `A = \{A_1, \ldots, A_n\}` of an ordered
        set `S`, the standardization of `A` is the set partition of
        `\{1, 2, \ldots, |S|\}` obtained by replacing the elements of
        the parts of `A` by the integers `1, 2, \ldots, |S|` in such
        a way that their relative order is preserved (i. e., the
        smallest element in the whole set partition is replaced by
        `1`, the next-smallest by `2`, and so on).

        EXAMPLES::

            sage: SetPartition([[4], [1, 3]]).standardization()
            {{1, 2}, {3}}
            sage: SetPartition([[4], [6, 3]]).standardization()
            {{1, 3}, {2}}
            sage: SetPartition([]).standardization()
            {}
            sage: SetPartition([('c','b'),('d','f'),('e','a')]).standardization()
            {{1, 5}, {2, 3}, {4, 6}}
        """
        r = {e: i for i, e in enumerate(sorted(self.base_set()), 1)}
        return SetPartitions(len(r))([[r[e] for e in b] for b in self])

    def restriction(self, I):
        """
        Return the restriction of ``self`` to a subset ``I``
        (which is given as a set or list or any other iterable).

        EXAMPLES::

            sage: A = SetPartition([[1], [2,3]])
            sage: A.restriction([1,2])
            {{1}, {2}}
            sage: A.restriction([2,3])
            {{2, 3}}
            sage: A.restriction([])
            {}
            sage: A.restriction([4])
            {}
        """
        ret = []
        for part in self:
            newpart = [i for i in part if i in I]
            if len(newpart) != 0:
                ret.append(newpart)
        return SetPartition(ret)

    def ordered_set_partition_action(self, s):
        r"""
        Return the action of an ordered set partition ``s`` on ``self``.

        Let `A = \{A_1, A_2, \ldots, A_k\}` be a set partition of some
        set `S` and `s` be an ordered set partition (i.e., set composition)
        of a subset of `[k]`. Let `A^{\downarrow}` denote the standardization
        of `A`, and `A_{\{ i_1, i_2, \ldots, i_m \}}` denote the sub-partition
        `\{A_{i_1}, A_{i_2}, \ldots, A_{i_m}\}` for any subset
        `\{i_1, \ldots, i_m\}` of `\{1, \ldots, k\}`. We define the set
        partition `s(A)` by

        .. MATH::

            s(A) = A_{s_1}^{\downarrow} | A_{s_2}^{\downarrow} | \cdots
            | A_{s_q}^{\downarrow}.

        where `s = (s_1, s_2, \ldots, s_q)`. Here, the pipe symbol
        `|` is as defined in method :meth:`pipe`.

        This is `s[A]` in section 2.3 in [LM2011]_.

        INPUT:

        - ``s`` -- an ordered set partition with base set a subset
          of `\{1, \ldots, k\}`

        EXAMPLES::

            sage: A = SetPartition([[1], [2,4], [3]])
            sage: s = OrderedSetPartition([[1,3], [2]])
            sage: A.ordered_set_partition_action(s)
            {{1}, {2}, {3, 4}}
            sage: s = OrderedSetPartition([[2,3], [1]])
            sage: A.ordered_set_partition_action(s)
            {{1, 3}, {2}, {4}}

        We create Figure 1 in [LM2011]_ (we note that there is a typo in the
        lower-left corner of the table in the published version of the
        paper, whereas the arXiv version gives the correct partition)::

            sage: A = SetPartition([[1,3], [2,9], [4,5,8], [7]])
            sage: B = SetPartition([[1,3], [2,8], [4,5,6], [7]])
            sage: C = SetPartition([[1,5], [2,8], [3,4,6], [7]])
            sage: s = OrderedSetPartition([[1,3], [2]])
            sage: t = OrderedSetPartition([[2], [3,4]])
            sage: u = OrderedSetPartition([[1], [2,3,4]])
            sage: A.ordered_set_partition_action(s)
            {{1, 2}, {3, 4, 5}, {6, 7}}
            sage: A.ordered_set_partition_action(t)
            {{1, 2}, {3, 4, 6}, {5}}
            sage: A.ordered_set_partition_action(u)
            {{1, 2}, {3, 8}, {4, 5, 7}, {6}}
            sage: B.ordered_set_partition_action(s)
            {{1, 2}, {3, 4, 5}, {6, 7}}
            sage: B.ordered_set_partition_action(t)
            {{1, 2}, {3, 4, 5}, {6}}
            sage: B.ordered_set_partition_action(u)
            {{1, 2}, {3, 8}, {4, 5, 6}, {7}}
            sage: C.ordered_set_partition_action(s)
            {{1, 4}, {2, 3, 5}, {6, 7}}
            sage: C.ordered_set_partition_action(t)
            {{1, 2}, {3, 4, 5}, {6}}
            sage: C.ordered_set_partition_action(u)
            {{1, 2}, {3, 8}, {4, 5, 6}, {7}}

        REFERENCES:

        - [LM2011]_
        """
        cur = 1
        ret = []
        for part in s:
            sub_parts = [list(self[i - 1]) for i in part]  # -1 for indexing
            # Standardizing sub_parts (the cur variable not being reset
            # to 1 gives us the offset we want):
            mins = [min(i) for i in sub_parts]
            over_max = max(map(max, sub_parts)) + 1
            temp = [[] for _ in repeat(None, len(part))]
            while min(mins) != over_max:
                m = min(mins)
                i = mins.index(m)
                temp[i].append(cur)
                cur += 1
                sub_parts[i].pop(sub_parts[i].index(m))
                if len(sub_parts[i]) != 0:
                    mins[i] = min(sub_parts[i])
                else:
                    mins[i] = over_max
            ret += temp
        return SetPartition(ret)

    def refinements(self):
        """
        Return a list of refinements of ``self``.

        .. SEEALSO::

            :meth:`coarsenings`

        EXAMPLES::

            sage: SetPartition([[1,3],[2,4]]).refinements()                             # needs sage.graphs sage.libs.flint
            [{{1, 3}, {2, 4}},
             {{1, 3}, {2}, {4}},
             {{1}, {2, 4}, {3}},
             {{1}, {2}, {3}, {4}}]
            sage: SetPartition([[1],[2,4],[3]]).refinements()                           # needs sage.graphs sage.libs.flint
            [{{1}, {2, 4}, {3}}, {{1}, {2}, {3}, {4}}]
            sage: SetPartition([]).refinements()                                        # needs sage.graphs sage.libs.flint
            [{}]
        """
        L = [SetPartitions(part) for part in self]
        return [SetPartition(sum(map(list, x), [])) for x in itertools.product(*L)]

    def strict_coarsenings(self):
        r"""
        Return all strict coarsenings of ``self``.

        Strict coarsening is the binary relation on set partitions
        defined as the transitive-and-reflexive closure of the
        relation `\prec` defined as follows: For two set partitions
        `A` and `B`, we have `A \prec B` if there exist parts
        `A_i, A_j` of `A` such that `\max(A_i) < \min(A_j)` and
        `B = A \setminus \{A_i, A_j\} \cup \{ A_i \cup A_j \}`.

        EXAMPLES::

            sage: A = SetPartition([[1],[2,3],[4]])
            sage: A.strict_coarsenings()
            [{{1}, {2, 3}, {4}}, {{1, 2, 3}, {4}}, {{1, 4}, {2, 3}},
             {{1}, {2, 3, 4}}, {{1, 2, 3, 4}}]
            sage: SetPartition([[1],[2,4],[3]]).strict_coarsenings()
            [{{1}, {2, 4}, {3}}, {{1, 2, 4}, {3}}, {{1, 3}, {2, 4}}]
            sage: SetPartition([]).strict_coarsenings()
            [{}]
        """
        # This is more or less generic code for computing a
        # transitive-and-reflexive closure by depth-first search.
        todo = [self]
        visited = set([self])
        ret = [self]
        while todo:
            A = todo.pop()
            for i, part in enumerate(A):
                for j, other in enumerate(A[i + 1:]):
                    if max(part) < min(other):
                        next_pi = A[:i]
                        next_pi.append(part.union(other))
                        next_pi += A[i + 1:i + 1 + j] + A[i + j + 2:]
                        next_pi = SetPartition(next_pi)
                        if next_pi not in visited:
                            todo.append(next_pi)
                            visited.add(next_pi)
                            ret.append(next_pi)
        return ret

    def arcs(self):
        r"""
        Return ``self`` as a list of arcs.

        Assuming that the blocks are sorted, the arcs are the pairs
        of consecutive elements in the blocks.

        EXAMPLES::

            sage: A = SetPartition([[1],[2,3],[4]])
            sage: A.arcs()
            [(2, 3)]
            sage: B = SetPartition([[1,3,6,7],[2,5],[4]])
            sage: B.arcs()
            [(1, 3), (3, 6), (6, 7), (2, 5)]
        """
        arcs = []
        for p in self:
            p = sorted(p)
            arcs.extend((p[i], p[i + 1]) for i in range(len(p) - 1))
        return arcs

    def plot(self, angle=None, color='black', base_set_dict=None):
        r"""
        Return a plot of ``self``.

        INPUT:

        - ``angle`` -- (default: `\pi/4`) the angle at which the arcs take off
          (if angle is negative, the arcs are drawn below the horizontal line)

        - ``color`` -- (default: ``'black'``) color of the arcs

        - ``base_set_dict`` -- (optional) dictionary with keys elements
          of :meth:`base_set()` and values as integer or float

        EXAMPLES::

            sage: p = SetPartition([[1,10,11],[2,3,7],[4,5,6],[8,9]])
            sage: p.plot()                                                              # needs sage.plot sage.symbolic
            Graphics object consisting of 29 graphics primitives

        .. PLOT::

            p = SetPartition([[1,10,11],[2,3,7],[4,5,6],[8,9]])
            sphinx_plot(p.plot())

        ::

            sage: p = SetPartition([[1,3,4],[2,5]])
            sage: print(p.plot().description())                                         # needs sage.plot sage.symbolic
            Point set defined by 1 point(s):    [(0.0, 0.0)]
            Point set defined by 1 point(s):    [(1.0, 0.0)]
            Point set defined by 1 point(s):    [(2.0, 0.0)]
            Point set defined by 1 point(s):    [(3.0, 0.0)]
            Point set defined by 1 point(s):    [(4.0, 0.0)]
            Text '1' at the point (0.0,-0.1)
            Text '2' at the point (1.0,-0.1)
            Text '3' at the point (2.0,-0.1)
            Text '4' at the point (3.0,-0.1)
            Text '5' at the point (4.0,-0.1)
            Arc with center (1.0,-1.0) radii (1.41421356237...,1.41421356237...)
             angle 0.0 inside the sector (0.785398163397...,2.35619449019...)
            Arc with center (2.5,-0.5) radii (0.70710678118...,0.70710678118...)
             angle 0.0 inside the sector (0.785398163397...,2.35619449019...)
            Arc with center (2.5,-1.5) radii (2.1213203435...,2.1213203435...)
             angle 0.0 inside the sector (0.785398163397...,2.35619449019...)
            sage: p = SetPartition([['a','c'],['b','d'],['e']])
            sage: print(p.plot().description())                                         # needs sage.plot sage.symbolic
            Point set defined by 1 point(s):  [(0.0, 0.0)]
            Point set defined by 1 point(s):    [(1.0, 0.0)]
            Point set defined by 1 point(s):    [(2.0, 0.0)]
            Point set defined by 1 point(s):    [(3.0, 0.0)]
            Point set defined by 1 point(s):    [(4.0, 0.0)]
            Text 'a' at the point (0.0,-0.1)
            Text 'b' at the point (1.0,-0.1)
            Text 'c' at the point (2.0,-0.1)
            Text 'd' at the point (3.0,-0.1)
            Text 'e' at the point (4.0,-0.1)
            Arc with center (1.0,-1.0) radii (1.41421356237...,1.41421356237...)
             angle 0.0 inside the sector (0.785398163397...,2.35619449019...)
            Arc with center (2.0,-1.0) radii (1.41421356237...,1.41421356237...)
             angle 0.0 inside the sector (0.785398163397...,2.35619449019...)
            sage: p = SetPartition([['a','c'],['b','d'],['e']])
            sage: print(p.plot(base_set_dict={'a':0,'b':1,'c':2,                        # needs sage.plot sage.symbolic
            ....:                             'd':-2.3,'e':5.4}).description())
            Point set defined by 1 point(s):    [(-2.3, 0.0)]
            Point set defined by 1 point(s):    [(0.0, 0.0)]
            Point set defined by 1 point(s):    [(1.0, 0.0)]
            Point set defined by 1 point(s):    [(2.0, 0.0)]
            Point set defined by 1 point(s):    [(5.4, 0.0)]
            Text 'a' at the point (0.0,-0.1)
            Text 'b' at the point (1.0,-0.1)
            Text 'c' at the point (2.0,-0.1)
            Text 'd' at the point (-2.3,-0.1)
            Text 'e' at the point (5.4,-0.1)
            Arc with center (-0.6...,-1.65) radii (2.3334523779...,2.3334523779...)
             angle 0.0 inside the sector (0.785398163397...,2.35619449019...)
            Arc with center (1.0,-1.0) radii (1.4142135623...,1.4142135623...)
             angle 0.0 inside the sector (0.785398163397...,2.35619449019...)
        """
        from sage.plot.graphics import Graphics
        from sage.plot.point import point
        from sage.plot.text import text
        from sage.plot.arc import arc
        from sage.symbolic.constants import pi
        from sage.functions.trig import tan, sin
        from sage.functions.generalized import sgn

        diag = Graphics()
        sorted_vertices_list = list(self.base_set())
        sorted_vertices_list.sort()

        if angle is None:
            angle = pi / 4

        if base_set_dict is not None:
            vertices_dict = base_set_dict
        else:
            vertices_dict = {val: pos for pos, val in enumerate(sorted_vertices_list)}

        for elt in vertices_dict:
            pos = vertices_dict[elt]
            diag += point((pos, 0), size=30, color=color)
            diag += text(elt, (pos, -sgn(angle) * 0.1), color=color)
            # TODO: change 0.1 to something proportional to the height of the picture

        for k, j in self.arcs():
            pos_k, pos_j = float(vertices_dict[k]), float(vertices_dict[j])
            center = ((pos_k + pos_j) / 2,
                      -abs(pos_j - pos_k) / (2 * tan(angle)))
            r1 = abs((pos_j - pos_k) / (2 * sin(angle)))
            sector = (sgn(angle) * (pi / 2 - angle),
                      sgn(angle) * (pi / 2 + angle))
            diag += arc(center=center, r1=r1, sector=sector, color=color)

        diag.axes(False)
        return diag


class SetPartitions(UniqueRepresentation, Parent):
    r"""
    An (unordered) partition of a set `S` is a set of pairwise
    disjoint nonempty subsets with union `S`, and is represented
    by a sorted list of such subsets.

    ``SetPartitions(s)`` returns the class of all set partitions of the set
    ``s``, which can be given as a set or a string; if a string, each
    character is considered an element.

    ``SetPartitions(n)``, where ``n`` is an integer, returns the class of
    all set partitions of the set `\{1, 2, \ldots, n\}`.

    You may specify a second argument `k`. If `k` is an integer,
    :class:`SetPartitions` returns the class of set partitions into `k` parts;
    if it is an integer partition, :class:`SetPartitions` returns the class of
    set partitions whose block sizes correspond to that integer partition.

    The Bell number `B_n`, named in honor of Eric Temple Bell,
    is the number of different partitions of a set with `n` elements.

    EXAMPLES::

        sage: S = [1,2,3,4]
        sage: SetPartitions(S, 2)
        Set partitions of {1, 2, 3, 4} with 2 parts
        sage: SetPartitions([1,2,3,4], [3,1]).list()                                    # needs sage.graphs sage.rings.finite_rings
        [{{1}, {2, 3, 4}}, {{1, 2, 3}, {4}}, {{1, 2, 4}, {3}}, {{1, 3, 4}, {2}}]
        sage: SetPartitions(7, [3,3,1]).cardinality()                                   # needs sage.libs.flint
        70

    In strings, repeated letters are not considered distinct as of
    :issue:`14140`::

        sage: SetPartitions('abcde').cardinality()                                      # needs sage.libs.flint
        52
        sage: SetPartitions('aabcd').cardinality()                                      # needs sage.libs.flint
        15

    REFERENCES:

    - :wikipedia:`Partition_of_a_set`
    """
    @staticmethod
    def __classcall_private__(cls, s=None, part=None):
        """
        Normalize input to ensure a unique representation.

        EXAMPLES::

            sage: S = SetPartitions(4)
            sage: T = SetPartitions([1,2,3,4])
            sage: S is T
            True
        """
        if s is None:
            return SetPartitions_all()
        if isinstance(s, (int, Integer)):
            s = frozenset(range(1, s + 1))
        else:
            try:
                if s.cardinality() == infinity:
                    raise ValueError("the set must be finite")
            except AttributeError:
                pass
            s = frozenset(s)

        if part is not None:
            if isinstance(part, (int, Integer)):
                if len(s) < part:
                    raise ValueError("part must be <= len(set)")
                return SetPartitions_setn(s, part)
            else:
                part = sorted(part, reverse=True)
                if part not in Partitions(len(s)):
                    raise ValueError("part must be an integer partition of %s" % len(s))
                return SetPartitions_setparts(s, Partition(part))
        else:
            return SetPartitions_set(s)

    def __contains__(self, x):
        """
        TESTS::

            sage: S = SetPartitions(4, [2,2])
            sage: SA = SetPartitions()
            sage: all(sp in SA for sp in S)                                             # needs sage.graphs sage.modules sage.rings.finite_rings
            True
            sage: Set([Set([1,2]),Set([3,7])]) in SA                                    # needs sage.graphs
            True
            sage: Set([Set([1,2]),Set([2,3])]) in SA                                    # needs sage.graphs
            False
            sage: Set([]) in SA                                                         # needs sage.graphs
            True
        """
        # x must be a set
        if not isinstance(x, (SetPartition, set, frozenset, Set_generic)):
            return False

        # Check that all parts are disjoint
        base_set = set(e for p in x for e in p)
        if len(base_set) != sum(map(len, x)):
            return False

        # Check to make sure each element of x is a set
        for s in x:
            if not isinstance(s, (set, frozenset, Set_generic)):
                return False

        return True

    def _element_constructor_(self, s, check=True):
        """
        Construct an element of ``self`` from ``s``.

        INPUT:

        - ``s`` -- a set of sets

        EXAMPLES::

            sage: S = SetPartitions(4)
            sage: elt = S([[1,3],[2,4]]); elt
            {{1, 3}, {2, 4}}
            sage: P = SetPartitions()
            sage: P(elt).parent() is P
            True
            sage: S = SetPartitions([])
            sage: S([])
            {}
        """
        if isinstance(s, SetPartition):
            if isinstance(s.parent(), SetPartitions):
                return self.element_class(self, s, check=check)
            raise ValueError("cannot convert %s into an element of %s" % (s, self))
        return self.element_class(self, s, check=check)

    Element = SetPartition

    def from_restricted_growth_word(self, w, bijection="blocks"):
        r"""
        Convert a word of length `n` with letters in the non-negative
        integers such that each letter is at most 1 larger than all
        the letters before to a set partition of `\{1,...,n\}`.

        INPUT:

        - ``w`` -- a restricted growth word.

        - ``bijection`` (default: ``blocks``) -- defines the map from
          restricted growth functions to set partitions.  These are
          currently:

          - ``blocks``: .

          - ``intertwining``: :meth:`from_restricted_growth_word_intertwining`.

        OUTPUT:

        A set partition.

        .. SEEALSO::

            :meth:`SetPartition.to_restricted_growth_word`

        EXAMPLES::

            sage: SetPartitions().from_restricted_growth_word([0, 1, 2, 0, 2, 2, 3, 1, 2])
            {{1, 4}, {2, 8}, {3, 5, 6, 9}, {7}}

            sage: SetPartitions().from_restricted_growth_word([0, 0, 1, 0, 2, 2, 0, 3, 1, 2, 2, 4, 2])
            {{1, 2, 4, 7}, {3, 9}, {5, 6, 10, 11, 13}, {8}, {12}}

            sage: SetPartitions().from_restricted_growth_word([0, 0, 1, 0, 2, 2, 0, 3, 1, 2, 2, 4, 2], "intertwining")
            {{1, 2, 6, 7, 9}, {3, 4}, {5, 10, 13}, {8, 11}, {12}}
        """
        if bijection == "blocks":
            return self.from_restricted_growth_word_blocks(w)
        if bijection == "intertwining":
            return self.from_restricted_growth_word_intertwining(w)
        raise ValueError("the given bijection is not valid")

    def from_restricted_growth_word_blocks(self, w):
        r"""
        Convert a word of length `n` with letters in the non-negative
        integers such that each letter is at most 1 larger than all
        the letters before to a set partition of `\{1,...,n\}`.

        ``w[i]`` is the index of the block containing ``i+1`` when
        sorting the blocks by their minimal element.

        INPUT:

        - ``w`` -- a restricted growth word.

        OUTPUT:

        A set partition.

        .. SEEALSO::

            :meth:`from_restricted_growth_word`
            :meth:`SetPartition.to_restricted_growth_word`

        EXAMPLES::

            sage: SetPartitions().from_restricted_growth_word_blocks([0, 0, 1, 0, 2, 2, 0, 3, 1, 2, 2, 4, 2])
            {{1, 2, 4, 7}, {3, 9}, {5, 6, 10, 11, 13}, {8}, {12}}
        """
        R = []
        for i, B in enumerate(w, 1):
            if len(R) <= B:
                R.append([i])
            else:
                R[B].append(i)
        return self.element_class(self, R)

    def from_restricted_growth_word_intertwining(self, w):
        r"""
        Convert a word of length `n` with letters in the non-negative
        integers such that each letter is at most 1 larger than all
        the letters before to a set partition of `\{1,...,n\}`.

        The `i`-th letter of the word is the numbers of crossings of
        the arc (or half-arc) in the extended arc diagram ending at
        `i`, with arcs (or half-arcs) beginning at a smaller element
        and ending at a larger element.

        INPUT:

        - ``w`` -- a restricted growth word.

        OUTPUT:

        A set partition.

        .. SEEALSO::

            :meth:`from_restricted_growth_word`
            :meth:`SetPartition.to_restricted_growth_word`

        EXAMPLES::

            sage: SetPartitions().from_restricted_growth_word_intertwining([0, 0, 1, 0, 2, 2, 0, 3, 1, 2, 2, 4, 2])
            {{1, 2, 6, 7, 9}, {3, 4}, {5, 10, 13}, {8, 11}, {12}}
        """
        if len(w) == 0:
            return self.element_class(self, [])
        R = [[1]]
        C = [1]  # closers, always reverse sorted
        m = 0  # max
        for i in range(1, len(w)):
            if w[i] == 1 + m:  # i+1 is an opener
                m += 1
                R.append([i + 1])
            else:
                # add i+1 to the block, such that there are I[i] closers thereafter
                l = C[w[i]]
                B = next(B for B in R if l in B)
                B.append(i + 1)
                C.remove(l)
            C = [i + 1] + C
        return self.element_class(self, R)

    def from_rook_placement(self, rooks, bijection="arcs", n=None):
        r"""
        Convert a rook placement of the triangular grid to a set
        partition of `\{1,...,n\}`.

        If ``n`` is not given, it is first checked whether it can be
        determined from the parent, otherwise it is the maximal
        occurring integer in the set of rooks.

        INPUT:

        - ``rooks`` -- a list of pairs `(i,j)` satisfying
          `0 < i < j < n+1`.

        - ``bijection`` (default: ``arcs``) -- defines the map from
          rook placements to set partitions.  These are currently:

          - ``arcs``: :meth:`from_arcs`.
          - ``gamma``: :meth:`from_rook_placement_gamma`.
          - ``rho``: :meth:`from_rook_placement_rho`.
          - ``psi``: :meth:`from_rook_placement_psi`.

        - ``n`` -- (optional) the size of the ground set.

        .. SEEALSO::

            :meth:`SetPartition.to_rook_placement`

        EXAMPLES::

            sage: SetPartitions(9).from_rook_placement([[1,4],[2,8],[3,5],[5,6],[6,9]])
            {{1, 4}, {2, 8}, {3, 5, 6, 9}, {7}}

            sage: SetPartitions(13).from_rook_placement([[12,13],[10,12],[8,9],[7,11],[5,8],[4,6],[3,5],[1,4]], "gamma")
            {{1, 2, 4, 7}, {3, 9}, {5, 6, 10, 11, 13}, {8}, {12}}

        TESTS::

            sage: SetPartitions().from_rook_placement([])
            {}
            sage: SetPartitions().from_rook_placement([], "gamma")
            {}
            sage: SetPartitions().from_rook_placement([], "rho")
            {}
            sage: SetPartitions().from_rook_placement([], "psi")
            {}
            sage: SetPartitions().from_rook_placement([], n=2)
            {{1}, {2}}
            sage: SetPartitions().from_rook_placement([], "gamma", 2)
            {{1}, {2}}
            sage: SetPartitions().from_rook_placement([], "rho", 2)
            {{1}, {2}}
            sage: SetPartitions().from_rook_placement([], "psi", 2)
            {{1}, {2}}
        """
        if n is None:
            try:
                n = self.base_set_cardinality()
            except AttributeError:
                n = max((max(r) for r in rooks), default=0)

        if bijection == "arcs":
            return self.from_arcs(rooks, n)
        if bijection == "rho":
            return self.from_rook_placement_rho(rooks, n)
        if bijection == "gamma":
            return self.from_rook_placement_gamma(rooks, n)
        if bijection == "psi":
            return self.from_rook_placement_psi(rooks, n)
        raise ValueError("the given bijection is not valid")

    def from_arcs(self, arcs, n):
        r"""
        Return the coarsest set partition of `\{1,...,n\}` such that any
        two elements connected by an arc are in the same block.

        INPUT:

        - ``n`` -- an integer specifying the size of the set
          partition to be produced.

        - ``arcs`` -- a list of pairs specifying which elements are
          in the same block.

        .. SEEALSO::

            - :meth:`from_rook_placement`
            - :meth:`SetPartition.to_rook_placement`
            - :meth:`SetPartition.arcs`

        EXAMPLES::

            sage: SetPartitions().from_arcs([(2,3)], 5)
            {{1}, {2, 3}, {4}, {5}}
        """
        P = DisjointSet(range(1, n + 1))
        for i, j in arcs:
<<<<<<< HEAD
            P._union(i, j)
=======
            P.join(i, j)
>>>>>>> 5592d828
        return self.element_class(self, P)

    def from_rook_placement_gamma(self, rooks, n):
        r"""
        Return the set partition of `\{1,...,n\}` corresponding to the
        given rook placement by applying Wachs and White's bijection
        gamma.

        Note that our index convention differs from the convention in
        [WW1991]_: regarding the rook board as a lower-right
        triangular grid, we refer with `(i,j)` to the cell in the
        `i`-th column from the right and the `j`-th row from the top.

        INPUT:

        - ``n`` -- an integer specifying the size of the set
          partition to be produced.

        - ``rooks`` -- a list of pairs `(i,j)` such that `0 < i < j < n+1`.

        OUTPUT:

        A set partition.

        .. SEEALSO::

            - :meth:`from_rook_placement`
            - :meth:`SetPartition.to_rook_placement`
            - :meth:`SetPartition.to_rook_placement_gamma`

        EXAMPLES:

        Figure 5 in [WW1991]_ concerns the following rook placement::

            sage: r = [(1, 4), (3, 5), (4, 6), (5, 8), (7, 11), (8, 9), (10, 12), (12, 13)]

        Note that the rook `(1, 4)`, translated into Wachs and
        White's convention, is a rook in row 4 from the top and
        column 13 from the left.  The corresponding set partition
        is::

            sage: SetPartitions().from_rook_placement_gamma(r, 13)
            {{1, 2, 4, 7}, {3, 9}, {5, 6, 10, 11, 13}, {8}, {12}}
        """
        if n == 0:
            return self.element_class(self, [])
        # the columns of the board, beginning with column n-1
        C = [set(range(n + 1 - j, n + 1)) for j in range(1, n)]
        # delete cells north and east of each rook
        for j, i in rooks:
            # north
            C[n - j - 1].difference_update(range(j + 1, i + 1))
            # east
            for l in range(n + 1 - j, n + 1):
                C[l - 2].discard(i)
        w = [0] + [len(c) for c in C]
        return self.from_restricted_growth_word_blocks(w)

    def from_rook_placement_rho(self, rooks, n):
        r"""
        Return the set partition of `\{1,...,n\}` corresponding to the
        given rook placement by applying Wachs and White's bijection
        rho.

        Note that our index convention differs from the convention in
        [WW1991]_: regarding the rook board as a lower-right
        triangular grid, we refer with `(i,j)` to the cell in the
        `i`-th column from the right and the `j`-th row from the top.

        INPUT:

        - ``n`` -- an integer specifying the size of the set
          partition to be produced.

        - ``rooks`` -- a list of pairs `(i,j)` such that `0 < i < j < n+1`.

        OUTPUT:

        A set partition.

        .. SEEALSO::

            - :meth:`from_rook_placement`
            - :meth:`SetPartition.to_rook_placement`
            - :meth:`SetPartition.to_rook_placement_rho`

        EXAMPLES:

        Figure 5 in [WW1991]_ concerns the following rook placement::

            sage: r = [(1, 2), (2, 6), (3, 4), (4, 10), (5, 9), (6, 7), (10, 11), (11, 13)]

        Note that the rook `(1, 2)`, translated into Wachs and
        White's convention, is a rook in row 2 from the top and
        column 13 from the left.  The corresponding set partition
        is::

            sage: SetPartitions().from_rook_placement_rho(r, 13)
            {{1, 2, 4, 7}, {3, 9}, {5, 6, 10, 11, 13}, {8}, {12}}
        """
        # the closers correspond to the empty columns
        cols = [j for j, _ in rooks]
        R = [j for j in range(1, n + 1) if j not in cols]
        # the columns of the board, beginning with column n-1
        C = [set(range(n + 1 - j, n + 1)) if n - j not in R else set()
             for j in range(1, n)]
        for j, i in rooks:  # column j from right, row i from top
            # south
            C[n - j - 1].difference_update(range(i, n + 1))
            # east
            for l in range(n + 1 - j, n + 1):
                C[l - 2].discard(i)

        C_flat = [i for c in C for i in c]
        # the number of closers which are larger than i and whose
        # block is before the block of i
        rs = [C_flat.count(i) for i in range(1, n + 1)]
        # create the blocks
        P = [[] for _ in R]
        for i in range(1, n + 1):
            k = rs[i - 1]
            # find k-th block which does not yet have a closer
            b = 0
            while k > 0 or (P[b] and P[b][-1] in R):
                if P[b][-1] not in R:
                    k -= 1
                b += 1
            P[b].append(i)
        return self.element_class(self, P)

    def from_rook_placement_psi(self, rooks, n):
        r"""
        Return the set partition of `\{1,...,n\}` corresponding to the
        given rook placement by applying Yip's bijection psi.

        INPUT:

        - ``n`` -- an integer specifying the size of the set
          partition to be produced.

        - ``rooks`` -- a list of pairs `(i,j)` such that `0 < i < j <
          n+1`.

        OUTPUT:

        A set partition.

        .. SEEALSO::

            - :meth:`from_rook_placement`
            - :meth:`SetPartition.to_rook_placement`
            - :meth:`SetPartition.to_rook_placement_psi`

        EXAMPLES:

        Example 36 (arXiv version: Example 4.5) in [Yip2018]_
        concerns the following rook placement::

            sage: r = [(4,5), (1,7), (3, 8), (7,9)]
            sage: SetPartitions().from_rook_placement_psi(r, 9)
            {{1, 5}, {2}, {3, 8, 9}, {4}, {6, 7}}
        """
        # Yip draws the diagram as an upper triangular matrix, thus
        # we refer to the cell in row i and column j with (i, j)
        P = []
        rooks_by_column = {j: i for (i, j) in rooks}
        for c in range(1, n + 1):
            # determine the weight of column c
            try:
                r = rooks_by_column[c]
                n_rooks = 1
                ne = r - 1 + sum(1 for i, j in rooks if i > r and j < c)
            except KeyError:
                n_rooks = 0
                ne = sum(1 for i, j in rooks if j < c)

            b = c - n_rooks - ne
            if len(P) == b - 1:
                P.append([c])
            else:
                P[b - 1].append(c)
            P = sorted(P, key=lambda B: (-len(B), min(B)))
        return self.element_class(self, P)

    def is_less_than(self, s, t) -> bool:
        r"""
        Check if `s < t` in the refinement ordering on set partitions.

        This means that `s` is a refinement of `t` and satisfies
        `s \neq t`.

        A set partition `s` is said to be a refinement of a set
        partition `t` of the same set if and only if each part of
        `s` is a subset of a part of `t`.

        EXAMPLES::

            sage: S = SetPartitions(4)
            sage: s = S([[1,3],[2,4]])
            sage: t = S([[1],[2],[3],[4]])
            sage: S.is_less_than(t, s)
            True
            sage: S.is_less_than(s, t)
            False
            sage: S.is_less_than(s, s)
            False
        """
        if hasattr(s.parent(), "_set"):
            S = s.parent()._set
        else:
            S = s.base_set()
        if hasattr(t.parent(), "_set"):
            T = t.parent()._set
        else:
            T = t.base_set()
        if S != T:
            raise ValueError("cannot compare partitions of different sets")

        if s == t:
            return False

        for p in s:
            x = next(iter(p))
            for t_ in t:
                if x in t_:
                    break
            for p_ in p:
                if p_ not in t_:
                    return False
        return True

    lt = is_less_than

    def is_strict_refinement(self, s, t) -> bool:
        r"""
        Return ``True`` if ``s`` is a strict refinement of ``t`` and
        satisfies `s \neq t`.

        A set partition `s` is said to be a strict refinement of a set
        partition `t` of the same set if and only if one can obtain
        `t` from `s` by repeatedly combining pairs of parts whose
        convex hulls don't intersect (i. e., whenever we are combining
        two parts, the maximum of each of them should be smaller than
        the minimum of the other).

        EXAMPLES::

            sage: S = SetPartitions(4)
            sage: s = S([[1],[2],[3],[4]])
            sage: t = S([[1,3],[2,4]])
            sage: u = S([[1,2,3,4]])
            sage: S.is_strict_refinement(s, t)
            True
            sage: S.is_strict_refinement(t, u)
            False
            sage: A = SetPartition([[1,3],[2,4]])
            sage: B = SetPartition([[1,2,3,4]])
            sage: S.is_strict_refinement(s, A)
            True
            sage: S.is_strict_refinement(t, B)
            False
        """
        if hasattr(s.parent(), "_set"):
            S = s.parent()._set
        else:
            S = frozenset(s.base_set())
        if hasattr(t.parent(), "_set"):
            T = t.parent()._set
        else:
            T = frozenset(t.base_set())
        if S != T:
            raise ValueError("cannot compare partitions of different sets")

        if s == t:
            return False

        for p in t:
            L = [x for x in s if x.issubset(p)]
            if sum(len(x) for x in L) != len(p) \
                    or any(max(L[i]) > min(L[i + 1])
                           for i in range(len(L) - 1)):
                return False
        return True


class SetPartitions_all(SetPartitions):
    r"""
    All set partitions.
    """

    def __init__(self):
        """
        Initialize ``self``.

        EXAMPLES::

            sage: S = SetPartitions()
            sage: TestSuite(S).run()
        """
        SetPartitions.__init__(self, category=InfiniteEnumeratedSets())

    def subset(self, size=None, **kwargs):
        """
        Return the subset of set partitions of a given size and
        additional keyword arguments.

        EXAMPLES::

            sage: P = SetPartitions()
            sage: P.subset(4)
            Set partitions of {1, 2, 3, 4}
        """
        if size is None:
            return self
        return SetPartitions(size, **kwargs)

    def _repr_(self):
        """
        Return a string representation of ``self``.

        EXAMPLES::

            sage: SetPartitions()
            Set partitions
        """
        return "Set partitions"

    def __iter__(self):
        """
        Iterate over ``self``.

        EXAMPLES::

            sage: it = SetPartitions().__iter__()
            sage: [next(it) for x in range(10)]
            [{}, {{1}}, {{1, 2}}, {{1}, {2}}, {{1, 2, 3}}, {{1, 2}, {3}},
             {{1, 3}, {2}}, {{1}, {2, 3}}, {{1}, {2}, {3}}, {{1, 2, 3, 4}}]
        """
        n = 0
        while True:
            for x in SetPartitions_set(frozenset(range(1, n + 1))):
                yield self.element_class(self, list(x))
            n += 1


class SetPartitions_set(SetPartitions):
    """
    Set partitions of a fixed set `S`.
    """
    @staticmethod
    def __classcall_private__(cls, s):
        """
        Normalize ``s`` to ensure a unique representation.

        EXAMPLES::

            sage: S1 = SetPartitions(set([2,1,4]))
            sage: S2 = SetPartitions([4,1,2])
            sage: S3 = SetPartitions((1,2,4))
            sage: S1 is S2, S1 is S3
            (True, True)
        """
        return super().__classcall__(cls, frozenset(s))

    def __init__(self, s):
        """
        Initialize ``self``.

        EXAMPLES::

            sage: S = SetPartitions(3)
            sage: TestSuite(S).run()
            sage: SetPartitions(0).list()
            [{}]
            sage: SetPartitions([]).list()
            [{}]
        """
        self._set = s
        SetPartitions.__init__(self, category=FiniteEnumeratedSets())

    def _repr_(self):
        """
        TESTS::

            sage: SetPartitions([1,2,3])
            Set partitions of {1, 2, 3}
        """
        return "Set partitions of %s" % (Set(self._set))

    def __contains__(self, x):
        """
        TESTS::

            sage: S = SetPartitions(4, [2,2])
            sage: all(sp in S for sp in S)                                              # needs sage.graphs sage.rings.finite_rings
            True
            sage: SetPartition([[1,3],[2,4]]) in SetPartitions(3)                       # needs sage.graphs
            False
            sage: SetPartition([[1,3],[2,4]]) in SetPartitions(4, [3,1])                # needs sage.graphs
            False
            sage: SetPartition([[2],[1,3,4]]) in SetPartitions(4, [3,1])                # needs sage.graphs
            True
        """
        # Must pass the general check
        if not SetPartitions.__contains__(self, x):
            return False

        # Make sure that the number of elements match up
        if sum(map(len, x)) != len(self._set):
            return False

        # Make sure that the union of all the sets is the original set
        return Set(e for p in x for e in p) == Set(self._set)

    def random_element(self):
        r"""
        Return a random set partition.

        This is a very naive implementation of Knuths outline in F3B,
        7.2.1.5.

        EXAMPLES::

            sage: S = SetPartitions(10)
            sage: s = S.random_element()                                                # needs sage.symbolic
            sage: s.parent() is S                                                       # needs sage.symbolic
            True
            sage: assert s in S, s                                                      # needs sage.symbolic

            sage: S = SetPartitions(["a", "b", "c"])
            sage: s = S.random_element()                                                # needs sage.symbolic
            sage: s.parent() is S                                                       # needs sage.symbolic
            True
            sage: assert s in S, s                                                      # needs sage.symbolic
        """
        base_set = list(self.base_set())
        N = len(base_set)
        from sage.symbolic.constants import e
        c = float(e) * bell_number(N)
        # it would be much better to generate M in the way Knuth
        # recommends, the following is a waste
        G = GeneralDiscreteDistribution([float(m)**N / (c * factorial(m)) for m in range(4 * N)])
        M = G.get_random_element() - 1
        l = (randint(0, M) for i in range(N))
        p = {}
        for i, b in enumerate(l):
            if b in p:
                p[b].append(base_set[i])
            else:
                p[b] = [base_set[i]]

        return self.element_class(self, p.values(), check=False)

    def cardinality(self):
        """
        Return the number of set partitions of the set `S`.

        The cardinality is given by the `n`-th Bell number where `n` is the
        number of elements in the set `S`.

        EXAMPLES::

            sage: # needs sage.libs.flint
            sage: SetPartitions([1,2,3,4]).cardinality()
            15
            sage: SetPartitions(3).cardinality()
            5
            sage: SetPartitions(3,2).cardinality()
            3
            sage: SetPartitions([]).cardinality()
            1
        """
        return bell_number(len(self._set))

    def __iter__(self):
        """
        Iterate over ``self``.

        EXAMPLES::

            sage: SetPartitions(3).list()
            [{{1, 2, 3}}, {{1, 2}, {3}}, {{1, 3}, {2}}, {{1}, {2, 3}}, {{1}, {2}, {3}}]

            sage: SetPartitions(["a", "b"]).list()
            [{{'a', 'b'}}, {{'a'}, {'b'}}]
        """
        for sp in set_partition_iterator(sorted(self._set)):
            yield self.element_class(self, sp, check=False)

    def base_set(self):
        """
        Return the base set of ``self``.

        EXAMPLES::

            sage: SetPartitions(3).base_set()
            {1, 2, 3}

            sage: sorted(SetPartitions(["a", "b", "c"]).base_set())
            ['a', 'b', 'c']
        """
        return Set(self._set)

    def base_set_cardinality(self):
        """
        Return the cardinality of the base set of ``self``.

        EXAMPLES::

            sage: SetPartitions(3).base_set_cardinality()
            3
        """
        return len(self._set)


class SetPartitions_setparts(SetPartitions_set):
    r"""
    Set partitions with fixed partition sizes corresponding to an
    integer partition `\lambda`.
    """
    @staticmethod
    def __classcall_private__(cls, s, parts):
        """
        Normalize input to ensure a unique representation.

        EXAMPLES::

            sage: S = SetPartitions(4, [2,2])
            sage: T = SetPartitions([1,2,3,4], Partition([2,2]))
            sage: S is T
            True

            sage: S = SetPartitions(4, [3,1])
            sage: T = SetPartitions(4, (1,3))
            sage: S is T
            True
        """
        if isinstance(s, (int, Integer)):
            s = list(range(1, s + 1))
        return super().__classcall__(cls, frozenset(s), Partition(parts))

    def __init__(self, s, parts):
        """
        Initialize the data structure.

        We can assume here that ``parts`` is a :class:`Partition`.

        TESTS::

            sage: S = SetPartitions(4, [2,2])
            sage: TestSuite(S).run()                                                    # needs sage.graphs sage.libs.flint
        """
        SetPartitions_set.__init__(self, s)
        self._parts = parts

    def _repr_(self):
        """
        TESTS::

            sage: SetPartitions(4, [2,2])
            Set partitions of {1, 2, 3, 4} with sizes in [2, 2]
        """
        return "Set partitions of %s with sizes in %s" % (Set(self._set), self._parts)

    def shape(self):
        r"""
        Return the partition of block sizes of the set partitions in ``self``.

        EXAMPLES::

            sage: SetPartitions(5, [2,2,1]).shape()
            [2, 2, 1]
        """
        return self._parts

    def cardinality(self):
        r"""
        Return the cardinality of ``self``.

        This algorithm counts for each block of the partition the
        number of ways to fill it using values from the set.  Then,
        for each distinct value `v` of block size, we divide the result by
        the number of ways to arrange the blocks of size `v` in the
        set partition.

        For example, if we want to count the number of set partitions
        of size 13 having [3,3,3,2,2] as underlying partition we
        compute the number of ways to fill each block of the
        partition, which is `\binom{13}{3} \binom{10}{3} \binom{7}{3}
        \binom{4}{2}\binom{2}{2}` and as we have three blocks of size
        `3` and two blocks of size `2`, we divide the result by
        `3!2!` which gives us `600600`.

        EXAMPLES::

            sage: SetPartitions(3, [2,1]).cardinality()
            3
            sage: SetPartitions(13, Partition([3,3,3,2,2])).cardinality()
            600600

        TESTS::

            sage: all((len(SetPartitions(size, part)) == SetPartitions(size, part).cardinality() for size in range(8) for part in Partitions(size)))
            True
            sage: sum((SetPartitions(13, p).cardinality()                               # needs sage.libs.flint
            ....:     for p in Partitions(13))) == SetPartitions(13).cardinality()
            True
        """
        from sage.misc.misc_c import prod

        remaining_subset_size = Integer(len(self._set))
        cardinal = Integer(1)
        for subset_size in self._parts:
            cardinal *= remaining_subset_size.binomial(subset_size)
            remaining_subset_size -= subset_size

        repetitions = (Integer(rep).factorial()
                       for rep in self._parts.to_exp_dict().values()
                       if rep != 1)
        cardinal /= prod(repetitions)
        return Integer(cardinal)

    def _set_partition_poset(self):
        r"""
        Return the Hasse diagram of a poset whose linear extensions correspond
        to the set partitions with specified block sizes.

        TESTS::

            sage: P = SetPartitions(["a", "b", "c", "d", "e"],                          # needs sage.graphs
            ....:                   [2,2,1])._set_partition_poset()
            sage: P.cover_relations()                                                   # needs sage.graphs
            [(1, 2), (1, 3), (3, 4)]

            sage: n = 9
            sage: all(SetPartitions(n, mu).cardinality() ==                             # needs sage.graphs sage.modules
            ....:     len(list(SetPartitions(n, mu)._set_partition_poset().linear_extensions()))
            ....:     for mu in Partitions(n))
            True
        """
        c = self._parts.to_exp_dict()
        covers = {}
        i = 0
        for s in sorted(c):
            # s is the block size
            # each block is one tree in the poset
            for m in range(c[s]):
                # m is the multiplicity of blocks with size s
                #
                # the first element in each non-final block has an
                # additional cover
                first = i
                if s == 1:
                    covers[i] = []
                else:
                    for _ in range(s - 1):
                        covers[i] = [i + 1]
                        i += 1
                i += 1
                if m < c[s] - 1:
                    covers[first].append(i)
        return HasseDiagram(covers)

    def __iter__(self):
        """
        An iterator for all the set partitions of the given set with
        the given sizes.

        EXAMPLES::

            sage: SetPartitions(3, [2,1]).list()                                        # needs sage.graphs sage.rings.finite_rings
            [{{1}, {2, 3}}, {{1, 2}, {3}}, {{1, 3}, {2}}]

            sage: SetPartitions(["a", "b", "c"], [2,1]).list()                          # needs sage.graphs sage.rings.finite_rings
            [{{'a'}, {'b', 'c'}}, {{'a', 'b'}, {'c'}}, {{'a', 'c'}, {'b'}}]

        TESTS::

            sage: n = 8
            sage: all(SetPartitions(n, mu).cardinality()                                # needs sage.graphs sage.rings.finite_rings
            ....:      == len(list(SetPartitions(n, mu))) for mu in Partitions(n))
            True
        """
        # Ruskey, Combinatorial Generation, sec. 5.10.1 and Knuth TAOCP 4A 7.2.1.5, Exercise 6
        k = len(self._parts)
        n = len(self._set)
        P = self._set_partition_poset()
        try:
            s = sorted(self._set)
        except TypeError:
            s = sorted(self._set, key=str)

        sums = [0]
        for b in sorted(self._parts):
            sums.append(sums[-1] + b)

        for ext in P.linear_extensions():
            pi = [None] * n
            for i in range(n):
                pi[ext[i]] = s[i]
            sp = [[pi[j] for j in range(sums[i], sums[i + 1])]
                  for i in range(k)]
            yield self.element_class(self, sp, check=False)

    def __contains__(self, x):
        """
        Check containment.

        TESTS::

            sage: S = SetPartitions(4, [3,1])
            sage: Set([Set([1,2,3]), Set([4])]) in S
            True
            sage: Set([Set([1,3]), Set([2,4])]) in S
            False
            sage: Set([Set([1,2,3,4])]) in S
            False
        """
        if not SetPartitions_set.__contains__(self, x):
            return False
        return sorted(map(len, x), reverse=True) == self._parts

    def random_element(self):
        r"""
        Return a random set partition of ``self``.

        ALGORITHM:

        Based on the cardinality method. For each block size `k_i`,
        we choose a uniformly random subset `X_i \subseteq S_i` of
        size `k_i` of the elements `S_i` that have not yet been selected.
        Thus, we define `S_{i+1} = S_i \setminus X_i` with `S_i = S`
        being the defining set. This is not yet proven to be uniformly
        distributed, but numerical tests show this is likely uniform.

        EXAMPLES::

            sage: S = SetPartitions(10, [4,3,2,1])
            sage: s = S.random_element()
            sage: s.parent() is S
            True
            sage: assert s in S, s

            sage: S = SetPartitions(["a", "b", "c", "d"], [2,2])
            sage: s = S.random_element()
            sage: s.parent() is S
            True
            sage: assert s in S, s
        """
        base_set = list(self.base_set())
        N = len(base_set)
        ret = []
        for p in self._parts:
            X = sample(range(N), p)
            ret.append([base_set[i] for i in X])
            for i in sorted(X, reverse=True):
                del base_set[i]
            N -= p

        return self.element_class(self, ret, check=False)


class SetPartitions_setn(SetPartitions_set):
    """
    Set partitions with a given number of blocks.
    """
    @staticmethod
    def __classcall_private__(cls, s, k):
        """
        Normalize ``s`` to ensure a unique representation.

        EXAMPLES::

            sage: S1 = SetPartitions(set([2,1,4]), 2)
            sage: S2 = SetPartitions([4,1,2], 2)
            sage: S3 = SetPartitions((1,2,4), 2)
            sage: S1 is S2, S1 is S3
            (True, True)
        """
        return super().__classcall__(cls, frozenset(s), k)

    def __init__(self, s, k):
        """
        TESTS::

            sage: S = SetPartitions(5, 3)
            sage: TestSuite(S).run()
        """
        self._k = k
        SetPartitions_set.__init__(self, s)

    def _repr_(self):
        """
        TESTS::

            sage: SetPartitions(5, 3)
            Set partitions of {1, 2, 3, 4, 5} with 3 parts
        """
        return "Set partitions of %s with %s parts" % (Set(self._set), self._k)

    def number_of_blocks(self):
        r"""
        Return the number of blocks of the set partitions in ``self``.

        EXAMPLES::

            sage: SetPartitions(5, 3).number_of_blocks()
            3
        """
        return self._k

    def cardinality(self):
        """
        The Stirling number of the second kind is the number of partitions
        of a set of size `n` into `k` blocks.

        EXAMPLES::

            sage: SetPartitions(5, 3).cardinality()
            25
            sage: stirling_number2(5,3)
            25
        """
        return stirling2(len(self._set), self._k)

    def __iter__(self):
        """
        Iterate over ``self``.

        EXAMPLES::

            sage: SetPartitions(4, 2).list()
            [{{1, 3, 4}, {2}},
             {{1, 4}, {2, 3}},
             {{1, 2, 4}, {3}},
             {{1, 3}, {2, 4}},
             {{1}, {2, 3, 4}},
             {{1, 2}, {3, 4}},
             {{1, 2, 3}, {4}}]

            sage: SetPartitions(["a", "b", "c"], 2).list()
            [{{'a', 'c'}, {'b'}}, {{'a'}, {'b', 'c'}}, {{'a', 'b'}, {'c'}}]
        """
        for sp in set_partition_iterator_blocks(sorted(self._set), self._k):
            yield self.element_class(self, sp, check=False)

    def __contains__(self, x):
        """
        Check containment.

        TESTS::

            sage: S = SetPartitions(4, 2)
            sage: Set([Set([1,2,3]), Set([4])]) in S
            True
            sage: Set([Set([1,3]), Set([2,4])]) in S
            True
            sage: Set([Set([1,2,3,4])]) in S
            False
        """
        if not SetPartitions_set.__contains__(self, x):
            return False
        return len(x) == self._k

    def random_element(self):
        r"""
        Return a random set partition of ``self``.

        See https://mathoverflow.net/questions/141999.

        EXAMPLES::

            sage: S = SetPartitions(10, 4)
            sage: s = S.random_element()
            sage: s.parent() is S
            True
            sage: assert s in S, s

            sage: S = SetPartitions(["a", "b", "c"], 2)
            sage: s = S.random_element()
            sage: s.parent() is S
            True
            sage: assert s in S, s
        """
        def re(N, k):
            if N == 0:
                return [[]]
            if N == 1:
                return [[0]]
            if stirling2(N - 1, k - 1) > random() * stirling2(N, k):
                return [[N - 1]] + re(N - 1, k - 1)

            p = re(N - 1, k)
            p[randint(0, len(p) - 1)].append(N - 1)
            return p

        base_set = list(self.base_set())
        N = len(base_set)
        k = self._k
        p = re(N, k)
        return self.element_class(self, [[base_set[e] for e in b] for b in p], check=False)


def cyclic_permutations_of_set_partition(set_part):
    """
    Return all combinations of cyclic permutations of each cell of the
    set partition.

    AUTHORS:

    - Robert L. Miller

    EXAMPLES::

        sage: from sage.combinat.set_partition import cyclic_permutations_of_set_partition
        sage: cyclic_permutations_of_set_partition([[1,2,3,4],[5,6,7]])
        [[[1, 2, 3, 4], [5, 6, 7]],
         [[1, 2, 4, 3], [5, 6, 7]],
         [[1, 3, 2, 4], [5, 6, 7]],
         [[1, 3, 4, 2], [5, 6, 7]],
         [[1, 4, 2, 3], [5, 6, 7]],
         [[1, 4, 3, 2], [5, 6, 7]],
         [[1, 2, 3, 4], [5, 7, 6]],
         [[1, 2, 4, 3], [5, 7, 6]],
         [[1, 3, 2, 4], [5, 7, 6]],
         [[1, 3, 4, 2], [5, 7, 6]],
         [[1, 4, 2, 3], [5, 7, 6]],
         [[1, 4, 3, 2], [5, 7, 6]]]
    """
    return list(cyclic_permutations_of_set_partition_iterator(set_part))


def cyclic_permutations_of_set_partition_iterator(set_part):
    """
    Iterates over all combinations of cyclic permutations of each cell
    of the set partition.

    AUTHORS:

    - Robert L. Miller

    EXAMPLES::

        sage: from sage.combinat.set_partition import cyclic_permutations_of_set_partition_iterator
        sage: list(cyclic_permutations_of_set_partition_iterator([[1,2,3,4],[5,6,7]]))
        [[[1, 2, 3, 4], [5, 6, 7]],
         [[1, 2, 4, 3], [5, 6, 7]],
         [[1, 3, 2, 4], [5, 6, 7]],
         [[1, 3, 4, 2], [5, 6, 7]],
         [[1, 4, 2, 3], [5, 6, 7]],
         [[1, 4, 3, 2], [5, 6, 7]],
         [[1, 2, 3, 4], [5, 7, 6]],
         [[1, 2, 4, 3], [5, 7, 6]],
         [[1, 3, 2, 4], [5, 7, 6]],
         [[1, 3, 4, 2], [5, 7, 6]],
         [[1, 4, 2, 3], [5, 7, 6]],
         [[1, 4, 3, 2], [5, 7, 6]]]
    """
    from sage.combinat.permutation import CyclicPermutations
    if len(set_part) == 1:
        for i in CyclicPermutations(set_part[0]):
            yield [i]
    else:
        for right in cyclic_permutations_of_set_partition_iterator(set_part[1:]):
            for perm in CyclicPermutations(set_part[0]):
                yield [perm] + right<|MERGE_RESOLUTION|>--- conflicted
+++ resolved
@@ -2356,11 +2356,7 @@
         """
         P = DisjointSet(range(1, n + 1))
         for i, j in arcs:
-<<<<<<< HEAD
-            P._union(i, j)
-=======
             P.join(i, j)
->>>>>>> 5592d828
         return self.element_class(self, P)
 
     def from_rook_placement_gamma(self, rooks, n):
