r"""
Kirillov-Reshetikhin Crystals
"""

#*****************************************************************************
#       Copyright (C) 2009   Anne Schilling <anne at math.ucdavis.edu>
#                     2014   Travis Scrimshaw <tscrim at ucdavis.edu>
#
#  Distributed under the terms of the GNU General Public License (GPL)
#
#    This code is distributed in the hope that it will be useful,
#    but WITHOUT ANY WARRANTY; without even the implied warranty of
#    MERCHANTABILITY or FITNESS FOR A PARTICULAR PURPOSE.  See the GNU
#    General Public License for more details.
#
#  The full text of the GPL is available at:
#
#                  http://www.gnu.org/licenses/
#****************************************************************************
# Acknowledgment: most of the design and implementation of this
# library is heavily inspired from MuPAD-Combinat.
#****************************************************************************

from sage.misc.cachefunc import cached_method
from sage.misc.abstract_method import abstract_method
from sage.misc.lazy_attribute import lazy_attribute
from sage.misc.functional import is_even, is_odd
from sage.functions.other import floor, ceil
from sage.combinat.combinat import CombinatorialObject
from sage.structure.parent import Parent
from sage.categories.regular_crystals import RegularCrystals
from sage.categories.finite_crystals import FiniteCrystals
from sage.rings.integer import Integer
from sage.rings.all import QQ
from sage.combinat.crystals.affine import AffineCrystalFromClassical, \
  AffineCrystalFromClassicalElement, AffineCrystalFromClassicalAndPromotion, \
  AffineCrystalFromClassicalAndPromotionElement
from sage.combinat.crystals.highest_weight_crystals import HighestWeightCrystal
from sage.combinat.crystals.littelmann_path import CrystalOfProjectedLevelZeroLSPaths
from sage.combinat.crystals.direct_sum import DirectSumOfCrystals
from sage.combinat.root_system.cartan_type import CartanType
from sage.combinat.root_system.root_system import RootSystem
from sage.combinat.crystals.tensor_product import CrystalOfTableaux, TensorProductOfCrystals
from sage.combinat.tableau import Tableau
from sage.combinat.partition import Partition, Partitions
from sage.combinat.integer_vector import IntegerVectors

def KirillovReshetikhinCrystalFromLSPaths(cartan_type, r, s=1):
    r"""
    Single column Kirillov-Reshetikhin crystals.

    This yields the single column Kirillov-Reshetikhin crystals
    from the projected level zero LS paths, see
    :class:`~sage.combinat.crystals.littelmann_path.CrystalOfLSPaths`.
    This works for all types (even exceptional types).
    The weight of the canonical element in this crystal is `\Lambda_r`.
    For other implementation see
    :func:`~sage.combinat.crystals.kirillov_reshetikhin.KirillovReshetikhinCrystal`.

    EXAMPLES::

        sage: K = crystals.kirillov_reshetikhin.LSPaths(['A',2,1],2)
        sage: KR = crystals.KirillovReshetikhin(['A',2,1],2,1)
        sage: G = K.digraph()
        sage: GR = KR.digraph()
        sage: G.is_isomorphic(GR, edge_labels = True)
        True

        sage: K = crystals.kirillov_reshetikhin.LSPaths(['C',3,1],2)
        sage: KR = crystals.KirillovReshetikhin(['C',3,1],2,1)
        sage: G = K.digraph()
        sage: GR = KR.digraph()
        sage: G.is_isomorphic(GR, edge_labels = True)
        True

        sage: K = crystals.kirillov_reshetikhin.LSPaths(['E',6,1],1)
        sage: KR = crystals.KirillovReshetikhin(['E',6,1],1,1)
        sage: G = K.digraph()
        sage: GR = KR.digraph()
        sage: G.is_isomorphic(GR, edge_labels = True)
        True
        sage: K.cardinality()
        27

        sage: K = crystals.kirillov_reshetikhin.LSPaths(['G',2,1],1)
        sage: K.cardinality()
        7

        sage: K = crystals.kirillov_reshetikhin.LSPaths(['B',3,1],2)
        sage: KR = crystals.KirillovReshetikhin(['B',3,1],2,1)
        sage: KR.cardinality()
        22
        sage: K.cardinality()
        22
        sage: G = K.digraph()
        sage: GR = KR.digraph()
        sage: G.is_isomorphic(GR, edge_labels = True)
        True


    TESTS::

        sage: K = crystals.kirillov_reshetikhin.LSPaths(['G',2,1],2)
        sage: K.cardinality()
        15

    For `s > 1` these crystals yield `s`-fold tensor products of
    Kirillov-Reshetikhin crystals::

        sage: K = crystals.kirillov_reshetikhin.LSPaths(['A',1,1],1,3)
        sage: B = crystals.KirillovReshetikhin(['A',1,1],1,1)
        sage: T = crystals.TensorProduct(B,B,B)
        sage: G = K.digraph()
        sage: GT = T.digraph()
        sage: G.is_isomorphic(GT, edge_labels = True)
        True

        sage: K = crystals.kirillov_reshetikhin.LSPaths(['B',2,1],1,2)
        sage: B = crystals.KirillovReshetikhin(['B',2,1],1,1)
        sage: T = crystals.TensorProduct(B,B)
        sage: G = K.digraph()
        sage: GT = T.digraph()
        sage: G.is_isomorphic(GT, edge_labels = True)
        True

        sage: K = crystals.kirillov_reshetikhin.LSPaths(['B',2,1],2,3)
        sage: B = crystals.KirillovReshetikhin(['B',2,1],2,1)
        sage: T = crystals.TensorProduct(B,B,B)
        sage: GT = T.digraph()
        sage: G = K.digraph()
        sage: G.is_isomorphic(GT, edge_labels = True)
        True
    """
    R = RootSystem(cartan_type)
    La = R.weight_space().basis()
    weight = s*La[r]
    return CrystalOfProjectedLevelZeroLSPaths(weight)

def KirillovReshetikhinCrystal(cartan_type, r, s, model='KN'):
    r"""
    Return the Kirillov-Reshetikhin crystal `B^{r,s}` of the given type
    in the given model.

    For more information about general crystals see
    :mod:`sage.combinat.crystals.crystals`.

    There are a variety of models for Kirillov-Reshetikhin crystals. There is
    one using the classical crystal with :func:`Kashiwara-Nakashima tableaux
    <sage.combinat.crystals.kirillov_reshetikhin.KashiwaraNakashimaTableaux>`.
    There is one using :class:`rigged configurations <RiggedConfiguraitons>`.
    Another tableaux model comes from the bijection between rigged configurations
    and tensor products of tableaux called :class:`Kirillov-Reshetikhin tableaux
    <sage.combinat.rigged_configurations.kr_tableaux.KirillovReshetikhinTableaux>`
    Lastly there is a model of Kirillov-Reshetikhin crystals for `s = 1` from
    crystals of :func:`LS paths
    <sage.combinat.crystals.kirillov_reshetikhin.KirillovReshetikhinCrystalFromLSPaths>`.

    INPUT:

    - ``cartan_type`` -- an affine Cartan type

    - ``r`` -- a label of finite Dynkin diagram

    - ``s`` -- a positive integer

    - ``model`` -- (default: ``'KN'``) can be one of the following:

      * ``'KN'`` or ``'KashiwaraNakashimaTableaux'`` - use the
        Kashiwara-Nakashima tableaux model
      * ``'KR'`` or ``'KirillovReshetkihinTableaux'`` - use the
        Kirillov-Reshetkihin tableaux model
      * ``'RC'`` or ``'RiggedConfiguration'`` - use the rigged
        configuration model
      * ``'LSPaths'`` - use the LS path model

    EXAMPLES::

        sage: K = crystals.KirillovReshetikhin(['A',3,1], 2, 1)
        sage: K.index_set()
        (0, 1, 2, 3)
        sage: K.list()
        [[[1], [2]], [[1], [3]], [[2], [3]], [[1], [4]], [[2], [4]], [[3], [4]]]
        sage: b=K(rows=[[1],[2]])
        sage: b.weight()
        -Lambda[0] + Lambda[2]

        sage: K = crystals.KirillovReshetikhin(['A',3,1], 2,2)
        sage: K.automorphism(K.module_generators[0])
        [[2, 2], [3, 3]]
        sage: K.module_generators[0].e(0)
        [[1, 2], [2, 4]]
        sage: K.module_generators[0].f(2)
        [[1, 1], [2, 3]]
        sage: K.module_generators[0].f(1)
        sage: K.module_generators[0].phi(0)
        0
        sage: K.module_generators[0].phi(1)
        0
        sage: K.module_generators[0].phi(2)
        2
        sage: K.module_generators[0].epsilon(0)
        2
        sage: K.module_generators[0].epsilon(1)
        0
        sage: K.module_generators[0].epsilon(2)
        0
        sage: b = K(rows=[[1,2],[2,3]])
        sage: b
        [[1, 2], [2, 3]]
        sage: b.f(2)
        [[1, 2], [3, 3]]

        sage: K = crystals.KirillovReshetikhin(['D',4,1], 2, 1)
        sage: K.cartan_type()
        ['D', 4, 1]
        sage: type(K.module_generators[0])
        <class 'sage.combinat.crystals.kirillov_reshetikhin.KR_type_vertical_with_category.element_class'>

    The following gives some tests with regards to Lemma 3.11 in [LOS12]_.

    TESTS::

        sage: K = crystals.KirillovReshetikhin(['A',4,2],2,1)
        sage: Lambda = K.weight_lattice_realization().fundamental_weights()
        sage: [b for b in K if b.Epsilon() == Lambda[0]]
        [[]]

        sage: K = crystals.KirillovReshetikhin(['D',4,2],1,2)
        sage: Lambda = K.weight_lattice_realization().fundamental_weights()
        sage: [b for b in K if b.Epsilon() == 2*Lambda[0]]
        [[]]
        sage: [b for b in K if b.Epsilon() == 2*Lambda[3]]
        [[[3, -3]]]
        sage: K = crystals.KirillovReshetikhin(['D',4,2],1,1)
        sage: [b for b in K if b.Epsilon() == Lambda[3]]
        [[[0]]]

        sage: K = crystals.KirillovReshetikhin(['B',3,1],2,1)
        sage: Lambda = K.weight_lattice_realization().fundamental_weights()
        sage: [b for b in K if b.Epsilon() == Lambda[0]]
        [[]]
        sage: [b for b in K if b.Epsilon() == Lambda[1]]
        [[[2], [-2]]]
        sage: K = crystals.KirillovReshetikhin(['B',3,1],2,2)
        sage: [b for b in K if b.Epsilon() == 2*Lambda[0]]
        [[]]
        sage: [b for b in K if b.Epsilon() == 2*Lambda[1]]
        [[[1, 2], [-2, -1]]]
        sage: K = crystals.KirillovReshetikhin(['B',3,1],2,3)
        sage: [b for b in K if b.Epsilon() == 3*Lambda[1]] # long time
        [[[1, 2, 2], [-2, -2, -1]]]

        sage: K = crystals.KirillovReshetikhin(['D',4,1],2,2)
        sage: Lambda = K.weight_lattice_realization().fundamental_weights()
        sage: [b for b in K if b.Epsilon() == 2*Lambda[0]] # long time
        [[]]
        sage: [b for b in K if b.Epsilon() == 2*Lambda[4]] # long time
        [[[3, -4], [4, -3]]]

        sage: K = crystals.KirillovReshetikhin(['B',3,1],3,1)
        sage: Lambda = K.weight_lattice_realization().fundamental_weights()
        sage: [b for b in K if b.Epsilon() == Lambda[0]]
        [[+++, []]]
        sage: [b for b in K if b.Epsilon() == Lambda[1]]
        [[-++, []]]
        sage: K = crystals.KirillovReshetikhin(['B',3,1],3,3)
        sage: [b for b in K if b.Epsilon() == 2*Lambda[0]] # long time
        [[+++, [[1]]]]
        sage: [b for b in K if b.Epsilon() == 2*Lambda[1]] # long time
        [[-++, [[-1]]]]

        sage: K = crystals.KirillovReshetikhin(['B',4,1],4,1)
        sage: Lambda = K.weight_lattice_realization().fundamental_weights()
        sage: [b for b in K if b.Epsilon() == Lambda[0]]
        [[++++, []]]
        sage: [b for b in K if b.Epsilon() == Lambda[1]]
        [[-+++, []]]

        sage: K = crystals.KirillovReshetikhin(['C',3,1],1,1)
        sage: Lambda = K.weight_lattice_realization().fundamental_weights()
        sage: [b for b in K if b.Epsilon() == Lambda[0]]
        [[[1]]]
        sage: [b for b in K if b.Epsilon() == Lambda[3]]
        [[[-3]]]
        sage: K = crystals.KirillovReshetikhin(['C',3,1],1,3)
        sage: [b for b in K if b.Epsilon() == 2*Lambda[3]] # long time
        [[[3, -3, -3]]]
        sage: [b for b in K if b.Epsilon() == 2*Lambda[0]] # long time
        [[[1]]]

    We check the various models agree::

        sage: KN = crystals.KirillovReshetikhin(['D',4,1], 2, 1)
        sage: KR = crystals.KirillovReshetikhin(['D',4,1], 2, 1, model='KR')
        sage: RC = crystals.KirillovReshetikhin(['D',4,1], 2, 1, model='RC')
        sage: LS = crystals.KirillovReshetikhin(['D',4,1], 2, 1, model='LSPaths')
        sage: G = KN.digraph()
        sage: G.is_isomorphic(KR.digraph(), edge_labels=True)
        True
        sage: G.is_isomorphic(RC.digraph(), edge_labels=True)
        True
        sage: G.is_isomorphic(LS.digraph(), edge_labels=True)
        True

        sage: KN = crystals.KirillovReshetikhin(['D',4,1], 2, 1)
        sage: KN2 = crystals.KirillovReshetikhin(['D',4,1], 2, 1, model='KN')
        sage: KN3 = crystals.KirillovReshetikhin(['D',4,1], 2, 1, model='KashiwaraNakashimaTableaux')
        sage: KN is KN2 and KN is KN3
        True

    REFERENCES:

    .. [Shimozono02] M. Shimozono
       *Affine type A crystal structure on tensor products of rectangles,
       Demazure characters, and nilpotent varieties*,
       J. Algebraic Combin. **15** (2002). no. 2. 151-187.
       :arxiv:`math.QA/9804039`.

    .. [Schilling08] A. Schilling. "Combinatorial structure of
       Kirillov-Reshetikhin crystals of type `D_n(1)`, `B_n(1)`, `A_{2n-1}(2)`".
       J. Algebra. **319** (2008). 2938-2962. :arxiv:`0704.2046`.

    .. [JS2010] B. Jones, A. Schilling.
       "Affine structures and a tableau model for `E_6` crystals",
       J. Algebra. **324** (2010). 2512-2542.
       :doi:`10.1016/j.bbr.2011.03.031`, :arxiv:`0909.2442`.

    .. [FOS09] G. Fourier, M. Okado, A. Schilling.
       *Kirillov-Reshetikhin crystals for nonexceptional types*.
       Advances in Mathematics. **222** (2009). Issue 3. 1080-1116.
       :arxiv:`0810.5067`.

    .. [LOS12] C. Lecouvey, M. Okado, M. Shimozono.
       "Affine crystals, one-dimensional sums and parabolic Lusztig
       `q`-analogues". Mathematische Zeitschrift. **271** (2012). Issue 3-4.
       819-865. :doi:`10.1007/s00209-011-0892-9`, :arxiv:`1002.3715`.
    """
    if model in ['KN', 'KashiwaraNakashimaTableaux']:
        return KashiwaraNakashimaTableaux(cartan_type, r, s)
    if model in ['KR', 'KirillovReshetikhinTableaux']:
        from sage.combinat.rigged_configurations.kr_tableaux import KirillovReshetikhinTableaux
        return KirillovReshetikhinTableaux(cartan_type, r, s)
    if model in ['RC', 'RiggedConfigurations']:
        from sage.combinat.rigged_configurations.rigged_configurations import RiggedConfigurations
        return RiggedConfigurations(cartan_type, [[r,s]])
    if model == 'LSPaths':
        from sage.combinat.crystals.kirillov_reshetikhin import KirillovReshetikhinCrystalFromLSPaths
        return KirillovReshetikhinCrystalFromLSPaths(cartan_type, r, s)

    raise ValueError("invalid model")

def KashiwaraNakashimaTableaux(cartan_type, r, s):
    """
    Return the Kashiwara-Nakashima model for the Kirillov-Reshetikhin crystal
    `B^{r,s}` in the given type.

    The Kashiwara-Nakashima (KN) model constructs the KR crystal from the
    KN tableaux model for the corresponding classical crystals. This model
    is named for the underlying KN tableaux.

    Many Kirillov-Reshetikhin crystals are constructed from a
    classical crystal together with an automorphism `p` on the level of
    crystals which corresponds to a Dynkin diagram automorphism mapping
    node 0 to some other node `i`. The action of `f_0` and `e_0` is then
    constructed using `f_0 = p^{-1} \circ f_i \circ p`.

    For example, for type `A_n^{(1)}` the Kirillov-Reshetikhin crystal `B^{r,s}`
    is obtained from the classical crystal `B(s \omega_r)` using the
    promotion operator. For other types, see [Shimozono02]_, [Schilling08]_,
    and [JS2010]_.

    Other Kirillov-Reshetikhin crystals are constructed using similarity methods.
    See Section 4 of [FOS09]_.

    For more information on Kirillov-Reshetikhin crystals, see
    :func:`~sage.combinat.crystals.kirillov_reshetikhin.KirillovReshetikhinCrystal`.

    EXAMPLES::

        sage: K = crystals.KirillovReshetikhin(['A',3,1], 2, 1)
        sage: K2 = crystals.kirillov_reshetikhin.KashiwaraNakashimaTableaux(['A',3,1], 2, 1)
        sage: K is K2
        True
    """
    ct = CartanType(cartan_type)
    assert ct.is_affine()
    if ct.is_untwisted_affine():
        if ct.type() == 'A':
            return KR_type_A(ct, r, s)
        elif ct.type() == 'D':
            if r<ct.rank()-2:
                return KR_type_vertical(ct, r, s)
            elif r in {ct.rank()-2,ct.rank()-1}:
                return KR_type_spin(ct, r, s)
            else:
                raise ValueError("wrong range of parameters")
        elif ct.type() == 'B':
            if r<ct.rank()-1:
                return KR_type_vertical(ct, r, s)
            elif r == ct.rank()-1:
                return KR_type_Bn(ct, r, s)
            else:
                raise ValueError("wrong range of parameters")
        elif ct.type() == 'C':
            if r<ct.rank()-1:
                return KR_type_C(ct, r, s)
            elif r == ct.rank()-1:
                return KR_type_Cn(ct, r, s)
            else:
                raise ValueError("wrong range of parameters")
        elif ct == CartanType(['E',6,1]) and r in [1,6,2]:
            return KR_type_E6(ct, r, s)
        else:
            raise NotImplementedError
    else:
        if ct.dual().type() == 'B':
            return KR_type_vertical(ct, r, s)
        elif ct.type() == 'BC':
            return KR_type_box(ct, r, s)
        elif ct.dual().type() == 'BC':
            return KR_type_A2(ct, r, s)
        elif ct.dual().type() == 'C':
            if r<ct.rank()-1:
                return KR_type_box(ct, r, s)
            elif r == ct.rank()-1:
                return KR_type_Dn_twisted(ct, r, s)
            else:
                raise ValueError("wrong range of parameters")
        elif ct.dual().type() == 'G':
            if r == 1:
                return KR_type_D_tri1(ct, s)
            raise NotImplementedError
        else:
            raise NotImplementedError

class KirillovReshetikhinGenericCrystal(AffineCrystalFromClassical):
    r"""
    Generic class for Kirillov-Reshetikhin crystal `B^{r,s}` of the given type.

    Input is a Dynkin node ``r``, a positive integer ``s``, and a Cartan type
    ``cartan_type``.
    """

    def __init__(self, cartan_type, r, s, dual = None):
        r"""
        Initializes a generic Kirillov-Reshetikhin crystal.

        TESTS::

            sage: K = crystals.KirillovReshetikhin(CartanType(['A',2,1]), 1, 1)
            sage: K
            Kirillov-Reshetikhin crystal of type ['A', 2, 1] with (r,s)=(1,1)
            sage: K.r()
            1
            sage: K.s()
            1
        """
        # We need this here for the classical_decomposition() call
        Parent.__init__(self, category = (RegularCrystals(), FiniteCrystals()))
        if dual is None:
            self._cartan_type = cartan_type
        else:
            self._cartan_type = CartanType(cartan_type).dual()
        self._r = r
        self._s = s
        self._dual = dual
        AffineCrystalFromClassical.__init__(self, cartan_type, self.classical_decomposition())

    def _repr_(self):
        """
        EXAMPLES::

            sage: crystals.KirillovReshetikhin(CartanType(['A',2,1]), 1, 1) # indirect doctest
            Kirillov-Reshetikhin crystal of type ['A', 2, 1] with (r,s)=(1,1)
        """
        return "Kirillov-Reshetikhin crystal of type %s with (r,s)=(%d,%d)" % (self.cartan_type(), self.r(), self.s())

    def _element_constructor_(self, *args, **options):
        """
        Construct an element of ``self`` from the input.

        EXAMPLES::

            sage: K = crystals.KirillovReshetikhin(['A', 4, 1], 2, 1)
            sage: K(columns=[[2,1]]) # indirect doctest
            [[1], [2]]
        """
        from sage.combinat.rigged_configurations.kr_tableaux import KirillovReshetikhinTableauxElement
        if isinstance(args[0], KirillovReshetikhinTableauxElement):
            elt = args[0]
            # Check to make sure it can be converted
            if elt.cartan_type() != self.cartan_type() \
              or elt.parent().r() != self._r or elt.parent().s() != self._s:
                raise ValueError("The Kirillov-Reshetikhin tableau must have the same Cartan type and shape")

            to_hw = elt.to_classical_highest_weight()
            rows = []
            letters = elt.parent().letters
            for val in to_hw[0].classical_weight():
                # val in classical weight is a pair (i, mult)
                rows.append([letters(val[0]+1)]*int(val[1]))
            hw_elt = self(rows=rows)
            f_str = reversed(to_hw[1])
            return hw_elt.f_string(f_str)
        return AffineCrystalFromClassical._element_constructor_(self, *args, **options)

    @abstract_method
    def classical_decomposition(self):
        """
        Return the classical decomposition of ``self``.

        EXAMPLES::

            sage: K = crystals.KirillovReshetikhin(['A',3,1], 2,2)
            sage: K.classical_decomposition()
            The crystal of tableaux of type ['A', 3] and shape(s) [[2, 2]]
        """

    def module_generator(self):
        r"""
        Returns the unique module generator of classical weight `s \Lambda_r` of a Kirillov-Reshetikhin crystal `B^{r,s}`

        EXAMPLES::

            sage: K = crystals.KirillovReshetikhin(['C',2,1],1,2)
            sage: K.module_generator()
            [[1, 1]]
            sage: K = crystals.KirillovReshetikhin(['E',6,1],1,1)
            sage: K.module_generator()
            [(1,)]

            sage: K = crystals.KirillovReshetikhin(['D',4,1],2,1)
            sage: K.module_generator()
            [[1], [2]]
        """
        R = self.weight_lattice_realization()
        Lambda = R.fundamental_weights()
        r = self.r()
        s = self.s()
        weight = s*Lambda[r] - s*Lambda[0] * Lambda[r].level() / Lambda[0].level()
        return [ b for b in self.module_generators if b.weight() == weight][0]

    def r(self):
        """
        Returns r of the underlying Kirillov-Reshetikhin crystal `B^{r,s}`

        EXAMPLES::

            sage: K = crystals.KirillovReshetikhin(['D',4,1], 2, 1)
            sage: K.r()
            2
        """
        return self._r

    def s(self):
        """
        Returns s of the underlying Kirillov-Reshetikhin crystal `B^{r,s}`

        EXAMPLES::

            sage: K = crystals.KirillovReshetikhin(['D',4,1], 2, 1)
            sage: K.s()
            1
        """
        return self._s

    def is_perfect(self):
        r"""
        Returns True or False depending on whether ``self`` is a perfect crystal or not, respectively.

        If ``self`` is the Kirillov-Reshetikhin crystal `B^{r,s}`, then it was proven in [FOS2010]_
        that it is perfect if and only if `s/c_r` is an integer (where `c_r` is a constant related to the
        type of the crystal).

        REFERENCES:

            .. [FOS2010] G. Fourier, M. Okado, A. Schilling.
               Perfectness of Kirillov-Reshetikhin crystals for nonexceptional types
               Contemp. Math. 506 (2010) 127-143 ( arXiv:0811.1604 [math.RT] )

        EXAMPLES::

            sage: K = crystals.KirillovReshetikhin(['A',2,1], 1, 1)
            sage: K.is_perfect()
            True

            sage: K = crystals.KirillovReshetikhin(['C',2,1], 1, 1)
            sage: K.is_perfect()
            False

            sage: K = crystals.KirillovReshetikhin(['C',2,1], 1, 2)
            sage: K.is_perfect()
            True
        """
        x = self.s()/self.cartan_type().c()[self.r()]
        return x - ceil(x) == 0

    def level(self):
        r"""
        Returns the level of ``self`` assuming that it is a perfect crystal.

        If ``self`` is the Kirillov-Reshetikhin crystal `B^{r,s}`, then it was proven in [FOS2010]_
        that its level is `s/c_r` which is an integer if ``self`` is perfect
        (here `c_r` is a constant related to the type of the crystal).

        EXAMPLES::

            sage: K = crystals.KirillovReshetikhin(['A',2,1], 1, 1)
            sage: K.level()
            1
            sage: K = crystals.KirillovReshetikhin(['C',2,1], 1, 2)
            sage: K.level()
            1
            sage: K = crystals.KirillovReshetikhin(['D',4,1], 1, 3)
            sage: K.level()
            3

            sage: K = crystals.KirillovReshetikhin(['C',2,1], 1, 1)
            sage: K.level()
            Traceback (most recent call last):
            ...
            ValueError: this crystal is not perfect
        """
        if not self.is_perfect():
            raise ValueError("this crystal is not perfect")
        return self.s()/self.cartan_type().c()[self.r()]

    @cached_method
    def R_matrix(self, K):
        r"""
        INPUT:

        - ``self`` -- a crystal `L`
        - ``K`` -- a Kirillov-Reshetikhin crystal of the same type as `L`.

        Returns the *combinatorial `R`-matrix* from `L \otimes K \to K
        \otimes L`, where the combinatorial `R`-matrix is the affine
        crystal isomorphism which maps `u_{L} \otimes u_K` to `u_K
        \otimes u_{L}`, where `u_K` is the unique element in `K =
        B^{r,s}` of weight `s\Lambda_r - s c \Lambda_0` (see
        module_generator).

        EXAMPLES::

            sage: K = crystals.KirillovReshetikhin(['A',2,1],1,1)
            sage: L = crystals.KirillovReshetikhin(['A',2,1],1,2)
            sage: f = K.R_matrix(L)
            sage: [[b,f(b)] for b in crystals.TensorProduct(K,L)]
            [[[[[1]], [[1, 1]]], [[[1, 1]], [[1]]]],
            [[[[1]], [[1, 2]]], [[[1, 1]], [[2]]]],
            [[[[1]], [[2, 2]]], [[[1, 2]], [[2]]]],
            [[[[1]], [[1, 3]]], [[[1, 1]], [[3]]]],
            [[[[1]], [[2, 3]]], [[[1, 2]], [[3]]]],
            [[[[1]], [[3, 3]]], [[[1, 3]], [[3]]]],
            [[[[2]], [[1, 1]]], [[[1, 2]], [[1]]]],
            [[[[2]], [[1, 2]]], [[[2, 2]], [[1]]]],
            [[[[2]], [[2, 2]]], [[[2, 2]], [[2]]]],
            [[[[2]], [[1, 3]]], [[[2, 3]], [[1]]]],
            [[[[2]], [[2, 3]]], [[[2, 2]], [[3]]]],
            [[[[2]], [[3, 3]]], [[[2, 3]], [[3]]]],
            [[[[3]], [[1, 1]]], [[[1, 3]], [[1]]]],
            [[[[3]], [[1, 2]]], [[[1, 3]], [[2]]]],
            [[[[3]], [[2, 2]]], [[[2, 3]], [[2]]]],
            [[[[3]], [[1, 3]]], [[[3, 3]], [[1]]]],
            [[[[3]], [[2, 3]]], [[[3, 3]], [[2]]]],
            [[[[3]], [[3, 3]]], [[[3, 3]], [[3]]]]]

            sage: K = crystals.KirillovReshetikhin(['D',4,1],1,1)
            sage: L = crystals.KirillovReshetikhin(['D',4,1],2,1)
            sage: f = K.R_matrix(L)
            sage: T = crystals.TensorProduct(K,L)
            sage: b = T( K(rows=[[1]]), L(rows=[]) )
            sage: f(b)
            [[[2], [-2]], [[1]]]

        Alternatively, one can compute the combinatorial `R`-matrix using the isomorphism method
        of digraphs::

            sage: K1 = crystals.KirillovReshetikhin(['A',2,1],1,1)
            sage: K2 = crystals.KirillovReshetikhin(['A',2,1],2,1)
            sage: T1 = crystals.TensorProduct(K1,K2)
            sage: T2 = crystals.TensorProduct(K2,K1)
            sage: T1.digraph().is_isomorphic(T2.digraph(), edge_labels = True, certify = True) #todo: not implemented (see #10904 and #10549)
            (True, {[[[1]], [[2], [3]]]: [[[1], [3]], [[2]]], [[[3]], [[2], [3]]]: [[[2], [3]], [[3]]],
            [[[3]], [[1], [3]]]: [[[1], [3]], [[3]]], [[[1]], [[1], [3]]]: [[[1], [3]], [[1]]], [[[1]],
            [[1], [2]]]: [[[1], [2]], [[1]]], [[[2]], [[1], [2]]]: [[[1], [2]], [[2]]], [[[3]],
            [[1], [2]]]: [[[2], [3]], [[1]]], [[[2]], [[1], [3]]]: [[[1], [2]], [[3]]], [[[2]], [[2], [3]]]: [[[2], [3]], [[2]]]})
        """
        T1 = TensorProductOfCrystals(self, K)
        T2 = TensorProductOfCrystals(K, self)
        gen1 = T1( self.module_generator(), K.module_generator() )
        gen2 = T2( K.module_generator(), self.module_generator() )
        g = { gen1 : gen2 }
        return T1.crystal_morphism(g, acyclic = False)

    @cached_method
    def kirillov_reshetikhin_tableaux(self):
        """
        Return the corresponding set of
        :class:`~sage.combinat.rigged_configurations.kr_tableaux.KirillovReshetikhinTableaux`.

        EXAMPLES::

            sage: KRC = crystals.KirillovReshetikhin(['D', 4, 1], 2, 2)
            sage: KRC.kirillov_reshetikhin_tableaux()
            Kirillov-Reshetikhin tableaux of type ['D', 4, 1] and shape (2, 2)
        """
        from sage.combinat.rigged_configurations.kr_tableaux import KirillovReshetikhinTableaux
        return KirillovReshetikhinTableaux(self.cartan_type(), self._r, self._s)

    def affinization(self):
        """
        Return the corresponding affinization crystal of ``self``.

        EXAMPLES::

            sage: K = crystals.KirillovReshetikhin(['A',2,1], 1, 1)
            sage: K.affinization()
            Affinization of Kirillov-Reshetikhin crystal of type ['A', 2, 1] with (r,s)=(1,1)
        """
<<<<<<< HEAD
        from sage.combinat.crystals.affinization import AffinizationCrystal
        return AffinizationCrystal(self)
=======
        from sage.combinat.crystals.affinization import AffinizationOfCrystal
        return AffinizationOfCrystal(self)
>>>>>>> d3fc1dcb

    def q_dimension(self, q=None, prec=None, use_product=False):
        """
        Return the `q`-dimension of ``self``.

        The `q`-dimension of a KR crystal is defined as the `q`-dimension of
        the underlying classical crystal.

        EXAMPLES::

            sage: KRC = crystals.KirillovReshetikhin(['A',2,1], 2,2)
            sage: KRC.q_dimension()
            q^4 + q^3 + 2*q^2 + q + 1
            sage: KRC = crystals.KirillovReshetikhin(['D',4,1], 2,1)
            sage: KRC.q_dimension()
            q^10 + q^9 + 3*q^8 + 3*q^7 + 4*q^6 + 4*q^5 + 4*q^4 + 3*q^3 + 3*q^2 + q + 2
        """
        return self.classical_decomposition().q_dimension(q, prec, use_product)

class KirillovReshetikhinGenericCrystalElement(AffineCrystalFromClassicalElement):
    """
    Abstract class for all Kirillov-Reshetikhin crystal elements.
    """
    def _repr_diagram(self):
        """
        Return a string representation of ``self`` as a diagram.

        EXAMPLES::

            sage: C = crystals.KirillovReshetikhin(['D',4,1], 2,1)
            sage: print C(2,1)._repr_diagram()
              1
              2
        """
        return self.lift()._repr_diagram()

    def pp(self):
        """
        Pretty print ``self``.

        EXAMPLES::

            sage: C = crystals.KirillovReshetikhin(['D',4,1], 2,1)
            sage: C(2,1).pp()
              1
              2
            sage: C = crystals.KirillovReshetikhin(['B',3,1], 3,3)
            sage: C.module_generators[0].pp()
            + (X)   1
            +
            +
        """
        print(self._repr_diagram())

    @cached_method
    def to_kirillov_reshetikhin_tableau(self):
        r"""
        Construct the corresponding
        :class:`~sage.combinat.rigged_configurations.kr_tableaux.KirillovReshetikhinTableauxElement`
        from ``self``.

        We construct the Kirillov-Reshetikhin tableau element as follows:

        1. Let `\lambda` be the shape of ``self``.
        2. Determine a path `e_{i_1} e_{i_2} \cdots e_{i_k}` to the highest
           weight.
        3. Apply `f_{i_k} \cdots f_{i_2} f_{i_1}` to a highest weight KR
           tableau from filling the shape `\lambda`.

        EXAMPLES::

            sage: KRC = crystals.KirillovReshetikhin(['A', 4, 1], 2, 1)
            sage: KRC(columns=[[2,1]]).to_kirillov_reshetikhin_tableau()
            [[1], [2]]
            sage: KRC = crystals.KirillovReshetikhin(['D', 4, 1], 2, 1)
            sage: KRC(rows=[]).to_kirillov_reshetikhin_tableau()
            [[1], [-1]]
        """
        return self.parent().kirillov_reshetikhin_tableaux()(self)

    @cached_method
    def to_tableau(self):
        r"""
        Return the :class:`Tableau` corresponding to ``self``.

        EXAMPLES::

            sage: C = crystals.KirillovReshetikhin(['D',4,1], 2,1)
            sage: t = C(2,1).to_tableau(); t
            [[1], [2]]
            sage: type(t)
            <class 'sage.combinat.tableau.Tableaux_all_with_category.element_class'>
        """
        return self.lift().to_tableau()

    def lusztig_involution(self):
        """
        Return the classical Lusztig involution on ``self``.

        EXAMPLES::

            sage: KRC = crystals.KirillovReshetikhin(['D',4,1], 2,2)
            sage: elt = KRC(-1,2); elt
            [[2], [-1]]
            sage: elt.lusztig_involution()
            [[1], [-2]]
        """
        li = self.lift().lusztig_involution()
        return self.parent().retract(li)

KirillovReshetikhinGenericCrystal.Element = KirillovReshetikhinGenericCrystalElement

class KirillovReshetikhinCrystalFromPromotion(KirillovReshetikhinGenericCrystal,
                                              AffineCrystalFromClassicalAndPromotion):
    r"""
    This generic class assumes that the Kirillov-Reshetikhin crystal is constructed
    from a classical crystal 'classical_decomposition' and an automorphism 'promotion' and its inverse
    which corresponds to a Dynkin diagram automorphism 'dynkin_diagram_automorphism'.

    Each instance using this class needs to implement the methods:

    - classical_decomposition
    - promotion
    - promotion_inverse
    - dynkin_diagram_automorphism
    """
    def __init__(self, cartan_type, r, s):
        r"""
        TESTS::

            sage: K = crystals.KirillovReshetikhin(['B',2,1], 1, 1)
            sage: K
            Kirillov-Reshetikhin crystal of type ['B', 2, 1] with (r,s)=(1,1)
            sage: TestSuite(K).run()
        """
        KirillovReshetikhinGenericCrystal.__init__(self, cartan_type, r, s)
        AffineCrystalFromClassicalAndPromotion.__init__(self, cartan_type, self.classical_decomposition(),
                                                        self.promotion(), self.promotion_inverse(),
                                                        self.dynkin_diagram_automorphism(0))

class KirillovReshetikhinCrystalFromPromotionElement(AffineCrystalFromClassicalAndPromotionElement,
                                                     KirillovReshetikhinGenericCrystalElement):
    """
    Element for a Kirillov-Reshetikhin crystal from promotion.
    """
    pass

KirillovReshetikhinCrystalFromPromotion.Element = KirillovReshetikhinCrystalFromPromotionElement

class KR_type_A(KirillovReshetikhinCrystalFromPromotion):
    r"""
    Class of Kirillov-Reshetikhin crystals of type `A_n^{(1)}`.

    EXAMPLES::

        sage: K = crystals.KirillovReshetikhin(['A',3,1], 2,2)
        sage: b = K(rows=[[1,2],[2,4]])
        sage: b.f(0)
        [[1, 1], [2, 2]]
    """

    def classical_decomposition(self):
        """
        Specifies the classical crystal underlying the KR crystal of type A.

        EXAMPLES::

            sage: K = crystals.KirillovReshetikhin(['A',3,1], 2,2)
            sage: K.classical_decomposition()
            The crystal of tableaux of type ['A', 3] and shape(s) [[2, 2]]
        """
        return CrystalOfTableaux(self.cartan_type().classical(), shape = [self.s() for i in range(1,self.r()+1)])

    @cached_method
    def promotion(self):
        """
        Specifies the promotion operator used to construct the affine type A crystal.
        For type A this corresponds to the Dynkin diagram automorphism which maps i to i+1 mod n+1,
        where n is the rank.

        EXAMPLES::

            sage: K = crystals.KirillovReshetikhin(['A',3,1], 2,2)
            sage: b = K.classical_decomposition()(rows=[[1,2],[3,4]])
            sage: K.promotion()(b)
            [[1, 3], [2, 4]]
        """
        return lambda x : self.classical_crystal(x.to_tableau().promotion(self._cartan_type[1]))

    @cached_method
    def promotion_inverse(self):
        """
        Specifies the inverse promotion operator used to construct the affine type A crystal.
        For type A this corresponds to the Dynkin diagram automorphism which maps i to i-1 mod n+1,
        where n is the rank.

        EXAMPLES::

            sage: K = crystals.KirillovReshetikhin(['A',3,1], 2,2)
            sage: b = K.classical_decomposition()(rows=[[1,3],[2,4]])
            sage: K.promotion_inverse()(b)
            [[1, 2], [3, 4]]
            sage: b = K.classical_decomposition()(rows=[[1,2],[3,3]])
            sage: K.promotion_inverse()(K.promotion()(b))
            [[1, 2], [3, 3]]
        """
        return lambda x : self.classical_crystal(x.to_tableau().promotion_inverse(self._cartan_type[1]))

    def dynkin_diagram_automorphism(self, i):
        """
        Specifies the Dynkin diagram automorphism underlying the promotion action on the crystal
        elements. The automorphism needs to map node 0 to some other Dynkin node.

        For type A we use the Dynkin diagram automorphism which maps i to i+1 mod n+1, where n is the rank.

        EXAMPLES::

            sage: K = crystals.KirillovReshetikhin(['A',3,1], 2,2)
            sage: K.dynkin_diagram_automorphism(0)
            1
            sage: K.dynkin_diagram_automorphism(3)
            0
        """
        aut = range(1,self.cartan_type().rank())+[0]
        return aut[i]

class KR_type_vertical(KirillovReshetikhinCrystalFromPromotion):
    r"""
    Class of Kirillov-Reshetikhin crystals `B^{r,s}` of type `D_n^{(1)}` for `r\le n-2`,
    `B_n^{(1)}` for `r<n`, and `A_{2n-1}^{(2)}` for `r\le n`.

    EXAMPLES::

        sage: K = crystals.KirillovReshetikhin(['D',4,1], 2,2)
        sage: b = K(rows=[])
        sage: b.f(0)
        [[1], [2]]
        sage: b.f(0).f(0)
        [[1, 1], [2, 2]]
        sage: b.e(0)
        [[-2], [-1]]
        sage: b.e(0).e(0)
        [[-2, -2], [-1, -1]]

        sage: K = crystals.KirillovReshetikhin(['D',5,1], 3,1)
        sage: b = K(rows=[[1]])
        sage: b.e(0)
        [[3], [-3], [-2]]

        sage: K = crystals.KirillovReshetikhin(['B',3,1], 1,1)
        sage: [[b,b.f(0)] for b in K]
        [[[[1]], None], [[[2]], None], [[[3]], None], [[[0]], None], [[[-3]], None], [[[-2]], [[1]]], [[[-1]], [[2]]]]

        sage: K = crystals.KirillovReshetikhin(['A',5,2], 1,1)
        sage: [[b,b.f(0)] for b in K]
        [[[[1]], None], [[[2]], None], [[[3]], None], [[[-3]], None], [[[-2]], [[1]]], [[[-1]], [[2]]]]
    """

    def classical_decomposition(self):
        r"""
        Specifies the classical crystal underlying the Kirillov-Reshetikhin crystal of type `D_n^{(1)}`,
        `B_n^{(1)}`, and `A_{2n-1}^{(2)}`.

        It is given by `B^{r,s} \cong \bigoplus_\Lambda B(\Lambda)` where `\Lambda` are weights obtained from
        a rectangle of width `s` and height `r` by removing verticle dominoes. Here we identify the fundamental
        weight `\Lambda_i` with a column of height `i`.

        EXAMPLES::

            sage: K = crystals.KirillovReshetikhin(['D',4,1], 2,2)
            sage: K.classical_decomposition()
            The crystal of tableaux of type ['D', 4] and shape(s) [[], [1, 1], [2, 2]]
        """
        return CrystalOfTableaux(self.cartan_type().classical(),
                                 shapes = vertical_dominoes_removed(self.r(),self.s()))

    @cached_method
    def promotion(self):
        """
        Specifies the promotion operator used to construct the affine type `D_n^{(1)}` etc. crystal.
        This corresponds to the Dynkin diagram automorphism which interchanges nodes 0 and 1,
        and leaves all other nodes unchanged. On the level of crystals it is constructed using
        `\pm` diagrams.

        EXAMPLES::

            sage: K = crystals.KirillovReshetikhin(['D',4,1], 2,2)
            sage: promotion = K.promotion()
            sage: b = K.classical_decomposition()(rows=[])
            sage: promotion(b)
            [[1, 2], [-2, -1]]
            sage: b = K.classical_decomposition()(rows=[[1,3],[2,-1]])
            sage: promotion(b)
            [[1, 3], [2, -1]]
            sage: b = K.classical_decomposition()(rows=[[1],[-3]])
            sage: promotion(b)
            [[2, -3], [-2, -1]]
        """
        T = self.classical_decomposition()
        ind = list(T.index_set())
        ind.remove(1)
        return T.crystal_morphism( self.promotion_on_highest_weight_vectors(), index_set = ind)

    def promotion_inverse(self):
        """
        Return inverse of promotion.

        In this case promotion is an involution, so promotion inverse equals promotion.

        EXAMPLES::

            sage: K = crystals.KirillovReshetikhin(['D',4,1], 2,2)
            sage: promotion = K.promotion()
            sage: promotion_inverse = K.promotion_inverse()
            sage: all( promotion_inverse(promotion(b.lift())) == b.lift() for b in K )
            True
        """
        return self.promotion()

    def dynkin_diagram_automorphism(self, i):
        """
        Specifies the Dynkin diagram automorphism underlying the promotion action on the crystal
        elements. The automorphism needs to map node 0 to some other Dynkin node.

        Here we use the Dynkin diagram automorphism which interchanges nodes 0 and 1 and leaves
        all other nodes unchanged.

        EXAMPLES::

            sage: K = crystals.KirillovReshetikhin(['D',4,1],1,1)
            sage: K.dynkin_diagram_automorphism(0)
            1
            sage: K.dynkin_diagram_automorphism(1)
            0
            sage: K.dynkin_diagram_automorphism(4)
            4
        """
        aut = [1,0]+range(2,self.cartan_type().rank())
        return aut[i]

    @cached_method
    def promotion_on_highest_weight_vectors(self):
        """
        Calculates promotion on `{2,3,...,n}` highest weight vectors.

        EXAMPLES::

            sage: K = crystals.KirillovReshetikhin(['D',4,1], 2,2)
            sage: T = K.classical_decomposition()
            sage: hw = [ b for b in T if all(b.epsilon(i)==0 for i in [2,3,4]) ]
            sage: [K.promotion_on_highest_weight_vectors()(b) for b in hw]
            [[[1, 2], [-2, -1]], [[2, 2], [-2, -1]], [[1, 2], [3, -1]], [[2], [-2]],
            [[1, 2], [2, -2]], [[2, 2], [-1, -1]], [[2, 2], [3, -1]], [[2, 2], [3, 3]],
            [], [[1], [2]], [[1, 1], [2, 2]], [[2], [-1]], [[1, 2], [2, -1]], [[2], [3]],
            [[1, 2], [2, 3]]]
        """
        return lambda b: self.from_pm_diagram_to_highest_weight_vector(self.from_highest_weight_vector_to_pm_diagram(b).sigma())

    def from_highest_weight_vector_to_pm_diagram(self, b):
        """
        This gives the bijection between an element b in the classical decomposition
        of the KR crystal that is `{2,3,..,n}`-highest weight and `\pm` diagrams.

        EXAMPLES::

            sage: K = crystals.KirillovReshetikhin(['D',4,1], 2,2)
            sage: T = K.classical_decomposition()
            sage: b = T(rows=[[2],[-2]])
            sage: pm = K.from_highest_weight_vector_to_pm_diagram(b); pm
            [[1, 1], [0, 0], [0]]
            sage: pm.pp()
            +
            -
            sage: b = T(rows=[])
            sage: pm=K.from_highest_weight_vector_to_pm_diagram(b); pm
            [[0, 2], [0, 0], [0]]
            sage: pm.pp()

            sage: hw = [ b for b in T if all(b.epsilon(i)==0 for i in [2,3,4]) ]
            sage: all(K.from_pm_diagram_to_highest_weight_vector(K.from_highest_weight_vector_to_pm_diagram(b)) == b for b in hw)
            True
        """
        n = self.cartan_type().rank()-1
        inner = Partition([Integer(b.weight()[i]) for i in range(1,n+1)])
        inter = Partition([len([i for i in r if i>0]) for r in b.to_tableau()])
        outer = b.to_tableau().shape()
        return PMDiagram([self.r(), self.s(), outer, inter, inner], from_shapes=True)

    def from_pm_diagram_to_highest_weight_vector(self, pm):
        """
        This gives the bijection between a `\pm` diagram and an element b in the classical
        decomposition of the KR crystal that is {2,3,..,n}-highest weight.

        EXAMPLES::

            sage: K = crystals.KirillovReshetikhin(['D',4,1], 2,2)
            sage: pm = sage.combinat.crystals.kirillov_reshetikhin.PMDiagram([[1, 1], [0, 0], [0]])
            sage: K.from_pm_diagram_to_highest_weight_vector(pm)
            [[2], [-2]]
        """
        u = [b for b in self.classical_decomposition().module_generators if b.to_tableau().shape() == pm.outer_shape()][0]
        ct = self.cartan_type()
        rank = ct.rank()-1
        ct_type = ct.classical().type()
        assert ct_type in ['B', 'C', 'D']
        list = []
        for h in pm.heights_of_addable_plus():
            list += range(1,h+1)
        for h in pm.heights_of_minus():
            if ct_type == 'D':
                list += range(1,rank+1)+[rank-2-k for k in range(rank-1-h)]
            elif ct_type == 'B':
                list += range(1,rank+1)+[rank-k for k in range(rank+1-h)]
            else:
                list += range(1,rank+1)+[rank-1-k for k in range(rank-h)]
        for i in reversed(list):
            u = u.f(i)
        return u

class KR_type_E6(KirillovReshetikhinCrystalFromPromotion):
    r"""
    Class of Kirillov-Reshetikhin crystals of type `E_6^{(1)}` for `r=1,2,6`.

    EXAMPLES::

        sage: K = crystals.KirillovReshetikhin(['E',6,1],2,1)
        sage: K.module_generator().e(0)
        []
        sage: K.module_generator().e(0).f(0)
        [[(2, -1), (1,)]]
        sage: K = crystals.KirillovReshetikhin(['E',6,1], 1,1)
        sage: b = K.module_generator()
        sage: b
        [(1,)]
        sage: b.e(0)
        [(-2, 1)]
        sage: b = [t for t in K if t.epsilon(1) == 1 and t.phi(3) == 1 and t.phi(2) == 0 and t.epsilon(2) == 0][0]
        sage: b
        [(-1, 3)]
        sage: b.e(0)
        [(-1, -2, 3)]

    The elements of the Kirillov-Reshetikhin crystals can be constructed from
    a classical crystal element using
    :meth:`~sage.combinat.crystals.affine.AffineCrystalFromClassical.retract()`.

    EXAMPLES::

        sage: K = crystals.KirillovReshetikhin(['E',6,1],2,1)
        sage: La = K.cartan_type().classical().root_system().weight_lattice().fundamental_weights()
        sage: H = crystals.HighestWeight(La[2])
        sage: t = H.module_generator()
        sage: t
        [[(2, -1), (1,)]]
        sage: type(K.retract(t))
        <class 'sage.combinat.crystals.kirillov_reshetikhin.KR_type_E6_with_category.element_class'>
        sage: K.retract(t).e(0)
        []

    TESTS::

        sage: K = crystals.KirillovReshetikhin(['E',6,1], 2,1)
        sage: La = K.weight_lattice_realization().fundamental_weights()
        sage: all(b.weight() == sum( (K.affine_weight(b.lift())[i] * La[i] for i in K.index_set()), 0*La[0]) for b in K)  # long time (26s on sage.math, 2011)
        True
    """

    def classical_decomposition(self):
        """
        Specifies the classical crystal underlying the KR crystal of type `E_6^{(1)}`.

        EXAMPLES::

            sage: K = crystals.KirillovReshetikhin(['E',6,1], 2,2)
            sage: K.classical_decomposition()
            Direct sum of the crystals Family (Finite dimensional highest weight crystal of type ['E', 6] and highest weight 0, Finite dimensional highest weight crystal of type ['E', 6] and highest weight Lambda[2], Finite dimensional highest weight crystal of type ['E', 6] and highest weight 2*Lambda[2])
            sage: K = crystals.KirillovReshetikhin(['E',6,1], 1,2)
            sage: K.classical_decomposition()
            Direct sum of the crystals Family (Finite dimensional highest weight crystal of type ['E', 6] and highest weight 2*Lambda[1],)
        """
        La = self.cartan_type().classical().root_system().weight_lattice().fundamental_weights()
        if self.r() in [1,6]:
            dw = [self.s()*La[self.r()]]
        elif self.r() == 2:
            dw = sum( ([k*La[2]] for k in range(self.s()+1)), [])
        else:
            raise ValueError
        return DirectSumOfCrystals([HighestWeightCrystal(dominant_weight) for dominant_weight in dw], keepkey = False)

    def dynkin_diagram_automorphism(self, i):
        r"""
        Specifies the Dynkin diagram automorphism underlying the promotion action on the crystal
        elements. The automorphism needs to map node 0 to some other Dynkin node.

        Here we use the Dynkin diagram automorphism of order 3 which maps node 0 to node 1.

        EXAMPLES::

            sage: K = crystals.KirillovReshetikhin(['E',6,1],2,1)
            sage: [K.dynkin_diagram_automorphism(i) for i in K.index_set()]
            [1, 6, 3, 5, 4, 2, 0]
        """
        aut = [1,6,3,5,4,2,0]
        return aut[i]

    def affine_weight(self, b):
        r"""
        Returns the affine level zero weight corresponding to the element b of the classical
        crystal underlying self. For the coefficients to calculate the level, see Kac pg. 48.

        EXAMPLES::

            sage: K = crystals.KirillovReshetikhin(['E',6,1],2,1)
            sage: [K.affine_weight(x.lift()) for x in K if all(x.epsilon(i) == 0 for i in [2,3,4,5])]
            [(0, 0, 0, 0, 0, 0, 0),
            (-2, 0, 1, 0, 0, 0, 0),
            (-1, -1, 0, 0, 0, 1, 0),
            (0, 0, 0, 0, 0, 0, 0),
            (0, 0, 0, 0, 0, 1, -2),
            (0, -1, 1, 0, 0, 0, -1),
            (-1, 0, 0, 1, 0, 0, -1),
            (-1, -1, 0, 0, 1, 0, -1),
            (0, 0, 0, 0, 0, 0, 0),
            (0, -2, 0, 1, 0, 0, 0)]
        """
        simple_roots = self.cartan_type().classical().root_system().ambient_space().simple_roots()
        index_set = b.parent().index_set()
        weight = [ Integer(b.weight().scalar( simple_roots[i] )) for i in index_set ]
        E6_coeffs = [ 1, 2, 2, 3, 2, 1 ]
        return tuple( [-sum([ weight[i-1] * E6_coeffs[i-1] for i in index_set ])] + weight )


    @cached_method
    def hw_auxiliary(self):
        r"""
        Returns the `{2,3,4,5}` highest weight elements of self.

        EXAMPLES::

            sage: K = crystals.KirillovReshetikhin(['E',6,1],2,1)
            sage: K.hw_auxiliary()
            [[], [[(2, -1), (1,)]],
             [[(5, -3), (-1, 3)]],
             [[(6, -2), (-6, 2)]],
             [[(5, -2, -6), (-6, 2)]],
             [[(-1,), (-6, 2)]],
             [[(3, -1, -6), (1,)]],
             [[(4, -3, -6), (-1, 3)]],
             [[(1, -3), (-1, 3)]],
             [[(-1,), (-1, 3)]]]
        """
        return [x for x in self.classical_decomposition() if all(x.epsilon(i) == 0 for i in [2,3,4,5])]

    @cached_method
    def highest_weight_dict(self):
        r"""
        Returns a dictionary between `{1,2,3,4,5}` highest weight elements, and a tuple of affine weights and its classical component.

        EXAMPLES::

            sage: K = crystals.KirillovReshetikhin(['E',6,1],2,1)
            sage: K.highest_weight_dict()
            {[[(2, -1), (1,)]]: ((-2, 0, 1, 0, 0, 0, 0), 1),
             [[(3, -1, -6), (1,)]]: ((-1, 0, 0, 1, 0, 0, -1), 1),
             [[(6, -2), (-6, 2)]]: ((0, 0, 0, 0, 0, 0, 0), 1),
             [[(5, -2, -6), (-6, 2)]]: ((0, 0, 0, 0, 0, 1, -2), 1),
             []: ((0, 0, 0, 0, 0, 0, 0), 0)}
        """
        hw = [x for x in self.hw_auxiliary() if x.epsilon(1) == 0]
        dic = dict( ( x, tuple( [self.affine_weight(x), len(x)] ) ) for x in hw )
        assert len(hw) == len(dic)
        return dic

    @cached_method
    def highest_weight_dict_inv(self):
        r"""
        Returns a dictionary between a tuple of affine weights and a classical component, and
        `{2,3,4,5,6}` highest weight elements.

        EXAMPLES::

            sage: K = crystals.KirillovReshetikhin(['E',6,1],2,1)
            sage: K.highest_weight_dict_inv()
            {((-2, 0, 1, 0, 0, 0, 0), 1): [[(2, -1), (1,)]],
             ((-1, -1, 0, 0, 0, 1, 0), 1): [[(5, -3), (-1, 3)]],
             ((0, -2, 0, 1, 0, 0, 0), 1): [[(-1,), (-1, 3)]],
             ((0, 0, 0, 0, 0, 0, 0), 0): [],
             ((0, 0, 0, 0, 0, 0, 0), 1): [[(1, -3), (-1, 3)]]}
        """
        hw = [x for x in self.hw_auxiliary() if x.epsilon(6) == 0]
        dic = dict( ( tuple( [self.affine_weight(x), len(x)] ), x ) for x in hw )
        assert len(hw) == len(dic)
        return dic

    def automorphism_on_affine_weight(self, weight):
        r"""
        Acts with the Dynkin diagram automorphism on affine weights as outputted by the affine_weight method.

        EXAMPLES::

            sage: K = crystals.KirillovReshetikhin(['E',6,1],2,1)
            sage: [[x[0], K.automorphism_on_affine_weight(x[0])] for x in K.highest_weight_dict().values()]
            [[(0, 0, 0, 0, 0, 1, -2), (-2, 0, 1, 0, 0, 0, 0)],
             [(-1, 0, 0, 1, 0, 0, -1), (-1, -1, 0, 0, 0, 1, 0)],
             [(0, 0, 0, 0, 0, 0, 0), (0, 0, 0, 0, 0, 0, 0)],
             [(-2, 0, 1, 0, 0, 0, 0), (0, -2, 0, 1, 0, 0, 0)],
             [(0, 0, 0, 0, 0, 0, 0), (0, 0, 0, 0, 0, 0, 0)]]
        """
        f = self.dynkin_diagram_automorphism
        return tuple( [weight[f(f(i))] for i in self.index_set()] )

    @cached_method
    def promotion_on_highest_weight_vectors(self):
        r"""
        Gives a dictionary of the promotion map on `{1,2,3,4,5}` highest weight elements to
        `{2,3,4,5,6}` elements in self.

        EXAMPLES::

            sage: K = crystals.KirillovReshetikhin(['E',6,1],2,1)
            sage: dic = K.promotion_on_highest_weight_vectors()
            sage: dic
            {[[(2, -1), (1,)]]: [[(-1,), (-1, 3)]],
             [[(3, -1, -6), (1,)]]: [[(5, -3), (-1, 3)]],
             [[(6, -2), (-6, 2)]]: [],
             [[(5, -2, -6), (-6, 2)]]: [[(2, -1), (1,)]],
             []: [[(1, -3), (-1, 3)]]}
        """
        dic = self.highest_weight_dict()
        dic_inv = self.highest_weight_dict_inv()
        dic_weight = {}
        for (weight, i) in dic.values():
            dic_weight[weight] = dic_weight.get(weight, []) + [i]
        map_index = lambda i_list: max(i_list[1]) + min(i_list[1]) - i_list[0]
        map_element = lambda x : tuple([self.automorphism_on_affine_weight(dic[x][0]), map_index((dic[x][1],dic_weight[dic[x][0]]))])
        return dict( (x, dic_inv[map_element(x)]) for x in dic.keys() )

    @cached_method
    def promotion_on_highest_weight_vectors_function(self):
        """
        Return a lambda function on ``x`` defined by
        ``self.promotion_on_highest_weight_vectors()[x]``.

        EXAMPLES::

            sage: K = crystals.KirillovReshetikhin(['E',6,1], 2,1)
            sage: f = K.promotion_on_highest_weight_vectors_function()
            sage: f(K.module_generator().lift())
            [[(-1,), (-1, 3)]]
        """
        return lambda x : self.promotion_on_highest_weight_vectors()[x]

    @cached_method
    def promotion(self):
        """
        Specifies the promotion operator used to construct the affine type `E_6^{(1)}` crystal.

        EXAMPLES::

            sage: K = crystals.KirillovReshetikhin(['E',6,1], 2,1)
            sage: promotion = K.promotion()
            sage: all(promotion(promotion(promotion(b))) == b for b in K.classical_decomposition())
            True
            sage: K = crystals.KirillovReshetikhin(['E',6,1],1,1)
            sage: promotion = K.promotion()
            sage: all(promotion(promotion(promotion(b))) == b for b in K.classical_decomposition())
            True
        """
        T = self.classical_decomposition()
        ind = [1,2,3,4,5]
        return T.crystal_morphism( self.promotion_on_highest_weight_vectors_function(), automorphism = lambda i : self.dynkin_diagram_automorphism(i), index_set = ind)

    @cached_method
    def promotion_inverse(self):
        r"""
        Returns the inverse promotion. Since promotion is of order 3, the inverse promotion is the same
        as promotion applied twice.

        EXAMPLES::

            sage: K = crystals.KirillovReshetikhin(['E',6,1], 2,1)
            sage: p = K.promotion()
            sage: p_inv = K.promotion_inverse()
            sage: all(p_inv(p(b)) == b for b in K.classical_decomposition())
            True
        """
        p = self.promotion()
        return lambda x : p(p(x))


class KR_type_C(KirillovReshetikhinGenericCrystal):
    r"""
    Class of Kirillov-Reshetikhin crystals `B^{r,s}` of type `C_n^{(1)}` for `r<n`.

    EXAMPLES::

        sage: K = crystals.KirillovReshetikhin(['C',2,1], 1,2)
        sage: K
        Kirillov-Reshetikhin crystal of type ['C', 2, 1] with (r,s)=(1,2)
        sage: b = K(rows=[])
        sage: b.f(0)
        [[1, 1]]
        sage: b.e(0)
        [[-1, -1]]
    """

    def classical_decomposition(self):
        r"""
        Specifies the classical crystal underlying the Kirillov-Reshetikhin crystal of type `C_n^{(1)}`.

        It is given by `B^{r,s} \cong \bigoplus_\Lambda B(\Lambda)` where `\Lambda` are weights obtained from
        a rectangle of width `s` and height `r` by removing horizontal dominoes. Here we identify the fundamental
        weight `\Lambda_i` with a column of height `i`.

        EXAMPLES::

            sage: K = crystals.KirillovReshetikhin(['C',3,1], 2,2)
            sage: K.classical_decomposition()
            The crystal of tableaux of type ['C', 3] and shape(s) [[], [2], [2, 2]]
        """
        return CrystalOfTableaux(self.cartan_type().classical(),
                                 shapes = horizontal_dominoes_removed(self.r(),self.s()))

    def ambient_crystal(self):
        r"""
        Returns the ambient crystal `B^{r,s}` of type `A_{2n+1}^{(2)}` associated to the Kirillov-Reshetikhin
        crystal of type `C_n^{(1)}`. This ambient crystal is used to construct the zero arrows.

        EXAMPLES::

            sage: K = crystals.KirillovReshetikhin(['C',3,1], 2,3)
            sage: K.ambient_crystal()
            Kirillov-Reshetikhin crystal of type ['B', 4, 1]^* with (r,s)=(2,3)
        """
        return KashiwaraNakashimaTableaux(['A',2*self.cartan_type().classical().rank()+1,2], self.r(), self.s())

    @cached_method
    def ambient_dict_pm_diagrams(self):
        r"""
        Gives a dictionary of all self-dual `\pm` diagrams for the ambient crystal.
        Their key is their inner shape.

        EXAMPLES::

            sage: K = crystals.KirillovReshetikhin(['C',2,1], 1,2)
            sage: K.ambient_dict_pm_diagrams()
            {[]: [[1, 1], [0]], [2]: [[0, 0], [2]]}
            sage: K = crystals.KirillovReshetikhin(['C',3,1], 2,2)
            sage: K.ambient_dict_pm_diagrams()
            {[]: [[1, 1], [0, 0], [0]],
             [2]: [[0, 0], [1, 1], [0]],
             [2, 2]: [[0, 0], [0, 0], [2]]}
            sage: K = crystals.KirillovReshetikhin(['C',3,1], 2,3)
            sage: K.ambient_dict_pm_diagrams()
            {[1, 1]: [[1, 1], [0, 0], [1]],
             [3, 1]: [[0, 0], [1, 1], [1]],
             [3, 3]: [[0, 0], [0, 0], [3]]}
        """
        list = []
        s = self.s()
        r = self.r()
        m = int(s/2)
        for i in range(m+1):
            for la in IntegerVectors(m-i, min_length=r, max_length=r):
                list.append(PMDiagram([[j,j] for j in la]+[[s-2*m+2*i]]))
        return dict( (x.inner_shape(), x) for x in list )

    @cached_method
    def ambient_highest_weight_dict(self):
        r"""
        Gives a dictionary of all `{2,...,n+1}`-highest weight vectors in the ambient crystal.
        Their key is the inner shape of their corresponding `\pm` diagram, or equivalently, their
        `{2,...,n+1}` weight.

        EXAMPLES::

            sage: K = crystals.KirillovReshetikhin(['C',3,1], 2,2)
            sage: K.ambient_highest_weight_dict()
            {[]: [[2], [-2]], [2]: [[1, 2], [2, -1]], [2, 2]: [[2, 2], [3, 3]]}
        """
        A = self.ambient_dict_pm_diagrams()
        ambient = self.ambient_crystal()
        return dict( (key, ambient.retract(ambient.from_pm_diagram_to_highest_weight_vector(A[key]))) for key in A )

    @cached_method
    def highest_weight_dict(self):
        r"""
        Gives a dictionary of the classical highest weight vectors of self.
        Their key is their shape.

        EXAMPLES::

            sage: K = crystals.KirillovReshetikhin(['C',3,1], 2,2)
            sage: K.highest_weight_dict()
            {[]: [], [2]: [[1, 1]], [2, 2]: [[1, 1], [2, 2]]}
        """
        return dict( (x.lift().to_tableau().shape(),x) for x in self.module_generators )

    @cached_method
    def to_ambient_crystal(self):
        r"""
        Provides a map from the Kirillov-Reshetikhin crystal of type `C_n^{(1)}` to the
        ambient crystal of type `A_{2n+1}^{(2)}`.

        EXAMPLES::

            sage: K = crystals.KirillovReshetikhin(['C',3,1], 2,2)
            sage: b=K(rows=[[1,1]])
            sage: K.to_ambient_crystal()(b)
            [[1, 2], [2, -1]]
            sage: b=K(rows=[])
            sage: K.to_ambient_crystal()(b)
            [[2], [-2]]
            sage: K.to_ambient_crystal()(b).parent()
            Kirillov-Reshetikhin crystal of type ['B', 4, 1]^* with (r,s)=(2,2)
        """
        keys = self.highest_weight_dict().keys()
        pdict = dict( (self.highest_weight_dict()[key], self.ambient_highest_weight_dict()[key]) for key in keys )
        return self.crystal_morphism( pdict, index_set = self.cartan_type().classical().index_set(),
                                      automorphism = lambda i : i+1 )

    @cached_method
    def from_ambient_crystal(self):
        r"""
        Provides a map from the ambient crystal of type `A_{2n+1}^{(2)}` to
        the Kirillov-Reshetikhin crystal of type `C_n^{(1)}`.

        Note that this map is only well-defined on type `C_n^{(1)}` elements
        that are in the image under :meth:`to_ambient_crystal`.

        EXAMPLES::

            sage: K = crystals.KirillovReshetikhin(['C',3,1], 2,2)
            sage: b=K.ambient_crystal()(rows=[[2,2],[3,3]])
            sage: K.from_ambient_crystal()(b)
            [[1, 1], [2, 2]]
        """
        keys = self.highest_weight_dict().keys()
        pdict_inv = dict( (self.ambient_highest_weight_dict()[key], self.highest_weight_dict()[key]) for key in keys )
        return self.crystal_morphism( pdict_inv, index_set = [j+1 for j in self.cartan_type().classical().index_set()],
                                      automorphism = lambda i : i-1 )

class KR_type_CElement(KirillovReshetikhinGenericCrystalElement):
    r"""
    Class for the elements in the Kirillov-Reshetikhin crystals `B^{r,s}` of type `C_n^{(1)}` for `r<n`.

    EXAMPLES::

        sage: K=crystals.KirillovReshetikhin(['C',3,1],1,2)
        sage: type(K.module_generators[0])
        <class 'sage.combinat.crystals.kirillov_reshetikhin.KR_type_C_with_category.element_class'>
    """

    def e0(self):
        r"""
        Gives `e_0` on self by mapping self to the ambient crystal, calculating `e_1 e_0` there and
        pulling the element back.

        EXAMPLES::

            sage: K=crystals.KirillovReshetikhin(['C',3,1],1,2)
            sage: b = K(rows=[])
            sage: b.e(0) # indirect doctest
            [[-1, -1]]
        """
        b = self.parent().to_ambient_crystal()(self).e(1)
        if b is None:
            return None
        b = b.e(0)
        return self.parent().from_ambient_crystal()(b)

    def f0(self):
        r"""
        Gives `f_0` on self by mapping self to the ambient crystal, calculating `f_1 f_0` there and
        pulling the element back.

        EXAMPLES::

            sage: K=crystals.KirillovReshetikhin(['C',3,1],1,2)
            sage: b = K(rows=[])
            sage: b.f(0) # indirect doctest
            [[1, 1]]
        """
        b = self.parent().to_ambient_crystal()(self).f(1)
        if b is None:
            return None
        b = b.f(0)
        return self.parent().from_ambient_crystal()(b)

    def epsilon0(self):
        r"""
        Calculate `\varepsilon_0` of ``self`` by mapping the element to
        the ambient crystal and calculating `\varepsilon_1` there.

        EXAMPLES::

            sage: K = crystals.KirillovReshetikhin(['C',2,1], 1,2)
            sage: b=K(rows=[[1,1]])
            sage: b.epsilon(0) # indirect doctest
            2
        """
        b = self.parent().to_ambient_crystal()(self)
        return b.epsilon(1)

    def phi0(self):
        r"""
        Calculate `\varphi_0` of ``self`` by mapping the element to
        the ambient crystal and calculating `\varphi_1` there.

        EXAMPLES::

            sage: K = crystals.KirillovReshetikhin(['C',2,1], 1,2)
            sage: b=K(rows=[[-1,-1]])
            sage: b.phi(0) # indirect doctest
            2
        """
        b = self.parent().to_ambient_crystal()(self)
        return b.phi(1)

KR_type_C.Element = KR_type_CElement


class KR_type_A2(KirillovReshetikhinGenericCrystal):
    r"""
    Class of Kirillov-Reshetikhin crystals `B^{r,s}` of type `A_{2n}^{(2)}` for `1\le r \le n`
    in the realization with classical subalgebra `B_n`. The Cartan type in this case is inputted as
    the dual of `A_{2n}^{(2)}`.

    This is an alternative implementation to :class:`KR_type_box` which uses
    the classical decomposition into type `C_n` crystals.

    EXAMPLES::

        sage: C = CartanType(['A',4,2]).dual()
        sage: K = sage.combinat.crystals.kirillov_reshetikhin.KR_type_A2(C, 1, 1)
        sage: K
        Kirillov-Reshetikhin crystal of type ['BC', 2, 2]^* with (r,s)=(1,1)
        sage: b = K(rows=[[-1]])
        sage: b.f(0)
        [[1]]
        sage: b.e(0)

    We can now check whether the two KR crystals of type `A_4^{(2)}` (namely the KR crystal and its dual
    construction) are isomorphic up to relabelling of the edges::

        sage: C = CartanType(['A',4,2])
        sage: K = crystals.KirillovReshetikhin(C,1,1)
        sage: Kdual = crystals.KirillovReshetikhin(C.dual(),1,1)
        sage: G = K.digraph()
        sage: Gdual = Kdual.digraph()
        sage: f = {0:2, 1:1, 2:0}
        sage: Gnew = DiGraph(); Gnew.add_vertices(Gdual.vertices()); Gnew.add_edges([(u,v,f[i]) for (u,v,i) in Gdual.edges()])
        sage: G.is_isomorphic(Gnew, edge_labels = True)
        True
    """

    def classical_decomposition(self):
        r"""
        Specifies the classical crystal underlying the Kirillov-Reshetikhin crystal of type `A_{2n}^{(2)}`
        with `B_n` as classical subdiagram.

        It is given by `B^{r,s} \cong \bigoplus_\Lambda B(\Lambda)` where `B(\Lambda)` is a highest weight crystal of type
        `B_n` of highest weight `\Lambda`. The sum is over all weights `\Lambda` obtained from
        a rectangle of width `s` and height `r` by removing horizontal dominoes. Here we identify the fundamental
        weight `\Lambda_i` with a column of height `i`.

        EXAMPLES::

            sage: C = CartanType(['A',4,2]).dual()
            sage: K = sage.combinat.crystals.kirillov_reshetikhin.KR_type_A2(C, 2, 2)
            sage: K.classical_decomposition()
            The crystal of tableaux of type ['B', 2] and shape(s) [[], [2], [2, 2]]
        """
        return CrystalOfTableaux(['B', self.cartan_type().rank()-1],
                                 shapes = horizontal_dominoes_removed(self.r(),self.s()))

    def ambient_crystal(self):
        r"""
        Returns the ambient crystal `B^{r,s}` of type `B_{n+1}^{(1)}` associated to the Kirillov-Reshetikhin
        crystal of type `A_{2n}^{(2)}` dual. This ambient crystal is used to construct the zero arrows.

        EXAMPLES::

            sage: C = CartanType(['A',4,2]).dual()
            sage: K = sage.combinat.crystals.kirillov_reshetikhin.KR_type_A2(C, 2, 3)
            sage: K.ambient_crystal()
            Kirillov-Reshetikhin crystal of type ['B', 3, 1] with (r,s)=(2,3)
        """
        return KR_type_vertical(['B', self.cartan_type().rank(), 1], self.r(), self.s())

    @cached_method
    def ambient_dict_pm_diagrams(self):
        r"""
        Gives a dictionary of all self-dual `\pm` diagrams for the ambient crystal.
        Their key is their inner shape.

        EXAMPLES::

            sage: C = CartanType(['A',4,2]).dual()
            sage: K = sage.combinat.crystals.kirillov_reshetikhin.KR_type_A2(C, 1, 1)
            sage: K.ambient_dict_pm_diagrams()
            {[1]: [[0, 0], [1]]}
            sage: K = sage.combinat.crystals.kirillov_reshetikhin.KR_type_A2(C, 1, 2)
            sage: K.ambient_dict_pm_diagrams()
            {[]: [[1, 1], [0]], [2]: [[0, 0], [2]]}
            sage: K = sage.combinat.crystals.kirillov_reshetikhin.KR_type_A2(C, 2, 2)
            sage: K.ambient_dict_pm_diagrams()
            {[]: [[1, 1], [0, 0], [0]],
             [2]: [[0, 0], [1, 1], [0]],
             [2, 2]: [[0, 0], [0, 0], [2]]}
        """
        list = []
        s = self.s()
        r = self.r()
        m = int(s/2)
        for i in range(m+1):
            for la in IntegerVectors(m-i, min_length=r, max_length=r):
                list.append(PMDiagram([[j,j] for j in la]+[[s-2*m+2*i]]))
        return dict( (x.inner_shape(), x) for x in list )

    @cached_method
    def ambient_highest_weight_dict(self):
        r"""
        Gives a dictionary of all `{2,...,n+1}`-highest weight vectors in the ambient crystal.
        Their key is the inner shape of their corresponding `\pm` diagram, or equivalently, their
        `{2,...,n+1}` weight.

        EXAMPLES::

            sage: C = CartanType(['A',4,2]).dual()
            sage: K = sage.combinat.crystals.kirillov_reshetikhin.KR_type_A2(C, 1, 2)
            sage: K.ambient_highest_weight_dict()
            {[]: [[1, -1]], [2]: [[2, 2]]}
        """
        A = self.ambient_dict_pm_diagrams()
        ambient = self.ambient_crystal()
        return dict( (key, ambient.retract(ambient.from_pm_diagram_to_highest_weight_vector(A[key]))) for key in A )

    @cached_method
    def highest_weight_dict(self):
        r"""
        Gives a dictionary of the classical highest weight vectors of self.
        Their key is their shape.

        EXAMPLES::

            sage: C = CartanType(['A',4,2]).dual()
            sage: K = sage.combinat.crystals.kirillov_reshetikhin.KR_type_A2(C, 1, 2)
            sage: K.highest_weight_dict()
            {[]: [], [2]: [[1, 1]]}
        """
        return dict( (x.lift().to_tableau().shape(),x) for x in self.module_generators )

    @cached_method
    def to_ambient_crystal(self):
        r"""
        Provides a map from the Kirillov-Reshetikhin crystal of type `A_{2n}^{(2)}` to the
        ambient crystal of type `B_{n+1}^{(1)}`.

        EXAMPLES::

            sage: C = CartanType(['A',4,2]).dual()
            sage: K = sage.combinat.crystals.kirillov_reshetikhin.KR_type_A2(C, 1, 2)
            sage: b=K(rows=[[1,1]])
            sage: K.to_ambient_crystal()(b)
            [[2, 2]]
            sage: K = sage.combinat.crystals.kirillov_reshetikhin.KR_type_A2(C, 2, 2)
            sage: b=K(rows=[[1,1]])
            sage: K.to_ambient_crystal()(b)
            [[1, 2], [2, -1]]
            sage: K.to_ambient_crystal()(b).parent()
            Kirillov-Reshetikhin crystal of type ['B', 3, 1] with (r,s)=(2,2)
        """
        keys = self.highest_weight_dict().keys()
        pdict = dict( (self.highest_weight_dict()[key], self.ambient_highest_weight_dict()[key]) for key in keys )
        return self.crystal_morphism( pdict, index_set = self.cartan_type().classical().index_set(),
                                      automorphism = lambda i : i+1 )

    @cached_method
    def from_ambient_crystal(self):
        r"""
        Provides a map from the ambient crystal of type `B_{n+1}^{(1)}` to
        the Kirillov-Reshetikhin crystal of type `A_{2n}^{(2)}`.

        Note that this map is only well-defined on type `A_{2n}^{(2)}`
        elements that are in the image under :meth:`to_ambient_crystal`.

        EXAMPLES::

            sage: C = CartanType(['A',4,2]).dual()
            sage: K = sage.combinat.crystals.kirillov_reshetikhin.KR_type_A2(C, 1, 2)
            sage: b = K.ambient_crystal()(rows=[[2,2]])
            sage: K.from_ambient_crystal()(b)
            [[1, 1]]
        """
        keys = self.highest_weight_dict().keys()
        pdict_inv = dict( (self.ambient_highest_weight_dict()[key], self.highest_weight_dict()[key]) for key in keys )
        return self.crystal_morphism( pdict_inv, index_set = [j+1 for j in self.cartan_type().classical().index_set()],
                                      automorphism = lambda i : i-1 )

class KR_type_A2Element(KirillovReshetikhinGenericCrystalElement):
    r"""
    Class for the elements in the Kirillov-Reshetikhin crystals `B^{r,s}` of type `A_{2n}^{(2)}` for `r<n`
    with underlying classcial algebra `B_n`.

    EXAMPLES::

        sage: C = CartanType(['A',4,2]).dual()
        sage: K = sage.combinat.crystals.kirillov_reshetikhin.KR_type_A2(C, 1, 2)
        sage: type(K.module_generators[0])
        <class 'sage.combinat.crystals.kirillov_reshetikhin.KR_type_A2_with_category.element_class'>
    """

    def e0(self):
        r"""
        Gives `e_0` on self by mapping self to the ambient crystal, calculating `e_1 e_0` there and
        pulling the element back.

        EXAMPLES::

            sage: C = CartanType(['A',4,2]).dual()
            sage: K = sage.combinat.crystals.kirillov_reshetikhin.KR_type_A2(C, 1, 1)
            sage: b = K(rows=[[1]])
            sage: b.e(0) # indirect doctest
            [[-1]]
        """
        b = self.parent().to_ambient_crystal()(self).e(1)
        if b is None:
            return None
        b = b.e(0)
        return self.parent().from_ambient_crystal()(b)

    def f0(self):
        r"""
        Gives `f_0` on self by mapping self to the ambient crystal, calculating `f_1 f_0` there and
        pulling the element back.

        EXAMPLES::

            sage: C = CartanType(['A',4,2]).dual()
            sage: K = sage.combinat.crystals.kirillov_reshetikhin.KR_type_A2(C, 1, 1)
            sage: b = K(rows=[[-1]])
            sage: b.f(0) # indirect doctest
            [[1]]
        """
        b = self.parent().to_ambient_crystal()(self).f(1)
        if b is None:
            return None
        b = b.f(0)
        return self.parent().from_ambient_crystal()(b)

    def epsilon0(self):
        r"""
        Calculate `\varepsilon_0` of ``self`` by mapping the element to
        the ambient crystal and calculating ``\varepsilon_1`` there.

        EXAMPLES::

            sage: C = CartanType(['A',4,2]).dual()
            sage: K = sage.combinat.crystals.kirillov_reshetikhin.KR_type_A2(C, 1, 1)
            sage: b=K(rows=[[1]])
            sage: b.epsilon(0) # indirect doctest
            1
        """
        b = self.parent().to_ambient_crystal()(self)
        return b.epsilon(1)

    def phi0(self):
        r"""
        Calculate `\varphi_0` of ``self`` by mapping the element to
        the ambient crystal and calculating `\varphi_1` there.

        EXAMPLES::

            sage: C = CartanType(['A',4,2]).dual()
            sage: K = sage.combinat.crystals.kirillov_reshetikhin.KR_type_A2(C, 1, 1)
            sage: b=K(rows=[[-1]])
            sage: b.phi(0) # indirect doctest
            1
        """
        b = self.parent().to_ambient_crystal()(self)
        return b.phi(1)

KR_type_A2.Element = KR_type_A2Element


class KR_type_box(KirillovReshetikhinGenericCrystal, AffineCrystalFromClassical):
    r"""
    Class of Kirillov-Reshetikhin crystals `B^{r,s}` of type `A_{2n}^{(2)}` for `r\le n`
    and type `D_{n+1}^{(2)}` for `r<n`.

    EXAMPLES::

        sage: K = crystals.KirillovReshetikhin(['A',4,2], 1,1)
        sage: K
        Kirillov-Reshetikhin crystal of type ['BC', 2, 2] with (r,s)=(1,1)
        sage: b = K(rows=[])
        sage: b.f(0)
        [[1]]
        sage: b.e(0)
        [[-1]]
    """
    def __init__(self, cartan_type, r, s):
        r"""
        Initializes a Kirillov-Reshetikhin crystal ``self``.

        TESTS::

            sage: K = sage.combinat.crystals.kirillov_reshetikhin.KR_type_box(['A',4,2], 1, 1)
            sage: K
            Kirillov-Reshetikhin crystal of type ['BC', 2, 2] with (r,s)=(1,1)
            sage: K = sage.combinat.crystals.kirillov_reshetikhin.KR_type_box(['D',4,2], 1, 1)
            sage: K
            Kirillov-Reshetikhin crystal of type ['C', 3, 1]^* with (r,s)=(1,1)
            sage: TestSuite(K).run()
        """
        KirillovReshetikhinGenericCrystal.__init__(self, cartan_type, r ,s)
        AffineCrystalFromClassical.__init__(self, cartan_type, self.classical_decomposition())

    def classical_decomposition(self):
        r"""
        Specifies the classical crystal underlying the Kirillov-Reshetikhin crystal of type `A_{2n}^{(2)}`
        and `D_{n+1}^{(2)}`.

        It is given by `B^{r,s} \cong \bigoplus_\Lambda B(\Lambda)` where `\Lambda` are weights obtained from
        a rectangle of width `s` and height `r` by removing boxes. Here we identify the fundamental
        weight `\Lambda_i` with a column of height `i`.

        EXAMPLES::

            sage: K = crystals.KirillovReshetikhin(['A',4,2], 2,2)
            sage: K.classical_decomposition()
            The crystal of tableaux of type ['C', 2] and shape(s) [[], [1], [2], [1, 1], [2, 1], [2, 2]]
            sage: K = crystals.KirillovReshetikhin(['D',4,2], 2,3)
            sage: K.classical_decomposition()
            The crystal of tableaux of type ['B', 3] and shape(s) [[], [1], [2], [1, 1], [3], [2, 1], [3, 1], [2, 2], [3, 2], [3, 3]]
        """
        return CrystalOfTableaux(self.cartan_type().classical(),
                                 shapes = partitions_in_box(self.r(),self.s()))

    def ambient_crystal(self):
        r"""
        Returns the ambient crystal `B^{r,2s}` of type `C_n^{(1)}` associated to the Kirillov-Reshetikhin crystal.
        This ambient crystal is used to construct the zero arrows.

        EXAMPLES::

            sage: K = crystals.KirillovReshetikhin(['A',4,2], 2,2)
            sage: K.ambient_crystal()
            Kirillov-Reshetikhin crystal of type ['C', 2, 1] with (r,s)=(2,4)
        """
        # calling KR_type_C instead of KirillovReshetikhin(['C',n,1],r,s) has the advantage that
        # that this also works for r=n for A_{2n}^{(2)}.
        return KR_type_C(['C', self.cartan_type().classical().rank(),1], self.r(), 2*self.s())

    @cached_method
    def highest_weight_dict(self):
        r"""
        Gives a dictionary of the classical highest weight vectors of self.
        Their key is 2 times their shape.

        EXAMPLES::

            sage: K = crystals.KirillovReshetikhin(['A',6,2], 2,2)
            sage: K.highest_weight_dict()
            {[]: [],
             [2]: [[1]],
             [2, 2]: [[1], [2]],
             [4]: [[1, 1]],
             [4, 2]: [[1, 1], [2]],
             [4, 4]: [[1, 1], [2, 2]]}
        """
        return dict( (Partition([2*i for i in x.lift().to_tableau().shape()]),x) for x in self.module_generators )

    @cached_method
    def ambient_highest_weight_dict(self):
        r"""
        Gives a dictionary of the classical highest weight vectors of the ambient crystal of self.
        Their key is their shape.

        EXAMPLES::

            sage: K = crystals.KirillovReshetikhin(['A',6,2], 2,2)
            sage: K.ambient_highest_weight_dict()
            {[]: [],
             [2]: [[1, 1]],
             [2, 2]: [[1, 1], [2, 2]],
             [4]: [[1, 1, 1, 1]],
             [4, 2]: [[1, 1, 1, 1], [2, 2]],
             [4, 4]: [[1, 1, 1, 1], [2, 2, 2, 2]]}
        """
        return dict( (x.lift().to_tableau().shape(),x) for x in self.ambient_crystal().module_generators )

    def similarity_factor(self):
        r"""
        Sets the similarity factor used to map to the ambient crystal.

        EXAMPLES::

            sage: K = crystals.KirillovReshetikhin(['A',6,2], 2,2)
            sage: K.similarity_factor()
            {1: 2, 2: 2, 3: 2}
            sage: K = crystals.KirillovReshetikhin(['D',5,2], 1,1)
            sage: K.similarity_factor()
            {1: 2, 2: 2, 3: 2, 4: 1}
        """
        C = self.cartan_type().classical()
        p = dict( (i,2) for i in C.index_set() )
        if C.type() == 'B':
            p[C.rank()] = 1
        return p

    @cached_method
    def to_ambient_crystal(self):
        r"""
        Provides a map from self to the ambient crystal of type `C_n^{(1)}`.

        EXAMPLES::

            sage: K = crystals.KirillovReshetikhin(['D',4,2], 1,1)
            sage: [K.to_ambient_crystal()(b) for b in K]
            [[], [[1, 1]], [[2, 2]], [[3, 3]], [[3, -3]], [[-3, -3]], [[-2, -2]], [[-1, -1]]]
            sage: K = crystals.KirillovReshetikhin(['A',4,2], 1,1)
            sage: [K.to_ambient_crystal()(b) for b in K]
            [[], [[1, 1]], [[2, 2]], [[-2, -2]], [[-1, -1]]]
        """
        keys = self.highest_weight_dict().keys()
        pdict = dict( (self.highest_weight_dict()[key], self.ambient_highest_weight_dict()[key]) for key in keys )
        return self.crystal_morphism( pdict, index_set = self.cartan_type().classical().index_set(),
                                      similarity_factor = self.similarity_factor() )

    @cached_method
    def from_ambient_crystal(self):
        r"""
        Provides a map from the ambient crystal of type `C_n^{(1)}` to the
        Kirillov-Reshetikhin crystal ``self``.

        Note that this map is only well-defined on elements that are in the
        image under :meth:`to_ambient_crystal`.

        EXAMPLES::

            sage: K = crystals.KirillovReshetikhin(['D',4,2], 1,1)
            sage: b = K.ambient_crystal()(rows=[[3,-3]])
            sage: K.from_ambient_crystal()(b)
            [[0]]
            sage: K = crystals.KirillovReshetikhin(['A',4,2], 1,1)
            sage: b = K.ambient_crystal()(rows=[])
            sage: K.from_ambient_crystal()(b)
            []
        """
        keys = self.highest_weight_dict().keys()
        pdict_inv = dict( (self.ambient_highest_weight_dict()[key], self.highest_weight_dict()[key]) for key in keys )
        return self.crystal_morphism( pdict_inv, index_set = self.cartan_type().classical().index_set(),
                                      similarity_factor_domain = self.similarity_factor() )


class KR_type_boxElement(KirillovReshetikhinGenericCrystalElement):
    r"""
    Class for the elements in the Kirillov-Reshetikhin crystals `B^{r,s}` of type `A_{2n}^{(2)}` for `r\le n`
    and type `D_{n+1}^{(2)}` for `r<n`.

    EXAMPLES::

        sage: K=crystals.KirillovReshetikhin(['A',4,2],1,2)
        sage: type(K.module_generators[0])
        <class 'sage.combinat.crystals.kirillov_reshetikhin.KR_type_box_with_category.element_class'>
    """

    def e0(self):
        r"""
        Gives `e_0` on self by mapping self to the ambient crystal, calculating `e_0` there and
        pulling the element back.

        EXAMPLES::

            sage: K=crystals.KirillovReshetikhin(['A',4,2],1,1)
            sage: b = K(rows=[])
            sage: b.e(0) # indirect doctest
            [[-1]]
        """
        b = self.parent().to_ambient_crystal()(self).e(0)
        if b is None:
            return None
        return self.parent().from_ambient_crystal()(b)

    def f0(self):
        r"""
        Gives `f_0` on self by mapping self to the ambient crystal, calculating `f_0` there and
        pulling the element back.

        EXAMPLES::

            sage: K=crystals.KirillovReshetikhin(['A',4,2],1,1)
            sage: b = K(rows=[])
            sage: b.f(0) # indirect doctest
            [[1]]
        """
        b = self.parent().to_ambient_crystal()(self).f(0)
        if b is None:
            return None
        return self.parent().from_ambient_crystal()(b)

    def epsilon0(self):
        r"""
        Calculate `\varepsilon_0` of ``self`` by mapping the element
        to the ambient crystal and calculating `\varepsilon_0` there.

        EXAMPLES::

            sage: K = crystals.KirillovReshetikhin(['A',4,2], 1,1)
            sage: b=K(rows=[[1]])
            sage: b.epsilon(0) # indirect doctest
            2
        """
        b = self.parent().to_ambient_crystal()(self)
        return b.epsilon(0)

    def phi0(self):
        r"""
        Calculate `\varphi_0` of ``self`` by mapping the element to
        the ambient crystal and calculating `\varphi_0` there.

        EXAMPLES::

            sage: K = crystals.KirillovReshetikhin(['D',3,2], 1,1)
            sage: b=K(rows=[[-1]])
            sage: b.phi(0) # indirect doctest
            2
        """
        b = self.parent().to_ambient_crystal()(self)
        return b.phi(0)

KR_type_box.Element = KR_type_boxElement


class KR_type_Bn(KirillovReshetikhinGenericCrystal):
    r"""
    Class of Kirillov-Reshetikhin crystals `B^{n,s}` of type `B_{n}^{(1)}`.

    EXAMPLES::

        sage: K = crystals.KirillovReshetikhin(['B',3,1],3,2)
        sage: K
        Kirillov-Reshetikhin crystal of type ['B', 3, 1] with (r,s)=(3,2)
        sage: b = K(rows=[[1],[2],[3]])
        sage: b.f(0)
        sage: b.e(0)
        [[3]]

        sage: K = crystals.KirillovReshetikhin(['B',3,1],3,2)
        sage: [b.weight() for b in K if b.is_highest_weight([1,2,3])]
        [-Lambda[0] + Lambda[1], -2*Lambda[0] + 2*Lambda[3]]
        sage: [b.weight() for b in K if b.is_highest_weight([0,2,3])]
        [Lambda[0] - Lambda[1], -2*Lambda[1] + 2*Lambda[3]]
    """
    def _element_constructor_(self, *args, **options):
        """
        Construct an element of ``self``.

        TESTS::

            sage: KRC = crystals.KirillovReshetikhin(['B',3,1], 3, 3)
            sage: KRT = crystals.KirillovReshetikhin(['B',3,1], 3, 3, model='KR')
            sage: elt = KRC.module_generators[1].f_string([3,2,3,1,3,3]); elt
            [++-, [[2], [0], [-3]]]
            sage: ret = KRT(elt); ret
            [[1, 1, 2], [2, 2, -3], [-3, -3, -1]]
            sage: test = KRC(ret); test
            [++-, [[2], [0], [-3]]]
            sage: test == elt
            True
        """
        from sage.combinat.rigged_configurations.kr_tableaux import KirillovReshetikhinTableauxElement
        if isinstance(args[0], KirillovReshetikhinTableauxElement):
            elt = args[0]
            # Check to make sure it can be converted
            if elt.cartan_type() != self.cartan_type() \
              or elt.parent().r() != self._r or elt.parent().s() != self._s:
                raise ValueError("The Kirillov-Reshetikhin tableau must have the same Cartan type and shape")

            to_hw = elt.to_classical_highest_weight()
            wt = to_hw[0].classical_weight() / 2
            f_str = reversed(to_hw[1])
            for x in self.module_generators:
                if x.classical_weight() == wt:
                    return x.f_string(f_str)
            raise ValueError("No matching highest weight element found")
        return KirillovReshetikhinGenericCrystal._element_constructor_(self, *args, **options)

    def classical_decomposition(self):
        r"""
        Specifies the classical crystal underlying the Kirillov-Reshetikhin crystal `B^{n,s}` of type `B_n^{(1)}`.

        It is the same as for `r<n`, given by `B^{n,s} \cong \bigoplus_\Lambda B(\Lambda)` where `\Lambda` are
        weights obtained from a rectangle of width `s/2` and height `n` by removing horizontal dominoes.
        Here we identify the fundamental weight `\Lambda_i` with a column of height `i` for `i<n` and
        a column of width `1/2` for `i=n`.

        EXAMPLES::

            sage: K = crystals.KirillovReshetikhin(['B',3,1], 3, 2)
            sage: K.classical_decomposition()
            The crystal of tableaux of type ['B', 3] and shape(s) [[1], [1, 1, 1]]
            sage: K = crystals.KirillovReshetikhin(['B',3,1], 3, 3)
            sage: K.classical_decomposition()
            The crystal of tableaux of type ['B', 3] and shape(s) [[3/2, 1/2, 1/2], [3/2, 3/2, 3/2]]
        """
        s = self.s()
        r = self.r()
        shapes = vertical_dominoes_removed(r,floor(s/2))
        if is_odd(s):
            shapes = [ [i+QQ(1)/QQ(2) for i in sh]+[QQ(1)/QQ(2)]*(r-len(sh)) for sh in shapes ]
        return CrystalOfTableaux(self.cartan_type().classical(), shapes = shapes)

    def ambient_crystal(self):
        r"""
        Returns the ambient crystal `B^{n,s}` of type `A_{2n-1}^{(2)}` associated to the Kirillov-Reshetikhin crystal;
        see Lemma 4.2 of reference [4].
        This ambient crystal is used to construct the zero arrows.

        EXAMPLES::

            sage: K = crystals.KirillovReshetikhin(['B',3,1],3,2)
            sage: K.ambient_crystal()
            Kirillov-Reshetikhin crystal of type ['B', 3, 1]^* with (r,s)=(3,2)
        """
        return KashiwaraNakashimaTableaux(['A', 2*self.cartan_type().classical().rank()-1,2], self.r(), self.s())

    @cached_method
    def highest_weight_dict(self):
        r"""
        Gives a dictionary of the classical highest weight vectors of self.
        Their key is 2 times their shape.

        EXAMPLES::

            sage: K = crystals.KirillovReshetikhin(['B',3,1],3,2)
            sage: K.highest_weight_dict()
            {(2,): [[1]], (2, 2, 2): [[1], [2], [3]]}
            sage: K = crystals.KirillovReshetikhin(['B',3,1],3,3)
            sage: K.highest_weight_dict()
            {(3, 1, 1): [+++, [[1]]], (3, 3, 3): [+++, [[1], [2], [3]]]}
        """
        return dict( (tuple([2*i[1] for i in x.classical_weight()]),x) for x in self.module_generators )

    @cached_method
    def ambient_highest_weight_dict(self):
        r"""
        Gives a dictionary of the classical highest weight vectors of the ambient crystal of self.
        Their key is their shape.

        EXAMPLES::

            sage: K = crystals.KirillovReshetikhin(['B',3,1],3,2)
            sage: K.ambient_highest_weight_dict()
            {(2,): [[1, 1]], (2, 1, 1): [[1, 1], [2], [3]], (2, 2, 2): [[1, 1], [2, 2], [3, 3]]}

            sage: K = crystals.KirillovReshetikhin(['B',3,1],3,3)
            sage: K.ambient_highest_weight_dict()
            {(3,): [[1, 1, 1]],
             (3, 1, 1): [[1, 1, 1], [2], [3]],
             (3, 2, 2): [[1, 1, 1], [2, 2], [3, 3]],
             (3, 3, 3): [[1, 1, 1], [2, 2, 2], [3, 3, 3]]}
        """
        return dict( (tuple([i[1] for i in x.classical_weight()]),x) for x in self.ambient_crystal().module_generators )

    def similarity_factor(self):
        r"""
        Sets the similarity factor used to map to the ambient crystal.

        EXAMPLES::

            sage: K = crystals.KirillovReshetikhin(['B',3,1],3,2)
            sage: K.similarity_factor()
            {1: 2, 2: 2, 3: 1}
        """
        C = self.cartan_type().classical()
        p = dict( (i,2) for i in C.index_set() )
        p[C.rank()] = 1
        return p

    @cached_method
    def to_ambient_crystal(self):
        r"""
        Provides a map from self to the ambient crystal of type `A_{2n-1}^{(2)}`.

        EXAMPLES::

            sage: K = crystals.KirillovReshetikhin(['B',3,1],3,1)
            sage: [K.to_ambient_crystal()(b) for b in K]
            [[[1], [2], [3]], [[1], [2], [-3]], [[1], [3], [-2]], [[2], [3], [-1]], [[1], [-3], [-2]],
            [[2], [-3], [-1]], [[3], [-2], [-1]], [[-3], [-2], [-1]]]
        """
        keys = self.highest_weight_dict().keys()
        pdict = dict( (self.highest_weight_dict()[key], self.ambient_highest_weight_dict()[key]) for key in keys )
        return self.crystal_morphism( pdict, index_set = self.cartan_type().classical().index_set(),
                                      similarity_factor = self.similarity_factor() )

    @cached_method
    def from_ambient_crystal(self):
        r"""
        Provides a map from the ambient crystal of type `A_{2n-1}^{(2)}` to
        the Kirillov-Reshetikhin crystal ``self``.

        Note that this map is only well-defined on elements that are in the
        image under :meth:`to_ambient_crystal`.

        EXAMPLES::

            sage: K = crystals.KirillovReshetikhin(['B',3,1],3,1)
            sage: [b == K.from_ambient_crystal()(K.to_ambient_crystal()(b)) for b in K]
            [True, True, True, True, True, True, True, True]
            sage: b = K.ambient_crystal()(rows=[[1],[2],[-3]])
            sage: K.from_ambient_crystal()(b)
            [++-, []]
        """
        keys = self.highest_weight_dict().keys()
        pdict_inv = dict( (self.ambient_highest_weight_dict()[key], self.highest_weight_dict()[key]) for key in keys )
        return self.crystal_morphism( pdict_inv, index_set = self.cartan_type().classical().index_set(),
                                      similarity_factor_domain = self.similarity_factor() )


class KR_type_BnElement(KirillovReshetikhinGenericCrystalElement):
    r"""
    Class for the elements in the Kirillov-Reshetikhin crystals `B^{n,s}` of type `B_n^{(1)}`.

    EXAMPLES::

        sage: K=crystals.KirillovReshetikhin(['B',3,1],3,2)
        sage: type(K.module_generators[0])
        <class 'sage.combinat.crystals.kirillov_reshetikhin.KR_type_Bn_with_category.element_class'>
    """
    def e0(self):
        r"""
        Gives `e_0` on self by mapping self to the ambient crystal, calculating `e_0` there and
        pulling the element back.

        EXAMPLES::

            sage: K=crystals.KirillovReshetikhin(['B',3,1],3,1)
            sage: b = K.module_generators[0]
            sage: b.e(0) # indirect doctest
            [--+, []]
        """
        b = self.parent().to_ambient_crystal()(self).e_string([0,0])
        if b is None:
            return None
        return self.parent().from_ambient_crystal()(b)

    def f0(self):
        r"""
        Gives `f_0` on self by mapping self to the ambient crystal, calculating `f_0` there and
        pulling the element back.

        EXAMPLES::

            sage: K=crystals.KirillovReshetikhin(['B',3,1],3,1)
            sage: b = K.module_generators[0]
            sage: b.f(0) # indirect doctest

        """
        b = self.parent().to_ambient_crystal()(self).f_string([0,0])
        if b is None:
            return None
        return self.parent().from_ambient_crystal()(b)

    def epsilon0(self):
        r"""
        Calculate `\varepsilon_0` of ``self`` by mapping the element
        to the ambient crystal and calculating `\varepsilon_0` there.

        EXAMPLES::

            sage: K=crystals.KirillovReshetikhin(['B',3,1],3,1)
            sage: b = K.module_generators[0]
            sage: b.epsilon(0) # indirect doctest
            1
        """
        b = self.parent().to_ambient_crystal()(self)
        return b.epsilon(0) // 2

    def phi0(self):
        r"""
        Calculate `\varphi_0` of ``self`` by mapping the element to
        the ambient crystal and calculating `\varphi_0` there.

        EXAMPLES::

            sage: K=crystals.KirillovReshetikhin(['B',3,1],3,1)
            sage: b = K.module_generators[0]
            sage: b.phi(0) # indirect doctest
            0
        """
        b = self.parent().to_ambient_crystal()(self)
        return b.phi(0) // 2

KR_type_Bn.Element = KR_type_BnElement


class KR_type_Cn(KirillovReshetikhinGenericCrystal):
    r"""
    Class of Kirillov-Reshetikhin crystals `B^{n,s}` of type `C_n^{(1)}`.

    EXAMPLES::

        sage: K = crystals.KirillovReshetikhin(['C',3,1],3,1)
        sage: [[b,b.f(0)] for b in K]
        [[[[1], [2], [3]], None], [[[1], [2], [-3]], None], [[[1], [3], [-3]], None],
        [[[2], [3], [-3]], None], [[[1], [3], [-2]], None], [[[2], [3], [-2]], None],
        [[[2], [3], [-1]], [[1], [2], [3]]], [[[1], [-3], [-2]], None], [[[2], [-3], [-2]], None],
        [[[2], [-3], [-1]], [[1], [2], [-3]]], [[[3], [-3], [-2]], None], [[[3], [-3], [-1]],
        [[1], [3], [-3]]], [[[3], [-2], [-1]], [[1], [3], [-2]]], [[[-3], [-2], [-1]], [[1], [-3], [-2]]]]
    """

    def classical_decomposition(self):
        r"""
        Specifies the classical crystal underlying the Kirillov-Reshetikhin crystal `B^{n,s}`
        of type `C_n^{(1)}`. It is given by `B^{n,s} \cong B(s \Lambda_n)`.

        EXAMPLES::

            sage: K = crystals.KirillovReshetikhin(['C',3,1],3,2)
            sage: K.classical_decomposition()
            The crystal of tableaux of type ['C', 3] and shape(s) [[2, 2, 2]]
        """
        return CrystalOfTableaux(self.cartan_type().classical(), shape = [self.s()]*self.r() )

    def from_highest_weight_vector_to_pm_diagram(self, b):
        """
        This gives the bijection between an element b in the classical decomposition
        of the KR crystal that is `{2,3,..,n}`-highest weight and `\pm` diagrams.

        EXAMPLES::

            sage: K = crystals.KirillovReshetikhin(['C',3,1],3,2)
            sage: T = K.classical_decomposition()
            sage: b = T(rows=[[2, 2], [3, 3], [-3, -1]])
            sage: pm = K.from_highest_weight_vector_to_pm_diagram(b); pm
            [[0, 0], [1, 0], [0, 1], [0]]
            sage: pm.pp()
            .  .
            .  +
            -  -

            sage: hw = [ b for b in T if all(b.epsilon(i)==0 for i in [2,3]) ]
            sage: all(K.from_pm_diagram_to_highest_weight_vector(K.from_highest_weight_vector_to_pm_diagram(b)) == b for b in hw)
            True
        """
        n = self.cartan_type().rank()-1
        inner = Partition([Integer(b.weight()[i]) for i in range(1,n+1)])
        inter = Partition([len([i for i in r if i>0]) for r in b.to_tableau()])
        outer = b.to_tableau().shape()
        return PMDiagram([self.r(), self.s(), outer, inter, inner], from_shapes=True)

    def from_pm_diagram_to_highest_weight_vector(self, pm):
        """
        This gives the bijection between a `\pm` diagram and an element b in the classical
        decomposition of the KR crystal that is {2,3,..,n}-highest weight.

        EXAMPLES::

            sage: K = crystals.KirillovReshetikhin(['C',3,1],3,2)
            sage: pm = sage.combinat.crystals.kirillov_reshetikhin.PMDiagram([[0, 0], [1, 0], [0, 1], [0]])
            sage: K.from_pm_diagram_to_highest_weight_vector(pm)
            [[2, 2], [3, 3], [-3, -1]]
        """
        u = [b for b in self.classical_decomposition().module_generators if b.to_tableau().shape() == pm.outer_shape()][0]
        ct = self.cartan_type()
        rank = ct.rank()-1
        ct_type = ct.classical().type()
        assert ct_type in ['C']
        list = []
        for h in pm.heights_of_addable_plus():
            list += range(1,h+1)
        for h in pm.heights_of_minus():
            list += range(1,rank+1)+[rank-1-k for k in range(rank-h)]
        for i in reversed(list):
            u = u.f(i)
        return u

class KR_type_CnElement(KirillovReshetikhinGenericCrystalElement):
    r"""
    Class for the elements in the Kirillov-Reshetikhin crystals `B^{n,s}` of type `C_n^{(1)}`.

    EXAMPLES::

        sage: K=crystals.KirillovReshetikhin(['C',3,1],3,2)
        sage: type(K.module_generators[0])
        <class 'sage.combinat.crystals.kirillov_reshetikhin.KR_type_Cn_with_category.element_class'>
    """

    def e0(self):
        r"""
        Gives `e_0` on self by going to the `\pm`-diagram corresponding to the `{2,...,n}`-highest weight
        vector in the component of `self`, then applying [Definition 6.1, 4], and pulling back from
        `\pm`-diagrams.

        EXAMPLES::

            sage: K=crystals.KirillovReshetikhin(['C',3,1],3,2)
            sage: b = K.module_generators[0]
            sage: b.e(0) # indirect doctest
            [[1, 2], [2, 3], [3, -1]]
            sage: b = K(rows=[[1,2],[2,3],[3,-1]])
            sage: b.e(0)
            [[2, 2], [3, 3], [-1, -1]]
            sage: b=K(rows=[[1, -3], [3, -2], [-3, -1]])
            sage: b.e(0)
            [[3, -3], [-3, -2], [-1, -1]]
        """
        n = self.parent().cartan_type().n
        [b,l] = self.lift().to_highest_weight(index_set=range(2,n+1))
        pm = self.parent().from_highest_weight_vector_to_pm_diagram(b)
        [l1,l2] = pm.pm_diagram[n-1]
        if l1 == 0:
            return None
        pm.pm_diagram[n-1] = [l1-1,l2+1]
        pm = PMDiagram(pm.pm_diagram)
        b = self.parent().from_pm_diagram_to_highest_weight_vector(pm)
        b = b.f_string(reversed(l))
        return self.parent().retract(b)

    def f0(self):
        r"""
        Gives `e_0` on self by going to the `\pm`-diagram corresponding to the `{2,...,n}`-highest weight
        vector in the component of `self`, then applying [Definition 6.1, 4], and pulling back from
        `\pm`-diagrams.

        EXAMPLES::

            sage: K=crystals.KirillovReshetikhin(['C',3,1],3,1)
            sage: b = K.module_generators[0]
            sage: b.f(0) # indirect doctest
        """
        n = self.parent().cartan_type().n
        [b,l] = self.lift().to_highest_weight(index_set=range(2,n+1))
        pm = self.parent().from_highest_weight_vector_to_pm_diagram(b)
        [l1,l2] = pm.pm_diagram[n-1]
        if l2 == 0:
            return None
        pm.pm_diagram[n-1] = [l1+1,l2-1]
        pm = PMDiagram(pm.pm_diagram)
        b = self.parent().from_pm_diagram_to_highest_weight_vector(pm)
        b = b.f_string(reversed(l))
        return self.parent().retract(b)

    def epsilon0(self):
        r"""
        Calculate `\varepsilon_0` of ``self`` using Lemma 6.1 of [4].

        EXAMPLES::

            sage: K=crystals.KirillovReshetikhin(['C',3,1],3,1)
            sage: b = K.module_generators[0]
            sage: b.epsilon(0) # indirect doctest
            1
        """
        n = self.parent().cartan_type().n
        b = self.lift().to_highest_weight(index_set=range(2,n+1))[0]
        pm = self.parent().from_highest_weight_vector_to_pm_diagram(b)
        [l1,l2] = pm.pm_diagram[n-1]
        return l1

    def phi0(self):
        r"""
        Calculate `\varphi_0` of ``self``.

        EXAMPLES::

            sage: K=crystals.KirillovReshetikhin(['C',3,1],3,1)
            sage: b = K.module_generators[0]
            sage: b.phi(0) # indirect doctest
            0
        """
        n = self.parent().cartan_type().n
        b = self.lift().to_highest_weight(index_set=range(2,n+1))[0]
        pm = self.parent().from_highest_weight_vector_to_pm_diagram(b)
        [l1,l2] = pm.pm_diagram[n-1]
        return l2

KR_type_Cn.Element = KR_type_CnElement


class KR_type_Dn_twisted(KirillovReshetikhinGenericCrystal):
    r"""
    Class of Kirillov-Reshetikhin crystals `B^{n,s}` of type `D_{n+1}^{(2)}`.

    EXAMPLES::

        sage: K = crystals.KirillovReshetikhin(['D',4,2],3,1)
        sage: [[b,b.f(0)] for b in K]
        [[[+++, []], None], [[++-, []], None], [[+-+, []], None], [[-++, []],
        [+++, []]], [[+--, []], None], [[-+-, []], [++-, []]], [[--+, []], [+-+, []]],
        [[---, []], [+--, []]]]
    """

    def _element_constructor_(self, *args, **options):
        """
        Construct an element of ``self``.

        TESTS::

            sage: KRC = crystals.KirillovReshetikhin(['D',4,1], 3, 3)
            sage: KRT = crystals.KirillovReshetikhin(['D',4,1], 3, 3, model='KR')
            sage: elt = KRC.module_generators[0].f_string([3,2,3,1,2,3]); elt
            [++-+, [[2], [3], [4], [-2]]]
            sage: ret = KRT(elt); ret
            [[1, 1, 2], [2, 3, 3], [4, 4, 4], [-3, -2, -1]]
            sage: test = KRC(ret); test
            [++-+, [[2], [3], [4], [-2]]]
            sage: test == elt
            True
        """
        from sage.combinat.rigged_configurations.kr_tableaux import KirillovReshetikhinTableauxElement
        if isinstance(args[0], KirillovReshetikhinTableauxElement):
            elt = args[0]
            # Check to make sure it can be converted
            if elt.cartan_type() != self.cartan_type() \
              or elt.parent().r() != self._r or elt.parent().s() != self._s:
                raise ValueError("the Kirillov-Reshetikhin tableau must have the same Cartan type and shape")

            to_hw = elt.to_classical_highest_weight()
            wt = to_hw[0].classical_weight() / 2
            f_str = reversed(to_hw[1])
            for x in self.module_generators:
                if x.classical_weight() == wt:
                    return x.f_string(f_str)
            raise ValueError("no matching highest weight element found")
        return KirillovReshetikhinGenericCrystal._element_constructor_(self, *args, **options)

    def classical_decomposition(self):
        r"""
        Specifies the classical crystal underlying the Kirillov-Reshetikhin crystal `B^{n,s}`
        of type `D_{n+1}^{(2)}`. It is given by `B^{n,s} \cong B(s \Lambda_n)`.

        EXAMPLES::

            sage: K = crystals.KirillovReshetikhin(['D',4,2],3,1)
            sage: K.classical_decomposition()
            The crystal of tableaux of type ['B', 3] and shape(s) [[1/2, 1/2, 1/2]]
            sage: K = crystals.KirillovReshetikhin(['D',4,2],3,2)
            sage: K.classical_decomposition()
            The crystal of tableaux of type ['B', 3] and shape(s) [[1, 1, 1]]
        """
        s = self.s()
        if is_even(s):
            s = int(s/2)
        else:
            s = s/2
        return CrystalOfTableaux(self.cartan_type().classical(), shape = [s]*self.r() )

    def from_highest_weight_vector_to_pm_diagram(self, b):
        """
        This gives the bijection between an element b in the classical decomposition
        of the KR crystal that is `{2,3,..,n}`-highest weight and `\pm` diagrams.

        EXAMPLES::

            sage: K = crystals.KirillovReshetikhin(['D',4,2],3,1)
            sage: T = K.classical_decomposition()
            sage: hw = [ b for b in T if all(b.epsilon(i)==0 for i in [2,3]) ]
            sage: [K.from_highest_weight_vector_to_pm_diagram(b) for b in hw]
            [[[0, 0], [0, 0], [1, 0], [0]], [[0, 0], [0, 0], [0, 1], [0]]]

            sage: K = crystals.KirillovReshetikhin(['D',4,2],3,2)
            sage: T = K.classical_decomposition()
            sage: hw = [ b for b in T if all(b.epsilon(i)==0 for i in [2,3]) ]
            sage: [K.from_highest_weight_vector_to_pm_diagram(b) for b in hw]
            [[[0, 0], [0, 0], [2, 0], [0]], [[0, 0], [0, 0], [0, 0], [2]], [[0, 0], [2, 0], [0, 0], [0]],
            [[0, 0], [0, 0], [0, 2], [0]]]

        Note that, since the classical decomposition of this crystal is of type `B_n`, there can
        be (at most one) entry `0` in the `{2,3,...,n}`-highest weight elements at height `n`.
        In the following implementation this is realized as an empty column of height `n` since
        this uniquely specifies the existence of the `0`:

        EXAMPLES::

            sage: b = hw[1]
            sage: pm = K.from_highest_weight_vector_to_pm_diagram(b)
            sage: pm.pp()
            .  .
            .  .
            .  .

        TESTS::

            sage: all(K.from_pm_diagram_to_highest_weight_vector(K.from_highest_weight_vector_to_pm_diagram(b)) == b for b in hw)
            True
            sage: K = crystals.KirillovReshetikhin(['D',4,2],3,2)
            sage: T = K.classical_decomposition()
            sage: hw = [ b for b in T if all(b.epsilon(i)==0 for i in [2,3]) ]
            sage: all(K.from_pm_diagram_to_highest_weight_vector(K.from_highest_weight_vector_to_pm_diagram(b)) == b for b in hw)
            True
            sage: K = crystals.KirillovReshetikhin(['D',4,2],3,3)
            sage: T = K.classical_decomposition()
            sage: hw = [ b for b in T if all(b.epsilon(i)==0 for i in [2,3]) ]
            sage: all(K.from_pm_diagram_to_highest_weight_vector(K.from_highest_weight_vector_to_pm_diagram(b)) == b for b in hw)
            True

        """
        n = self.cartan_type().rank()-1
        s = self.s()
        if is_odd(s):
            t = b[0]
            b = b[1]
        else:
            t = b.parent()(rows=[])
        inner = [Integer(2*b.weight()[i]+2*t.weight()[i]) for i in range(1,n+1)]
        inter1 = Partition([len([i for i in r if i>0]) for r in b.to_tableau()])
        inter = Partition([len([i for i in r if i>=0]) for r in b.to_tableau()])
        if inter != inter1:
            inner[n-1] += 2
        inner = Partition(inner)
        inter = [2*i for i in inter]+[0]*(n-len(inter))
        w = t.weight()
        if w[0]==0 and w[n-1]==0:
            v = [0]*n
        else:
            v = [1]*n
            if w[0]<0 and w[n-1]>0:
                v[n-1]=0
            elif w[0]>0 and w[n-1]<0:
                v[n-1]=0
                v[n-2]=-1
        inter = Partition([inter[i] + v[i] for i in range(n)])
        outer = Partition([s]*n)
        return PMDiagram([n, s, outer, inter, inner], from_shapes=True)

    def from_pm_diagram_to_highest_weight_vector(self, pm):
        """
        This gives the bijection between a `\pm` diagram and an element b in the classical
        decomposition of the KR crystal that is {2,3,..,n}-highest weight.

        EXAMPLES::

            sage: K = crystals.KirillovReshetikhin(['D',4,2],3,2)
            sage: pm = sage.combinat.crystals.kirillov_reshetikhin.PMDiagram([[0, 0], [0, 0], [0, 0], [2]])
            sage: K.from_pm_diagram_to_highest_weight_vector(pm)
            [[2], [3], [0]]
        """
        u = self.classical_decomposition().module_generators[0]
        ct = self.cartan_type()
        rank = ct.rank()-1
        assert ct.classical().type() in ['B']
        list = []
        plus = pm.heights_of_addable_plus()
        minus = pm.heights_of_minus()
        l = len([i for i in plus if i==rank-1])
        a = (len(plus) + l) // 2
        list += sum(([i]*a for i in range(1,rank+1)),[])
        a = (len(minus)-l) // 2
        list += (range(1,rank+1)+[rank])*a
        for i in reversed(list):
            u = u.f(i)
        return u

class KR_type_Dn_twistedElement(KirillovReshetikhinGenericCrystalElement):
    r"""
    Class for the elements in the Kirillov-Reshetikhin crystals `B^{n,s}` of type `D_{n+1}^{(2)}`.

    EXAMPLES::

        sage: K=crystals.KirillovReshetikhin(['D',4,2],3,2)
        sage: type(K.module_generators[0])
        <class 'sage.combinat.crystals.kirillov_reshetikhin.KR_type_Dn_twisted_with_category.element_class'>
    """

    def e0(self):
        r"""
        Gives `e_0` on self by going to the `\pm`-diagram corresponding to the `{2,...,n}`-highest weight
        vector in the component of `self`, then applying [Definition 6.2, 4], and pulling back from
        `\pm`-diagrams.

        EXAMPLES::

            sage: K=crystals.KirillovReshetikhin(['D',4,2],3,3)
            sage: b = K.module_generators[0]
            sage: b.e(0) # indirect doctest
            [+++, [[2], [3], [0]]]
        """
        n = self.parent().cartan_type().rank()-1
        s = self.parent().s()
        [b,l] = self.lift().to_highest_weight(index_set=range(2,n+1))
        pm = self.parent().from_highest_weight_vector_to_pm_diagram(b)
        [l1,l2] = pm.pm_diagram[n-1]
        l3 = pm.pm_diagram[n-2][0]
        if l1+l2+l3==s and l1==0:
            return None
        if l1+l2+l3<s:
            pm.pm_diagram[n-1][1] = l2+2
            pm.pm_diagram[n][0] -= 2
        elif l1>1:
            pm.pm_diagram[n-1][0] = l1-2
            pm.pm_diagram[n][0] += 2
        elif l1 ==1:
            pm.pm_diagram[n-1][0] = 0
            pm.pm_diagram[n-1][1] = l2+1
        pm = PMDiagram(pm.pm_diagram)
        b = self.parent().from_pm_diagram_to_highest_weight_vector(pm)
        b = b.f_string(reversed(l))
        return self.parent().retract(b)

    def f0(self):
        r"""
        Gives `e_0` on self by going to the `\pm`-diagram corresponding to the `{2,...,n}`-highest weight
        vector in the component of `self`, then applying [Definition 6.2, 4], and pulling back from
        `\pm`-diagrams.

        EXAMPLES::

            sage: K=crystals.KirillovReshetikhin(['D',4,2],3,2)
            sage: b = K.module_generators[0]
            sage: b.f(0) # indirect doctest
        """
        n = self.parent().cartan_type().rank()-1
        s = self.parent().s()
        [b,l] = self.lift().to_highest_weight(index_set=range(2,n+1))
        pm = self.parent().from_highest_weight_vector_to_pm_diagram(b)
        [l1,l2] = pm.pm_diagram[n-1]
        l3 = pm.pm_diagram[n-2][0]
        if l1+l2+l3==s and l2==0:
            return None
        if l1+l2+l3<s:
            pm.pm_diagram[n-1][0] = l1+2
            pm.pm_diagram[n][0] -= 2
        elif l2>1:
            pm.pm_diagram[n-1][1] = l2-2
            pm.pm_diagram[n][0] += 2
        elif l2 ==1:
            pm.pm_diagram[n-1][1] = 0
            pm.pm_diagram[n-1][0] = l1+1
        pm = PMDiagram(pm.pm_diagram)
        b = self.parent().from_pm_diagram_to_highest_weight_vector(pm)
        b = b.f_string(reversed(l))
        return self.parent().retract(b)

    def epsilon0(self):
        r"""
        Calculate `\varepsilon_0` of ``self`` using Lemma 6.2 of [4].

        EXAMPLES::

            sage: K=crystals.KirillovReshetikhin(['D',4,2],3,1)
            sage: b = K.module_generators[0]
            sage: b.epsilon(0) # indirect doctest
            1
        """
        n = self.parent().cartan_type().rank()-1
        [b,l] = self.lift().to_highest_weight(index_set=range(2,n+1))
        pm = self.parent().from_highest_weight_vector_to_pm_diagram(b)
        l1 = pm.pm_diagram[n-1][0]
        l4 = pm.pm_diagram[n][0]
        return l1+l4

    def phi0(self):
        r"""
        Calculate `\varphi_0` of ``self``.

        EXAMPLES::

            sage: K=crystals.KirillovReshetikhin(['D',4,2],3,1)
            sage: b = K.module_generators[0]
            sage: b.phi(0) # indirect doctest
            0
        """
        n = self.parent().cartan_type().rank()-1
        [b,l] = self.lift().to_highest_weight(index_set=range(2,n+1))
        pm = self.parent().from_highest_weight_vector_to_pm_diagram(b)
        l2 = pm.pm_diagram[n-1][1]
        l4 = pm.pm_diagram[n][0]
        return l2+l4

KR_type_Dn_twisted.Element = KR_type_Dn_twistedElement

class KR_type_spin(KirillovReshetikhinCrystalFromPromotion):
    r"""
    Class of Kirillov-Reshetikhin crystals `B^{n,s}` of type `D_n^{(1)}`.

    EXAMPLES::

        sage: K = crystals.KirillovReshetikhin(['D',4,1],4,1); K
        Kirillov-Reshetikhin crystal of type ['D', 4, 1] with (r,s)=(4,1)
        sage: [[b,b.f(0)] for b in K]
        [[[++++, []], None], [[++--, []], None], [[+-+-, []], None], [[-++-, []], None],
        [[+--+, []], None], [[-+-+, []], None], [[--++, []], [++++, []]], [[----, []], [++--, []]]]

        sage: K = crystals.KirillovReshetikhin(['D',4,1],4,2); K
        Kirillov-Reshetikhin crystal of type ['D', 4, 1] with (r,s)=(4,2)
        sage: [[b,b.f(0)] for b in K]
        [[[[1], [2], [3], [4]], None], [[[1], [2], [-4], [4]], None], [[[1], [3], [-4], [4]], None],
        [[[2], [3], [-4], [4]], None], [[[1], [4], [-4], [4]], None], [[[2], [4], [-4], [4]], None],
        [[[3], [4], [-4], [4]], [[1], [2], [3], [4]]], [[[-4], [4], [-4], [4]], [[1], [2], [-4], [4]]],
        [[[-4], [4], [-4], [-3]], [[1], [2], [-4], [-3]]], [[[-4], [4], [-4], [-2]], [[1], [3], [-4], [-3]]],
        [[[-4], [4], [-4], [-1]], [[2], [3], [-4], [-3]]], [[[-4], [4], [-3], [-2]], [[1], [4], [-4], [-3]]],
        [[[-4], [4], [-3], [-1]], [[2], [4], [-4], [-3]]], [[[-4], [4], [-2], [-1]], [[-4], [4], [-4], [4]]],
        [[[-4], [-3], [-2], [-1]], [[-4], [4], [-4], [-3]]], [[[1], [2], [-4], [-3]], None], [[[1], [3], [-4], [-3]], None],
        [[[2], [3], [-4], [-3]], None], [[[1], [3], [-4], [-2]], None], [[[2], [3], [-4], [-2]], None],
        [[[2], [3], [-4], [-1]], None], [[[1], [4], [-4], [-3]], None], [[[2], [4], [-4], [-3]], None],
        [[[3], [4], [-4], [-3]], None], [[[3], [4], [-4], [-2]], [[1], [3], [-4], [4]]],
        [[[3], [4], [-4], [-1]], [[2], [3], [-4], [4]]], [[[1], [4], [-4], [-2]], None], [[[2], [4], [-4], [-2]], None],
        [[[2], [4], [-4], [-1]], None], [[[1], [4], [-3], [-2]], None], [[[2], [4], [-3], [-2]], None],
        [[[2], [4], [-3], [-1]], None], [[[3], [4], [-3], [-2]], [[1], [4], [-4], [4]]],
        [[[3], [4], [-3], [-1]], [[2], [4], [-4], [4]]], [[[3], [4], [-2], [-1]], [[3], [4], [-4], [4]]]]

    TESTS::

        sage: K = crystals.KirillovReshetikhin(['D',4,1],3,1)
        sage: all(b.e(0).f(0) == b for b in K if b.epsilon(0)>0)
        True

        sage: K = crystals.KirillovReshetikhin(['D',5,1],5,2)
        sage: all(b.f(0).e(0) == b for b in K if b.phi(0)>0)
        True
    """
    def _element_constructor_(self, *args, **options):
        """
        Construct an element of ``self`` from the input.

        EXAMPLES::

            sage: KRT = crystals.KirillovReshetikhin(['D',4,1], 4, 3, model='KR')
            sage: KRC = crystals.KirillovReshetikhin(['D',4,1], 4, 3)
            sage: elt = KRT(-3,-4,2,1,-3,-4,2,1,-2,-4,3,1); elt
            [[1, 1, 1], [2, 2, 3], [-4, -4, -4], [-3, -3, -2]]
            sage: KRC(elt) # indirect doctest
            [++--, [[1], [3], [-4], [-3]]]

        TESTS:

        Spinor test::

            sage: KRC = crystals.KirillovReshetikhin(['D',4,1], 4, 3)
            sage: KRT = crystals.KirillovReshetikhin(['D',4,1], 4, 3, model='KR')
            sage: elt = KRC.module_generator().f_string([4,2,4,3,4,1]); elt
            [++--, [[2], [4], [-4], [-3]]]
            sage: ret = KRT(elt); ret
            [[1, 1, 2], [2, 2, 4], [-4, -4, -3], [-3, -3, -1]]
            sage: test = KRC(ret); test
            [++--, [[2], [4], [-4], [-3]]]
            sage: test == elt
            True
        """
        from sage.combinat.rigged_configurations.kr_tableaux import KirillovReshetikhinTableauxElement
        if isinstance(args[0], KirillovReshetikhinTableauxElement):
            elt = args[0]
            # Check to make sure it can be converted
            if elt.cartan_type() != self.cartan_type() \
              or elt.parent().r() != self._r or elt.parent().s() != self._s:
                raise ValueError("The Kirillov-Reshetikhin tableau must have the same Cartan type and shape")

            to_hw = elt.to_classical_highest_weight()
            f_str = reversed(to_hw[1])
            return self.module_generator().f_string(f_str)
        return KirillovReshetikhinCrystalFromPromotion._element_constructor_(self, *args, **options)

    def classical_decomposition(self):
        r"""
        Returns the classical crystal underlying the Kirillov-Reshetikhin crystal `B^{r,s}`
        of type `D_n^{(1)}` for `r=n-1,n`. It is given by `B^{n,s} \cong B(s \Lambda_r)`.

        EXAMPLES::

            sage: K = crystals.KirillovReshetikhin(['D',4,1],4,1)
            sage: K.classical_decomposition()
            The crystal of tableaux of type ['D', 4] and shape(s) [[1/2, 1/2, 1/2, 1/2]]
            sage: K = crystals.KirillovReshetikhin(['D',4,1],3,1)
            sage: K.classical_decomposition()
            The crystal of tableaux of type ['D', 4] and shape(s) [[1/2, 1/2, 1/2, -1/2]]
            sage: K = crystals.KirillovReshetikhin(['D',4,1],3,2)
            sage: K.classical_decomposition()
            The crystal of tableaux of type ['D', 4] and shape(s) [[1, 1, 1, -1]]
        """
        C = self.cartan_type().classical()
        s = self.s()
        if self.r() == C.n:
            c = [s/2]*C.n
        else:
            c = [s/2]*(C.n-1)+[-s/2]
        return CrystalOfTableaux(C, shape = c)

    def dynkin_diagram_automorphism(self, i):
        """
        Specifies the Dynkin diagram automorphism underlying the promotion action on the crystal
        elements. The automorphism needs to map node 0 to some other Dynkin node.

        Here we use the Dynkin diagram automorphism which interchanges nodes 0 and 1 and leaves
        all other nodes unchanged.

        EXAMPLES::

            sage: K = crystals.KirillovReshetikhin(['D',4,1],4,1)
            sage: K.dynkin_diagram_automorphism(0)
            1
            sage: K.dynkin_diagram_automorphism(1)
            0
            sage: K.dynkin_diagram_automorphism(4)
            4
        """
        aut = [1,0]+range(2,self.cartan_type().rank())
        return aut[i]

    @cached_method
    def promotion_on_highest_weight_vectors(self):
        r"""
        Returns the promotion operator on `\{2,3,\ldots,n\}`-highest weight vectors.

        A `\{2,3,\ldots,n\}`-highest weight vector in `B(s\Lambda_n)` of weight
        `w=(w_1,\ldots,w_n)` is mapped to a `\{2,3,\ldots,n\}`-highest weight vector in `B(s\Lambda_{n-1})`
        of weight `(-w_1,w_2,\ldots,w_n)` and vice versa.

        See also :meth:`promotion_on_highest_weight_vectors_inverse` and :meth:`promotion`.

        EXAMPLES::

            sage: KR = crystals.KirillovReshetikhin(['D',4,1],4,2)
            sage: prom = KR.promotion_on_highest_weight_vectors()
            sage: T = KR.classical_decomposition()
            sage: HW = [t for t in T if t.is_highest_weight([2,3,4])]
            sage: for t in HW:
            ....:     print t, prom[t]
            [4, 3, 2, 1] [-1, 4, 3, 2]
            [4, -4, 3, 2] [-4, 4, 3, 2]
            [-1, -4, 3, 2] [-4, 3, 2, 1]

            sage: KR = crystals.KirillovReshetikhin(['D',4,1],4,1)
            sage: prom = KR.promotion_on_highest_weight_vectors()
            sage: T = KR.classical_decomposition()
            sage: HW = [t for t in T if t.is_highest_weight([2,3,4])]
            sage: for t in HW:
            ....:     print t, prom[t]
            [++++, []] [-+++, []]
            [-++-, []] [+++-, []]
        """
        T = self.classical_decomposition()
        ind = list(T.index_set())
        ind.remove(1)
        C = T.cartan_type()
        n = C.n
        sh = [ i for i in T.shapes[0] ]
        sh[n-1] = -sh[n-1]
        T_dual = CrystalOfTableaux(C, shape = sh)
        hw = [ t for t in T if t.is_highest_weight(index_set = ind) ]
        hw_dual = [ t for t in T_dual if t.is_highest_weight(index_set = ind) ]
        dic_weight = {tuple(t.weight().to_vector()) : t for t in hw}
        dic_weight_dual = {tuple(t.weight().to_vector()) : t for t in hw_dual}
        def neg(x):
            y = [i for i in x]
            y[0] = -y[0]
            return tuple(y)
        return dict( (dic_weight[w], dic_weight_dual[neg(w)]) for w in dic_weight.keys() )

    @cached_method
    def promotion_on_highest_weight_vectors_inverse(self):
        r"""
        Returns the inverse promotion operator on `\{2,3,\ldots,n\}`-highest weight vectors.

        See also :meth:`promotion_on_highest_weight_vectors` and :meth:`promotion_inverse`.

        EXAMPLES::

            sage: KR = crystals.KirillovReshetikhin(['D',4,1],3,2)
            sage: prom = KR.promotion_on_highest_weight_vectors()
            sage: prom_inv = KR.promotion_on_highest_weight_vectors_inverse()
            sage: T = KR.classical_decomposition()
            sage: HW = [t for t in T if t.is_highest_weight([2,3,4])]
            sage: all(prom_inv[prom[t]] == t for t in HW)
            True
        """
        D = self.promotion_on_highest_weight_vectors()
        return dict( (D[t],t) for t in D.keys())

    @cached_method
    def promotion(self):
        """
        Returns the promotion operator on `B^{r,s}` of type `D_n^{(1)}` for `r=n-1,n`.

        EXAMPLES::

            sage: K = crystals.KirillovReshetikhin(['D',4,1],3,1)
            sage: T = K.classical_decomposition()
            sage: promotion = K.promotion()
            sage: for t in T:
            ....:     print t, promotion(t)
            [+++-, []] [-++-, []]
            [++-+, []] [-+-+, []]
            [+-++, []] [--++, []]
            [-+++, []] [++++, []]
            [+---, []] [----, []]
            [-+--, []] [++--, []]
            [--+-, []] [+-+-, []]
            [---+, []] [+--+, []]
        """
        T = self.classical_decomposition()
        ind = list(T.index_set())
        ind.remove(1)
        C = T.cartan_type()
        n = C.n
        def aut(i):
            if i==n:
                return n-1
            elif i==n-1:
                return n
            return i
        return T.crystal_morphism( self.promotion_on_highest_weight_vectors(), index_set = ind)

    @cached_method
    def promotion_inverse(self):
        r"""
        Returns the inverse promotion operator on `B^{r,s}` of type `D_n^{(1)}` for `r=n-1,n`.

        EXAMPLES::

            sage: K = crystals.KirillovReshetikhin(['D',4,1],3,1)
            sage: T = K.classical_decomposition()
            sage: promotion = K.promotion()
            sage: promotion_inverse = K.promotion_inverse()
            sage: all(promotion_inverse(promotion(t)) == t for t in T)
            True
        """
        D = self.promotion_on_highest_weight_vectors_inverse()
        T = D.keys()[0].parent()
        ind = list(T.index_set())
        ind.remove(1)
        C = T.cartan_type()
        n = C.n
        def aut(i):
            if i==n:
                return n-1
            elif i==n-1:
                return n
            return i
        return T.crystal_morphism( self.promotion_on_highest_weight_vectors_inverse(), index_set = ind)

class KR_type_D_tri1(KirillovReshetikhinGenericCrystal):
    r"""
    Class of Kirillov-Reshetikhin crystals `B^{1,s}` of type `D_4^{(3)}`.

    The crystal structure was defined in Section 4 of [KMOY07]_ using
    the coordinate representation.

    REFERENCES:

    .. [KMOY07] M. Kashiwara, K. C. Misra, M. Okado, D. Yamada.
       *Perfect crystals for* `U_q(D_4^{(3)})`, J. Algebra. **317** (2007).
    """
    def __init__(self, ct, s):
        r"""
        Initialize ``self``.

        EXAMPLES::

            sage: K = crystals.KirillovReshetikhin(['D',4,3], 1, 2)
            sage: TestSuite(K).run()
        """
        KirillovReshetikhinGenericCrystal.__init__(self, ct, 1, s)

    def classical_decomposition(self):
        """
        Return the classical decomposition of ``self``.

        EXAMPLES::

            sage: K = crystals.KirillovReshetikhin(['D',4,3], 1, 5)
            sage: K.classical_decomposition()
            The crystal of tableaux of type ['G', 2]
             and shape(s) [[], [1], [2], [3], [4], [5]]
        """
        sh = [Partition([j]) for j in range(self._s+1)]
        return CrystalOfTableaux(self.cartan_type().classical(), shapes=sh)

    def from_coordinates(self, coords):
        r"""
        Return an element of ``self`` from the coordinates ``coords``.

        EXAMPLES::

            sage: K = crystals.KirillovReshetikhin(['D',4,3], 1, 5)
            sage: K.from_coordinates((0, 2, 3, 1, 0, 1))
            [[2, 2, 3, 0, -1]]
        """
        C = self.classical_decomposition()
        if not sum(coords): # Special empty element (i.e. the unique element of B(0))
            return self.element_class(self, C.module_generators[0])

        l = C.letters
        lst = ([l(1)]*coords[0] + [l(2)]*coords[1] + [l(3)]*(coords[2]//2)
               + [l(0)]*(coords[2]%2) + [l(-3)]*(coords[3]//2)
               + [l(-2)]*coords[4] + [l(-1)]*coords[5])
        return self.element_class(self, C(*lst))

    class Element(KirillovReshetikhinGenericCrystalElement):
        @cached_method
        def coordinates(self):
            """
            Return ``self`` as coordinates.

            EXAMPLES::

                sage: K = crystals.KirillovReshetikhin(['D',4,3], 1, 3)
                sage: all(K.from_coordinates(x.coordinates()) == x for x in K)
                True
            """
            letters = self.parent().classical_decomposition().letters
            l = list(self.value)
            return ( l.count(letters(1)), l.count(letters(2)),
                     2*l.count(letters(3)) + l.count(letters(0)),
                     2*l.count(letters(-3)) + l.count(letters(0)),
                     l.count(letters(-2)), l.count(letters(-1)) )

        @lazy_attribute
        def _A(self):
            r"""
            Compute the vector `A = (0, z_1, z_1 + z_2, z_1 + z_2 + 3 z_4,
            z_1 + z_2 + z_3 + 3 z_4, 2 z_1 + z_2 + z_3 + 3 z_4)`, where
            `z_1 = \bar{x}_1 - x_1`, `z_2 = \bar{x}_2 - \bar{x}_3`,
            `z_3 = x_3 - x_2`, and `z_4 = (\bar{x}_3 - x_3) / 2`.

            EXAMPLES::

                sage: K = crystals.KirillovReshetikhin(['D',4,3], 1,1)
                sage: [mg._A for mg in K.module_generators]
                [(0, 0, 0, 0, 0, 0), (0, -1, -1, -1, -1, -2)]
            """
            coords = self.coordinates()
            z = [coords[-1] - coords[0], coords[-2] - coords[-3],
                 coords[2] - coords[1], (coords[-3] - coords[2]) / 2]
            return (0, z[0], z[0] + z[1], z[0] + z[1] + 3*z[3],
                    sum(z) + 2*z[3], sum(z) + z[0] + 2*z[3])

        def e0(self):
            r"""
            Return the action of `e_0` on ``self``.

            EXAMPLES::

                sage: K = crystals.KirillovReshetikhin(['D',4,3], 1,1)
                sage: [x.e0() for x in K]
                [[[-1]], [], [[-3]], [[-2]], None, None, None, None]
            """
            A = self._A
            c = list(self.coordinates())
            M = max(A)
            if A[5] == M:
                if c[0] + c[1] + (c[2] + c[3]) / 2 + c[4] + c[5] == self.parent()._s:
                    return None
                c[5] += 1
                return self.parent().from_coordinates(c)
            if A[4] == M:
                c[0] -= 1
                c[2] += 1
                c[3] += 1
                return self.parent().from_coordinates(c)
            if A[3] == M:
                c[1] -= 1
                c[3] += 2
                return self.parent().from_coordinates(c)
            if A[2] == M:
                c[2] -= 2
                c[4] += 1
                return self.parent().from_coordinates(c)
            if A[1] == M:
                c[2] -= 1
                c[3] -= 1
                c[5] += 1
                return self.parent().from_coordinates(c)
            if A[0] == M:
                c[0] -= 1
                return self.parent().from_coordinates(c)

        def f0(self):
            r"""
            Return the action of `f_0` on ``self``.

            EXAMPLES::

                sage: K = crystals.KirillovReshetikhin(['D',4,3], 1,1)
                sage: [x.f0() for x in K]
                [[[1]], None, None, None, None, [[2]], [[3]], []]
            """
            A = self._A
            c = list(self.coordinates())
            M = max(A)
            if A[0] == M:
                if c[0] + c[1] + (c[2] + c[3]) / 2 + c[4] + c[5] == self.parent()._s:
                    return None
                c[0] += 1
                return self.parent().from_coordinates(c)
            if A[1] == M:
                c[2] += 1
                c[3] += 1
                c[5] -= 1
                return self.parent().from_coordinates(c)
            if A[2] == M:
                c[2] += 2
                c[4] -= 1
                return self.parent().from_coordinates(c)
            if A[3] == M:
                c[1] += 1
                c[3] -= 2
                return self.parent().from_coordinates(c)
            if A[4] == M:
                c[0] += 1
                c[2] -= 1
                c[3] -= 1
                return self.parent().from_coordinates(c)
            if A[5] == M:
                c[5] -= 1
                return self.parent().from_coordinates(c)

        def epsilon0(self):
            r"""
            Return `\varepsilon_0` of ``self``.

            EXAMPLES::

                sage: K = crystals.KirillovReshetikhin(['D',4,3], 1, 5)
                sage: [mg.epsilon0() for mg in K.module_generators]
                [5, 6, 7, 8, 9, 10]
            """
            c = self.coordinates()
            z = [c[-1] - c[0], c[-2] - c[-3], c[2] - c[1], (c[-3] - c[2]) / 2]
            s = c[0] + c[1] + (c[2] + c[3]) / 2 + c[4] + c[5]
            return self.parent()._s - s + max(self._A) - (2*z[0] + z[1] + z[2] + 3*z[3])

        def phi0(self):
            r"""
            Return `\varphi_0` of ``self``.

            EXAMPLES::

                sage: K = crystals.KirillovReshetikhin(['D',4,3], 1, 5)
                sage: [mg.phi0() for mg in K.module_generators]
                [5, 4, 3, 2, 1, 0]
            """
            c = self.coordinates()
            s = c[0] + c[1] + (c[2] + c[3]) / 2 + c[4] + c[5]
            return self.parent()._s - s + max(self._A)

#####################################################################

class PMDiagram(CombinatorialObject):
    """
    Class of `\pm` diagrams. These diagrams are in one-to-one bijection with
    `X_{n-1}` highest weight vectors in an `X_n` highest weight crystal
    `X=B,C,D`. See Section 4.1 of [Schilling08]_.

    The input is a list `pm = [[a_0,b_0], [a_1,b_1], ...,
    [a_{n-1},b_{n-1}], [b_n]]` of pairs and a last 1-tuple (or list of
    length 1). The pair `[a_i,b_i]` specifies the number of `a_i` `+` and
    `b_i` `-` in the `i`-th row of the `\pm` diagram if `n-i` is odd and the
    number of `a_i` `\pm` pairs above row `i` and `b_i` columns of height `i`
    not containing any `+` or `-` if `n-i` is even.

    Setting the option ``from_shapes = True`` one can also input a `\pm`
    diagram in terms of its outer, intermediate, and inner shape by
    specifying a list ``[n, s, outer, intermediate, inner]``
    where ``s`` is the width of the `\pm` diagram, and ``outer``,
    ``intermediate``, and ``inner`` are the outer, intermediate, and inner
    shapes, respectively.

    EXAMPLES::

        sage: from sage.combinat.crystals.kirillov_reshetikhin import PMDiagram
        sage: pm = PMDiagram([[0,1],[1,2],[1]])
        sage: pm.pm_diagram
        [[0, 1], [1, 2], [1]]
        sage: pm._list
        [1, 1, 2, 0, 1]
        sage: pm.n
        2
        sage: pm.width
        5
        sage: pm.pp()
        .  .  .  .
        .  +  -  -
        sage: PMDiagram([2,5,[4,4],[4,2],[4,1]], from_shapes=True)
        [[0, 1], [1, 2], [1]]

    TESTS::

        sage: from sage.combinat.crystals.kirillov_reshetikhin import PMDiagram
        sage: pm = PMDiagram([[1,2],[1,1],[1,1],[1,1],[1]])
        sage: PMDiagram([pm.n, pm.width, pm.outer_shape(), pm.intermediate_shape(), pm.inner_shape()], from_shapes=True) == pm
        True
        sage: pm = PMDiagram([[1,2],[1,2],[1,1],[1,1],[1,1],[1]])
        sage: PMDiagram([pm.n, pm.width, pm.outer_shape(), pm.intermediate_shape(), pm.inner_shape()], from_shapes=True) == pm
        True
    """
    def __init__(self, pm_diagram, from_shapes = None):
        r"""
        Initialize ``self``.

        TESTS::

            sage: from sage.combinat.crystals.kirillov_reshetikhin import PMDiagram
            sage: pm = PMDiagram([[0,1],[1,2],[1]]); pm
            [[0, 1], [1, 2], [1]]
            sage: PMDiagram([2,5,[4,4],[4,2],[4,1]], from_shapes=True)
            [[0, 1], [1, 2], [1]]
            sage: TestSuite(pm).run()
        """
        if from_shapes:
            n = pm_diagram[0]
            s = pm_diagram[1]
            outer = [s]+list(pm_diagram[2])+[0 for i in range(n)]
            intermediate = [s]+list(pm_diagram[3])+[0 for i in range(n)]
            inner = [s]+list(pm_diagram[4])+[0 for i in range(n)]
            pm = [[inner[n]]]
            for i in range(int((n+1)/2)):
                pm.append([intermediate[n-2*i]-inner[n-2*i], inner[n-2*i-1]-intermediate[n-2*i]])
                pm.append([outer[n-2*i]-inner[n-2*i-1], inner[n-2*i-2]-outer[n-2*i]])
            if is_odd(n):
                pm.pop(n+1)
            pm_diagram = list(reversed(pm))
        self.pm_diagram = pm_diagram
        self.n = len(pm_diagram)-1
        self._list = [i for a in reversed(pm_diagram) for i in a]
        self.width = sum(i for i in self._list)

    def _repr_(self):
        """
        Turning on pretty printing allows to display the `\pm` diagram as a
        tableau with the `+` and `-` displayed.

        EXAMPLES::

            sage: sage.combinat.crystals.kirillov_reshetikhin.PMDiagram([[1,0],[0,1],[2,0],[0,0],[0]])
            [[1, 0], [0, 1], [2, 0], [0, 0], [0]]
        """
        return repr(self.pm_diagram)

    def __repr__(self, pretty_printing=None):
        """
        Return a string representation of ``self``.

        This is implemented only for the deprecation warning of the
        ``pretty_printing`` optional argument.

        TESTS::

            sage: pm = sage.combinat.crystals.kirillov_reshetikhin.PMDiagram([[1,0],[0,1],[2,0],[0,0],[0]])
            sage: pm.__repr__(pretty_printing=True)
            doctest:...: DeprecationWarning: pretty_printing is deprecated. Use instead pp()
            See http://trac.sagemath.org/15913 for details.
            .  .  .  +
            .  .  -  -
            +  +
            -  -
        """
        if pretty_printing is not None:
            from sage.misc.superseded import deprecation
            deprecation(15913, 'pretty_printing is deprecated. Use instead pp()')
            if pretty_printing is True:
                return self.pp()
        return super(PMDiagram, self).__repr__()

    def _repr_diagram(self):
        """
        Return a string representation of ``self`` as a diagram.

        EXAMPLES::

            sage: from sage.combinat.crystals.kirillov_reshetikhin import PMDiagram
            sage: pm = PMDiagram([[1,0],[0,1],[2,0],[0,0],[0]])
            sage: print pm._repr_diagram()
            .  .  .  +
            .  .  -  -
            +  +
            -  -
            sage: pm = PMDiagram([[0,2], [0,0], [0]])
            sage: print pm._repr_diagram()
        """
        t = []
        ish = self.inner_shape() + [0]*self.n
        msh = self.intermediate_shape() + [0]*self.n
        osh = self.outer_shape() + [0]*self.n
        for i in range(self.n):
            t.append(['.']*ish[i]+['+']*(msh[i]-ish[i])+['-']*(osh[i]-msh[i]))
        t=[i for i in t if i!= []]
        return Tableau(t)._repr_diagram()

    def pp(self):
        """
        Pretty print ``self``.

        EXAMPLES::

            sage: from sage.combinat.crystals.kirillov_reshetikhin import PMDiagram
            sage: pm = PMDiagram([[1,0],[0,1],[2,0],[0,0],[0]])
            sage: pm.pp()
            .  .  .  +
            .  .  -  -
            +  +
            -  -
            sage: pm = PMDiagram([[0,2], [0,0], [0]])
            sage: pm.pp()
        """
        print(self._repr_diagram())

    def inner_shape(self):
        """
        Return the inner shape of the pm diagram

        EXAMPLES::

            sage: from sage.combinat.crystals.kirillov_reshetikhin import PMDiagram
            sage: pm = PMDiagram([[0,1],[1,2],[1]])
            sage: pm.inner_shape()
            [4, 1]
            sage: pm = PMDiagram([[1,2],[1,1],[1,1],[1,1],[1]])
            sage: pm.inner_shape()
            [7, 5, 3, 1]
            sage: pm = PMDiagram([[1,2],[1,2],[1,1],[1,1],[1,1],[1]])
            sage: pm.inner_shape()
            [10, 7, 5, 3, 1]
        """
        t = []
        ll = self._list
        for i in range(self.n):
            t.append(sum(ll[0:2*i+1]))
        return Partition(list(reversed(t)))

    def outer_shape(self):
        """
        Return the outer shape of the `\pm` diagram

        EXAMPLES::

            sage: from sage.combinat.crystals.kirillov_reshetikhin import PMDiagram
            sage: pm = PMDiagram([[0,1],[1,2],[1]])
            sage: pm.outer_shape()
            [4, 4]
            sage: pm = PMDiagram([[1,2],[1,1],[1,1],[1,1],[1]])
            sage: pm.outer_shape()
            [8, 8, 4, 4]
            sage: pm = PMDiagram([[1,2],[1,2],[1,1],[1,1],[1,1],[1]])
            sage: pm.outer_shape()
            [13, 8, 8, 4, 4]
        """
        t = []
        ll = self._list
        for i in range(self.n // 2):
            t.append(sum(ll[0:4*i+4]))
            t.append(sum(ll[0:4*i+4]))
        if is_even(self.n+1):
            t.append(sum(ll[0:2*self.n+2]))
        return Partition(list(reversed(t)))

    def intermediate_shape(self):
        """
        Return the intermediate shape of the pm diagram (inner shape plus positions of plusses)

        EXAMPLES::

            sage: from sage.combinat.crystals.kirillov_reshetikhin import PMDiagram
            sage: pm = PMDiagram([[0,1],[1,2],[1]])
            sage: pm.intermediate_shape()
            [4, 2]
            sage: pm = PMDiagram([[1,2],[1,1],[1,1],[1,1],[1]])
            sage: pm.intermediate_shape()
            [8, 6, 4, 2]
            sage: pm = PMDiagram([[1,2],[1,2],[1,1],[1,1],[1,1],[1]])
            sage: pm.intermediate_shape()
            [11, 8, 6, 4, 2]
            sage: pm = PMDiagram([[1,0],[0,1],[2,0],[0,0],[0]])
            sage: pm.intermediate_shape()
            [4, 2, 2]
            sage: pm = PMDiagram([[1, 0], [0, 0], [0, 0], [0, 0], [0]])
            sage: pm.intermediate_shape()
            [1]
        """
        p = self.inner_shape()
        p = p + [0 for i in range(self.n)]
        ll = list(reversed(self._list))
        p = [ p[i]+ll[2*i+1] for i in range(self.n) ]
        return Partition(p)

    def heights_of_minus(self):
        """
        Return a list with the heights of all minus in the `\pm` diagram.

        EXAMPLES::

            sage: from sage.combinat.crystals.kirillov_reshetikhin import PMDiagram
            sage: pm = PMDiagram([[1,2],[1,2],[1,1],[1,1],[1,1],[1]])
            sage: pm.heights_of_minus()
            [5, 5, 3, 3, 1, 1]
            sage: pm = PMDiagram([[1,2],[1,1],[1,1],[1,1],[1]])
            sage: pm.heights_of_minus()
            [4, 4, 2, 2]
        """
        n = self.n
        heights = []
        for i in range(int((n+1)/2)):
            heights += [n-2*i]*((self.outer_shape()+[0]*n)[n-2*i-1]-(self.intermediate_shape()+[0]*n)[n-2*i-1])
        return heights

    def heights_of_addable_plus(self):
        """
        Return a list with the heights of all addable plus in the `\pm` diagram.

        EXAMPLES::

            sage: from sage.combinat.crystals.kirillov_reshetikhin import PMDiagram
            sage: pm = PMDiagram([[1,2],[1,2],[1,1],[1,1],[1,1],[1]])
            sage: pm.heights_of_addable_plus()
            [1, 1, 2, 3, 4, 5]
            sage: pm = PMDiagram([[1,2],[1,1],[1,1],[1,1],[1]])
            sage: pm.heights_of_addable_plus()
            [1, 2, 3, 4]
        """
        heights = []
        for i in range(1,self.n+1):
            heights += [i]*self.sigma().pm_diagram[i][0]
        return heights

    def sigma(self):
        """
        Return sigma on pm diagrams as needed for the analogue of the Dynkin diagram automorphism
        that interchanges nodes `0` and `1` for type `D_n(1)`, `B_n(1)`, `A_{2n-1}(2)` for
        Kirillov-Reshetikhin crystals.

        EXAMPLES::

            sage: pm = sage.combinat.crystals.kirillov_reshetikhin.PMDiagram([[0,1],[1,2],[1]])
            sage: pm.sigma()
            [[1, 0], [2, 1], [1]]
        """
        pm = self.pm_diagram
        return PMDiagram([list(reversed(a)) for a in pm])


#####################################################################################

def partitions_in_box(r, s):
    """
    Returns all partitions in a box of width s and height r.

    EXAMPLES::

        sage: sage.combinat.crystals.kirillov_reshetikhin.partitions_in_box(3,2)
        [[], [1], [2], [1, 1], [2, 1], [1, 1, 1], [2, 2], [2, 1, 1],
        [2, 2, 1], [2, 2, 2]]
    """
    return [x for n in range(r*s+1) for x in Partitions(n,max_part=s,max_length=r)]

def vertical_dominoes_removed(r, s):
    """
    Returns all partitions obtained from a rectangle of width s and height r by removing
    vertical dominoes.

    EXAMPLES::

        sage: sage.combinat.crystals.kirillov_reshetikhin.vertical_dominoes_removed(2,2)
        [[], [1, 1], [2, 2]]
        sage: sage.combinat.crystals.kirillov_reshetikhin.vertical_dominoes_removed(3,2)
        [[2], [2, 1, 1], [2, 2, 2]]
        sage: sage.combinat.crystals.kirillov_reshetikhin.vertical_dominoes_removed(4,2)
        [[], [1, 1], [1, 1, 1, 1], [2, 2], [2, 2, 1, 1], [2, 2, 2, 2]]
    """
    return [x.conjugate() for x in horizontal_dominoes_removed(s,r)]

def horizontal_dominoes_removed(r, s):
    """
    Returns all partitions obtained from a rectangle of width s and height r by removing
    horizontal dominoes.

    EXAMPLES::

        sage: sage.combinat.crystals.kirillov_reshetikhin.horizontal_dominoes_removed(2,2)
        [[], [2], [2, 2]]
        sage: sage.combinat.crystals.kirillov_reshetikhin.horizontal_dominoes_removed(3,2)
        [[], [2], [2, 2], [2, 2, 2]]
    """
    list = [ [y for y in x] + [0 for i in range(r-x.length())] for x in partitions_in_box(r, int(s/2)) ]
    two = lambda x : 2*(x-int(s/2)) + s
    return [Partition([two(y) for y in x]) for x in list]<|MERGE_RESOLUTION|>--- conflicted
+++ resolved
@@ -718,13 +718,8 @@
             sage: K.affinization()
             Affinization of Kirillov-Reshetikhin crystal of type ['A', 2, 1] with (r,s)=(1,1)
         """
-<<<<<<< HEAD
-        from sage.combinat.crystals.affinization import AffinizationCrystal
-        return AffinizationCrystal(self)
-=======
         from sage.combinat.crystals.affinization import AffinizationOfCrystal
         return AffinizationOfCrystal(self)
->>>>>>> d3fc1dcb
 
     def q_dimension(self, q=None, prec=None, use_product=False):
         """
