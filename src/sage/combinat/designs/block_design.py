# sage.doctest: needs sage.rings.finite_rings
r"""
Block designs

A *block design* is a set together with a family of subsets (repeated subsets
are allowed) whose members are chosen to satisfy some set of properties that are
deemed useful for a particular application. See :wikipedia:`Block_design`.

REFERENCES:

- Block design from wikipedia: :wikipedia:`Block_design`

- What is a block design?,
  http://designtheory.org/library/extrep/extrep-1.1-html/node4.html (in 'The
  External Representation of Block Designs' by Peter J. Cameron, Peter
  Dobcsanyi, John P. Morgan, Leonard H. Soicher)

.. [Hu57] Daniel R. Hughes, "A class of non-Desarguesian projective planes",
   The Canadian Journal of Mathematics (1957), http://cms.math.ca/cjm/v9/p378

.. [We07] Charles Weibel, "Survey of Non-Desarguesian planes" (2007), notices of
   the AMS, vol. 54 num. 10, pages 1294--1303

AUTHORS:

- Quentin Honoré (2015): construction of Hughes plane :issue:`18527`

- Vincent Delecroix (2014): rewrite the part on projective planes :issue:`16281`

- Peter Dobcsanyi and David Joyner (2007-2008)

  This is a significantly modified form of the module block_design.py (version
  0.6) written by Peter Dobcsanyi peter@designtheory.org. Thanks go to Robert
  Miller for lots of good design suggestions.

.. TODO::

    Implement more finite non-Desarguesian plane as in [We07]_ and
    :wikipedia:`Non-Desarguesian_plane`.

Functions and methods
---------------------
"""

#*****************************************************************************
#       Copyright (C) 2007 Peter Dobcsanyi <peter@designtheory.org>
#       Copyright (C) 2007 David Joyner <wdjoyner@gmail.com>
#
# This program is free software: you can redistribute it and/or modify
# it under the terms of the GNU General Public License as published by
# the Free Software Foundation, either version 2 of the License, or
# (at your option) any later version.
#                  https://www.gnu.org/licenses/
#*****************************************************************************
from sage.arith.misc import binomial, integer_floor, is_prime_power
from sage.categories.sets_cat import EmptySetError
from sage.misc.lazy_import import lazy_import
from sage.misc.unknown import Unknown
from sage.rings.integer import Integer
from sage.rings.integer_ring import ZZ

from .incidence_structures import IncidenceStructure

lazy_import('sage.libs.gap.libgap', 'libgap')
lazy_import('sage.matrix.matrix_space', 'MatrixSpace')
lazy_import('sage.modules.free_module', 'VectorSpace')
lazy_import('sage.rings.finite_rings.finite_field_constructor', 'FiniteField')


BlockDesign = IncidenceStructure

###  utility functions  -------------------------------------------------------

def tdesign_params(t, v, k, L):
    """
    Return the design's parameters: `(t, v, b, r , k, L)`. Note that `t` must be
    given.

    EXAMPLES::

        sage: BD = BlockDesign(7, [[0,1,2],[0,3,4],[0,5,6],[1,3,5],[1,4,6],[2,3,6],[2,4,5]])
        sage: from sage.combinat.designs.block_design import tdesign_params
        sage: tdesign_params(2,7,3,1)
        (2, 7, 7, 3, 3, 1)
    """
    x = binomial(v, t)
    y = binomial(k, t)
    b = divmod(L * x, y)[0]
    x = binomial(v-1, t-1)
    y = binomial(k-1, t-1)
    r = integer_floor(L * x/y)
    return (t, v, b, r, k, L)

def are_hyperplanes_in_projective_geometry_parameters(v, k, lmbda, return_parameters=False):
    r"""
    Return ``True`` if the parameters ``(v,k,lmbda)`` are the one of hyperplanes in
    a (finite Desarguesian) projective space.

    In other words, test whether there exists a prime power ``q`` and an integer
    ``d`` greater than two such that:

    - `v = (q^{d+1}-1)/(q-1) = q^d + q^{d-1} + ... + 1`
    - `k = (q^d - 1)/(q-1) = q^{d-1} + q^{d-2} + ... + 1`
    - `lmbda = (q^{d-1}-1)/(q-1) = q^{d-2} + q^{d-3} + ... + 1`

    If it exists, such a pair ``(q,d)`` is unique.

    INPUT:

    - ``v,k,lmbda`` (integers)

    OUTPUT:

    - a boolean or, if ``return_parameters`` is set to ``True`` a pair
      ``(True, (q,d))`` or ``(False, (None,None))``.

    EXAMPLES::

        sage: from sage.combinat.designs.block_design import are_hyperplanes_in_projective_geometry_parameters
        sage: are_hyperplanes_in_projective_geometry_parameters(40, 13, 4)
        True
        sage: are_hyperplanes_in_projective_geometry_parameters(40, 13, 4,
        ....:                                                   return_parameters=True)
        (True, (3, 3))
        sage: PG = designs.ProjectiveGeometryDesign(3, 2, GF(3))                        # needs sage.combinat
        sage: PG.is_t_design(return_parameters=True)                                    # needs sage.combinat
        (True, (2, 40, 13, 4))

        sage: are_hyperplanes_in_projective_geometry_parameters(15, 3, 1)
        False
        sage: are_hyperplanes_in_projective_geometry_parameters(15, 3, 1,
        ....:                                                   return_parameters=True)
        (False, (None, None))

    TESTS::

        sage: sgp = lambda q,d: ((q**(d+1)-1)//(q-1), (q**d-1)//(q-1), (q**(d-1)-1)//(q-1))
        sage: for q in [3,4,5,7,8,9,11]:
        ....:     for d in [2,3,4,5]:
        ....:         v,k,l = sgp(q,d)
        ....:         assert are_hyperplanes_in_projective_geometry_parameters(v,k,l,True) == (True, (q,d))
        ....:         assert are_hyperplanes_in_projective_geometry_parameters(v+1,k,l) is False
        ....:         assert are_hyperplanes_in_projective_geometry_parameters(v-1,k,l) is False
        ....:         assert are_hyperplanes_in_projective_geometry_parameters(v,k+1,l) is False
        ....:         assert are_hyperplanes_in_projective_geometry_parameters(v,k-1,l) is False
        ....:         assert are_hyperplanes_in_projective_geometry_parameters(v,k,l+1) is False
        ....:         assert are_hyperplanes_in_projective_geometry_parameters(v,k,l-1) is False
    """
    import sage.arith.all as arith

    q1 = Integer(v - k)
    q2 = Integer(k - lmbda)

    if (lmbda <= 0 or q1 < 4 or q2 < 2 or
        not q1.is_prime_power() or
        not q2.is_prime_power()):
        return (False,(None,None)) if return_parameters else False

    p1,e1 = q1.factor()[0]
    p2,e2 = q2.factor()[0]

    k = arith.gcd(e1,e2)
    d = e1//k
    q = p1**k
    if e2//k != d-1 or lmbda != (q**(d-1)-1)//(q-1):
        return (False,(None,None)) if return_parameters else False

    return (True, (q,d)) if return_parameters else True

def ProjectiveGeometryDesign(n, d, F, algorithm=None, point_coordinates=True, check=True):
    r"""
    Return a projective geometry design.

    The projective geometry design `PG_d(n,q)` has for points the lines of
    `\GF{q}^{n+1}`, and for blocks the `(d+1)`-dimensional subspaces of
    `\GF{q}^{n+1}`, each of which contains `\frac {|\GF{q}|^{d+1}-1} {|\GF{q}|-1}` lines.
    It is a `2`-design with parameters

    .. MATH::

        v = \binom{n+1}{1}_q,\ k = \binom{d+1}{1}_q,\ \lambda =
        \binom{n-1}{d-1}_q

    where the `q`-binomial coefficient `\binom{m}{r}_q` is defined by

    .. MATH::

        \binom{m}{r}_q = \frac{(q^m - 1)(q^{m-1} - 1) \cdots (q^{m-r+1}-1)}
              {(q^r-1)(q^{r-1}-1)\cdots (q-1)}

    .. SEEALSO::

        :func:`AffineGeometryDesign`

    INPUT:

    - ``n`` -- the projective dimension

    - ``d`` -- the dimension of the subspaces which make up the blocks.

    - ``F`` -- a finite field or a prime power.

    - ``algorithm`` -- set to ``None`` by default, which results in using Sage's
      own implementation. In order to use GAP's implementation instead (i.e. its
      ``PGPointFlatBlockDesign`` function) set ``algorithm="gap"``. Note that
      GAP's "design" package must be available in this case, and that it can be
      installed with the ``gap_packages`` spkg.

    - ``point_coordinates`` -- ``True`` by default. Ignored and assumed to be ``False`` if
      ``algorithm="gap"``. If ``True``, the ground set is indexed by coordinates
      in `\GF{q}^{n+1}`.  Otherwise the ground set is indexed by integers.

<<<<<<< HEAD
    - ``check`` -- (default: to ``True``) whether to check the output.
=======
    - ``check`` -- (default: ``True``) whether to check the output.
>>>>>>> 038f6f1f

    EXAMPLES:

    The set of `d`-dimensional subspaces in a `n`-dimensional projective space
    forms `2`-designs (or balanced incomplete block designs)::

        sage: PG = designs.ProjectiveGeometryDesign(4, 2, GF(2)); PG                    # needs sage.combinat
        Incidence structure with 31 points and 155 blocks
        sage: PG.is_t_design(return_parameters=True)                                    # needs sage.combinat
        (True, (2, 31, 7, 7))

        sage: PG = designs.ProjectiveGeometryDesign(3, 1, GF(4))                        # needs sage.combinat
        sage: PG.is_t_design(return_parameters=True)                                    # needs sage.combinat
        (True, (2, 85, 5, 1))

    Check with ``F`` being a prime power::

        sage: PG = designs.ProjectiveGeometryDesign(3, 2, 4); PG
        Incidence structure with 85 points and 85 blocks

    Use coordinates::

        sage: PG = designs.ProjectiveGeometryDesign(2, 1, GF(3))
        sage: PG.blocks()[0]
        [(1, 0, 0), (1, 0, 1), (1, 0, 2), (0, 0, 1)]

    Use indexing by integers::

        sage: PG = designs.ProjectiveGeometryDesign(2, 1, GF(3), point_coordinates=0)
        sage: PG.blocks()[0]
        [0, 1, 2, 12]

    Check that the constructor using gap also works::

        sage: BD = designs.ProjectiveGeometryDesign(2, 1, GF(2), algorithm="gap")  # optional - gap_package_design
        sage: BD.is_t_design(return_parameters=True)                               # optional - gap_package_design
        (True, (2, 7, 3, 1))
    """
    try:
        q = int(F)
    except TypeError:
        q = F.cardinality()
    else:
        from sage.rings.finite_rings.finite_field_constructor import GF
        F = GF(q)

    if algorithm is None:
        from sage.matrix.echelon_matrix import reduced_echelon_matrix_iterator

        points = {p:i for i,p in enumerate(reduced_echelon_matrix_iterator(F,1,n+1,copy=True,set_immutable=True))}
        blocks = []
        for m1 in reduced_echelon_matrix_iterator(F,d+1,n+1,copy=False):
            b = []
            for m2 in reduced_echelon_matrix_iterator(F,1,d+1,copy=False):
                m = m2*m1
                m.echelonize()
                m.set_immutable()
                b.append(points[m])
            blocks.append(b)
        B = BlockDesign(len(points), blocks, name="ProjectiveGeometryDesign", check=check)
        if point_coordinates:
            B.relabel({i:p[0] for p,i in points.items()})

    elif algorithm == "gap":   # Requires GAP's Design
        libgap.load_package("design")
        D = libgap.PGPointFlatBlockDesign(n, F.order(), d)
        v = D['v'].sage()
        gblcks = D['blocks'].sage()
        gB = []
        for b in gblcks:
            gB.append([x - 1 for x in b])
        B = BlockDesign(v, gB, name="ProjectiveGeometryDesign", check=check)

    if check:
        from sage.combinat.q_analogues import q_binomial
        q = F.cardinality()
        if not B.is_t_design(t=2, v=q_binomial(n+1,1,q),
                                  k=q_binomial(d+1,1,q),
                                  l=q_binomial(n-1, d-1, q)):
            raise RuntimeError("error in ProjectiveGeometryDesign "
                    "construction. Please e-mail sage-devel@googlegroups.com")
    return B


def DesarguesianProjectivePlaneDesign(n, point_coordinates=True, check=True):
    r"""
    Return the Desarguesian projective plane of order ``n`` as a 2-design.

    The Desarguesian projective plane of order `n` can also be defined as the
    projective plane over a field of order `n`. For more information, have a
    look at :wikipedia:`Projective_plane`.

    INPUT:

    - ``n`` -- an integer which must be a power of a prime number

    - ``point_coordinates`` -- (boolean) whether to label the points with their
      homogeneous coordinates (default) or with integers.

    - ``check`` -- (boolean) Whether to check that output is correct before
      returning it. As this is expected to be useless (but we are cautious
      guys), you may want to disable it whenever you want speed. Set to
      ``True`` by default.

    .. SEEALSO::

        :func:`ProjectiveGeometryDesign`

    EXAMPLES::

        sage: designs.DesarguesianProjectivePlaneDesign(2)
        (7,3,1)-Balanced Incomplete Block Design
        sage: designs.DesarguesianProjectivePlaneDesign(3)
        (13,4,1)-Balanced Incomplete Block Design
        sage: designs.DesarguesianProjectivePlaneDesign(4)
        (21,5,1)-Balanced Incomplete Block Design
        sage: designs.DesarguesianProjectivePlaneDesign(5)
        (31,6,1)-Balanced Incomplete Block Design
        sage: designs.DesarguesianProjectivePlaneDesign(6)
        Traceback (most recent call last):
        ...
        ValueError: the order of a finite field must be a prime power

    """
    K = FiniteField(n, 'a')
    n2 = n**2
    relabel = {x:i for i,x in enumerate(K)}
    Kiter = relabel  # it is much faster to iterate through a dict than through
                     # the finite field K

    # we decompose the (equivalence class) of points [x:y:z] of the projective
    # plane into an affine plane, an affine line and a point. At the same time,
    # we relabel the points with the integers from 0 to n^2 + n as follows:
    # - the affine plane is the set of points [x:y:1] (i.e. the third coordinate
    #   is non-zero) and gets relabeled from 0 to n^2-1
    affine_plane = lambda x,y: relabel[x] + n * relabel[y]

    # - the affine line is the set of points [x:1:0] (i.e. the third coordinate is
    #   zero but not the second one) and gets relabeled from n^2 to n^2 + n - 1
    line_infinity = lambda x: n2 + relabel[x]

    # - the point is [1:0:0] and gets relabeled n^2 + n
    point_infinity = n2 + n

    blcks = []

    # the n^2 lines of the form "x = sy + az"
    for s in Kiter:
        for a in Kiter:
            # points in the affine plane
            blcks.append([affine_plane(s*y+a, y) for y in Kiter])
            # point at infinity
            blcks[-1].append(line_infinity(s))

    # the n horizontals of the form "y = az"
    for a in Kiter:
        # points in the affine plane
        blcks.append([affine_plane(x,a) for x in Kiter])
        # point at infinity
        blcks[-1].append(point_infinity)

    # the line at infinity "z = 0"
    blcks.append(range(n2,n2+n+1))
    if check:
        from .designs_pyx import is_projective_plane
        if not is_projective_plane(blcks):
            raise RuntimeError('There is a problem in the function DesarguesianProjectivePlane')
    from .bibd import BalancedIncompleteBlockDesign
    B = BalancedIncompleteBlockDesign(n2+n+1, blcks, check=check)

    if point_coordinates:
        zero = K.zero()
        one = K.one()
        d = {affine_plane(x,y): (x,y,one)
             for x in Kiter
             for y in Kiter}
        d.update({line_infinity(x): (x,one,zero)
                  for x in Kiter})
        d[n2+n] = (one,zero,zero)
        B.relabel(d)

    return B

def q3_minus_one_matrix(K):
    r"""
    Return a companion matrix in `GL(3, K)` whose multiplicative order is `q^3 - 1`.

    This function is used in :func:`HughesPlane`.

    EXAMPLES::

        sage: from sage.combinat.designs.block_design import q3_minus_one_matrix
        sage: m = q3_minus_one_matrix(GF(3))
        sage: m.multiplicative_order() == 3**3 - 1
        True

        sage: m = q3_minus_one_matrix(GF(4, 'a'))
        sage: m.multiplicative_order() == 4**3 - 1
        True

        sage: m = q3_minus_one_matrix(GF(5))
        sage: m.multiplicative_order() == 5**3 - 1
        True

        sage: m = q3_minus_one_matrix(GF(9, 'a'))
        sage: m.multiplicative_order() == 9**3 - 1
        True
    """
    q = K.cardinality()
    M = MatrixSpace(K, 3)

    if q.is_prime():
        from sage.rings.finite_rings.conway_polynomials import conway_polynomial
        try:
            a,b,c,_ = conway_polynomial(q, 3)
        except RuntimeError:  # the polynomial is not in the database
            pass
        else:
            return M([0,0,-a,1,0,-b,0,1,-c])

    m = M()
    m[1,0] = m[2,1] = K.one()
    while True:
        m[0,2] = K._random_nonzero_element()
        m[1,2] = K.random_element()
        m[2,2] = K.random_element()
        if m.multiplicative_order() == q**3 - 1:
            return m

def normalize_hughes_plane_point(p, q):
    r"""
    Return the normalized form of point ``p`` as a 3-tuple.

    In the Hughes projective plane over the finite field `K`, all triples `(xk,
    yk, zk)` with `k \in K` represent the same point (where the multiplication
    is over the nearfield built from `K`). This function chooses a canonical
    representative among them.

    This function is used in :func:`HughesPlane`.

    INPUT:

    - ``p`` -- point with the coordinates `(x,y,z)` (a list, a vector, a tuple...)

    - ``q`` -- cardinality of the underlying finite field

    EXAMPLES::

        sage: from sage.combinat.designs.block_design import normalize_hughes_plane_point
        sage: K = FiniteField(9,'x')
        sage: x = K.gen()
        sage: normalize_hughes_plane_point((x, x + 1, x), 9)
        (1, x, 1)
        sage: normalize_hughes_plane_point(vector((x,x,x)), 9)
        (1, 1, 1)
        sage: zero = K.zero()
        sage: normalize_hughes_plane_point((2*x + 2, zero, zero), 9)
        (1, 0, 0)
        sage: one = K.one()
        sage: normalize_hughes_plane_point((2*x, one, zero), 9)
        (2*x, 1, 0)
    """
    for i in [2,1,0]:
        if p[i].is_one():
            return tuple(p)
        elif not p[i].is_zero():
            k = ~p[i]
            if k.is_square():
                return (p[0] * k,p[1] * k,p[2] * k)
            else:
                return ((p[0] * k)**q,(p[1]*k)**q,(p[2]*k)**q)

def HughesPlane(q2, check=True):
    r"""
    Return the Hughes projective plane of order ``q2``.

    Let `q` be an odd prime, the Hughes plane of order `q^2` is a finite
    projective plane of order `q^2` introduced by D. Hughes in [Hu57]_. Its
    construction is as follows.

    Let `K = GF(q^2)` be a finite field with `q^2` elements and `F = GF(q)
    \subset K` be its unique subfield with `q` elements. We define a twisted
    multiplication on `K` as

    .. MATH::

        x \circ y =
        \begin{cases}
        x\ y & \text{if y is a square in K}\\
        x^q\ y & \text{otherwise}
        \end{cases}

    The points of the Hughes plane are the triples `(x, y, z)` of points in `K^3
    \backslash \{0,0,0\}` up to the equivalence relation `(x,y,z) \sim (x \circ
    k, y \circ k, z \circ k)` where `k \in K`.

    For `a = 1` or `a \in (K \backslash F)` we define a block `L(a)` as the set of
    triples `(x,y,z)` so that `x + a \circ y + z = 0`. The rest of the blocks
    are obtained by letting act the group `GL(3, F)` by its standard action.

    For more information, see :wikipedia:`Hughes_plane` and [We07].

    .. SEEALSO::

        :func:`DesarguesianProjectivePlaneDesign` to build the Desarguesian
        projective planes

    INPUT:

    - ``q2`` -- an even power of an odd prime number

    - ``check`` -- (boolean) Whether to check that output is correct before
      returning it. As this is expected to be useless (but we are cautious
      guys), you may want to disable it whenever you want speed. Set to
      ``True`` by default.

    EXAMPLES::

        sage: H = designs.HughesPlane(9); H
        (91,10,1)-Balanced Incomplete Block Design

    We prove in the following computations that the Desarguesian plane ``H`` is
    not Desarguesian. Let us consider the two triangles `(0,1,10)` and `(57, 70,
    59)`. We show that the intersection points `D_{0,1} \cap D_{57,70}`,
    `D_{1,10} \cap D_{70,59}` and `D_{10,0} \cap D_{59,57}` are on the same line
    while `D_{0,70}`, `D_{1,59}` and `D_{10,57}` are not concurrent::

        sage: blocks = H.blocks()
        sage: line = lambda p,q: next(b for b in blocks if p in b and q in b)

        sage: b_0_1 = line(0, 1)
        sage: b_1_10 = line(1, 10)
        sage: b_10_0 = line(10, 0)
        sage: b_57_70 = line(57, 70)
        sage: b_70_59 = line(70, 59)
        sage: b_59_57 = line(59, 57)

        sage: set(b_0_1).intersection(b_57_70)
        {2}
        sage: set(b_1_10).intersection(b_70_59)
        {73}
        sage: set(b_10_0).intersection(b_59_57)
        {60}

        sage: line(2, 73) == line(73, 60)
        True

        sage: b_0_57 = line(0, 57)
        sage: b_1_70 = line(1, 70)
        sage: b_10_59 = line(10, 59)

        sage: p = set(b_0_57).intersection(b_1_70)
        sage: q = set(b_1_70).intersection(b_10_59)
        sage: p == q
        False

    TESTS:

    Some wrong input::

        sage: designs.HughesPlane(5)
        Traceback (most recent call last):
        ...
        EmptySetError: No Hughes plane of non-square order exists.

        sage: designs.HughesPlane(16)
        Traceback (most recent call last):
        ...
        EmptySetError: No Hughes plane of even order exists.

    Check that it works for non-prime `q`::

        sage: designs.HughesPlane(3**4)    # not tested - 10 secs
        (6643,82,1)-Balanced Incomplete Block Design
    """
    if not q2.is_square():
        raise EmptySetError("No Hughes plane of non-square order exists.")
    if q2 % 2 == 0:
        raise EmptySetError("No Hughes plane of even order exists.")
    q = q2.sqrt()
    K = FiniteField(q2, prefix='x')
    F = FiniteField(q, prefix='y')
    A = q3_minus_one_matrix(F)
    A = A.change_ring(K)
    m = K.list()
    V = VectorSpace(K, 3)
    zero = K.zero()
    one = K.one()
    points = [(x, y, one) for x in m for y in m] + \
             [(x, one, zero) for x in m] + \
             [(one, zero, zero)]
    relabel = {tuple(p):i for i,p in enumerate(points)}
    blcks = []
    for a in m:
        if a not in F or a == 1:
            # build L(a)
            aa = ~a
            l = []
            l.append(V((-a, one, zero)))
            for x in m:
                y = - aa * (x+one)
                if not y.is_square():
                    y *= aa**(q-1)
                l.append(V((x, y, one)))
            # compute the orbit of L(a)
            blcks.append([relabel[normalize_hughes_plane_point(p,q)] for p in l])
            for i in range(q2 + q):
                l = [A*j for j in l]
                blcks.append([relabel[normalize_hughes_plane_point(p,q)] for p in l])
    from .bibd import BalancedIncompleteBlockDesign
    return BalancedIncompleteBlockDesign(q2**2+q2+1, blcks, check=check)

def projective_plane_to_OA(pplane, pt=None, check=True):
    r"""
    Return the orthogonal array built from the projective plane ``pplane``.

    The orthogonal array `OA(n+1,n,2)` is obtained from the projective plane
    ``pplane`` by removing the point ``pt`` and the `n+1` lines that pass
    through it`. These `n+1` lines form the `n+1` groups while the remaining
    `n^2+n` lines form the transversals.

    INPUT:

    - ``pplane`` -- a projective plane as a 2-design

    - ``pt`` -- a point in the projective plane ``pplane``. If it is not provided,
      then it is set to `n^2 + n`.

    - ``check`` -- (boolean) Whether to check that output is correct before
      returning it. As this is expected to be useless (but we are cautious
      guys), you may want to disable it whenever you want speed. Set to
      ``True`` by default.

    EXAMPLES::

        sage: from sage.combinat.designs.block_design import projective_plane_to_OA
        sage: p2 = designs.DesarguesianProjectivePlaneDesign(2, point_coordinates=False)
        sage: projective_plane_to_OA(p2)
        [[0, 0, 0], [0, 1, 1], [1, 0, 1], [1, 1, 0]]
        sage: p3 = designs.DesarguesianProjectivePlaneDesign(3, point_coordinates=False)
        sage: projective_plane_to_OA(p3)
        [[0, 0, 0, 0],
         [0, 1, 2, 1],
         [0, 2, 1, 2],
         [1, 0, 2, 2],
         [1, 1, 1, 0],
         [1, 2, 0, 1],
         [2, 0, 1, 1],
         [2, 1, 0, 2],
         [2, 2, 2, 0]]

        sage: pp = designs.DesarguesianProjectivePlaneDesign(16, point_coordinates=False)
        sage: _ = projective_plane_to_OA(pp, pt=0)
        sage: _ = projective_plane_to_OA(pp, pt=3)
        sage: _ = projective_plane_to_OA(pp, pt=7)
    """
    from .bibd import _relabel_bibd
    pplane = pplane.blocks()
    n = len(pplane[0]) - 1

    if pt is None:
        pt = n**2+n

    assert len(pplane) == n**2+n+1, "pplane is not a projective plane"
    assert all(len(B) == n+1 for B in pplane), "pplane is not a projective plane"

    pplane = _relabel_bibd(pplane,n**2+n+1,p=n**2+n)
    OA = [[x % n for x in sorted(X)] for X in pplane if n**2+n not in X]

    assert len(OA) == n**2, "pplane is not a projective plane"

    if check:
        from .designs_pyx import is_orthogonal_array
        is_orthogonal_array(OA,n+1,n,2)

    return OA


def projective_plane(n, check=True, existence=False):
    r"""
    Return a projective plane of order ``n`` as a 2-design.

    A finite projective plane is a 2-design with `n^2+n+1` lines (or blocks) and
    `n^2+n+1` points. For more information on finite projective planes, see the
    :wikipedia:`Projective_plane#Finite_projective_planes`.

    If no construction is possible, then the function raises a :class:`EmptySetError`,
    whereas if no construction is available, the function raises a
    :class:`NotImplementedError`.

    INPUT:

    - ``n`` -- the finite projective plane's order

    EXAMPLES::

        sage: # needs sage.schemes
        sage: designs.projective_plane(2)
        (7,3,1)-Balanced Incomplete Block Design
        sage: designs.projective_plane(3)
        (13,4,1)-Balanced Incomplete Block Design
        sage: designs.projective_plane(4)
        (21,5,1)-Balanced Incomplete Block Design
        sage: designs.projective_plane(5)
        (31,6,1)-Balanced Incomplete Block Design
        sage: designs.projective_plane(6)
        Traceback (most recent call last):
        ...
        EmptySetError: By the Bruck-Ryser theorem, no projective plane of order 6 exists.
        sage: designs.projective_plane(10)
        Traceback (most recent call last):
        ...
        EmptySetError: No projective plane of order 10 exists by
        C. Lam, L. Thiel and S. Swiercz "The nonexistence of finite
        projective planes of order 10" (1989), Canad. J. Math.
        sage: designs.projective_plane(12)
        Traceback (most recent call last):
        ...
        NotImplementedError: If such a projective plane exists,
        we do not know how to build it.
        sage: designs.projective_plane(14)
        Traceback (most recent call last):
        ...
        EmptySetError: By the Bruck-Ryser theorem, no projective plane of order 14 exists.

    TESTS::

        sage: # needs sage.schemes
        sage: designs.projective_plane(2197, existence=True)
        True
        sage: designs.projective_plane(6, existence=True)
        False
        sage: designs.projective_plane(10, existence=True)
        False
        sage: designs.projective_plane(12, existence=True)
        Unknown
    """
    from sage.combinat.designs.bibd import BruckRyserChowla_check

    if n <= 1:
        if existence:
            return False
        raise EmptySetError("There is no projective plane of order <= 1")

    if n == 10:
        if existence:
            return False
        ref = ("C. Lam, L. Thiel and S. Swiercz \"The nonexistence of finite "
               "projective planes of order 10\" (1989), Canad. J. Math.")
        raise EmptySetError("No projective plane of order 10 exists by %s" % ref)

    if BruckRyserChowla_check(n*n+n+1, n+1, 1) is False:
        if existence:
            return False
        raise EmptySetError("By the Bruck-Ryser theorem, no projective"
                         " plane of order {} exists.".format(n))

    if not is_prime_power(n):
        if existence:
            return Unknown
        raise NotImplementedError("If such a projective plane exists, we do "
                                  "not know how to build it.")

    if existence:
        return True
    else:
        return DesarguesianProjectivePlaneDesign(n, point_coordinates=False, check=check)

def AffineGeometryDesign(n, d, F, point_coordinates=True, check=True):
    r"""
    Return an affine geometry design.

    The affine geometry design `AG_d(n,q)` is the 2-design whose blocks are the
    `d`-vector subspaces in `\GF{q}^n`. It has parameters

    .. MATH::

        v = q^n,\ k = q^d,\ \lambda = \binom{n-1}{d-1}_q

    where the `q`-binomial coefficient `\binom{m}{r}_q` is defined by

    .. MATH::

        \binom{m}{r}_q = \frac{(q^m - 1)(q^{m-1} - 1) \cdots (q^{m-r+1}-1)}
              {(q^r-1)(q^{r-1}-1)\cdots (q-1)}

    .. SEEALSO::

        :func:`ProjectiveGeometryDesign`

    INPUT:

    - ``n`` (integer) -- the Euclidean dimension. The number of points of the
      design is `v=|\GF{q}^n|`.

    - ``d`` (integer) -- the dimension of the (affine) subspaces of `\GF{q}^n`
      which make up the blocks.

    - ``F`` -- a finite field or a prime power.

    - ``point_coordinates`` -- (default: ``True``) whether we use
      coordinates in `\GF{q}^n` or plain integers for the points of the design.

    - ``check`` -- (default: ``True``) whether to check the output.

    EXAMPLES::

        sage: # needs sage.combinat
        sage: BD = designs.AffineGeometryDesign(3, 1, GF(2))
        sage: BD.is_t_design(return_parameters=True)
        (True, (2, 8, 2, 1))
        sage: BD = designs.AffineGeometryDesign(3, 2, GF(4))
        sage: BD.is_t_design(return_parameters=True)
        (True, (2, 64, 16, 5))
        sage: BD = designs.AffineGeometryDesign(4, 2, GF(3))
        sage: BD.is_t_design(return_parameters=True)
        (True, (2, 81, 9, 13))

    With ``F`` an integer instead of a finite field::

        sage: BD = designs.AffineGeometryDesign(3, 2, 4)
        sage: BD.is_t_design(return_parameters=True)
        (True, (2, 64, 16, 5))

    Testing the option ``point_coordinates``::

        sage: designs.AffineGeometryDesign(3, 1, GF(2),
        ....:                              point_coordinates=True).blocks()[0]
        [(0, 0, 0), (0, 0, 1)]
        sage: designs.AffineGeometryDesign(3, 1, GF(2),
        ....:                              point_coordinates=False).blocks()[0]
        [0, 1]
    """
    try:
        q = int(F)
    except TypeError:
        q = F.cardinality()
    else:
        from sage.rings.finite_rings.finite_field_constructor import GF
        F = GF(q)

    n = int(n)
    d = int(d)

    from itertools import islice
    from sage.combinat.q_analogues import q_binomial
    from sage.matrix.echelon_matrix import reduced_echelon_matrix_iterator

    points = {p:i for i,p in enumerate(reduced_echelon_matrix_iterator(F,1,n+1,copy=True,set_immutable=True)) if p[0,0]}

    blocks = []
    l1 = int(q_binomial(n+1, d+1, q) - q_binomial(n, d+1, q))
    l2 = q**d
    for m1 in islice(reduced_echelon_matrix_iterator(F,d+1,n+1,copy=False),
                     int(l1)):
        b = []
        for m2 in islice(reduced_echelon_matrix_iterator(F,1,d+1,copy=False),
                         int(l2)):
            m = m2*m1
            m.echelonize()
            m.set_immutable()
            b.append(points[m])
        blocks.append(b)

    B = BlockDesign(len(points), blocks, name="AffineGeometryDesign", check=check)

    if point_coordinates:
        rd = {i: p[0][1:] for p, i in points.items()}
        for v in rd.values():
            v.set_immutable()
        B.relabel(rd)

    if check:
        if not B.is_t_design(t=2, v=q**n, k=q**d, l=q_binomial(n-1, d-1, q)):
            raise RuntimeError("error in AffineGeometryDesign "
                    "construction. Please e-mail sage-devel@googlegroups.com")
    return B


def CremonaRichmondConfiguration():
    r"""
    Return the Cremona-Richmond configuration.

    The Cremona-Richmond configuration is a set system whose incidence graph
    is equal to the
    :meth:`~sage.graphs.graph_generators.GraphGenerators.TutteCoxeterGraph`. It
    is a generalized quadrangle of parameters `(2,2)`.

    For more information, see the
    :wikipedia:`Cremona-Richmond_configuration`.

    EXAMPLES::

        sage: H = designs.CremonaRichmondConfiguration(); H                             # needs networkx
        Incidence structure with 15 points and 15 blocks
        sage: g = graphs.TutteCoxeterGraph()                                            # needs networkx
        sage: H.incidence_graph().is_isomorphic(g)                                      # needs networkx
        True
    """
    from sage.graphs.generators.smallgraphs import TutteCoxeterGraph
    from sage.combinat.designs.incidence_structures import IncidenceStructure
    g = TutteCoxeterGraph()
    H = IncidenceStructure([g.neighbors(v)
                            for v in g.bipartite_sets()[0]])
    H.relabel()
    return H


def WittDesign(n):
    """
    INPUT:

    - ``n`` is in `9,10,11,12,21,22,23,24`.

    Wraps GAP Design's WittDesign. If ``n=24`` then this function returns the
    large Witt design `W_{24}`, the unique (up to isomorphism) `5-(24,8,1)`
    design. If ``n=12`` then this function returns the small Witt design
    `W_{12}`, the unique (up to isomorphism) `5-(12,6,1)` design.  The other
    values of `n` return a block design derived from these.

    .. NOTE::

        Requires GAP's Design package (included in the gap_packages Sage spkg).

    EXAMPLES::

        sage: # optional - gap_package_design
        sage: BD = designs.WittDesign(9)
        sage: BD.is_t_design(return_parameters=True)
        (True, (2, 9, 3, 1))
        sage: BD
        Incidence structure with 9 points and 12 blocks
        sage: print(BD)
        Incidence structure with 9 points and 12 blocks
    """
    libgap.load_package("design")
    B = libgap.WittDesign(n)
    v = B['v'].sage()
    gB = [[x - 1 for x in b] for b in B['blocks'].sage()]
    return BlockDesign(v, gB, name="WittDesign", check=True)


def HadamardDesign(n):
    """
    As described in Section 1, p. 10, in [CvL]_. The input n must have the
    property that there is a Hadamard matrix of order `n+1` (and that a
    construction of that Hadamard matrix has been implemented...).

    EXAMPLES::

        sage: # needs sage.combinat sage.modules
        sage: designs.HadamardDesign(7)
        Incidence structure with 7 points and 7 blocks
        sage: print(designs.HadamardDesign(7))
        Incidence structure with 7 points and 7 blocks

    For example, the Hadamard 2-design with `n = 11` is a design whose parameters are `2-(11, 5, 2)`.
    We verify that `NJ = 5J` for this design. ::

        sage: # needs sage.combinat sage.modules
        sage: D = designs.HadamardDesign(11); N = D.incidence_matrix()
        sage: J = matrix(ZZ, 11, 11, [1]*11*11); N*J
        [5 5 5 5 5 5 5 5 5 5 5]
        [5 5 5 5 5 5 5 5 5 5 5]
        [5 5 5 5 5 5 5 5 5 5 5]
        [5 5 5 5 5 5 5 5 5 5 5]
        [5 5 5 5 5 5 5 5 5 5 5]
        [5 5 5 5 5 5 5 5 5 5 5]
        [5 5 5 5 5 5 5 5 5 5 5]
        [5 5 5 5 5 5 5 5 5 5 5]
        [5 5 5 5 5 5 5 5 5 5 5]
        [5 5 5 5 5 5 5 5 5 5 5]
        [5 5 5 5 5 5 5 5 5 5 5]

    REFERENCES:

    - [CvL] P. Cameron, J. H. van Lint, Designs, graphs, codes and
      their links, London Math. Soc., 1991.
    """
    from sage.combinat.matrices.hadamard_matrix import hadamard_matrix
    from sage.matrix.constructor import matrix
    H = hadamard_matrix(n+1) #assumed to be normalised.
    H1 = H.matrix_from_columns(range(1,n+1))
    H2 = H1.matrix_from_rows(range(1,n+1))
    J = matrix(ZZ,n,n,[1]*n*n)
    MS = J.parent()
    A = MS((H2+J)/2) # convert -1's to 0's; coerce entries to ZZ
    # A is the incidence matrix of the block design
    return IncidenceStructure(incidence_matrix=A,name="HadamardDesign")


def Hadamard3Design(n):
    r"""
    Return the Hadamard 3-design with parameters `3-(n, \frac n 2, \frac n 4 - 1)`.

    This is the unique extension of the Hadamard `2`-design (see
    :meth:`HadamardDesign`).  We implement the description from pp. 12 in
    [CvL]_.

    INPUT:

    - ``n`` (integer) -- a multiple of 4 such that `n>4`.

    EXAMPLES::

        sage: # needs sage.combinat sage.modules
        sage: designs.Hadamard3Design(12)
        Incidence structure with 12 points and 22 blocks

    We verify that any two blocks of the Hadamard `3`-design `3-(8, 4, 1)`
    design meet in `0` or `2` points. More generally, it is true that any two
    blocks of a Hadamard `3`-design meet in `0` or `\frac{n}{4}` points (for `n
    > 4`).

    ::

        sage: # needs sage.combinat sage.modules
        sage: D = designs.Hadamard3Design(8)
        sage: N = D.incidence_matrix()
        sage: N.transpose()*N
        [4 2 2 2 2 2 2 2 2 2 2 2 2 0]
        [2 4 2 2 2 2 2 2 2 2 2 2 0 2]
        [2 2 4 2 2 2 2 2 2 2 2 0 2 2]
        [2 2 2 4 2 2 2 2 2 2 0 2 2 2]
        [2 2 2 2 4 2 2 2 2 0 2 2 2 2]
        [2 2 2 2 2 4 2 2 0 2 2 2 2 2]
        [2 2 2 2 2 2 4 0 2 2 2 2 2 2]
        [2 2 2 2 2 2 0 4 2 2 2 2 2 2]
        [2 2 2 2 2 0 2 2 4 2 2 2 2 2]
        [2 2 2 2 0 2 2 2 2 4 2 2 2 2]
        [2 2 2 0 2 2 2 2 2 2 4 2 2 2]
        [2 2 0 2 2 2 2 2 2 2 2 4 2 2]
        [2 0 2 2 2 2 2 2 2 2 2 2 4 2]
        [0 2 2 2 2 2 2 2 2 2 2 2 2 4]


    REFERENCES:

    .. [CvL] \P. Cameron, J. H. van Lint, Designs, graphs, codes and
      their links, London Math. Soc., 1991.
    """
    if n == 1 or n == 4:
        raise ValueError("The Hadamard design with n = %s does not extend to a three design." % n)
    from sage.combinat.matrices.hadamard_matrix import hadamard_matrix
    from sage.matrix.constructor import matrix, block_matrix
    H = hadamard_matrix(n) #assumed to be normalised.
    H1 = H.matrix_from_columns(range(1, n))
    J = matrix(ZZ, n, n-1, [1]*(n-1)*n)
    A1 = (H1+J)/2
    A2 = (J-H1)/2
    A = block_matrix(1, 2, [A1, A2]) #the incidence matrix of the design.
    return IncidenceStructure(incidence_matrix=A, name="HadamardThreeDesign")<|MERGE_RESOLUTION|>--- conflicted
+++ resolved
@@ -210,11 +210,7 @@
       ``algorithm="gap"``. If ``True``, the ground set is indexed by coordinates
       in `\GF{q}^{n+1}`.  Otherwise the ground set is indexed by integers.
 
-<<<<<<< HEAD
-    - ``check`` -- (default: to ``True``) whether to check the output.
-=======
     - ``check`` -- (default: ``True``) whether to check the output.
->>>>>>> 038f6f1f
 
     EXAMPLES:
 
