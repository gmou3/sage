r"""
Two-graphs

A two-graph on `n` points is a family `T \subset \binom {[n]}{3}`
of `3`-sets, such that any `4`-set `S\subset [n]` of size four
contains an even number of elements of `T`. Any graph `([n],E)`
gives rise to a two-graph
`T(E)=\{t \in \binom {[n]}{3} : \left| \binom {t}{2} \cap E \right|\ odd \}`,
and any two graphs with the same two-graph can be obtained one
from the other by :meth:`Seidel switching <Graph.seidel_switching>`.
This defines an equivalence relation on the graphs on `[n]`,
called Seidel switching equivalence.
Conversely, given a two-graph `T`, one can construct a graph
`\Gamma` in the corresponding Seidel switching class with an
isolated vertex `w`. The graph `\Gamma \setminus w` is called
the :meth:`descendant <TwoGraph.descendant>` of `T` w.r.t. `v`.

`T` is called regular if each two-subset of `[n]` is contained
in the same number alpha of triples of `T`.

This module implements a direct construction of a two-graph from a list of
triples, construction of descendant graphs, regularity checking, and other
things such as constructing the complement two-graph, cf. [BH2012]_.

AUTHORS:

- Dima Pasechnik (Aug 2015)

Index
-----

This module's methods are the following:

.. csv-table::
    :class: contentstable
    :widths: 30, 70
    :delim: |

    :meth:`~TwoGraph.is_regular_twograph` | tests if ``self`` is a regular two-graph, i.e. a 2-design
    :meth:`~TwoGraph.complement` | returns the complement of ``self``
    :meth:`~TwoGraph.descendant` | returns the descendant graph at `w`

This module's functions are the following:

.. csv-table::
    :class: contentstable
    :widths: 30, 70
    :delim: |

    :func:`~taylor_twograph` | constructs Taylor's two-graph for `U_3(q)`
    :func:`~is_twograph`         | checks that the incidence system is a two-graph
    :func:`~twograph_descendant`  | returns the descendant graph w.r.t. a given vertex of the two-graph of a given graph

Methods
---------
"""

from sage.combinat.designs.incidence_structures import IncidenceStructure
from itertools import combinations


class TwoGraph(IncidenceStructure):
    r"""
    Two-graphs class.

    A two-graph on `n` points is a 3-uniform hypergraph, i.e.  a family `T
    \subset \binom {[n]}{3}` of `3`-sets, such that any `4`-set `S\subset [n]`
    of size four contains an even number of elements of `T`. For more
    information, see the documentation of the
    :mod:`~sage.combinat.designs.twographs` module.

    """
    def __init__(self, points=None, blocks=None, incidence_matrix=None,
            name=None, check=False, copy=True):
        r"""
        Constructor of the class

        TESTS::

            sage: from sage.combinat.designs.twographs import TwoGraph
            sage: TwoGraph([[1,2]])
            Incidence structure with 2 points and 1 blocks
            sage: TwoGraph([[1,2]], check=True)
            Traceback (most recent call last):
            ...
            AssertionError: the structure is not a 2-graph!
            sage: p = graphs.PetersenGraph().twograph()                                 # needs sage.modules
            sage: TwoGraph(p, check=True)                                               # needs sage.modules
            Incidence structure with 10 points and 60 blocks
        """
        IncidenceStructure.__init__(self, points=points, blocks=blocks,
                                    incidence_matrix=incidence_matrix,
                                    name=name, check=False, copy=copy)
        if check:  # it is a very slow, O(|points|^4), test...
            assert is_twograph(self), "the structure is not a 2-graph!"

    def is_regular_twograph(self, alpha=False):
        r"""
        Test if the :class:`TwoGraph` is regular, i.e. is a 2-design.

        Namely, each pair of elements of :meth:`ground_set` is contained in
        exactly ``alpha`` triples.

        INPUT:

<<<<<<< HEAD
        - ``alpha`` -- (default: is ``False``) return the value of
=======
        - ``alpha`` -- (default: ``False``) return the value of
>>>>>>> 038f6f1f
          ``alpha``, if possible.

        EXAMPLES::

            sage: # needs sage.modules
            sage: p = graphs.PetersenGraph().twograph()
            sage: p.is_regular_twograph(alpha=True)
            4
            sage: p.is_regular_twograph()
            True
            sage: p = graphs.PathGraph(5).twograph()
            sage: p.is_regular_twograph(alpha=True)
            False
            sage: p.is_regular_twograph()
            False
        """
        r, (_, _, _, a) = self.is_t_design(t=2, k=3, return_parameters=True)
        if r and alpha:
            return a
        return r

    def descendant(self, v):
        """
        The descendant :class:`graph <sage.graphs.graph.Graph>` at ``v``

        The :mod:`switching class of graphs <sage.combinat.designs.twographs>`
        corresponding to ``self`` contains a graph ``D`` with ``v`` its own connected
        component; removing ``v`` from ``D``, one obtains the descendant graph of
        ``self`` at ``v``, which is constructed by this method.

        INPUT:

        - ``v`` -- an element of :meth:`ground_set`

        EXAMPLES::

            sage: p = graphs.PetersenGraph().twograph().descendant(0)                   # needs sage.modules
            sage: p.is_strongly_regular(parameters=True)                                # needs sage.modules
            (9, 4, 1, 2)
        """
        from sage.graphs.graph import Graph
        return Graph([[z for z in x if z != v]
                      for x in self.blocks() if v in x])

    def complement(self):
        """
        The two-graph which is the complement of ``self``

        That is, the two-graph consisting exactly of triples not in ``self``.
        Note that this is different from :meth:`complement
        <sage.combinat.designs.incidence_structures.IncidenceStructure.complement>`
        of the :class:`parent class
        <sage.combinat.designs.incidence_structures.IncidenceStructure>`.

        EXAMPLES::

            sage: p = graphs.CompleteGraph(8).line_graph().twograph()                   # needs sage.modules
            sage: pc = p.complement(); pc                                               # needs sage.modules
            Incidence structure with 28 points and 1260 blocks

        TESTS::

            sage: from sage.combinat.designs.twographs import is_twograph
            sage: is_twograph(pc)                                                       # needs sage.modules
            True
        """
        return super().complement(uniform=True)


def taylor_twograph(q):
    r"""
    constructing Taylor's two-graph for `U_3(q)`, `q` odd prime power

    The Taylor's two-graph `T` has the `q^3+1` points of the projective plane over `F_{q^2}`
    singular w.r.t. the non-degenerate Hermitean form `S` preserved by `U_3(q)` as its ground set;
    the triples are `\{x,y,z\}` satisfying the condition that `S(x,y)S(y,z)S(z,x)` is square
    (respectively non-square) if `q \cong 1 \mod 4` (respectively if `q \cong 3 \mod 4`).
    See §7E of [BL1984]_.

    There is also a `2-(q^3+1,q+1,1)`-design on these `q^3+1` points, known as the unital of
    order `q`, also invariant under `U_3(q)`.

    INPUT:

    - ``q`` -- a power of an odd prime

    EXAMPLES::

        sage: from sage.combinat.designs.twographs import taylor_twograph
        sage: T = taylor_twograph(3); T                                                 # needs sage.rings.finite_rings
        Incidence structure with 28 points and 1260 blocks
    """
    from sage.graphs.generators.classical_geometries import TaylorTwographSRG
    return TaylorTwographSRG(q).twograph()


def is_twograph(T) -> bool:
    r"""
    Check whether the incidence system `T` is a two-graph.

    INPUT:

    - ``T`` -- an :class:`incidence structure <sage.combinat.designs.IncidenceStructure>`

    EXAMPLES:

    a two-graph from a graph::

        sage: from sage.combinat.designs.twographs import (is_twograph, TwoGraph)
        sage: p = graphs.PetersenGraph().twograph()                                     # needs sage.modules
        sage: is_twograph(p)                                                            # needs sage.modules
        True

    a non-regular 2-uniform hypergraph which is a two-graph::

        sage: is_twograph(TwoGraph([[1,2,3],[1,2,4]]))
        True

    TESTS:

    wrong size of blocks::

        sage: is_twograph(designs.projective_plane(3))                                  # needs sage.schemes
        False

    a triple system which is not a two-graph::

        sage: is_twograph(designs.projective_plane(2))                                  # needs sage.schemes
        False
    """
    if not T.is_uniform(3):
        return False

    # A structure for a fast triple existence check
    v_to_blocks = {v: set() for v in range(T.num_points())}
    for B in T._blocks:
        B = frozenset(B)
        for x in B:
            v_to_blocks[x].add(B)

    def has_triple(x_y_z):
        x, y, z = x_y_z
        return bool(v_to_blocks[x] & v_to_blocks[y] & v_to_blocks[z])

    # Check that every quadruple contains an even number of triples
    for quad in combinations(range(T.num_points()), 4):
        if sum(map(has_triple, combinations(quad, 3))) % 2 == 1:
            return False

    return True


def twograph_descendant(G, v, name=None):
    r"""
    Return the descendant graph w.r.t. vertex `v` of the two-graph of `G`

    In the :mod:`switching class <sage.combinat.designs.twographs>` of `G`,
    construct a graph `\Delta` with `v` an isolated vertex, and return the subgraph
    `\Delta \setminus v`. It is equivalent to, although much faster than, computing the
    :meth:`TwoGraph.descendant` of :meth:`two-graph of G <sage.graphs.graph.Graph.twograph>`, as the
    intermediate two-graph is not constructed.

    INPUT:

    - ``G`` -- a :class:`graph <sage.graphs.graph.Graph>`

    - ``v`` -- a vertex of ``G``

    - ``name`` -- (default: ``None``); no name, otherwise derive from the construction

    EXAMPLES:

    one of s.r.g.'s from the :mod:`database <sage.graphs.strongly_regular_db>`::

        sage: from sage.combinat.designs.twographs import twograph_descendant
        sage: A = graphs.strongly_regular_graph(280,135,70)                   # optional - gap_package_design internet
        sage: twograph_descendant(A, 0).is_strongly_regular(parameters=True)  # optional - gap_package_design internet
        (279, 150, 85, 75)

    TESTS::

        sage: T8 = graphs.CompleteGraph(8).line_graph()
        sage: v = T8.vertices(sort=True)[0]
        sage: twograph_descendant(T8, v) == T8.twograph().descendant(v)                 # needs sage.modules
        True
        sage: twograph_descendant(T8, v).is_strongly_regular(parameters=True)
        (27, 16, 10, 8)
        sage: p = graphs.PetersenGraph()
        sage: twograph_descendant(p, 5)
        Graph on 9 vertices
        sage: twograph_descendant(p, 5, name=True)
        descendant of Petersen graph at 5: Graph on 9 vertices
    """
    G = G.seidel_switching(G.neighbors(v), inplace=False)
    G.delete_vertex(v)
    if name:
        G.name('descendant of ' + G.name() + ' at ' + str(v))
    else:
        G.name('')
    return G<|MERGE_RESOLUTION|>--- conflicted
+++ resolved
@@ -103,11 +103,7 @@
 
         INPUT:
 
-<<<<<<< HEAD
-        - ``alpha`` -- (default: is ``False``) return the value of
-=======
         - ``alpha`` -- (default: ``False``) return the value of
->>>>>>> 038f6f1f
           ``alpha``, if possible.
 
         EXAMPLES::
