--- conflicted
+++ resolved
@@ -1029,11 +1029,7 @@
         for B in self._blocks:
             x = B[0]
             for i in range(1, len(B)):
-<<<<<<< HEAD
-                D._union(x, B[i])
-=======
                 D.join(x, B[i])
->>>>>>> 5592d828
         return D.number_of_subsets() == 1
 
     def is_simple(self) -> bool:
