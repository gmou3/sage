# sage.doctest: needs sage.combinat sage.modules
r"""
Word paths

This module implements word paths, which is an application of Combinatorics
on Words to Discrete Geometry. A word path is the representation of a word
as a discrete path in a vector space using a one-to-one correspondence
between the alphabet and a set of vectors called steps. Many problems
surrounding 2d lattice polygons (such as questions of self-intersection,
area, inertia moment, etc.) can be solved in linear time (linear in the
length of the perimeter) using theory from Combinatorics on Words.

On the square grid, the encoding of a path using a four-letter alphabet
(for East, North, West and South directions) is also known as the Freeman
chain code [1,2] (see [3] for further reading).

AUTHORS:

- Arnaud Bergeron (2008) : Initial version, path on the square grid

- Sébastien Labbé (2009-01-14) : New classes and hierarchy, doc and functions.

EXAMPLES:

The combinatorial class of all paths defined over three given steps::

    sage: P = WordPaths('abc', steps=[(1,2), (-3,4), (0,-3)]); P
    Word Paths over 3 steps

This defines a one-to-one correspondence between alphabet and steps::

    sage: d = P.letters_to_steps()
    sage: sorted(d.items())
    [('a', (1, 2)), ('b', (-3, 4)), ('c', (0, -3))]

Creation of a path from the combinatorial class P defined above::

    sage: p = P('abaccba'); p
    Path: abaccba

Many functions can be used on p: the coordinates of its trajectory,
ask whether p is a closed path, plot it and many other::

    sage: list(p.points())
    [(0, 0), (1, 2), (-2, 6), (-1, 8), (-1, 5), (-1, 2), (-4, 6), (-3, 8)]
    sage: p.is_closed()
    False
    sage: p.plot()                                                                      # needs sage.plot
    Graphics object consisting of 3 graphics primitives

To obtain a list of all the available word path specific functions,
use ``help(p)``::

    sage: help(p)
    Help on FiniteWordPath_2d_str in module sage.combinat.words.paths object:
    ...
    Methods inherited from FiniteWordPath_2d:
    ...
    Methods inherited from FiniteWordPath_all:
    ...

Since p is a finite word, many functions from the word library are available::

    sage: p.crochemore_factorization()
    (a, b, a, c, c, ba)
    sage: p.is_palindrome()
    False
    sage: p[:3]
    Path: aba
    sage: len(p)
    7

P also herits many functions from Words::

    sage: P = WordPaths('rs', steps=[(1,2), (-1,4)]); P
    Word Paths over 2 steps
    sage: P.alphabet()
    {'r', 's'}
    sage: list(P.iterate_by_length(3))
    [Path: rrr,
     Path: rrs,
     Path: rsr,
     Path: rss,
     Path: srr,
     Path: srs,
     Path: ssr,
     Path: sss]

When the number of given steps is half the size of alphabet, the
opposite of vectors are used::

    sage: P = WordPaths('abcd', [(1,0), (0,1)])
    sage: sorted(P.letters_to_steps().items())
    [('a', (1, 0)), ('b', (0, 1)), ('c', (-1, 0)), ('d', (0, -1))]

Some built-in combinatorial classes of paths::

    sage: P = WordPaths('abAB', steps='square_grid'); P
    Word Paths on the square grid

::

    sage: D = WordPaths('()', steps='dyck'); D
    Finite Dyck paths
    sage: d = D('()()()(())'); d
    Path: ()()()(())
    sage: d.plot()                                                                      # needs sage.plot
    Graphics object consisting of 3 graphics primitives

::

    sage: P = WordPaths('abcdef', steps='triangle_grid')
    sage: p = P('babaddefadabcadefaadfafabacdefa')
    sage: p.plot()                                                                      # needs sage.plot
    Graphics object consisting of 3 graphics primitives

Vector steps may be in more than 2 dimensions::

    sage: d = [(1,0,0), (0,1,0), (0,0,1)]
    sage: P = WordPaths(alphabet='abc', steps=d); P
    Word Paths over 3 steps
    sage: p = P('abcabcabcabcaabacabcababcacbabacacabcaccbcac')
    sage: p.plot()                                                                      # needs sage.plot
    Graphics3d Object

::

    sage: d = [(1,3,5,1), (-5,1,-6,0), (0,0,1,9), (4,2,-1,0)]
    sage: P = WordPaths(alphabet='rstu', steps=d); P
    Word Paths over 4 steps
    sage: p = P('rtusuusususuturrsust'); p
    Path: rtusuusususuturrsust
    sage: p.end_point()
    (5, 31, -26, 30)

::

    sage: CubePaths = WordPaths('abcABC', steps='cube_grid'); CubePaths
    Word Paths on the cube grid
    sage: CubePaths('abcabaabcabAAAAA').plot()                                          # needs sage.plot
    Graphics3d Object

The input data may be a str, a list, a tuple,
a callable or a finite iterator::

    sage: P = WordPaths([0, 1, 2, 3])
    sage: P([0,1,2,3,2,1,2,3,2])
    Path: 012321232
    sage: P((0,1,2,3,2,1,2,3,2))
    Path: 012321232
    sage: P(lambda n:n%4, length=10)
    Path: 0123012301
    sage: P(iter([0,3,2,1]), length='finite')
    Path: 0321

REFERENCES:

- [1] Freeman, H.: *On the encoding of arbitrary geometric configurations*.
  IRE Trans. Electronic Computer 10 (1961) 260-268.
- [2] Freeman, H.: *Boundary encoding and processing*. In Lipkin, B., Rosenfeld,
  A., eds.: Picture Processing and Psychopictorics, Academic Press, New York
  (1970) 241-266.
- [3] Braquelaire, J.P., Vialard, A.: *Euclidean paths: A new representation of
  boundary of discrete regions*. Graphical Models and Image Processing 61 (1999)
  16-43.
- [4] :wikipedia:`Regular_tiling`
- [5] :wikipedia:`Dyck_word`

"""
# ****************************************************************************
#       Copyright (C) 2008 Arnaud bergeron <abergeron@gmail.coms>,
#       Copyright (C) 2009 Sebastien Labbe <slabqc@gmail.com>,
#
# This program is free software: you can redistribute it and/or modify
# it under the terms of the GNU General Public License as published by
# the Free Software Foundation, either version 2 of the License, or
# (at your option) any later version.
#                  https://www.gnu.org/licenses/
# ****************************************************************************

from sage.structure.sage_object import SageObject
from sage.misc.cachefunc import cached_method
from sage.misc.lazy_attribute import lazy_attribute
from sage.combinat.words.words import FiniteWords
from sage.combinat.words.word import FiniteWord_class
from sage.combinat.words.alphabet import build_alphabet
from sage.misc.lazy_import import lazy_import
from sage.modules.free_module_element import vector
from sage.rings.integer_ring import ZZ
from sage.rings.real_mpfr import RR
from .word_datatypes import (WordDatatype_str,
                             WordDatatype_list,
                             WordDatatype_tuple)
# WordDatatype_cpp_basic_string)

from .word_infinite_datatypes import (
    WordDatatype_iter_with_caching,
    WordDatatype_iter,
    WordDatatype_callable_with_caching,
    WordDatatype_callable)
from sage.matrix.constructor import vector_on_axis_rotation_matrix

lazy_import("sage.plot.all", ["arrow", "line", "polygon", "point", "Graphics"])
lazy_import('sage.rings.number_field.number_field', 'QuadraticField')


#######################################################################
#                                                                     #
#                         WordPaths function                          #
#                                                                     #
#######################################################################

def WordPaths(alphabet, steps=None):
    r"""
    Return the combinatorial class of paths of the given type of steps.

    INPUT:

    - ``alphabet`` -- ordered alphabet

    - ``steps`` -- (default is ``None``). It can be one of the following:

      - an iterable ordered container of as many vectors as there are
        letters in the alphabet. The vectors are associated to the letters
        according to their order in steps. The vectors can be a tuple or
        anything that can be passed to vector function.

      - an iterable ordered container of k vectors where k is half the
        size of alphabet. The vectors and their opposites are associated
        to the letters according to their order in steps (given vectors
        first, opposite vectors after).

      - ``None``: In this case, the type of steps are guessed from the
        length of alphabet.

      - 'square_grid' or 'square': (default when size of alphabet is 4)
        The order is : East, North, West, South.

      - 'triangle_grid' or 'triangle':

      - 'hexagonal_grid' or 'hexagon': (default when size of alphabet is 6)

      - 'cube_grid' or 'cube':

      - 'north_east', 'ne' or 'NE': (the default when size of alphabet is 2)

      - 'dyck':

    OUTPUT:

    The combinatorial class of all paths of the given type.

    EXAMPLES:

    The steps can be given explicitly::

        sage: WordPaths('abc', steps=[(1,2), (-1,4), (0,-3)])
        Word Paths over 3 steps

    Different type of input alphabet::

        sage: WordPaths(range(3), steps=[(1,2), (-1,4), (0,-3)])
        Word Paths over 3 steps
        sage: WordPaths(['cric','crac','croc'], steps=[(1,2), (1,4), (0,3)])
        Word Paths over 3 steps

    Directions can be in three dimensions as well::

        sage: WordPaths('ab', steps=[(1,2,2),(-1,4,2)])
        Word Paths over 2 steps

    When the number of given steps is half the size of alphabet, the
    opposite of vectors are used::

        sage: P = WordPaths('abcd', [(1,0), (0,1)])
        sage: P
        Word Paths over 4 steps
        sage: sorted(P.letters_to_steps().items())
        [('a', (1, 0)), ('b', (0, 1)), ('c', (-1, 0)), ('d', (0, -1))]

    When no steps are given, default classes are returned::

        sage: WordPaths('ab')
        Word Paths in North and East steps
        sage: WordPaths(range(4))
        Word Paths on the square grid
        sage: WordPaths(range(6))
        Word Paths on the hexagonal grid

    There are many type of built-in steps...

    On a two letters alphabet::

        sage: WordPaths('ab', steps='north_east')
        Word Paths in North and East steps
        sage: WordPaths('()', steps='dyck')
        Finite Dyck paths

    On a four letters alphabet::

        sage: WordPaths('ruld', steps='square_grid')
        Word Paths on the square grid

    On a six letters alphabet::

        sage: WordPaths('abcdef', steps='hexagonal_grid')
        Word Paths on the hexagonal grid
        sage: WordPaths('abcdef', steps='triangle_grid')
        Word Paths on the triangle grid
        sage: WordPaths('abcdef', steps='cube_grid')
        Word Paths on the cube grid

    TESTS::

        sage: WordPaths(range(5))
        Traceback (most recent call last):
        ...
        TypeError: Unable to make a class WordPaths from {0, 1, 2, 3, 4}
        sage: WordPaths('abAB', steps='square_gridd')
        Traceback (most recent call last):
        ...
        TypeError: Unknown type of steps : square_gridd
    """
    # Construction of the alphabet
    alphabet = build_alphabet(alphabet)

    # If no steps are given, they are guessed from the alphabet
    if steps is None:
        if alphabet.cardinality() == 2:
            steps = 'north_east'
        elif alphabet.cardinality() == 4:
            steps = 'square_grid'
        elif alphabet.cardinality() == 6:
            steps = 'hexagonal_grid'
        else:
            raise TypeError("Unable to make a class WordPaths from %s" % alphabet)

    # Return the class of WordPaths according to the given type of paths
    if isinstance(steps, str):
        if steps in ('square_grid', 'square'):
            return WordPaths_square_grid(alphabet=alphabet)
        elif steps in ('triangle_grid', 'triangle'):
            return WordPaths_triangle_grid(alphabet=alphabet)
        elif steps in ('hexagonal_grid', 'hexagon'):
            return WordPaths_hexagonal_grid(alphabet=alphabet)
        elif steps in ('cube_grid', 'cube'):
            return WordPaths_cube_grid(alphabet=alphabet)
        elif steps in ('north_east', 'ne', 'NE'):
            return WordPaths_north_east(alphabet=alphabet)
        elif steps == 'dyck':
            return WordPaths_dyck(alphabet=alphabet)
        else:
            raise TypeError("Unknown type of steps : %s" % steps)
    else:
        return WordPaths_all(alphabet=alphabet, steps=steps)


#######################################################################
#                                                                     #
#                  Combinatorial classes of word paths                #
#                                                                     #
#######################################################################

class WordPaths_all(FiniteWords):
    r"""
    The combinatorial class of all paths, i.e of all words over
    an alphabet where each letter is mapped to a step (a vector).
    """
    def __init__(self, alphabet, steps):
        r"""
        INPUT:

        - ``alphabet`` -- an ordered alphabet

        - ``steps`` -- an iterable (of same length as alphabet or half the
          length of alphabet) of ordered vectors

        EXAMPLES::

            sage: from sage.combinat.words.paths import WordPaths_all
            sage: d = ((1,1), (-1,1), (1,-1), (-1,-1))
            sage: P = WordPaths_all('abAB', d); P
            Word Paths over 4 steps
            sage: P == loads(dumps(P))
            True

        If size of alphabet is twice the number of steps, then opposite
        vectors are used for the second part of the alphabet::

            sage: WordPaths('abcd',[(2,1),(2,4)])
            Word Paths over 4 steps
            sage: _.letters_to_steps()
            {'a': (2, 1), 'b': (2, 4), 'c': (-2, -1), 'd': (-2, -4)}

        TESTS::

            sage: from sage.combinat.words.paths import WordPaths_all
            sage: d = ((1,1), (-1,1), (1,-1), (-1,-1))
            sage: WordPaths_all('abA', d)
            Traceback (most recent call last):
            ...
            TypeError: size of steps (=4) must equal the size of alphabet (=3) or half the size of alphabet

            sage: d = ((1,1), 1)
            sage: WordPaths_all('ab', d)
            Traceback (most recent call last):
            ...
            ValueError: cannot make vectors from steps

            sage: d = ((1,1), (-1,1,0))
            sage: WordPaths_all('ab', d)
            Traceback (most recent call last):
            ...
            ValueError: cannot make summable vectors from steps
        """
        # Construction of the words class
        FiniteWords.__init__(self, alphabet)
        alphabet = self.alphabet()

        # Checking the size of alphabet and steps
        ls = len(steps)
        la = alphabet.cardinality()
        if la != ls and la != 2 * ls:
            raise TypeError("size of steps (=%s) must equal the size of alphabet (=%s) or half the size of alphabet" % (len(steps), alphabet.cardinality()))

        # Construction of the steps
        from sage.structure.element import Vector
        if all(isinstance(x, Vector) for x in steps):
            vsteps = steps
        else:
            try:
                vsteps = [vector(s) for s in steps]
            except (TypeError):
                raise ValueError("cannot make vectors from steps")
        try:
            s = sum(vsteps)
        except (TypeError, AttributeError):
            raise ValueError("cannot make summable vectors from steps")

        # Complete vsteps with the opposite vectors if needed
        if la == 2 * ls:
            vsteps += [-v for v in vsteps]

        self._steps = dict(zip(alphabet, vsteps))
        self._vector_space = s.parent()

    def __eq__(self, other):
        r"""
        TESTS::

            sage: W1 = WordPaths(['a','b'], [vector((0,1)), vector((0,2))])
            sage: W2 = WordPaths(['a','b'], [vector((0,1)), vector((0,2))])
            sage: W3 = WordPaths(['a','b'], [vector((0,2)), vector((1,0))])
            sage: W1 == W2
            True
            sage: W1 == W3
            False
        """
        return self is other or (type(self) is type(other) and
                                 self.alphabet() == other.alphabet() and
                                 self.vector_space() == other.vector_space() and
                                 self.letters_to_steps() == other.letters_to_steps())

    def __ne__(self, other):
        r"""
        TESTS::

            sage: W1 = WordPaths(['a','b'], [vector((0,1)), vector((0,2))])
            sage: W2 = WordPaths(['a','b'], [vector((0,1)), vector((0,2))])
            sage: W3 = WordPaths(['a','b'], [vector((0,2)), vector((1,0))])
            sage: W1 != W2
            False
            sage: W1 != W3
            True
        """
        return not (self == other)

    @lazy_attribute
    def _element_classes(self):
        r"""
        Return a dictionary that gives the class of the elements of ``self``.

        The word may be finite (infinite or of unknown length is not supported
        yet).
        Its data may be str, list, tuple, a callable or an iterable.
        For callable and iterable, the data may be cached.
        The dimension of the path may be 1, 2, 3 or more.

        TESTS::

            sage: d = WordPaths('ab',steps=[(1,2),(3,4)])._element_classes
            sage: type(d)
            <class 'dict'>
            sage: len(d)
            7
            sage: d['tuple']
            <class 'sage.combinat.words.paths.FiniteWordPath_2d_tuple'>

        ::

            sage: d = WordPaths('ab',steps=[(1,2,3),(3,4,5)])._element_classes
            sage: len(d)
            7
            sage: d['tuple']
            <class 'sage.combinat.words.paths.FiniteWordPath_3d_tuple'>

        ::

            sage: steps = [(1,2,3,4),(3,4,5,6)]
            sage: d = WordPaths('ab',steps=steps)._element_classes
            sage: len(d)
            7
            sage: d['tuple']
            <class 'sage.combinat.words.paths.FiniteWordPath_all_tuple'>

        ::

            sage: d = WordPaths('ab',steps=[(1,),(3,)])._element_classes
            sage: len(d)
            7
            sage: d['tuple']
            <class 'sage.combinat.words.paths.FiniteWordPath_all_tuple'>
        """
        dimension = self._vector_space.dimension()
        if dimension == 2:
            return {
                'list': FiniteWordPath_2d_list,
                'str': FiniteWordPath_2d_str,
                'tuple': FiniteWordPath_2d_tuple,
                'callable_with_caching': FiniteWordPath_2d_callable_with_caching,
                'callable': FiniteWordPath_2d_callable,
                'iter_with_caching': FiniteWordPath_2d_iter_with_caching,
                'iter': FiniteWordPath_2d_iter,
            }
        elif dimension == 3:
            return {
                'list': FiniteWordPath_3d_list,
                'str': FiniteWordPath_3d_str,
                'tuple': FiniteWordPath_3d_tuple,
                'callable_with_caching': FiniteWordPath_3d_callable_with_caching,
                'callable': FiniteWordPath_3d_callable,
                'iter_with_caching': FiniteWordPath_3d_iter_with_caching,
                'iter': FiniteWordPath_3d_iter,
            }
        else:
            return {
                'list': FiniteWordPath_all_list,
                'str': FiniteWordPath_all_str,
                'tuple': FiniteWordPath_all_tuple,
                'callable_with_caching': FiniteWordPath_all_callable_with_caching,
                'callable': FiniteWordPath_all_callable,
                'iter_with_caching': FiniteWordPath_all_iter_with_caching,
                'iter': FiniteWordPath_all_iter,
            }

    def __repr__(self) -> str:
        r"""
        Return a string representation of ``self``.

        EXAMPLES::

            sage: from sage.combinat.words.paths import WordPaths_all
            sage: d = (vector((1,1)), vector((-1,1)), vector((1,-1)), vector((-1,-1)))
            sage: WordPaths_all('abAB',d).__repr__()
            'Word Paths over 4 steps'
        """
        return "Word Paths over %s steps" % self.alphabet().cardinality()

    def letters_to_steps(self) -> dict:
        r"""
        Return the dictionary mapping letters to vectors (steps).

        EXAMPLES::

            sage: d = WordPaths('ab').letters_to_steps()
            sage: sorted(d.items())
            [('a', (0, 1)), ('b', (1, 0))]
            sage: d = WordPaths('abcd').letters_to_steps()
            sage: sorted(d.items())
            [('a', (1, 0)), ('b', (0, 1)), ('c', (-1, 0)), ('d', (0, -1))]
            sage: d = WordPaths('abcdef').letters_to_steps()
            sage: sorted(d.items())
            [('a', (1, 0)),
             ('b', (1/2, 1/2*sqrt3)),
             ('c', (-1/2, 1/2*sqrt3)),
             ('d', (-1, 0)),
             ('e', (-1/2, -1/2*sqrt3)),
             ('f', (1/2, -1/2*sqrt3))]
        """
        return self._steps

    def vector_space(self):
        r"""
        Return the vector space over which the steps of the paths are defined.

        EXAMPLES::

            sage: WordPaths('ab',steps='dyck').vector_space()
            Ambient free module of rank 2 over the principal ideal domain Integer Ring
            sage: WordPaths('ab',steps='north_east').vector_space()
            Ambient free module of rank 2 over the principal ideal domain Integer Ring
            sage: WordPaths('abcd',steps='square_grid').vector_space()
            Ambient free module of rank 2 over the principal ideal domain Integer Ring
            sage: WordPaths('abcdef',steps='hexagonal_grid').vector_space()
            Vector space of dimension 2 over Number Field in sqrt3 with defining polynomial x^2 - 3 with sqrt3 = 1.732050807568878?
            sage: WordPaths('abcdef',steps='cube_grid').vector_space()
            Ambient free module of rank 3 over the principal ideal domain Integer Ring
            sage: WordPaths('abcdef',steps='triangle_grid').vector_space()
            Vector space of dimension 2 over Number Field in sqrt3 with defining polynomial x^2 - 3 with sqrt3 = 1.732050807568878?

        """
        return self._vector_space


class WordPaths_square_grid(WordPaths_all):
    r"""
    The combinatorial class of all paths on the square grid.
    """
    def __init__(self, alphabet):
        r"""
        The combinatorial class of all finite paths on the square grid.

        INPUT:

        - ``alphabet`` -- ordered alphabet of length 4. The order for the steps
          is : East, North, West, South.

        EXAMPLES::

            sage: from sage.combinat.words.paths import WordPaths_square_grid
            sage: P = WordPaths_square_grid('abAB'); P
            Word Paths on the square grid
            sage: P == loads(dumps(P))
            True
        """
        # Construction of the steps
        d = [(1, 0), (0, 1), (-1, 0), (0, -1)]

        # Construction of the class
        super().__init__(alphabet, steps=d)

    @lazy_attribute
    def _element_classes(self):
        r"""
        Return a dictionary that gives the class of the elements of ``self``.

        The word may be finite (infinite or of unknown length is not supported
        yet).
        Its data may be str, list, tuple, a callable or an iterable.
        For callable and iterable, the data may be cached.

        TESTS::

            sage: d = WordPaths('abcd')._element_classes
            sage: type(d)
            <class 'dict'>
            sage: len(d)
            7
            sage: d['tuple']
            <class 'sage.combinat.words.paths.FiniteWordPath_square_grid_tuple'>
        """
        return {
            'list': FiniteWordPath_square_grid_list,
            'str': FiniteWordPath_square_grid_str,
            'tuple': FiniteWordPath_square_grid_tuple,
            'callable_with_caching': FiniteWordPath_square_grid_callable_with_caching,
            'callable': FiniteWordPath_square_grid_callable,
            'iter_with_caching': FiniteWordPath_square_grid_iter_with_caching,
            'iter': FiniteWordPath_square_grid_iter,
        }

    def __repr__(self) -> str:
        r"""
        EXAMPLES::

            sage: from sage.combinat.words.paths import WordPaths_square_grid
            sage: WordPaths_square_grid('abAB').__repr__()
            'Word Paths on the square grid'
        """
        return "Word Paths on the square grid"


class WordPaths_triangle_grid(WordPaths_all):
    r"""
    The combinatorial class of all paths on the triangle grid.
    """
    def __init__(self, alphabet):
        r"""
        The combinatorial class of all finite paths on the triangle grid.

        INPUT:

        - ``alphabet`` -- ordered alphabet of length 6. The order for the steps
          is : Right, Up-Right, Up-Left, Left, Down-Left, Down-Right.

        EXAMPLES::

            sage: from sage.combinat.words.paths import WordPaths_triangle_grid
            sage: P = WordPaths_triangle_grid('abcdef'); P
            Word Paths on the triangle grid
            sage: P == loads(dumps(P))
            True
        """
        K = QuadraticField(3, 'sqrt3')
        sqrt3 = K.gen()

        # Construction of the steps
        d = (vector(K, (1, 0)),
             vector(K, (ZZ(1) / ZZ(2), sqrt3 / 2)),
             vector(K, (ZZ(-1) / ZZ(2), sqrt3 / 2)),
             vector(K, (-1, 0)),
             vector(K, (ZZ(-1) / ZZ(2), -sqrt3 / 2)),
             vector(K, (ZZ(1) / ZZ(2), -sqrt3 / 2)))

        # Construction of the class
        super().__init__(alphabet, steps=d)

        self._infinite_word_class = None
        self._finite_word_class = FiniteWordPath_triangle_grid

    @lazy_attribute
    def _element_classes(self):
        r"""
        Return a dictionary that gives the class of the elements of ``self``.

        The word may be finite (infinite or of unknown length is not supported
        yet).
        Its data may be str, list, tuple, a callable or an iterable.
        For callable and iterable, the data may be cached.

        TESTS::

            sage: d = WordPaths('abcdef', steps='triangle')._element_classes
            sage: len(d)
            7
            sage: type(d)
            <class 'dict'>
            sage: d['tuple']
            <class 'sage.combinat.words.paths.FiniteWordPath_triangle_grid_tuple'>
        """
        return {
            'list': FiniteWordPath_triangle_grid_list,
            'str': FiniteWordPath_triangle_grid_str,
            'tuple': FiniteWordPath_triangle_grid_tuple,
            'callable_with_caching': FiniteWordPath_triangle_grid_callable_with_caching,
            'callable': FiniteWordPath_triangle_grid_callable,
            'iter_with_caching': FiniteWordPath_triangle_grid_iter_with_caching,
            'iter': FiniteWordPath_triangle_grid_iter,
        }

    def __repr__(self) -> str:
        r"""
        EXAMPLES::

            sage: from sage.combinat.words.paths import WordPaths_triangle_grid
            sage: WordPaths_triangle_grid('abcdef').__repr__()
            'Word Paths on the triangle grid'
        """
        return "Word Paths on the triangle grid"


class WordPaths_hexagonal_grid(WordPaths_triangle_grid):
    r"""
    The combinatorial class of all paths on the hexagonal grid.
    """
    def __init__(self, alphabet):
        r"""
        The combinatorial class of all finite paths on the hexagonal grid.

        INPUT:

        - ``alphabet`` -- ordered alphabet of length 6. The order for the steps
          is : Right, Up-Right, Up-Left, Left, Down-Left, Down-Right.

        EXAMPLES::

            sage: from sage.combinat.words.paths import WordPaths_hexagonal_grid
            sage: P = WordPaths_hexagonal_grid('abcdef'); P
            Word Paths on the hexagonal grid
            sage: P == loads(dumps(P))
            True
        """
        # Construction of the class
        super().__init__(alphabet)

        self._infinite_word_class = None
        self._finite_word_class = FiniteWordPath_hexagonal_grid

    @lazy_attribute
    def _element_classes(self):
        r"""
        Return a dictionary that gives the class of the elements of ``self``.

        The word may be finite (infinite or of unknown length is not supported
        yet).
        Its data may be str, list, tuple, a callable or an iterable.
        For callable and iterable, the data may be cached.

        TESTS::

            sage: d = WordPaths('abcdef', steps='hexagon')._element_classes
            sage: type(d)
            <class 'dict'>
            sage: len(d)
            7
            sage: d['tuple']
            <class 'sage.combinat.words.paths.FiniteWordPath_hexagonal_grid_tuple'>
        """
        return {
            'list': FiniteWordPath_hexagonal_grid_list,
            'str': FiniteWordPath_hexagonal_grid_str,
            'tuple': FiniteWordPath_hexagonal_grid_tuple,
            'callable_with_caching': FiniteWordPath_hexagonal_grid_callable_with_caching,
            'callable': FiniteWordPath_hexagonal_grid_callable,
            'iter_with_caching': FiniteWordPath_hexagonal_grid_iter_with_caching,
            'iter': FiniteWordPath_hexagonal_grid_iter,
        }

    def __repr__(self) -> str:
        r"""
        EXAMPLES::

            sage: from sage.combinat.words.paths import WordPaths_hexagonal_grid
            sage: WordPaths_hexagonal_grid('abcdef').__repr__()
            'Word Paths on the hexagonal grid'
        """
        return "Word Paths on the hexagonal grid"


class WordPaths_cube_grid(WordPaths_all):
    r"""
    The combinatorial class of all paths on the cube grid.
    """
    def __init__(self, alphabet):
        r"""
        The combinatorial class of all finite paths on the cube grid.

        INPUT:

        - ``alphabet`` -- ordered alphabet of length 6. The order for
          the steps is `e_x, e_y, e_z, -e_x, -e_y, -e_z`, where `e_v`
          denotes the canonical basis.

        EXAMPLES::

            sage: from sage.combinat.words.paths import WordPaths_cube_grid
            sage: P = WordPaths_cube_grid('abcABC'); P
            Word Paths on the cube grid
            sage: P == loads(dumps(P))
            True
        """
        # Construction of the class
        d = [(1, 0, 0), (0, 1, 0), (0, 0, 1),
             (-1, 0, 0), (0, -1, 0), (0, 0, -1)]
        super().__init__(alphabet, steps=d)
        self._infinite_word_class = None
        self._finite_word_class = FiniteWordPath_cube_grid

    @lazy_attribute
    def _element_classes(self):
        r"""
        Return a dictionary that gives the class of the elements of ``self``.

        The word may be finite (infinite or of unknown length is not supported
        yet).
        Its data may be str, list, tuple, a callable or an iterable.
        For callable and iterable, the data may be cached.

        TESTS::

            sage: d = WordPaths('abcdef', steps='cube')._element_classes
            sage: type(d)
            <class 'dict'>
            sage: len(d)
            7
            sage: d['tuple']
            <class 'sage.combinat.words.paths.FiniteWordPath_cube_grid_tuple'>
        """
        return {'list': FiniteWordPath_cube_grid_list,
                'str': FiniteWordPath_cube_grid_str,
                'tuple': FiniteWordPath_cube_grid_tuple,
                'callable_with_caching': FiniteWordPath_cube_grid_callable_with_caching,
                'callable': FiniteWordPath_cube_grid_callable,
                'iter_with_caching': FiniteWordPath_cube_grid_iter_with_caching,
                'iter': FiniteWordPath_cube_grid_iter,
                }

    def __repr__(self) -> str:
        r"""
        EXAMPLES::

            sage: from sage.combinat.words.paths import WordPaths_cube_grid
            sage: WordPaths_cube_grid('abcABC').__repr__()
            'Word Paths on the cube grid'
        """
        return "Word Paths on the cube grid"


class WordPaths_dyck(WordPaths_all):
    r"""
    The combinatorial class of all Dyck paths.
    """
    def __init__(self, alphabet):
        r"""
        The combinatorial class of all finite Dyck paths.

        INPUT:

        - ``alphabet`` -- ordered alphabet of length 2. The order for the steps
          is : (1,1), (1,-1)

        EXAMPLES::

            sage: from sage.combinat.words.paths import WordPaths_dyck
            sage: P = WordPaths_dyck('[]'); P
            Finite Dyck paths
            sage: P == loads(dumps(P))
            True
        """
        # Construction of the class
        d = [(1, 1), (1, -1)]
        super().__init__(alphabet, steps=d)

        self._infinite_word_class = None
        self._finite_word_class = FiniteWordPath_dyck

    @lazy_attribute
    def _element_classes(self):
        r"""
        Return a dictionary that gives the class of the elements of ``self``.

        The word may be finite (infinite or of unknown length is not supported
        yet).
        Its data may be str, list, tuple, a callable or an iterable.
        For callable and iterable, the data may be cached.

        TESTS::

            sage: d = WordPaths('ab', steps='dyck')._element_classes
            sage: type(d)
            <class 'dict'>
            sage: len(d)
            7
            sage: d['tuple']
            <class 'sage.combinat.words.paths.FiniteWordPath_dyck_tuple'>
        """
        return {'list': FiniteWordPath_dyck_list,
                'str': FiniteWordPath_dyck_str,
                'tuple': FiniteWordPath_dyck_tuple,
                'callable_with_caching': FiniteWordPath_dyck_callable_with_caching,
                'callable': FiniteWordPath_dyck_callable,
                'iter_with_caching': FiniteWordPath_dyck_iter_with_caching,
                'iter': FiniteWordPath_dyck_iter,
                }

    def __repr__(self) -> str:
        r"""
        EXAMPLES::

            sage: from sage.combinat.words.paths import WordPaths_dyck
            sage: WordPaths_dyck('()').__repr__()
            'Finite Dyck paths'
        """
        return "Finite Dyck paths"


class WordPaths_north_east(WordPaths_all):
    r"""
    The combinatorial class of all paths using North and East directions.
    """
    def __init__(self, alphabet):
        r"""
        The combinatorial class of all finite paths using only north and east
        steps on the square grid.

        INPUT:

        - ``alphabet`` -- ordered alphabet of length 2. The order for the steps
          is North, East

        EXAMPLES::

            sage: from sage.combinat.words.paths import WordPaths_north_east
            sage: P = WordPaths_north_east('ab'); P
            Word Paths in North and East steps
            sage: P == loads(dumps(P))
            True
        """
        # Construction of the class
        d = [(0, 1), (1, 0)]
        super().__init__(alphabet, steps=d)
        self._infinite_word_class = None
        self._finite_word_class = FiniteWordPath_north_east

    @lazy_attribute
    def _element_classes(self):
        r"""
        Return a dictionary that gives the class of the elements of ``self``.

        The word may be finite (infinite or of unknown length is not supported
        yet).
        Its data may be str, list, tuple, a callable or an iterable.
        For callable and iterable, the data may be cached.

        TESTS::

            sage: d = WordPaths('ab', steps='NE')._element_classes
            sage: type(d)
            <class 'dict'>
            sage: len(d)
            7
            sage: d['tuple']
            <class 'sage.combinat.words.paths.FiniteWordPath_north_east_tuple'>
        """
        return {'list': FiniteWordPath_north_east_list,
                'str': FiniteWordPath_north_east_str,
                'tuple': FiniteWordPath_north_east_tuple,
                'callable_with_caching': FiniteWordPath_north_east_callable_with_caching,
                'callable': FiniteWordPath_north_east_callable,
                'iter_with_caching': FiniteWordPath_north_east_iter_with_caching,
                'iter': FiniteWordPath_north_east_iter,
                }

    def __repr__(self) -> str:
        r"""
        EXAMPLES::

            sage: from sage.combinat.words.paths import WordPaths_north_east
            sage: WordPaths_north_east('ab').__repr__()
            'Word Paths in North and East steps'
        """
        return "Word Paths in North and East steps"


#######################################################################
#                                                                     #
#                    Abstract word path classes                       #
#                        (all, 2d, 3d, ...)                           #
#                                                                     #
#######################################################################

class FiniteWordPath_all(SageObject):
    def _repr_(self) -> str:
        r"""
        Return a string representation of this path.

        EXAMPLES::

            sage: F = WordPaths('ab',[(1,0,0,0),(0,1,0,0)]); F
            Word Paths over 2 steps
            sage: f = F('ababab')
            sage: f._repr_()
            'Path: ababab'
        """
        return "Path: %s" % self.string_rep()

    def points(self, include_last=True):
        r"""
        Return an iterator yielding a list of points used to draw the path
        represented by this word.

        INPUT:

<<<<<<< HEAD
        - ``include_last`` -- bool (default: True) whether to include the
=======
        - ``include_last`` -- bool (default: ``True``) whether to include the
>>>>>>> 038f6f1f
          last point

        EXAMPLES:

        A simple closed square::

            sage: P = WordPaths('abAB')
            sage: list(P('abAB').points())
            [(0, 0), (1, 0), (1, 1), (0, 1), (0, 0)]

        A simple closed square without the last point::

            sage: list(P('abAB').points(include_last=False))
            [(0, 0), (1, 0), (1, 1), (0, 1)]

        ::

            sage: list(P('abaB').points())
            [(0, 0), (1, 0), (1, 1), (2, 1), (2, 0)]
        """
        curpt = self.start_point()
        yield curpt
        end = len(self) if include_last else -1
        for l in self[:end]:
            curpt += self.parent().letters_to_steps()[l]
            yield curpt

    def start_point(self):
        r"""
        Return the starting point of ``self``.

        OUTPUT:

        vector

        EXAMPLES::

            sage: WordPaths('abcdef')('abcdef').start_point()
            (0, 0)
            sage: WordPaths('abcdef', steps='cube_grid')('abcdef').start_point()
            (0, 0, 0)
            sage: P = WordPaths('ab', steps=[(1,0,0,0),(0,1,0,0)])
            sage: P('abbba').start_point()
            (0, 0, 0, 0)
        """
        return self.parent().vector_space()(0)

    @cached_method
    def end_point(self):
        r"""
        Return the end point of the path.

        EXAMPLES::

            sage: WordPaths('abcdef')('abababab').end_point()
            (6, 2*sqrt3)
            sage: WordPaths('abAB')('abababab').end_point()
            (4, 4)
            sage: P = WordPaths('abcABC', steps='cube_grid')
            sage: P('ababababCC').end_point()
            (4, 4, -2)
            sage: WordPaths('abcdef')('abcdef').end_point()
            (0, 0)
            sage: P = WordPaths('abc', steps=[(1,3,7,9),(-4,1,0,0),(0,32,1,8)])
            sage: P('abcabababacaacccbbcac').end_point()
            (-16, 254, 63, 128)
        """
        last = None
        for pt in self.points():
            last = pt
        return last

    def directive_vector(self):
        r"""
        Return the directive vector of ``self``.

        The directive vector is the vector starting at the start point
        and ending at the end point of the path ``self``.

        EXAMPLES::

            sage: WordPaths('abcdef')('abababab').directive_vector()
            (6, 2*sqrt3)
            sage: WordPaths('abAB')('abababab').directive_vector()
            (4, 4)
            sage: P = WordPaths('abcABC', steps='cube_grid')
            sage: P('ababababCC').directive_vector()
            (4, 4, -2)
            sage: WordPaths('abcdef')('abcdef').directive_vector()
            (0, 0)
            sage: P = WordPaths('abc', steps=[(1,3,7,9),(-4,1,0,0),(0,32,1,8)])
            sage: P('abcabababacaacccbbcac').directive_vector()
            (-16, 254, 63, 128)
        """
        return self.end_point() - self.start_point()

    def is_closed(self) -> bool:
        r"""
        Return ``True`` if the path is closed.

        A path is closed if the origin and the end of
        the path are equal.

        EXAMPLES::

            sage: P = WordPaths('abcd', steps=[(1,0),(0,1),(-1,0),(0,-1)])
            sage: P('abcd').is_closed()
            True
            sage: P('abc').is_closed()
            False
            sage: P().is_closed()
            True
            sage: P('aacacc').is_closed()
            True
        """
        return self.start_point() == self.end_point()

    def is_simple(self) -> bool:
        r"""
        Return ``True`` if the path is simple.

        A path is simple if all its points are
        distinct.

        If the path is closed, the last point is not considered.

        EXAMPLES::

            sage: P = WordPaths('abcdef',steps='triangle_grid');P
            Word Paths on the triangle grid
            sage: P('abc').is_simple()
            True
            sage: P('abcde').is_simple()
            True
            sage: P('abcdef').is_simple()
            True
            sage: P('ad').is_simple()
            True
            sage: P('aabdee').is_simple()
            False
        """
        n = 0
        s = set()
        include_last = not self.is_closed()
        for p in self.points(include_last=include_last):
            # We need the elements to have a common parent,
            # so we convert the points to immutable vectors.
            v = vector(p)
            v.set_immutable()
            s.add(v)
            n += 1
            if len(s) != n:
                return False
        return True

    def tikz_trajectory(self) -> str:
        r"""
        Return the trajectory of ``self`` as a ``tikz`` string.

        EXAMPLES::

            sage: P = WordPaths('abcdef')
            sage: p = P('abcde')
            sage: p.tikz_trajectory()
            '(0.000, 0.000) -- (1.00, 0.000) -- (1.50, 0.866) -- (1.00, 1.73) -- (0.000, 1.73) -- (-0.500, 0.866)'

        """
        from sage.misc.functional import N as n
        l = (str(tuple(n(x, digits=3) for x in pt)) for pt in self.points())
        return ' -- '.join(l)

    def projected_point_iterator(self, v=None, ring=None):
        r"""
        Return an iterator of the projection of the orbit points of the
        path into the space orthogonal to the given vector.

        INPUT:

        - ``v`` -- vector (default: None) If None, the directive
          vector (i.e. the end point minus starting point) of the path is
          considered.

        - ``ring`` -- ring (default: None) where to do the
          computations. If None, RealField(53) is used.

        OUTPUT:

        iterator of points

        EXAMPLES:

        Projected points of the Rauzy fractal::

            sage: s = WordMorphism('1->12,2->13,3->1')
            sage: D = s.fixed_point('1')
            sage: v = s.pisot_eigenvector_right()
            sage: P = WordPaths('123',[(1,0,0),(0,1,0),(0,0,1)])
            sage: w = P(D[:200])
            sage: it = w.projected_point_iterator(v)
            sage: for i in range(6): next(it)
            (0.000000000000000, 0.000000000000000)
            (-0.526233343362516, 0.000000000000000)
            (0.220830337618112, -0.477656250512816)
            (-0.305403005744404, -0.477656250512816)
            (0.100767309386062, 0.400890564600664)
            (-0.425466033976454, 0.400890564600664)

        Projected points of a 2d path::

            sage: P = WordPaths('ab','ne')
            sage: p = P('aabbabbab')
            sage: it = p.projected_point_iterator(ring=RealField(20))
            sage: for i in range(8): next(it)
            (0.00000)
            (0.78087)
            (1.5617)
            (0.93704)
            (0.31235)
            (1.0932)
            (0.46852)
            (-0.15617)
        """
        if v is None:
            v = self.directive_vector()
        if ring is None:
            ring = RR
        R = vector_on_axis_rotation_matrix(v, 0, ring=ring)[1:]
        for q in self.points():
            yield R * q

    def plot_projection(self, v=None, letters=None, color=None, ring=None,
                        size=12, kind='right'):
        r"""
        Return an image of the projection of the successive points of the
        path into the space orthogonal to the given vector.

        INPUT:

        - ``self`` -- a word path in a 3 or 4 dimension vector space

        - ``v`` -- vector (default: None) If None, the directive
          vector (i.e. the end point minus starting point) of the path is
          considered.

        - ``letters`` -- iterable (default: None) of the letters
          to be projected. If None, then all the letters are considered.

        - ``color`` -- dictionary (default: None) of the letters
          mapped to colors. If None, automatic colors are chosen.

        - ``ring`` -- ring (default: None) where to do the
          computations. If None, RealField(53) is used.

        - ``size`` -- number (default: ``12``) size of the points.

        - ``kind`` -- string (default: ``'right'``) either
          ``'right'`` or ``'left'``. The color of a letter is given to the
          projected prefix to the right or the left of the letter.

        OUTPUT:

        2d or 3d Graphic object.

        EXAMPLES:

        The Rauzy fractal::

            sage: s = WordMorphism('1->12,2->13,3->1')
            sage: D = s.fixed_point('1')
            sage: v = s.pisot_eigenvector_right()
            sage: P = WordPaths('123',[(1,0,0),(0,1,0),(0,0,1)])
            sage: w = P(D[:200])
            sage: w.plot_projection(v)  # long time (2s)
            Graphics object consisting of 200 graphics primitives

        In this case, the abelianized vector doesn't give a good
        projection::

            sage: w.plot_projection()  # long time (2s)
            Graphics object consisting of 200 graphics primitives

        You can project only the letters you want::

            sage: w.plot_projection(v, letters='12')  # long time (2s)
            Graphics object consisting of 168 graphics primitives

        You can increase or decrease the precision of the computations by
        changing the ring of the projection matrix::

            sage: w.plot_projection(v, ring=RealField(20))  # long time (2s)
            Graphics object consisting of 200 graphics primitives

        You can change the size of the points::

            sage: w.plot_projection(v, size=30)  # long time (2s)
            Graphics object consisting of 200 graphics primitives

        You can assign the color of a letter to the projected prefix to the
        right or the left of the letter::

            sage: w.plot_projection(v, kind='left')  # long time (2s)
            Graphics object consisting of 200 graphics primitives

        To remove the axis, do like this::

            sage: r = w.plot_projection(v)                                              # needs sage.plot
            sage: r.axes(False)                                                         # needs sage.plot
            sage: r                             # long time (2s)                        # needs sage.plot
            Graphics object consisting of 200 graphics primitives

        You can assign different colors to each letter::

            sage: color = {'1': 'purple', '2': (.2,.3,.4), '3': 'magenta'}
            sage: w.plot_projection(v, color=color)     # long time (2s)                # needs sage.plot
            Graphics object consisting of 200 graphics primitives

        The 3d-Rauzy fractal::

            sage: s = WordMorphism('1->12,2->13,3->14,4->1')
            sage: D = s.fixed_point('1')
            sage: v = s.pisot_eigenvector_right()
            sage: P = WordPaths('1234',[(1,0,0,0), (0,1,0,0), (0,0,1,0), (0,0,0,1)])
            sage: w = P(D[:200])
            sage: w.plot_projection(v)                                                  # needs sage.plot
            Graphics3d Object

        The dimension of vector space of the parent must be 3 or 4::

            sage: P = WordPaths('ab', [(1, 0), (0, 1)])
            sage: p = P('aabbabbab')
            sage: p.plot_projection()                                                   # needs sage.plot
            Traceback (most recent call last):
            ...
            TypeError: The dimension of the vector space (=2) must be 3 or 4
        """
        dimension = self.parent().vector_space().dimension()
        if dimension not in (3, 4):
            msg = "The dimension of the vector space (=%s) must be 3 or 4" % dimension
            raise TypeError(msg)
        if letters is None:
            letters = self.parent().alphabet()
        if color is None:
            from sage.plot.all import hue
            A = self.parent().alphabet()
            color = {a: hue(A.rank(a) / float(A.cardinality())) for a in A}
        it = self.projected_point_iterator(v, ring=ring)
        if kind == 'right':
            next(it)
        elif kind != 'left':
            raise ValueError('unknown value for kind (=%s)' % kind)
        tout = [point([c], color=color[a], size=size)
                for a, c in zip(self, it) if a in letters]
        return sum(tout)

    def projected_path(self, v=None, ring=None):
        r"""
        Return the path projected into the space orthogonal to the given
        vector.

        INPUT:

        - ``v`` -- vector (default: None) If None, the directive
          vector (i.e. the end point minus starting point) of the path is
          considered.

        - ``ring`` -- ring (default: None) where to do the
          computations. If None, RealField(53) is used.

        OUTPUT:

            word path

        EXAMPLES:

        The projected path of the tribonacci word::

            sage: s = WordMorphism('1->12,2->13,3->1')
            sage: D = s.fixed_point('1')
            sage: v = s.pisot_eigenvector_right()
            sage: P = WordPaths('123',[(1,0,0),(0,1,0),(0,0,1)])
            sage: w = P(D[:1000])
            sage: p = w.projected_path(v)
            sage: p
            Path: 1213121121312121312112131213121121312121...
            sage: p[:20].plot()                                                         # needs sage.plot
            Graphics object consisting of 3 graphics primitives

        The ``ring`` argument allows to change the precision of the
        projected steps::

            sage: p = w.projected_path(v, RealField(10))
            sage: p
            Path: 1213121121312121312112131213121121312121...
            sage: p.parent().letters_to_steps()
            {'1': (-0.53, 0.00), '2': (0.75, -0.48), '3': (0.41, 0.88)}
        """
        if v is None:
            v = self.directive_vector()
        if ring is None:
            ring = RR
        R = vector_on_axis_rotation_matrix(v, 0, ring=ring)[1:]
        d = self.parent().letters_to_steps()
        A = self.parent().alphabet()
        nvvectors = [R * d[a] for a in A]
        projected_parent = WordPaths(A, nvvectors)
        return projected_parent(self)

    def is_tangent(self):
        r"""
        The is_tangent() method, which is implemented for words, has
        an extended meaning for word paths, which is not implemented yet.

        TESTS::

            sage: WordPaths('ab')('abbab').is_tangent()
            Traceback (most recent call last):
            ...
            NotImplementedError

        AUTHOR:

        -   Thierry Monteil
        """
        raise NotImplementedError


class FiniteWordPath_2d(FiniteWordPath_all):
    def plot(self, pathoptions={"rgbcolor": 'red', "thickness": 3},
             fill=True, filloptions={"rgbcolor": 'red', "alpha": 0.2},
             startpoint=True, startoptions={"rgbcolor": 'red', "pointsize": 100},
             endarrow=True, arrowoptions={"rgbcolor": 'red', "arrowsize": 20, "width": 3},
             gridlines=False, gridoptions={}):
        r"""
        Return a 2d Graphics illustrating the path.

        INPUT:

        - ``pathoptions`` -- (dict,
          default:dict(rgbcolor='red',thickness=3)), options for the
          path drawing

<<<<<<< HEAD
        - ``fill`` -- (boolean, default: True), if fill is True and if
=======
        - ``fill`` -- (boolean, default: ``True``), if fill is True and if
>>>>>>> 038f6f1f
          the path is closed, the inside is colored

        - ``filloptions`` -- (dict,
          default:dict(rgbcolor='red',alpha=0.2)), options for the
          inside filling

<<<<<<< HEAD
        - ``startpoint`` -- (boolean, default: True), draw the start point?
=======
        - ``startpoint`` -- (boolean, default: ``True``), draw the start point?
>>>>>>> 038f6f1f

        - ``startoptions`` -- (dict,
          default:dict(rgbcolor='red',pointsize=100)) options for the
          start point drawing

<<<<<<< HEAD
        - ``endarrow`` -- (boolean, default: True), draw an arrow end at the end?
=======
        - ``endarrow`` -- (boolean, default: ``True``), draw an arrow end at the end?
>>>>>>> 038f6f1f

        - ``arrowoptions`` -- (dict,
          default:dict(rgbcolor='red',arrowsize=20, width=3)) options
          for the end point arrow

        - ``gridlines`` -- (boolean, default: ``False``), show gridlines?

        - ``gridoptions`` -- (dict, default: {}), options for the gridlines


        EXAMPLES:

        A non closed path on the square grid::

            sage: P = WordPaths('abAB')
            sage: P('abababAABAB').plot()                                               # needs sage.plot
            Graphics object consisting of 3 graphics primitives

        A closed path on the square grid::

            sage: P('abababAABABB').plot()                                              # needs sage.plot
            Graphics object consisting of 4 graphics primitives

        A Dyck path::

            sage: P = WordPaths('()', steps='dyck')
            sage: P('()()()((()))').plot()                                              # needs sage.plot
            Graphics object consisting of 3 graphics primitives

        A path in the triangle grid::

            sage: P = WordPaths('abcdef', steps='triangle_grid')
            sage: P('abcdedededefab').plot()                                            # needs sage.plot
            Graphics object consisting of 3 graphics primitives

        A polygon of length 220 that tiles the plane in two ways::

            sage: P = WordPaths('abAB')
            sage: P('aBababAbabaBaBABaBabaBaBABAbABABaBabaBaBABaBababAbabaBaBABaBabaBaBABAbABABaBABAbAbabAbABABaBABAbABABaBabaBaBABAbABABaBABAbAbabAbABAbAbabaBababAbABAbAbabAbABABaBABAbAbabAbABAbAbabaBababAbabaBaBABaBababAbabaBababAbABAbAbab').plot()  # needs sage.plot
            Graphics object consisting of 4 graphics primitives

        With gridlines::

            sage: P('ababababab').plot(gridlines=True)                                  # needs sage.plot

        TESTS::

            sage: P = WordPaths('abAB')
            sage: P().plot()                                                            # needs sage.plot
            Graphics object consisting of 3 graphics primitives
            sage: sum(map(plot,map(P,['a','A','b','B'])))                               # needs sage.plot
            Graphics object consisting of 12 graphics primitives
        """
        G = Graphics()
        pts = list(self.points())

        ####################
        ####################
        # FIXME Bug: plot needs float for coordinates
        ####################
        ####################
        pts = [[RR(i) for i in x] for x in pts]

        # Inside
        if fill and self.is_closed():
            G += polygon(pts, **filloptions)

        # Startpoint
        if startpoint:
            G += point(pts[0], **startoptions)

        # The path itself
        if endarrow and not self.is_empty():
            G += line(pts[:-1], **pathoptions)
            G += arrow(pts[-2], pts[-1], **arrowoptions)
        else:
            G += line(pts, **pathoptions)

        G.axes(False)
        G.set_aspect_ratio(1)

        # gridlines
        # ############## BUG ##############
        # Gridlines doesn't work fine.
        # It should be gridlines="integers"
        # ############## BUG ##############
        if gridlines:
            G = G.show(gridlines=True, **gridoptions)

        return G

    def animate(self):
        r"""
        Return an animation object illustrating the path growing step by step.

        EXAMPLES::

            sage: P = WordPaths('abAB')
            sage: p = P('aaababbb')
            sage: a = p.animate(); print(a)                                             # needs sage.plot
            Animation with 9 frames
            sage: show(a)                       # long time, optional - imagemagick, needs sage.plot
            sage: show(a, delay=35, iterations=3)       # long time, optional - imagemagick, needs sage.plot

        ::

            sage: P = WordPaths('abcdef',steps='triangle')
            sage: p =  P('abcdef')
            sage: a = p.animate(); print(a)                                             # needs sage.plot
            Animation with 8 frames
            sage: show(a)                       # long time, optional - imagemagick, needs sage.plot

        If the path is closed, the plain polygon is added at the end of the
        animation::

            sage: P = WordPaths('abAB')
            sage: p = P('ababAbABABaB')
            sage: a = p.animate(); print(a)                                             # needs sage.plot
            Animation with 14 frames
            sage: show(a)                       # long time, optional - imagemagick, needs sage.plot

        Another example illustrating a Fibonacci tile::

            sage: w = words.fibonacci_tile(2)
            sage: a = w.animate(); print(a)                                             # needs sage.plot
            Animation with 54 frames
            sage: show(a)                       # long time, optional - imagemagick, needs sage.plot

        The first 4 Fibonacci tiles in an animation::

            sage: # needs sage.plot
            sage: a = words.fibonacci_tile(0).animate()
            sage: b = words.fibonacci_tile(1).animate()
            sage: c = words.fibonacci_tile(2).animate()
            sage: d = words.fibonacci_tile(3).animate()
            sage: print(a*b*c*d)
            Animation with 296 frames
            sage: show(a*b*c*d)                 # long time, optional - imagemagick

        .. note::

            If ImageMagick is not installed, you will get an error
            message like this::

               convert: not found

               Error: ImageMagick does not appear to be installed. Saving an
               animation to a GIF file or displaying an animation requires
               ImageMagick, so please install it and try again.

            See www.imagemagick.org, for example.

        """
        from sage.plot.all import line, polygon, animate

        pts = list(self.points())

        ####################
        ####################
        # Bug: plot needs float for coordinates
        ####################
        ####################
        pts = [[RR(i) for i in x] for x in pts]

        images = [line(pts[:i]) for i in range(1, len(pts) + 1)]

        if self.is_closed():
            images.append(polygon(pts))

        # Get the window of the last image
        last_image = images[-1]
        kwds = {}
        kwds['xmin'] = last_image.xmin()
        kwds['xmax'] = last_image.xmax()
        kwds['ymin'] = last_image.ymin()
        kwds['ymax'] = last_image.ymax()
        kwds['aspect_ratio'] = 1
        kwds['axes'] = False

        return animate(images, **kwds)

    def plot_directive_vector(self, options={"rgbcolor": 'blue'}):
        r"""
        Return an arrow 2d graphics that goes from the start of the path
        to the end.

        INPUT:

        - ``options`` -- dictionary, default: {'rgbcolor': 'blue'} graphic
          options for the arrow

        If the start is the same as the end, a single point is returned.

        EXAMPLES::

            sage: P = WordPaths('abcd'); P
            Word Paths on the square grid
            sage: p = P('aaaccaccacacacaccccccbbdd'); p
            Path: aaaccaccacacacaccccccbbdd
            sage: R = p.plot() + p.plot_directive_vector()                              # needs sage.plot
            sage: R.axes(False)                                                         # needs sage.plot
            sage: R.set_aspect_ratio(1)                                                 # needs sage.plot
            sage: R.plot()                                                              # needs sage.plot
            Graphics object consisting of 4 graphics primitives

        TESTS:

        A closed path::

            sage: P('acbd').plot_directive_vector()                                     # needs sage.plot
            Graphics object consisting of 1 graphics primitive
        """
        start = self.start_point()
        end = self.end_point()
        if (start == end):
            G = point(start, pointsize=10, **options)
        else:
            G = arrow(start, end, **options)
        G.axes(False)
        G.set_aspect_ratio(1)
        return G

    def area(self):
        r"""
        Return the area of a closed path.

        INPUT:

        - ``self`` -- a closed path

        EXAMPLES::

            sage: P = WordPaths('abcd',steps=[(1,1),(-1,1),(-1,-1),(1,-1)])
            sage: p = P('abcd')
            sage: p.area()          #todo: not implemented
            2

        """
        if not self.is_closed():
            raise TypeError("the path must be closed to compute its area")
        return NotImplemented

    def height(self):
        r"""
        Return the height of ``self``.

        The height of a `2d`-path is merely the difference
        between the highest and the lowest `y`-coordinate of each
        points traced by it.

        OUTPUT:

            non negative real number

        EXAMPLES::

            sage: Freeman = WordPaths('abAB')
            sage: Freeman('aababaabbbAA').height()
            5

        The function is well-defined if self is not simple or close::

            sage: Freeman('aabAAB').height()
            1
            sage: Freeman('abbABa').height()
            2

        This works for any `2d`-paths::

            sage: Paths = WordPaths('ab', steps=[(1,0),(1,1)])
            sage: p = Paths('abbaa')
            sage: p.height()
            2
            sage: DyckPaths = WordPaths('ab', steps='dyck')
            sage: p = DyckPaths('abaabb')
            sage: p.height()
            2
            sage: w = WordPaths('abcABC', steps='triangle')('ababcaaBC')
            sage: w.height()
            2.59807621135332
        """
        return self.ymax() - self.ymin()

    def height_vector(self):
        r"""
        Return the height at each point.

        EXAMPLES::

            sage: Paths = WordPaths('ab', steps=[(1,0),(0,1)])
            sage: p = Paths('abbba')
            sage: p.height_vector()
            [0, 0, 1, 2, 3, 3]
        """
        h_vec = []
        y_min = None
        y_max = None
        for _, y in self.points():
            if y_min is None:
                y_min = y
                y_max = y
            else:
                if y > y_max:
                    y_max = y
                if y < y_min:
                    y_min = y
            h_vec.append(y_max - y_min)
        return h_vec

    def width(self):
        r"""
        Return the width of ``self``.

        The height of a `2d`-path is merely the difference
        between the rightmost and the leftmost `x`-coordinate of each
        points traced by it.

        OUTPUT:

        non negative real number

        EXAMPLES::

            sage: Freeman = WordPaths('abAB')
            sage: Freeman('aababaabbbAA').width()
            5

        The function is well-defined if self is not simple or close::

            sage: Freeman('aabAAB').width()
            2
            sage: Freeman('abbABa').width()
            1

        This works for any `2d`-paths::

            sage: Paths = WordPaths('ab', steps=[(1,0),(1,1)])
            sage: p = Paths('abbaa')
            sage: p.width()
            5
            sage: DyckPaths = WordPaths('ab', steps='dyck')
            sage: p = DyckPaths('abaabb')
            sage: p.width()
            6
            sage: w = WordPaths('abcABC', steps='triangle')('ababcaaBC')
            sage: w.width()
            4.50000000000000
        """
        return self.xmax() - self.xmin()

    def width_vector(self):
        r"""
        Return the width at each point.

        EXAMPLES::

            sage: Paths = WordPaths('ab', steps=[(1,0),(0,1)])
            sage: p = Paths('abbba')
            sage: p.width_vector()
            [0, 1, 1, 1, 1, 2]
        """
        w_vec = []
        x_min = None
        x_max = None
        for x, _ in self.points():
            if x_min is None:
                x_min = x
                x_max = x
            else:
                if x > x_max:
                    x_max = x
                if x < x_min:
                    x_min = x
            w_vec.append(x_max - x_min)
        return w_vec

    def xmin(self):
        r"""
        Return the minimum of the x-coordinates of the path.

        EXAMPLES::

            sage: P = WordPaths('0123')
            sage: p = P('0101013332')
            sage: p.xmin()
            0

        This works for any `2d`-paths::

            sage: Paths = WordPaths('ab', steps=[(1,0),(-1,1)])
            sage: p = Paths('abbba')
            sage: p.xmin()
            -2
            sage: DyckPaths = WordPaths('ab', steps='dyck')
            sage: p = DyckPaths('abaabb')
            sage: p.xmin()
            0
            sage: w = WordPaths('abcABC', steps='triangle')('ababcaaBC')
            sage: w.xmin()
            0.000000000000000
        """
        return min(x for (x, _) in self.points())

    def ymin(self):
        r"""
        Return the minimum of the y-coordinates of the path.

        EXAMPLES::

            sage: P = WordPaths('0123')
            sage: p = P('0101013332')
            sage: p.ymin()
            0

        This works for any `2d`-paths::

            sage: Paths = WordPaths('ab', steps=[(1,-1),(-1,1)])
            sage: p = Paths('ababa')
            sage: p.ymin()
            -1
            sage: DyckPaths = WordPaths('ab', steps='dyck')
            sage: p = DyckPaths('abaabb')
            sage: p.ymin()
            0
            sage: w = WordPaths('abcABC', steps='triangle')('ababcaaBC')
            sage: w.ymin()
            0.000000000000000
        """
        return min(y for (_, y) in self.points())

    def xmax(self):
        r"""
        Return the maximum of the x-coordinates of the path.

        EXAMPLES::

            sage: P = WordPaths('0123')
            sage: p = P('0101013332')
            sage: p.xmax()
            3

        This works for any `2d`-paths::

            sage: Paths = WordPaths('ab', steps=[(1,-1),(-1,1)])
            sage: p = Paths('ababa')
            sage: p.xmax()
            1
            sage: DyckPaths = WordPaths('ab', steps='dyck')
            sage: p = DyckPaths('abaabb')
            sage: p.xmax()
            6
            sage: w = WordPaths('abcABC', steps='triangle')('ababcaaBC')
            sage: w.xmax()
            4.50000000000000
        """
        return max(x for (x, _) in self.points())

    def ymax(self):
        r"""
        Return the maximum of the y-coordinates of the path.

        EXAMPLES::

            sage: P = WordPaths('0123')
            sage: p = P('0101013332')
            sage: p.ymax()
            3

        This works for any `2d`-paths::

            sage: Paths = WordPaths('ab', steps=[(1,-1),(-1,1)])
            sage: p = Paths('ababa')
            sage: p.ymax()
            0
            sage: DyckPaths = WordPaths('ab', steps='dyck')
            sage: p = DyckPaths('abaabb')
            sage: p.ymax()
            2
            sage: w = WordPaths('abcABC', steps='triangle')('ababcaaBC')
            sage: w.ymax()
            2.59807621135332
        """
        return max(y for (_, y) in self.points())


class FiniteWordPath_3d(FiniteWordPath_all):
    def plot(self, pathoptions={"rgbcolor": 'red', "arrow_head": True, "thickness": 3},
             startpoint=True, startoptions={"rgbcolor": 'red', "size": 10}):
        r"""
        INPUT:

        - ``pathoptions`` -- (dict, default:dict(rgbcolor='red',arrow_head=True,
          thickness=3)), options for the path drawing

<<<<<<< HEAD
        - ``startpoint`` -- (boolean, default: True), draw the start point?
=======
        - ``startpoint`` -- (boolean, default: ``True``), draw the start point?
>>>>>>> 038f6f1f

        - ``startoptions`` -- (dict, default:dict(rgbcolor='red',size=10))
           options for the start point drawing

        EXAMPLES::

            sage: d = ( vector((1,3,2)), vector((2,-4,5)) )
            sage: P = WordPaths(alphabet='ab', steps=d); P
            Word Paths over 2 steps
            sage: p = P('ababab'); p
            Path: ababab
            sage: p.plot()                                                              # needs sage.plot
            Graphics3d Object

            sage: P = WordPaths('abcABC', steps='cube_grid')
            sage: p = P('abcabcAABBC')
            sage: p.plot()                                                              # needs sage.plot
            Graphics3d Object

        """
        # The following line seems not to work for 3d
        # G = Graphics()
        # so we draw to start a small almost invisible point instead:
        G = point([self.start_point()], size=1)
        pts = list(self.points())
        if startpoint:
            G += point([pts[0]], **startoptions)
        G += line(pts, **pathoptions)
        return G


#######################################################################
#                                                                     #
#                    Abstract word path classes                       #
#                (square grid, hexagonal grid, etc.)                  #
#                                                                     #
#######################################################################

class FiniteWordPath_square_grid(FiniteWordPath_2d):
    def is_closed(self) -> bool:
        r"""
        Return whether ``self`` represents a closed path.

        EXAMPLES::

            sage: P = WordPaths('abAB', steps='square_grid')
            sage: P('aA').is_closed()
            True
            sage: P('abAB').is_closed()
            True
            sage: P('ababAABB').is_closed()
            True
            sage: P('aaabbbAABB').is_closed()
            False
            sage: P('ab').is_closed()
            False
        """
        tab = self.abelian_vector()
        return tab[0] == tab[2] and tab[1] == tab[3]

    def area(self):
        r"""
        Return the area of a closed path.

        INPUT:

        - ``self`` -- a closed path

        EXAMPLES::

            sage: P = WordPaths('abAB', steps='square_grid')
            sage: P('abAB').area()
            1
            sage: P('aabbAABB').area()
            4
            sage: P('aabbABAB').area()
            3

        The area of the Fibonacci tiles::

            sage: [words.fibonacci_tile(i).area() for i in range(6)]
            [1, 5, 29, 169, 985, 5741]
            sage: [words.dual_fibonacci_tile(i).area() for i in range(6)]
            [1, 5, 29, 169, 985, 5741]
            sage: oeis(_)[0]                            # optional -- internet
            A001653: Numbers k such that 2*k^2 - 1 is a square.
            sage: _.first_terms()                       # optional -- internet
            (1,
             5,
             29,
             169,
             985,
             5741,
             33461,
             195025,
             1136689,
             6625109,
             38613965,
             225058681,
             1311738121,
             7645370045,
             44560482149,
             259717522849,
             1513744654945,
             8822750406821,
             51422757785981,
             299713796309065,
             1746860020068409,
             10181446324101389,
             59341817924539925)

        TESTS::

            sage: P = WordPaths('abAB', steps='square_grid')
            sage: P('a').area()
            Traceback (most recent call last):
            ...
            TypeError: the path must be closed to compute its area

        """
        if not self.is_closed():
            raise TypeError("the path must be closed to compute its area")
        return abs(self._area_vh())

    def _area_vh(self, x=0, y=0):
        r"""
        Return the area of ``self``, with starting point (x,y).

        This is using VH algorithm.

        INPUT:

        - x, y -- starting point (default: (0, 0))

        EXAMPLES::

            sage: P = WordPaths('abAB', steps='square_grid')
            sage: P('abAB')._area_vh()
            -1
            sage: P('aabbAABB')._area_vh()
            -4
            sage: P('aabbABAB')._area_vh()
            -3

        REFERENCES:

        Annie Lacasse Memoire.
        """
        area = 0
        a, b, A, B = self.parent().alphabet()

        for move in self:
            if move == b:
                area -= x
                y += 1
            elif move == B:
                area += x
                y -= 1
            elif move == a:
                area += y
                x += 1
            elif move == A:
                area -= y
                x -= 1
        return area // 2

    def is_simple(self) -> bool:
        r"""
        Return whether the path is simple.

        A path is simple if all its points are
        distinct.

        If the path is closed, the last point is not considered.

        .. note::

            The linear algorithm described in the thesis of Xavier Provençal
            should be implemented here.

        EXAMPLES::

            sage: P = WordPaths('abAB', steps='square_grid')
            sage: P('abab').is_simple()
            True
            sage: P('abAB').is_simple()
            True
            sage: P('abA').is_simple()
            True
            sage: P('aabABB').is_simple()
            False
            sage: P().is_simple()
            True
            sage: P('A').is_simple()
            True
            sage: P('aA').is_simple()
            True
            sage: P('aaA').is_simple()
            False

        REFERENCES:

        - Provençal, X., *Combinatoires des mots, géometrie discrète et
          pavages*, Thèse de doctorat en Mathématiques, Montréal, UQAM,
          septembre 2008, 115 pages.
        """
        return super().is_simple()

    def tikz_trajectory(self) -> str:
        r"""
        Return the trajectory of ``self`` as a ``tikz`` string.

        EXAMPLES::

            sage: f = words.fibonacci_tile(1)
            sage: f.tikz_trajectory()
            '(0, 0) -- (0, -1) -- (-1, -1) -- (-1, -2) -- (0, -2) -- (0, -3) -- (1, -3) -- (1, -2) -- (2, -2) -- (2, -1) -- (1, -1) -- (1, 0) -- (0, 0)'
        """
        return ' -- '.join(map(str, self.points()))


class FiniteWordPath_triangle_grid(FiniteWordPath_2d):
    # Triangle grid paths are implemented with quadratic fields,
    # and the ordering of such elements is currently problematic:
    #
    #     sage: Q.<sqrt3> = QuadraticField(3)
    #     sage: sqrt3 > 0
    #     True
    #     sage: 0 < sqrt3
    #     False
    #     sage: max(2*sqrt3, sqrt3/10)
    #     1/10*sqrt3
    #
    # Therefore, the functions xmin(), xmax(), ymin() and ymax() are
    # redefined here with conversion to RR in order to avoid this problem
    def xmin(self):
        r"""
        Return the minimum of the x-coordinates of the path.

        EXAMPLES::

            sage: w = WordPaths('abcABC', steps='triangle')('ababcaaBC')
            sage: w.xmin()
            0.000000000000000
            sage: w = WordPaths('abcABC', steps='triangle')('ABAcacacababababcbcbAC')
            sage: w.xmin()
            -3.00000000000000
        """
        return min(RR(x) for (x, _) in self.points())

    def ymin(self):
        r"""
        Return the minimum of the y-coordinates of the path.

        EXAMPLES::

            sage: w = WordPaths('abcABC', steps='triangle')('ababcaaBC')
            sage: w.ymin()
            0.000000000000000
            sage: w = WordPaths('abcABC', steps='triangle')('ABAcacacababababcbcbAC')
            sage: w.ymin()
            -0.866025403784439
        """
        return min(RR(y) for (_, y) in self.points())

    def xmax(self):
        r"""
        Return the maximum of the x-coordinates of the path.

        EXAMPLES::

            sage: w = WordPaths('abcABC', steps='triangle')('ababcaaBC')
            sage: w.xmax()
            4.50000000000000
            sage: w = WordPaths('abcABC', steps='triangle')('ABAcacacababababcbcbAC')
            sage: w.xmax()
            4.00000000000000
        """
        return max(RR(x) for (x, _) in self.points())

    def ymax(self):
        r"""
        Return the maximum of the y-coordinates of the path.

        EXAMPLES::

            sage: w = WordPaths('abcABC', steps='triangle')('ababcaaBC')
            sage: w.ymax()
            2.59807621135332
            sage: w = WordPaths('abcABC', steps='triangle')('ABAcacacababababcbcbAC')
            sage: w.ymax()
            8.66025403784439
        """
        return max(RR(y) for (_, y) in self.points())


# TODO: faire une verification du mot pour etre sur hexagonal grid
class FiniteWordPath_hexagonal_grid(FiniteWordPath_triangle_grid):
    def __init__(self, parent, *args, **kwds):
        r"""
        INPUT:

        - ``parent`` -- a parent object inheriting from Words_all
          that has the alphabet attribute defined

        - ``*args, **kwds`` -- arguments accepted by AbstractWord

        EXAMPLES::

            sage: F = WordPaths('abcdef', steps='hexagon'); F
            Word Paths on the hexagonal grid
            sage: f = F('aaabbbccddef'); f
            Path: aaabbbccddef

        ::

            sage: f == loads(dumps(f))
            True
        """
        super().__init__(parent, *args, **kwds)


class FiniteWordPath_cube_grid(FiniteWordPath_3d):
    pass


class FiniteWordPath_north_east(FiniteWordPath_2d):
    pass


class FiniteWordPath_dyck(FiniteWordPath_2d):
    pass


#######################################################################
#                                                                     #
#                    Concrete word path classes                       #
#                                                                     #
#          It would be nice if those were created inline...           #
#       We must ask if Nicolas Thiery was able to convince Sage       #
#       people about this.                                            #
#                                                                     #
#######################################################################

# #### Finite paths ####

class FiniteWordPath_all_list(WordDatatype_list, FiniteWordPath_all, FiniteWord_class):
    r"""
    TESTS::

        sage: P = WordPaths(['a','b'],[(1,2,0,0),(3,4,0,0)])
        sage: p = P(['a','b','a']);p
        Path: aba
        sage: type(p)
        <class 'sage.combinat.words.paths.FiniteWordPath_all_list'>
        sage: p == loads(dumps(p))
        True
    """
    pass


class FiniteWordPath_all_str(WordDatatype_str, FiniteWordPath_all, FiniteWord_class):
    r"""
    TESTS::

        sage: P = WordPaths('ab',[(1,2,0,0),(3,4,0,0)])
        sage: p = P('aabbb'); p
        Path: aabbb
        sage: type(p)
        <class 'sage.combinat.words.paths.FiniteWordPath_all_str'>
        sage: p == loads(dumps(p))
        True
    """
    pass


class FiniteWordPath_all_tuple(WordDatatype_tuple, FiniteWordPath_all, FiniteWord_class):
    r"""
    TESTS::

        sage: P = WordPaths('ab',[(1,2,0,0),(3,4,0,0)])
        sage: p = P( ('a','b','b') ); p
        Path: abb
        sage: type(p)
        <class 'sage.combinat.words.paths.FiniteWordPath_all_tuple'>
        sage: p == loads(dumps(p))
        True
    """
    pass


class FiniteWordPath_all_iter_with_caching(WordDatatype_iter_with_caching, FiniteWordPath_all, FiniteWord_class):
    pass


class FiniteWordPath_all_iter(WordDatatype_iter, FiniteWordPath_all, FiniteWord_class):
    pass


class FiniteWordPath_all_callable_with_caching(WordDatatype_callable_with_caching, FiniteWordPath_all, FiniteWord_class):
    pass


class FiniteWordPath_all_callable(WordDatatype_callable, FiniteWordPath_all, FiniteWord_class):
    pass


# #### Finite paths on 2d ####

class FiniteWordPath_2d_list(WordDatatype_list, FiniteWordPath_2d, FiniteWord_class):
    r"""
    TESTS::

        sage: P = WordPaths(['a','b'],[(1,2),(3,4)])
        sage: p = P(['a','b','a']);p
        Path: aba
        sage: type(p)
        <class 'sage.combinat.words.paths.FiniteWordPath_2d_list'>
        sage: p == loads(dumps(p))
        True
    """
    pass


class FiniteWordPath_2d_str(WordDatatype_str, FiniteWordPath_2d, FiniteWord_class):
    r"""
    TESTS::

        sage: P = WordPaths(['a','b'],[(1,2),(3,4)])
        sage: p = P('aba'); p
        Path: aba
        sage: type(p)
        <class 'sage.combinat.words.paths.FiniteWordPath_2d_str'>
        sage: p == loads(dumps(p))
        True
    """
    pass


class FiniteWordPath_2d_tuple(WordDatatype_tuple, FiniteWordPath_2d, FiniteWord_class):
    r"""
    TESTS::

        sage: P = WordPaths(['a','b'],[(1,2),(3,4)])
        sage: p = P(('a','b','a'));p
        Path: aba
        sage: type(p)
        <class 'sage.combinat.words.paths.FiniteWordPath_2d_tuple'>
        sage: p == loads(dumps(p))
        True
    """
    pass


class FiniteWordPath_2d_iter_with_caching(WordDatatype_iter_with_caching, FiniteWordPath_2d, FiniteWord_class):
    pass


class FiniteWordPath_2d_iter(WordDatatype_iter, FiniteWordPath_2d, FiniteWord_class):
    pass


class FiniteWordPath_2d_callable_with_caching(WordDatatype_callable_with_caching, FiniteWordPath_2d, FiniteWord_class):
    pass


class FiniteWordPath_2d_callable(WordDatatype_callable, FiniteWordPath_2d, FiniteWord_class):
    pass


# #### Finite paths on 3d ####

class FiniteWordPath_3d_list(WordDatatype_list, FiniteWordPath_3d, FiniteWord_class):
    r"""
    TESTS::

        sage: P = WordPaths(['a','b'],[(1,2,0),(3,4,0)])
        sage: p = P(['a','b','a']);p
        Path: aba
        sage: type(p)
        <class 'sage.combinat.words.paths.FiniteWordPath_3d_list'>
        sage: p == loads(dumps(p))
        True
    """
    pass


class FiniteWordPath_3d_str(WordDatatype_str, FiniteWordPath_3d, FiniteWord_class):
    r"""
    TESTS::

        sage: P = WordPaths(['a','b'],[(1,2,0),(3,4,0)])
        sage: p = P('aba'); p
        Path: aba
        sage: type(p)
        <class 'sage.combinat.words.paths.FiniteWordPath_3d_str'>
        sage: p == loads(dumps(p))
        True
    """
    pass


class FiniteWordPath_3d_tuple(WordDatatype_tuple, FiniteWordPath_3d, FiniteWord_class):
    r"""
    TESTS::

        sage: P = WordPaths(['a','b'],[(1,2,0),(3,4,0)])
        sage: p = P(('a','b','a'));p
        Path: aba
        sage: type(p)
        <class 'sage.combinat.words.paths.FiniteWordPath_3d_tuple'>
        sage: p == loads(dumps(p))
        True
    """
    pass


class FiniteWordPath_3d_iter_with_caching(WordDatatype_iter_with_caching, FiniteWordPath_3d, FiniteWord_class):
    pass


class FiniteWordPath_3d_iter(WordDatatype_iter, FiniteWordPath_3d, FiniteWord_class):
    pass


class FiniteWordPath_3d_callable_with_caching(WordDatatype_callable_with_caching, FiniteWordPath_3d, FiniteWord_class):
    pass


class FiniteWordPath_3d_callable(WordDatatype_callable, FiniteWordPath_3d, FiniteWord_class):
    pass


# #### Finite paths on square grid ####

class FiniteWordPath_square_grid_list(WordDatatype_list, FiniteWordPath_square_grid, FiniteWord_class):
    r"""
    TESTS::

        sage: P = WordPaths('abcd', steps='square')
        sage: p = P(['a','b','b']); p
        Path: abb
        sage: type(p)
        <class 'sage.combinat.words.paths.FiniteWordPath_square_grid_list'>
        sage: p == loads(dumps(p))
        True
    """
    pass


class FiniteWordPath_square_grid_str(WordDatatype_str, FiniteWordPath_square_grid, FiniteWord_class):
    r"""
    TESTS::

        sage: P = WordPaths('abcd', steps='square')
        sage: p = P('abccc'); p
        Path: abccc
        sage: type(p)
        <class 'sage.combinat.words.paths.FiniteWordPath_square_grid_str'>
        sage: p == loads(dumps(p))
        True
    """
    pass


class FiniteWordPath_square_grid_tuple(WordDatatype_tuple, FiniteWordPath_square_grid, FiniteWord_class):
    r"""
    TESTS::

        sage: P = WordPaths('abcd', steps='square')
        sage: p = P(('a','b','b')); p
        Path: abb
        sage: type(p)
        <class 'sage.combinat.words.paths.FiniteWordPath_square_grid_tuple'>
        sage: p == loads(dumps(p))
        True
    """
    pass


class FiniteWordPath_square_grid_iter_with_caching(WordDatatype_iter_with_caching, FiniteWordPath_square_grid, FiniteWord_class):
    pass


class FiniteWordPath_square_grid_iter(WordDatatype_iter, FiniteWordPath_square_grid, FiniteWord_class):
    pass


class FiniteWordPath_square_grid_callable_with_caching(WordDatatype_callable_with_caching, FiniteWordPath_square_grid, FiniteWord_class):
    pass


class FiniteWordPath_square_grid_callable(WordDatatype_callable, FiniteWordPath_square_grid, FiniteWord_class):
    pass


# #### Unknown length paths on square grid (experimental) ####

# class WordPath_square_grid_iter_with_caching(WordDatatype_iter_with_caching, FiniteWordPath_square_grid, Word_class):
#    pass

# #### Finite paths on triangle grid ####

class FiniteWordPath_triangle_grid_list(WordDatatype_list, FiniteWordPath_triangle_grid, FiniteWord_class):
    r"""
    TESTS::

        sage: P = WordPaths('abcdef', steps='triangle')
        sage: p = P(['a','b','b']); p
        Path: abb
        sage: type(p)
        <class 'sage.combinat.words.paths.FiniteWordPath_triangle_grid_list'>
        sage: p == loads(dumps(p))
        True
    """
    pass


class FiniteWordPath_triangle_grid_str(WordDatatype_str, FiniteWordPath_triangle_grid, FiniteWord_class):
    r"""
    TESTS::

        sage: P = WordPaths('abcdef', steps='triangle')
        sage: p = P('abb'); p
        Path: abb
        sage: type(p)
        <class 'sage.combinat.words.paths.FiniteWordPath_triangle_grid_str'>
        sage: p == loads(dumps(p))
        True
    """
    pass


class FiniteWordPath_triangle_grid_tuple(WordDatatype_tuple, FiniteWordPath_triangle_grid, FiniteWord_class):
    r"""
    TESTS::

        sage: P = WordPaths('abcdef', steps='triangle')
        sage: p = P(('a','b','b')); p
        Path: abb
        sage: type(p)
        <class 'sage.combinat.words.paths.FiniteWordPath_triangle_grid_tuple'>
        sage: p == loads(dumps(p))
        True
    """
    pass


class FiniteWordPath_triangle_grid_iter_with_caching(WordDatatype_iter_with_caching, FiniteWordPath_triangle_grid, FiniteWord_class):
    pass


class FiniteWordPath_triangle_grid_iter(WordDatatype_iter, FiniteWordPath_triangle_grid, FiniteWord_class):
    pass


class FiniteWordPath_triangle_grid_callable_with_caching(WordDatatype_callable_with_caching, FiniteWordPath_triangle_grid, FiniteWord_class):
    pass


class FiniteWordPath_triangle_grid_callable(WordDatatype_callable, FiniteWordPath_triangle_grid, FiniteWord_class):
    pass


# #### Finite paths on hexagonal grid ####

class FiniteWordPath_hexagonal_grid_list(WordDatatype_list, FiniteWordPath_hexagonal_grid, FiniteWord_class):
    r"""
    TESTS::

        sage: P = WordPaths('abcdef', steps='hexagon')
        sage: p = P(['a','b','b']); p
        Path: abb
        sage: type(p)
        <class 'sage.combinat.words.paths.FiniteWordPath_hexagonal_grid_list'>
        sage: p == loads(dumps(p))
        True
    """
    pass


class FiniteWordPath_hexagonal_grid_str(WordDatatype_str, FiniteWordPath_hexagonal_grid, FiniteWord_class):
    r"""
    TESTS::

        sage: P = WordPaths('abcdef', steps='hexagon')
        sage: p = P('abb'); p
        Path: abb
        sage: type(p)
        <class 'sage.combinat.words.paths.FiniteWordPath_hexagonal_grid_str'>
        sage: p == loads(dumps(p))
        True
    """
    pass


class FiniteWordPath_hexagonal_grid_tuple(WordDatatype_tuple, FiniteWordPath_hexagonal_grid, FiniteWord_class):
    r"""
    TESTS::

        sage: P = WordPaths('abcdef', steps='hexagon')
        sage: p = P(('a','b','b')); p
        Path: abb
        sage: type(p)
        <class 'sage.combinat.words.paths.FiniteWordPath_hexagonal_grid_tuple'>
        sage: p == loads(dumps(p))
        True
    """
    pass


class FiniteWordPath_hexagonal_grid_iter_with_caching(WordDatatype_iter_with_caching, FiniteWordPath_hexagonal_grid, FiniteWord_class):
    pass


class FiniteWordPath_hexagonal_grid_iter(WordDatatype_iter, FiniteWordPath_hexagonal_grid, FiniteWord_class):
    pass


class FiniteWordPath_hexagonal_grid_callable_with_caching(WordDatatype_callable_with_caching, FiniteWordPath_hexagonal_grid, FiniteWord_class):
    pass


class FiniteWordPath_hexagonal_grid_callable(WordDatatype_callable, FiniteWordPath_hexagonal_grid, FiniteWord_class):
    pass


# #### Finite paths on cube grid ####

class FiniteWordPath_cube_grid_list(WordDatatype_list, FiniteWordPath_cube_grid, FiniteWord_class):
    r"""
    TESTS::

        sage: P = WordPaths('abcdef', steps='cube')
        sage: p = P(['a','b','b']); p
        Path: abb
        sage: type(p)
        <class 'sage.combinat.words.paths.FiniteWordPath_cube_grid_list'>
        sage: p == loads(dumps(p))
        True
    """
    pass


class FiniteWordPath_cube_grid_str(WordDatatype_str, FiniteWordPath_cube_grid, FiniteWord_class):
    r"""
    TESTS::

        sage: P = WordPaths('abcdef', steps='cube')
        sage: p = P('abb'); p
        Path: abb
        sage: type(p)
        <class 'sage.combinat.words.paths.FiniteWordPath_cube_grid_str'>
        sage: p == loads(dumps(p))
        True
    """
    pass


class FiniteWordPath_cube_grid_tuple(WordDatatype_tuple, FiniteWordPath_cube_grid, FiniteWord_class):
    r"""
    TESTS::

        sage: P = WordPaths('abcdef', steps='cube')
        sage: p = P(('a','b','b')); p
        Path: abb
        sage: type(p)
        <class 'sage.combinat.words.paths.FiniteWordPath_cube_grid_tuple'>
        sage: p == loads(dumps(p))
        True
    """
    pass


class FiniteWordPath_cube_grid_iter_with_caching(WordDatatype_iter_with_caching, FiniteWordPath_cube_grid, FiniteWord_class):
    pass


class FiniteWordPath_cube_grid_iter(WordDatatype_iter, FiniteWordPath_cube_grid, FiniteWord_class):
    pass


class FiniteWordPath_cube_grid_callable_with_caching(WordDatatype_callable_with_caching, FiniteWordPath_cube_grid, FiniteWord_class):
    pass


class FiniteWordPath_cube_grid_callable(WordDatatype_callable, FiniteWordPath_cube_grid, FiniteWord_class):
    pass


# #### Finite paths on north_east ####

class FiniteWordPath_north_east_list(WordDatatype_list, FiniteWordPath_north_east, FiniteWord_class):
    r"""
    TESTS::

        sage: P = WordPaths('ab', steps='ne')
        sage: p = P(['a','b','b']); p
        Path: abb
        sage: type(p)
        <class 'sage.combinat.words.paths.FiniteWordPath_north_east_list'>
        sage: p == loads(dumps(p))
        True
    """
    pass


class FiniteWordPath_north_east_str(WordDatatype_str, FiniteWordPath_north_east, FiniteWord_class):
    r"""
    TESTS::

        sage: P = WordPaths('ab', steps='ne')
        sage: p = P('abb'); p
        Path: abb
        sage: type(p)
        <class 'sage.combinat.words.paths.FiniteWordPath_north_east_str'>
        sage: p == loads(dumps(p))
        True
    """
    pass


class FiniteWordPath_north_east_tuple(WordDatatype_tuple, FiniteWordPath_north_east, FiniteWord_class):
    r"""
    TESTS::

        sage: P = WordPaths('ab', steps='ne')
        sage: p = P(('a','b','b')); p
        Path: abb
        sage: type(p)
        <class 'sage.combinat.words.paths.FiniteWordPath_north_east_tuple'>
        sage: p == loads(dumps(p))
        True
    """
    pass


class FiniteWordPath_north_east_iter_with_caching(WordDatatype_iter_with_caching, FiniteWordPath_north_east, FiniteWord_class):
    pass


class FiniteWordPath_north_east_iter(WordDatatype_iter, FiniteWordPath_north_east, FiniteWord_class):
    pass


class FiniteWordPath_north_east_callable_with_caching(WordDatatype_callable_with_caching, FiniteWordPath_north_east, FiniteWord_class):
    pass


class FiniteWordPath_north_east_callable(WordDatatype_callable, FiniteWordPath_north_east, FiniteWord_class):
    pass


# #### Finite paths on dyck ####

class FiniteWordPath_dyck_list(WordDatatype_list, FiniteWordPath_dyck, FiniteWord_class):
    r"""
    TESTS::

        sage: P = WordPaths('ab', steps='dyck')
        sage: p = P(['a','b','b']); p
        Path: abb
        sage: type(p)
        <class 'sage.combinat.words.paths.FiniteWordPath_dyck_list'>
        sage: p == loads(dumps(p))
        True
    """
    pass


class FiniteWordPath_dyck_str(WordDatatype_str, FiniteWordPath_dyck, FiniteWord_class):
    r"""
    TESTS::

        sage: P = WordPaths('ab', steps='dyck')
        sage: p = P('abb'); p
        Path: abb
        sage: type(p)
        <class 'sage.combinat.words.paths.FiniteWordPath_dyck_str'>
        sage: p == loads(dumps(p))
        True
    """
    pass


class FiniteWordPath_dyck_tuple(WordDatatype_tuple, FiniteWordPath_dyck, FiniteWord_class):
    r"""
    TESTS::

        sage: P = WordPaths('ab', steps='dyck')
        sage: p = P(('a','b','b')); p
        Path: abb
        sage: type(p)
        <class 'sage.combinat.words.paths.FiniteWordPath_dyck_tuple'>
        sage: p == loads(dumps(p))
        True
    """
    pass


class FiniteWordPath_dyck_iter_with_caching(WordDatatype_iter_with_caching, FiniteWordPath_dyck, FiniteWord_class):
    pass


class FiniteWordPath_dyck_iter(WordDatatype_iter, FiniteWordPath_dyck, FiniteWord_class):
    pass


class FiniteWordPath_dyck_callable_with_caching(WordDatatype_callable_with_caching, FiniteWordPath_dyck, FiniteWord_class):
    pass


class FiniteWordPath_dyck_callable(WordDatatype_callable, FiniteWordPath_dyck, FiniteWord_class):
    pass<|MERGE_RESOLUTION|>--- conflicted
+++ resolved
@@ -1061,11 +1061,7 @@
 
         INPUT:
 
-<<<<<<< HEAD
-        - ``include_last`` -- bool (default: True) whether to include the
-=======
         - ``include_last`` -- bool (default: ``True``) whether to include the
->>>>>>> 038f6f1f
           last point
 
         EXAMPLES:
@@ -1507,32 +1503,20 @@
           default:dict(rgbcolor='red',thickness=3)), options for the
           path drawing
 
-<<<<<<< HEAD
-        - ``fill`` -- (boolean, default: True), if fill is True and if
-=======
         - ``fill`` -- (boolean, default: ``True``), if fill is True and if
->>>>>>> 038f6f1f
           the path is closed, the inside is colored
 
         - ``filloptions`` -- (dict,
           default:dict(rgbcolor='red',alpha=0.2)), options for the
           inside filling
 
-<<<<<<< HEAD
-        - ``startpoint`` -- (boolean, default: True), draw the start point?
-=======
         - ``startpoint`` -- (boolean, default: ``True``), draw the start point?
->>>>>>> 038f6f1f
 
         - ``startoptions`` -- (dict,
           default:dict(rgbcolor='red',pointsize=100)) options for the
           start point drawing
 
-<<<<<<< HEAD
-        - ``endarrow`` -- (boolean, default: True), draw an arrow end at the end?
-=======
         - ``endarrow`` -- (boolean, default: ``True``), draw an arrow end at the end?
->>>>>>> 038f6f1f
 
         - ``arrowoptions`` -- (dict,
           default:dict(rgbcolor='red',arrowsize=20, width=3)) options
@@ -2027,11 +2011,7 @@
         - ``pathoptions`` -- (dict, default:dict(rgbcolor='red',arrow_head=True,
           thickness=3)), options for the path drawing
 
-<<<<<<< HEAD
-        - ``startpoint`` -- (boolean, default: True), draw the start point?
-=======
         - ``startpoint`` -- (boolean, default: ``True``), draw the start point?
->>>>>>> 038f6f1f
 
         - ``startoptions`` -- (dict, default:dict(rgbcolor='red',size=10))
            options for the start point drawing
