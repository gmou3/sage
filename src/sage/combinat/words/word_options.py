r"""
User-customizable options for words
"""
# ****************************************************************************
#       Copyright (C) 2009 Franco Saliola <saliola@gmail.com>
#
# This program is free software: you can redistribute it and/or modify
# it under the terms of the GNU General Public License as published by
# the Free Software Foundation, either version 2 of the License, or
# (at your option) any later version.
#                  https://www.gnu.org/licenses/
# ****************************************************************************
import copy
from sage.rings.integer import Integer

word_options = {'identifier': 'word: ',
                'display': 'string',
                'truncate': True,
                'truncate_length': 40,
                'letter_separator': ',',
                'cache': True,
                'old_repr': False}


def WordOptions(**kwargs):
    """
    Sets the global options for elements of the word class.
    The defaults are for words to be displayed in list notation.

    INPUT:

    -  ``display`` -- 'string' (default), or 'list', words are displayed in
       string or list notation.
<<<<<<< HEAD
    -  ``truncate`` -- boolean (default: True), whether to truncate the string
=======
    -  ``truncate`` -- boolean (default: ``True``), whether to truncate the string
>>>>>>> 038f6f1f
       output of long words (see truncate_length below).
    -  ``truncate_length`` -- integer (default: 40), if the length of the word
       is greater than this integer, then the word is truncated.
    -  ``letter_separator`` -- (string, default: ",") if the string
       representation of letters have length greater than 1, then
       the letters are separated by this string in the string
       representation of the word.

    If no parameters are set, then the function returns a copy of the
    options dictionary.

    EXAMPLES::

        sage: w = Word([2,1,3,12])
        sage: u = Word("abba")
        sage: WordOptions(display='list')
        sage: w
        word: [2, 1, 3, 12]
        sage: u
        word: ['a', 'b', 'b', 'a']
        sage: WordOptions(display='string')
        sage: w
        word: 2,1,3,12
        sage: u
        word: abba
    """
    global word_options
    if kwargs == {}:
        return copy.copy(word_options)
    if 'display' in kwargs:
        if kwargs['display'] not in ['list', 'string']:
            raise ValueError("display must be either 'list' or 'string'")
        else:
            word_options['display'] = kwargs['display']
    elif 'truncate' in kwargs:
        if not isinstance(kwargs['truncate'], bool):
            raise ValueError("truncate must be True or False")
        else:
            word_options['truncate'] = kwargs['truncate']
    elif 'truncate_length' in kwargs:
        if not isinstance(kwargs['truncate_length'], (int, Integer)) or kwargs['truncate_length'] <= 0:
            raise ValueError("truncate_length must be a positive integer")
        else:
            word_options['truncate_length'] = kwargs['truncate_length']
    elif 'letter_separator' in kwargs:
        if not isinstance(kwargs['letter_separator'], str):
            raise ValueError("letter_separator must be a string")
        else:
            word_options['letter_separator'] = kwargs['letter_separator']
    elif 'identifier' in kwargs:
        if not isinstance(kwargs['identifier'], str):
            raise ValueError("identifier must be a string")
        else:
            word_options['identifier'] = kwargs['identifier']
    elif 'cache' in kwargs:
        if not isinstance(kwargs['cache'], bool):
            raise ValueError("cache must be True or False")
        else:
            word_options['cache'] = kwargs['cache']
    elif 'old_repr' in kwargs:
        if not isinstance(kwargs['old_repr'], bool):
            raise ValueError("old_repr must be True or False")
        else:
            word_options['old_repr'] = kwargs['old_repr']<|MERGE_RESOLUTION|>--- conflicted
+++ resolved
@@ -31,11 +31,7 @@
 
     -  ``display`` -- 'string' (default), or 'list', words are displayed in
        string or list notation.
-<<<<<<< HEAD
-    -  ``truncate`` -- boolean (default: True), whether to truncate the string
-=======
     -  ``truncate`` -- boolean (default: ``True``), whether to truncate the string
->>>>>>> 038f6f1f
        output of long words (see truncate_length below).
     -  ``truncate_length`` -- integer (default: 40), if the length of the word
        is greater than this integer, then the word is truncated.
