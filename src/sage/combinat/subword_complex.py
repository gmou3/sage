--- conflicted
+++ resolved
@@ -1966,15 +1966,9 @@
     - ``Q`` -- a word
     - ``w`` -- an element in the Coxeter group
     - ``side`` -- optional, either ``'negative'`` (default) or ``'positive'``
-<<<<<<< HEAD
-    - ``n`` -- an integer (default:s to the length of `Q`)
-    - ``pos`` -- an integer (default: 0)
-    - ``l`` -- an integer (default:s to the length of `w`)
-=======
     - ``n`` -- an integer (default: the length of `Q`)
     - ``pos`` -- an integer (default: 0)
     - ``l`` -- an integer (default: the length of `w`)
->>>>>>> 038f6f1f
     - ``elems`` -- a list (optional)
 
     OUTPUT:
