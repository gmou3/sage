r"""
The ``pretty_print`` command

Works similar to the ``print`` function, except that it always tries
to use a rich output for an object, as specified via the text display
preference. If such a rich output is not available, it falls back on the
plain text.

EXAMPLES::

    sage: pretty_print(1, 2, 3)
    1 2 3

    sage: pretty_print(x^2 / (x + 1))                                                   # needs sage.symbolic
    x^2/(x + 1)

TESTS::

    sage: dm = get_display_manager()
    sage: dm.preferences.text = 'ascii_art'

EXAMPLES::

    sage: %display ascii_art  # not tested
    sage: pretty_print(x^2 / (x + 1))                                                   # needs sage.symbolic
       2
      x
    -----
    x + 1

TESTS:

After the previous example, we need to reset the text display preferences::

    sage: dm.preferences.text = None

EXAMPLES:

Printing a graphics object just prints a string, whereas
:func:`pretty_print` does not print anything and just shows the
graphics instead::

    sage: print(plot(sin))                                                              # needs sage.plot sage.symbolic
    Graphics object consisting of 1 graphics primitive
    sage: pretty_print(plot(sin))                                                       # needs sage.plot sage.symbolic
"""

# ****************************************************************************
#       Copyright (C) 2015 Volker Braun <vbraun.name@gmail.com>
#
#  Distributed under the terms of the GNU General Public License (GPL)
#  as published by the Free Software Foundation; either version 2 of
#  the License, or (at your option) any later version.
#                  https://www.gnu.org/licenses/
# ****************************************************************************
from sage.structure.sage_object import SageObject
from sage.repl.rich_output import get_display_manager


class SequencePrettyPrinter(SageObject):

    def __init__(self, *args, **kwds):
        r"""
        Pretty Printer for Multiple Arguments.

        INPUT/OUTPUT:

        Same as :func:`pretty_print`, except that the number of
        arguments must be >= 2. Otherwise its not a sequence of things
        to print.

        EXAMPLES::

            sage: pretty_print(1, 2, 3)   # indirect doctest
            1 2 3
            sage: from sage.repl.rich_output.pretty_print import SequencePrettyPrinter
            sage: SequencePrettyPrinter(1, 2, 3).pretty_print()
            1 2 3
        """
        self.args = args
        assert len(self.args) >= 2
        self.kwds = kwds

    def is_homogeneous(self, common_type):
        """
        Return whether the pretty print items are homogeneous

        INPUT:

        - ``common_type`` -- a type.

        OUTPUT:

        Boolean. Whether all items to be pretty printed are of said
        type.

        EXAMPLES::

            sage: from sage.repl.rich_output.pretty_print import SequencePrettyPrinter
            sage: seq = SequencePrettyPrinter(1, 2, 3)
            sage: seq.is_homogeneous(Integer)
            True
            sage: seq.is_homogeneous(str)
            False
        """
        return all(isinstance(arg, common_type) for arg in self.args)

    def _concatenate_graphs(self):
        """
        Plot multiple graphs into a single plot

        OUTPUT:

        A graphics object.

        EXAMPLES::

            sage: from sage.repl.rich_output.pretty_print import SequencePrettyPrinter
            sage: plt = SequencePrettyPrinter(*list(graphs(3)))._concatenate_graphs()   # needs sage.graphs sage.plot
            sage: type(plt)                                                             # needs sage.graphs sage.plot
            <class 'sage.plot.multigraphics.GraphicsArray'>
            sage: plt                                                                   # needs sage.graphs sage.plot
            Graphics Array of size 1 x 4
        """
        import sage.graphs.graph_list as graphs_list
        return graphs_list.to_graphics_array(self.args, **self.kwds)

    def _concatenate_graphics(self):
        """
        Combine multiple graphics objects into one graphics array

        OUTPUT:

        A graphics array.

        EXAMPLES::

            sage: from sage.repl.rich_output.pretty_print import SequencePrettyPrinter
            sage: ga = SequencePrettyPrinter(*[Graphics()]*5)._concatenate_graphics()   # needs sage.plot
            sage: type(ga)                                                              # needs sage.plot
            <class 'sage.plot.multigraphics.GraphicsArray'>
            sage: ga.nrows(), ga.ncols()                                                # needs sage.plot
            (2, 4)
        """
        from sage.plot.plot import graphics_array
        return graphics_array(self.args, ncols=4, **self.kwds)

    def pretty_print(self):
        """
        Actually do the pretty print.

        EXAMPLES::

            sage: from sage.repl.rich_output.pretty_print import SequencePrettyPrinter
            sage: SequencePrettyPrinter(1, 2, 3).pretty_print()
            1 2 3

        The keyword arguments are only used the first time graphics
        output is generated::

            sage: seq = SequencePrettyPrinter(Graph(), Graph(), edge_labels=True)       # needs sage.graphs sage.plot
            sage: seq.pretty_print()   # does not pass edge_labels to graphics object   # needs sage.graphs sage.plot
            sage: seq._concatenate_graphs().show(edge_labels=True)                      # needs sage.graphs sage.plot
            Traceback (most recent call last):
            ...
            TypeError: ...matplotlib() got an unexpected keyword argument 'edge_labels'
        """
        try:
            from sage.plot.plot import Graphics
        except ImportError:
            Graphics = ()
        try:
            from sage.graphs.graph import GenericGraph
        except ImportError:
            GenericGraph = ()
        if self.is_homogeneous(GenericGraph):
            args = self._concatenate_graphs()
            kwds = dict()
        elif self.is_homogeneous(Graphics):
            args = self._concatenate_graphics()
            kwds = dict()
        else:
            args = self.args
            kwds = dict(self.kwds)
            kwds['concatenate'] = True
        get_display_manager().display_immediately(args, **kwds)


def pretty_print(*args, **kwds):
    r"""
    Pretty print the arguments using rich output if available.

    This function is similar to ``print()``, except that a rich output
    representation such as ``ascii_art`` or Latex is printed instead of the
    string representation.

    Note that the output depends on the global display preferences specified
    via
    :meth:`~sage.repl.rich_output.display_manager.DisplayManager.preferences`.
    If the display preference for ``text`` is not specified, Latex output is
    preferred.

    For graphical objects, a graphical output is used.

    For certain homogeneous multiple positional arguments, a suitable
    combined graphical output is generated. In particular, graphs and
    plots are treated special. Otherwise this function concatenates the
    textual representations.

    INPUT:

    - ``*args`` -- any number of positional arguments. The objects to
      pretty print.

    - ``**kwds`` -- optional keyword arguments that are passed to the
      rich representation. Examples include:

        - ``dpi`` -- dots per inch

        - ``figsize``- [width, height] (same for square aspect)

<<<<<<< HEAD
        - ``axes`` -- (default: True)

        - ``fontsize`` -- positive integer

        - ``frame`` -- (default: False) draw a MATLAB-like frame around
=======
        - ``axes`` -- (default: ``True``)

        - ``fontsize`` -- positive integer

        - ``frame`` -- (default: ``False``) draw a MATLAB-like frame around
>>>>>>> 038f6f1f
          the image

    EXAMPLES::

        sage: pretty_print(ZZ)
        Integer Ring

        sage: pretty_print("Integers = ", ZZ) # trac 11775
        'Integers = ' Integer Ring

    To typeset LaTeX code as-is, use :class:`LatexExpr`::

        sage: pretty_print(LatexExpr(r"\frac{x^2 + 1}{x - 2}"))
        \frac{x^2 + 1}{x - 2}

    For text-based backends, the default text display preference is to output
    plain text which is usually the same as using ``print()``::

        sage: pretty_print(x^2 / (x + 1))                                               # needs sage.symbolic
        x^2/(x + 1)

        sage: t = BinaryTrees(3).first()                                                # needs sage.graphs
        sage: pretty_print(t)                                                           # needs sage.graphs
        [., [., [., .]]]
        sage: print(t)                                                                  # needs sage.graphs
        [., [., [., .]]]

    TESTS::

        sage: dm = get_display_manager()
        sage: dm.preferences.text = 'ascii_art'

    EXAMPLES:

    Changing the text display preference affects the output of this function.
    The following illustrates a possible use-case::

        sage: %display ascii_art  # not tested
        sage: for t in BinaryTrees(3)[:3]:                                              # needs sage.graphs
        ....:     pretty_print(t)
        o
         \
          o
           \
            o
        o
         \
          o
         /
        o
          o
         / \
        o   o

        sage: pretty_print(x^2 / (x + 1))                                               # needs sage.symbolic
           2
          x
        -----
        x + 1

    TESTS:

    After the previous example, we need to reset the text display preferences::

        sage: dm.preferences.text = None

    ::

        sage: # needs sage.plot sage.symbolic
        sage: plt = plot(sin)
        sage: pretty_print(plt)             # graphics output
        sage: pretty_print(plt, plt)        # graphics output
        sage: pretty_print(ZZ, 123, plt)
        Integer Ring 123 Graphics object consisting of 1 graphics primitive
    """
    dm = get_display_manager()
    old_preferences_text = dm.preferences.text
    try:
        if dm.preferences.text is None:
            dm.preferences.text = 'latex'
        if len(args) == 0:
            pass
        elif len(args) == 1:
            dm.display_immediately(*args, **kwds)
        else:
            SequencePrettyPrinter(*args, **kwds).pretty_print()
    finally:
        dm.preferences.text = old_preferences_text


def show(*args, **kwds):
    r"""
    Alias for ``pretty_print``.

    This function is an alias for :func:`pretty_print`.

    INPUT/OUTPUT:

    See :func:`pretty_print`. Except if the argument is a graph, in
    which case it is plotted instead.

    EXAMPLES::

        sage: show(1)
        1
    """
    try:
        from sage.graphs.generic_graph import GenericGraph
    except ImportError:
        GenericGraph = ()
    if len(args) == 1 and isinstance(args[0], GenericGraph):
        # Graphs are special, they ride the short bus...
        # Please, somebody help me get rid of this! #18289
        args[0].show()
        return
    pretty_print(*args, **kwds)<|MERGE_RESOLUTION|>--- conflicted
+++ resolved
@@ -219,19 +219,11 @@
 
         - ``figsize``- [width, height] (same for square aspect)
 
-<<<<<<< HEAD
-        - ``axes`` -- (default: True)
+        - ``axes`` -- (default: ``True``)
 
         - ``fontsize`` -- positive integer
 
-        - ``frame`` -- (default: False) draw a MATLAB-like frame around
-=======
-        - ``axes`` -- (default: ``True``)
-
-        - ``fontsize`` -- positive integer
-
         - ``frame`` -- (default: ``False``) draw a MATLAB-like frame around
->>>>>>> 038f6f1f
           the image
 
     EXAMPLES::
