"""
Load Python, Sage, Cython, Fortran and Magma files in Sage
"""
# ****************************************************************************
#       Copyright (C) 2006 William Stein <wstein@gmail.com>
#
# This program is free software: you can redistribute it and/or modify
# it under the terms of the GNU General Public License as published by
# the Free Software Foundation, either version 2 of the License, or
# (at your option) any later version.
#                  https://www.gnu.org/licenses/
# ****************************************************************************
import base64
from pathlib import Path

from sage.cpython.string import str_to_bytes, bytes_to_str, FS_ENCODING


def is_loadable_filename(filename):
    """
    Return whether a file can be loaded into Sage.

    This checks only whether its name ends in one of the supported
    extensions ``.py``, ``.pyx``, ``.sage``, ``.spyx``, ``.f``,
    ``.f90`` and ``.m``.

    .. NOTE:: :func:`load` assumes that `.m` signifies a Magma file.

    INPUT:

    - ``filename`` -- a string or :class:`Path` object

    OUTPUT:

    - a boolean

    EXAMPLES::

        sage: sage.repl.load.is_loadable_filename('foo.bar')
        False
        sage: sage.repl.load.is_loadable_filename('foo.c')
        False
        sage: sage.repl.load.is_loadable_filename('foo.sage')
        True
        sage: sage.repl.load.is_loadable_filename('FOO.F90')
        True
        sage: sage.repl.load.is_loadable_filename('foo.m')
        True

        sage: from pathlib import Path
        sage: sage.repl.load.is_loadable_filename(Path('foo.py'))
        True
    """
    ext = Path(filename).suffix.lower()
    return ext in ('.py', '.pyx', '.sage', '.spyx', '.f', '.f90', '.m')


def load_cython(name):
    """
    Helper function to load a Cython file.

    INPUT:

    - ``name`` -- filename of the Cython file

    OUTPUT:

    - A string with Python code to import the names from the compiled
      module.
    """
    from sage.misc.cython import cython
    mod, dir = cython(str(name), compile_message=True, use_cache=True)
    import sys
    sys.path.append(dir)
    return f'from {mod} import *'


def load(filename, globals, attach=False):
    r"""
    Execute a file in the scope given by ``globals``. If the name starts with
    ``http://`` or ``https://``, it is treated as a URL and downloaded.

    .. NOTE::

        For Cython files, the situation is more complicated --
        the module is first compiled to a temporary module ``t`` and
        executed via::

            from t import *

    INPUT:

    - ``filename`` -- a string (denoting a filename or URL) or a :class:`Path` object

    - ``globals`` -- a string:object dictionary; the context in which
      to execute the file contents.

    - ``attach`` -- a boolean (default: ``False``); whether to add the
      file to the list of attached files.

    Loading an executable Sage script from the command prompt will run whatever
    code is inside an

        if __name__ == "__main__":

    section, as the condition on ``__name__`` will hold true (code run from the
    command prompt is considered to be running in the ``__main__`` module.)

    EXAMPLES:

    Note that ``.py`` files are *not* preparsed::

        sage: t = tmp_filename(ext='.py')
        sage: with open(t, 'w') as f:
        ....:     _ = f.write("print(('hi', 2^3)); z = -2^7")
        sage: z = 1
        sage: sage.repl.load.load(t, globals())
        ('hi', 1)
        sage: z
        -7

    A ``.sage`` file *is* preparsed::

        sage: t = tmp_filename(ext='.sage')
        sage: with open(t, 'w') as f:
        ....:     _ = f.write("print(('hi', 2^3)); z = -2^7")
        sage: z = 1
        sage: sage.repl.load.load(t, globals())
        ('hi', 8)
        sage: z
        -128

    Cython files are *not* preparsed::

        sage: t = tmp_filename(ext='.pyx')
        sage: with open(t, 'w') as f:
        ....:     _ = f.write("print(('hi', 2^3)); z = -2^7")
        sage: z = 1
        sage: sage.repl.load.load(t, globals())                                         # needs sage.misc.cython
        Compiling ...
        ('hi', 1)
        sage: z
        -7

    If the file is not a Cython, Python, or Sage file, a :class:`ValueError`
    is raised::

        sage: sage.repl.load.load(tmp_filename(ext=".foo"), globals())
        Traceback (most recent call last):
        ...
        ValueError: unknown file extension '.foo' for load or attach (supported extensions: .py, .pyx, .sage, .spyx, .f, .f90, .m)

    We load a file given at a remote URL (not tested for security reasons)::

        sage: sage.repl.load.load('https://www.sagemath.org/files/loadtest.py', globals())  # not tested
        hi from the net
        5

    We can load files using secure http (https)::

        sage: sage.repl.load.load('https://raw.githubusercontent.com/sagemath/sage-patchbot/3.0.0/sage_patchbot/util.py', globals())  # optional - internet

    We attach a file::

        sage: t = tmp_filename(ext='.py')
        sage: with open(t, 'w') as f:
        ....:     _ = f.write("print('hello world')")
        sage: sage.repl.load.load(t, globals(), attach=True)
        hello world
        sage: t in attached_files()
        True

    You cannot attach remote URLs (yet)::

        sage: sage.repl.load.load('https://www.sagemath.org/files/loadtest.py', globals(), attach=True)  # optional - internet
        Traceback (most recent call last):
        ...
        NotImplementedError: you cannot attach a URL

    The default search path for loading and attaching files is the
    current working directory, i.e., ``'.'``.  But you can modify the
    path with :func:`load_attach_path`::

        sage: import tempfile
        sage: sage.repl.attach.reset(); reset_load_attach_path()
        sage: load_attach_path()
        [PosixPath('.')]
        sage: with tempfile.TemporaryDirectory() as t_dir:
        ....:     fname = 'test.py'
        ....:     fullpath = os.path.join(t_dir, fname)
        ....:     with open(fullpath, 'w') as f:
        ....:         _ = f.write("print(37 * 3)")
        ....:     load_attach_path(t_dir, replace=True)
        ....:     attach(fname)
        111
        sage: sage.repl.attach.reset(); reset_load_attach_path() # clean up

    or by setting the environment variable ``SAGE_LOAD_ATTACH_PATH``
    to a colon-separated list before starting Sage::

        $ export SAGE_LOAD_ATTACH_PATH="/path/to/my/library:/path/to/utils"
        $ sage
        sage: load_attach_path()          # not tested
        ['.', '/path/to/my/library', '/path/to/utils']

    TESTS:

    Make sure that load handles filenames with spaces in the name or path::

        sage: t = tmp_filename(ext=' b.sage')
        sage: with open(t, 'w') as f:
        ....:     _ = f.write("print(2)")
        sage: sage.repl.load.load(t, globals())
        2

    Non-existing files with spaces give correct messages::

        sage: sage.repl.load.load("this file should not exist", globals())
        Traceback (most recent call last):
        ...
        OSError: did not find file 'this file should not exist' to load or attach
    """
    if attach:
        from sage.repl.attach import add_attached_file

    if isinstance(filename, bytes):
        # For Python 3 in particular, convert bytes filenames to str since the
        # rest of this functions operate on filename as a str
        filename = bytes_to_str(filename, FS_ENCODING, 'surrogateescape')

    if isinstance(filename, str) and filename.lower().startswith(('http://', 'https://')):
        if attach:
            # But see https://en.wikipedia.org/wiki/HTTP_ETag for how
            # we will do this.
            # https://diveintopython3.net/http-web-services.html#etags
            raise NotImplementedError("you cannot attach a URL")
        from sage.misc.remote_file import get_remote_file
        filename = get_remote_file(filename, verbose=False)

    filename = Path(filename).expanduser()

    from sage.repl.attach import load_attach_path
    for path in load_attach_path():
        fpath = (path / filename).expanduser()
        if fpath.is_file():
            break
    else:
        raise OSError('did not find file %r to load or attach' % str(filename))

    ext = fpath.suffix.lower()
    if ext == '.py':
        if attach:
            add_attached_file(fpath)
        with fpath.open() as f:
            code = compile(f.read(), fpath, 'exec')
            exec(code, globals)
    elif ext == '.sage':
        from sage.repl.attach import load_attach_mode
        from sage.repl.preparse import preparse_file_named, preparse_file
        load_debug_mode, attach_debug_mode = load_attach_mode()
        if (attach and attach_debug_mode) or ((not attach) and load_debug_mode):
            # Preparse to a file to enable tracebacks with
            # code snippets. Use preparse_file_named to make
            # the file name appear in the traceback as well.
            # See Issue 11812.
            if attach:
                add_attached_file(fpath)
            parsed_file = preparse_file_named(fpath)
            with parsed_file.open() as f:
                code = compile(f.read(), parsed_file, 'exec')
                exec(code, globals)
        else:
            # Preparse in memory only for speed.
            if attach:
                add_attached_file(fpath)
            with fpath.open() as f:
                exec(preparse_file(f.read()) + "\n", globals)
    elif ext in ['.spyx', '.pyx']:
        if attach:
            add_attached_file(fpath)
        exec(load_cython(fpath), globals)
    elif ext in ['.f', '.f90']:
        from sage.misc.inline_fortran import fortran
        with fpath.open() as f:
            fortran(f.read(), globals)
    elif ext == '.m':
        # Assume magma for now, though maybe .m is used by maple and
        # mathematica too, and we should really analyze the file
        # further.
        s = globals['magma'].load(fpath)
        i = s.find('\n')
        print(s[i + 1:])
    else:
        raise ValueError('unknown file extension %r for load or attach (supported extensions: .py, .pyx, .sage, .spyx, .f, .f90, .m)' % ext)


def load_wrap(filename, attach=False):
    """
    Encode a load or attach command as valid Python code.

    INPUT:

<<<<<<< HEAD
    - ``filename`` -- a string; the argument to the load or attach
      command

    - ``attach`` -- a boolean (default: False); whether to attach
=======
    - ``filename`` -- a string or :class:`Path` object; the argument
      to the load or attach command

    - ``attach`` -- a boolean (default: ``False``); whether to attach
>>>>>>> 77323e28
      ``filename``, instead of loading it

    OUTPUT: a string

    EXAMPLES::

        sage: sage.repl.load.load_wrap('foo.py', True)
        'sage.repl.load.load(sage.repl.load.base64.b64decode("Zm9vLnB5"),globals(),True)'
        sage: sage.repl.load.load_wrap('foo.sage')
        'sage.repl.load.load(sage.repl.load.base64.b64decode("Zm9vLnNhZ2U="),globals(),False)'
        sage: m = sage.repl.load.base64.b64decode("Zm9vLnNhZ2U=")
        sage: m == b'foo.sage'
        True
    """
    if isinstance(filename, Path):
        filename = str(filename)
    # Note: In Python 3, b64encode only accepts bytes, and returns bytes.
    b64 = base64.b64encode(str_to_bytes(filename, FS_ENCODING,
                                        "surrogateescape"))
    txt = 'sage.repl.load.load(sage.repl.load.base64.b64decode("{}"),globals(),{})'
    return txt.format(bytes_to_str(b64, 'ascii'), attach)<|MERGE_RESOLUTION|>--- conflicted
+++ resolved
@@ -300,17 +300,10 @@
 
     INPUT:
 
-<<<<<<< HEAD
-    - ``filename`` -- a string; the argument to the load or attach
-      command
-
-    - ``attach`` -- a boolean (default: False); whether to attach
-=======
     - ``filename`` -- a string or :class:`Path` object; the argument
       to the load or attach command
 
     - ``attach`` -- a boolean (default: ``False``); whether to attach
->>>>>>> 77323e28
       ``filename``, instead of loading it
 
     OUTPUT: a string
