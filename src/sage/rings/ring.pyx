--- conflicted
+++ resolved
@@ -819,11 +819,7 @@
 
         - ``n`` -- positive integer
 
-<<<<<<< HEAD
-        - ``all`` -- bool (default: False); whether to return
-=======
         - ``all`` -- bool (default: ``False``); whether to return
->>>>>>> 038f6f1f
           a list of all primitive `n`-th roots of unity. If True, raise a ``ValueError``
           if ``self`` is not an integral domain.
 
