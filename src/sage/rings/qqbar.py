--- conflicted
+++ resolved
@@ -4226,19 +4226,11 @@
 
         INPUT:
 
-<<<<<<< HEAD
-        - ``extend`` -- bool (default: True); ignored if self is in QQbar, or
-          positive in AA. If self is negative in AA, do the following: if True,
-          return a square root of self in QQbar, otherwise raise a ValueError.
-
-        - ``all`` -- bool (default: False); if True, return a list of all square
-=======
         - ``extend`` -- bool (default: ``True``); ignored if self is in QQbar, or
           positive in AA. If self is negative in AA, do the following: if True,
           return a square root of self in QQbar, otherwise raise a ValueError.
 
         - ``all`` -- bool (default: ``False``); if True, return a list of all square
->>>>>>> 038f6f1f
           roots. If False, return just one square root, or raise an ValueError
           if self is a negative element of AA and extend=False.
 
