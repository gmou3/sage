r"""
(Asymptotic) Growth Groups

This module adds support for (asymptotic) growth groups. Such groups
are equipped with a partial order: the elements can be seen as
functions, and their behavior as the argument(s) get large (tend to
`\infty`) is compared.

Besides an abstract base class :class:`GenericGrowthGroup`, this module
contains concrete realizations of growth groups. At the moment there
is

- :class:`MonomialGrowthGroup` (whose elements are powers of a fixed symbol).

More complex growth groups can be constructed via cartesian products.

These growth groups are used behind the scenes when performing
calculations in an asymptotic ring (to be implemented).

AUTHORS:

- Benjamin Hackl (2015-01): initial version
- Daniel Krenn (2015-05-29): initial version and review
- Daniel Krenn (2015-06-02): cartesian products
- Benjamin Hackl (2015-07): growth group factory
- Benjamin Hackl (2015-08): exponential growth group, initial version

.. WARNING::

    As this code is experimental, warnings are thrown when a growth
    group is created for the first time in a session (see
    :class:`sage.misc.superseded.experimental`).

    TESTS::

        sage: from sage.rings.asymptotic.growth_group import GenericGrowthGroup, GrowthGroup
        sage: GenericGrowthGroup(ZZ)
        doctest:...: FutureWarning: This class/method/function is marked as
        experimental. It, its functionality or its interface might change
        without a formal deprecation.
        See http://trac.sagemath.org/17601 for details.
        Growth Group Generic(ZZ)
        sage: GrowthGroup('x^ZZ * log(x)^ZZ')
        doctest:...: FutureWarning: This class/method/function is marked as
        experimental. It, its functionality or its interface might change
        without a formal deprecation.
        See http://trac.sagemath.org/17601 for details.
        Growth Group x^ZZ * log(x)^ZZ

.. NOTE::

    By using the following short notation for growth groups, their
    creation is very simple: *Monomial growth groups* (i.e. the
    group for powers of a fixed symbol;
    :class:`~sage.rings.asymptotic.growth_group.MonomialGrowthGroup`)
    are denoted as ``variable^base``, e.g. ``x^ZZ`` and ``y^QQ`` for
    the group of integer powers of `x`, and the group of rational
    powers of `y`, respectively.

    This also enables us to construct *logarithmic growth groups*,
    e.g. ``log(x)^ZZ``.

    Exponential growth groups, i.e. growth groups representing
    elements of the form `\operatorname{base}^\operatorname{variable}`
    are denoted as ``base^variable``. For example, ``QQ^x`` denotes
    the multiplicative group of exponential expressions `q^x`, where
    `q \in \mathbb{Q}^{\times}`.

EXAMPLES::

    sage: import sage.rings.asymptotic.growth_group as agg
    sage: G_x = agg.GrowthGroup('x^ZZ'); repr(G_x)
    'Growth Group x^ZZ'
    sage: G_xy = agg.GrowthGroup('x^ZZ * y^ZZ'); G_xy
    Growth Group x^ZZ * y^ZZ
    sage: G_xy.an_element()
    x * y
    sage: x = G_xy('x'); y = G_xy('y')
    sage: x^2
    x^2
    sage: elem = x^21 * y^21; elem^2
    x^42 * y^42

A monomial growth group itself is totally ordered, all elements
are comparable. However, this does **not** hold for cartesian
products::

    sage: e1 = x^2 * y; e2 = x * y^2
    sage: e1 <= e2 or e2 <= e1
    False

In terms of uniqueness, we have the following behaviour::

    sage: agg.GrowthGroup('x^ZZ * y^ZZ') is agg.GrowthGroup('y^ZZ * x^ZZ')
    True

The above is ``True`` since the order of the factors does not play a role here; they use different variables. But when using the same variable, it plays a role::

    sage: agg.GrowthGroup('x^ZZ * log(x)^ZZ') is agg.GrowthGroup('log(x)^ZZ * x^ZZ')
    False

(Note that it is mathematically nonsense to make ``log(x)`` larger than ``x``.)

With the help of the short notation, even complicated growth groups
can be constructed easily::

    sage: G = agg.GrowthGroup('QQ^x * x^ZZ * log(x)^QQ * y^QQ')
    sage: G.an_element()
    (1/2)^x * x * log(x)^(1/2) * y^(1/2)
    sage: (x, y) = var('x y')
    sage: G(2^x * log(x) * y^(1/2)) * G(x^(-5) * 5^x * y^(1/3))
    10^x * x^(-5) * log(x) * y^(5/6)
"""

#*****************************************************************************
# Copyright (C) 2014--2015 Benjamin Hackl <benjamin.hackl@aau.at>
#               2014--2015 Daniel Krenn <dev@danielkrenn.at>
#
# This program is free software: you can redistribute it and/or modify
# it under the terms of the GNU General Public License as published by
# the Free Software Foundation, either version 2 of the License, or
# (at your option) any later version.
#                  http://www.gnu.org/licenses/
#*****************************************************************************

import sage
from sage.misc.lazy_import import lazy_import
lazy_import('sage.rings.asymptotic.growth_group_cartesian', 'CartesianProductGrowthGroups')


def repr_short_to_parent(s):
    r"""
    Helper method for the growth group factory, which converts a short
    representation string to a parent.

    INPUT:

    A string.

    OUTPUT:

    A parent.

    EXAMPLES::

        sage: import sage.rings.asymptotic.growth_group as agg
        sage: agg.repr_short_to_parent('ZZ')
        Integer Ring
        sage: agg.repr_short_to_parent('QQ')
        Rational Field
        sage: agg.repr_short_to_parent('SR')
        Symbolic Ring

    TESTS::

        sage: agg.repr_short_to_parent('abcdef')
        Traceback (most recent call last):
        ...
        ValueError: Cannot create a parent out of 'abcdef'.
        > *previous* NameError: name 'abcdef' is not defined
    """
    from sage.misc.sage_eval import sage_eval
    try:
        P = sage_eval(s)
    except Exception as e:
        raise combine_exceptions(
            ValueError("Cannot create a parent out of '%s'." % (s,)), e)
    from sage.structure.parent import is_Parent
    if not is_Parent(P):
        raise ValueError("'%s' does not describe a parent." % (s,))
    return P


def parent_to_repr_short(P):
    r"""
    Helper method which generates a short(er) representation string
    out of a parent.

    INPUT:

    A parent.

    OUTPUT:

    A string.

    EXAMPLES::

        sage: import sage.rings.asymptotic.growth_group as agg
        sage: agg.parent_to_repr_short(ZZ)
        'ZZ'
        sage: agg.parent_to_repr_short(QQ)
        'QQ'
        sage: agg.parent_to_repr_short(SR)
        'SR'
        sage: agg.parent_to_repr_short(ZZ[x])
        '(Univariate Polynomial Ring in x over Integer Ring)'
    """
    if P is sage.rings.integer_ring.ZZ:
        return 'ZZ'
    elif P is sage.rings.rational_field.QQ:
        return 'QQ'
    elif P is sage.symbolic.ring.SR:
        return 'SR'
    else:
        rep = repr(P)
        if ' ' in rep:
            rep = '(' + rep + ')'
        return rep


def split_str_by_mul(string):
    r"""
    Split the given string into a tuple of substrings arising by
    splitting by '*' and taking care of parentheses.

    INPUT:

    - ``string`` - a string.

    OUTPUT:

    A tuple of strings.

    TESTS::

        sage: from sage.rings.asymptotic.growth_group import split_str_by_mul
        sage: split_str_by_mul('x^ZZ')
        ('x^ZZ',)
        sage: split_str_by_mul('log(x)^ZZ * y^QQ')
        ('log(x)^ZZ', 'y^QQ')
        sage: split_str_by_mul('log(x)**ZZ * y**QQ')
        ('log(x)**ZZ', 'y**QQ')
        sage: split_str_by_mul('a^b * * c^d')
        Traceback (most recent call last):
        ...
        ValueError: 'a^b * * c^d' is invalid since a '*' follows a '*'
        sage: split_str_by_mul('a^b * (c*d^e)')
        ('a^b', 'c*d^e')
    """
    factors = list()
    balanced = True
    if string and string[0] == '*':
        raise ValueError("'%s' is invalid since it starts with a '*'." %
                         (string,))
    for s in string.split('*'):
        if not s:
            factors[-1] += '*'
            balanced = False
            continue
        if not s.strip():
            raise ValueError("'%s' is invalid since a '*' follows a '*'" %
                             (string,))
        if not balanced:
            s = factors.pop() + '*' + s
        balanced = s.count('(') == s.count(')')
        factors.append(s)

    if not balanced:
        raise ValueError("Parentheses in '%s' are not balanced" % (string,))

    def strip(s):
        s = s.strip()
        if not s:
            return s
        if s[0] == '(' and s[-1] == ')':
            s = s[1:-1]
        return s.strip()

    return tuple(strip(f) for f in factors)


def combine_exceptions(e, *f):
    r"""
    Helper function which combines the messages of the given exceptions.

    EXAMPLES::

        sage: from sage.rings.asymptotic.growth_group import combine_exceptions
        sage: raise combine_exceptions(ValueError('Outer.'), TypeError('Inner.'))
        Traceback (most recent call last):
        ...
        ValueError: Outer.
        > *previous* TypeError: Inner.
        sage: raise combine_exceptions(ValueError('Outer.'),
        ....:                          TypeError('Inner1.'), TypeError('Inner2.'))
        Traceback (most recent call last):
        ...
        ValueError: Outer.
        > *previous* TypeError: Inner1.
        > *and* TypeError: Inner2.
        sage: raise combine_exceptions(ValueError('Outer.'),
        ....:                          combine_exceptions(TypeError('Middle.'),
        ....:                                             TypeError('Inner.')))
        Traceback (most recent call last):
        ...
        ValueError: Outer.
        > *previous* TypeError: Middle.
        >> *previous* TypeError: Inner.
    """
    import re
    msg = ('\n *previous* ' +
           '\n *and* '.join("%s: %s" % (ff.__class__.__name__, str(ff)) for ff in f))
    msg = re.sub(r'^([>]* \*previous\*)', r'>\1', msg, flags=re.MULTILINE)
    msg = re.sub(r'^([>]* \*and\*)', r'>\1', msg, flags=re.MULTILINE)
    msg = str(e.args if len(e.args) > 1 else e.args[0]) + msg
    e.args = (msg,)
    return e


class Variable(sage.structure.unique_representation.CachedRepresentation,
               sage.structure.sage_object.SageObject):
    r"""
    A class managing the variable of a growth group.

    INPUT:

    - ``var`` -- an object whose representation string is used as the
      variable. It has to be a valid Python identifier. ``var`` can
      also be a tuple (or other iterable of such objects).

    - ``repr`` -- (default: ``None``) if specified, then this string
      will be displayed instead of ``var``. Use this to get
      e.g. ``log(x)^ZZ``: ``var`` is then used to specify the variable `x`.


    TESTS::

        sage: from sage.rings.asymptotic.growth_group import Variable
        sage: v = Variable('x'); repr(v), v.variable_names()
        ('x', ('x',))
        sage: v = Variable('x1'); repr(v), v.variable_names()
        ('x1', ('x1',))
        sage: v = Variable('x_42'); repr(v), v.variable_names()
        ('x_42', ('x_42',))
        sage: v = Variable(' x'); repr(v), v.variable_names()
        ('x', ('x',))
        sage: v = Variable('x '); repr(v), v.variable_names()
        ('x', ('x',))
        sage: v = Variable('x '); repr(v), v.variable_names()
        ('x', ('x',))
        sage: v = Variable(''); repr(v), v.variable_names()
        ('', ())

    ::

        sage: v = Variable(('x', 'y')); repr(v), v.variable_names()
        ('x, y', ('x', 'y'))
        sage: v = Variable(('x', 'log(y)')); repr(v), v.variable_names()
        ('x, log(y)', ('x', 'y'))
        sage: v = Variable(('x', 'log(x)')); repr(v), v.variable_names()
        Traceback (most recent call last):
        ...
        ValueError: Variable names ('x', 'x') are not pairwise distinct.

    ::

        sage: v = Variable('log(x)'); repr(v), v.variable_names()
        ('log(x)', ('x',))
        sage: v = Variable('log(log(x))'); repr(v), v.variable_names()
        ('log(log(x))', ('x',))

    ::

        sage: v = Variable('x', repr='log(x)'); repr(v), v.variable_names()
        ('log(x)', ('x',))
    """
    def __init__(self, var, repr=None):
        r"""
        See :class:`Variable` for details.

        TESTS::

            sage: from sage.rings.asymptotic.growth_group import Variable
            sage: Variable('blub')
            blub
            sage: Variable('blub') is Variable('blub')
            True
        """
        from sage.symbolic.ring import isidentifier

        if not isinstance(var, (list, tuple)):
            var = (var,)
        var = tuple(str(v).strip() for v in var)

        if repr is None:
            var_bases = sum(iter(
                self.extract_variable_names(v)
                if not isidentifier(v) else (v,)
                for v in var), tuple())
            var_repr = ', '.join(var)
        else:
            for v in var:
                if not isidentifier(v):
                    raise ValueError("'%s' is not a valid name for a variable." % (v,))
            var_bases = var
            var_repr = str(repr).strip()

        if len(var_bases) != len(set(var_bases)):
            raise ValueError('Variable names %s are not pairwise distinct.' %
                             (var_bases,))
        self.var_bases = var_bases
        self.var_repr = var_repr


    def __hash__(self):
        r"""
        Return the hash if this variable.

        TESTS::

            sage: from sage.rings.asymptotic.growth_group import Variable
            sage: hash(Variable('blub'))  # random
            -123456789
        """
        return hash((self.var_repr,) + self.var_bases)


    def __eq__(self, other):
        r"""
        Compares if this variable equals ``other``.

        INPUT:

        - ``other`` -- another variable.

        OUTPUT:

        A boolean.

        TESTS::

            sage: from sage.rings.asymptotic.growth_group import Variable
            sage: Variable('x') == Variable('x')
            True
            sage: Variable('x') == Variable('y')
            False
        """
        return self.var_repr == other.var_repr and self.var_bases == other.var_bases


    def __ne__(self, other):
        r"""
        Compares if this variable does not equal ``other``.

        INPUT:

        - ``other`` -- another variable.

        OUTPUT:

        A boolean.

        TESTS::

            sage: from sage.rings.asymptotic.growth_group import Variable
            sage: Variable('x') != Variable('x')
            False
            sage: Variable('x') != Variable('y')
            True
        """
        return not self.__eq__(other)


    def _repr_(self):
        r"""
        Return a representation string of this variable.

        TESTS::

            sage: from sage.rings.asymptotic.growth_group import Variable
            sage: Variable('blub')  # indirect doctest
            blub
        """
        return self.var_repr


    def variable_names(self):
        r"""
        Return the names of the variables.

        OUTPUT:

        A tuple of strings.

        EXAMPLES::

            sage: from sage.rings.asymptotic.growth_group import Variable
            sage: Variable('x').variable_names()
            ('x',)
            sage: Variable('log(x)').variable_names()
            ('x',)
        """
        return self.var_bases


    def is_monomial(self):
        r"""
        Returns if this is a monomial variable.

        OUTPUT:

        A boolean.

        EXAMPLES::

            sage: from sage.rings.asymptotic.growth_group import Variable
            sage: Variable('x').is_monomial()
            True
            sage: Variable('log(x)').is_monomial()
            False
        """
        return len(self.var_bases) == 1 and self.var_bases[0] == self.var_repr


    @staticmethod
    def extract_variable_names(s):
        r"""
        Finds the name of the variable for the given string.

        INPUT:

        - ``s`` -- a string.

        OUTPUT:

        A tuple of strings.

        EXAMPLES::

            sage: from sage.rings.asymptotic.growth_group import Variable
            sage: Variable.extract_variable_names('')
            ()
            sage: Variable.extract_variable_names('x')
            ('x',)
            sage: Variable.extract_variable_names('exp(x)')
            ('x',)
            sage: Variable.extract_variable_names('sin(cos(ln(x)))')
            ('x',)

        ::

            sage: Variable.extract_variable_names('log(77w)')
            Traceback (most recent call last):
            ....
            ValueError: '77w' is not a valid name for a variable.
            sage: Variable.extract_variable_names('log(x')
            Traceback (most recent call last):
            ....
            ValueError: Unbalanced parentheses in 'log(x'.
            sage: Variable.extract_variable_names('x)')
            Traceback (most recent call last):
            ....
            ValueError: Unbalanced parentheses in 'x)'.
            sage: Variable.extract_variable_names('log)x(')
            Traceback (most recent call last):
            ....
            ValueError: Unbalanced parentheses in 'log)x('.
            sage: Variable.extract_variable_names('log(x)+y')
            ('x', 'y')

        ::

            sage: Variable.extract_variable_names('a + b')
            ('a', 'b')
            sage: Variable.extract_variable_names('a+b')
            ('a', 'b')
            sage: Variable.extract_variable_names('a +b')
            ('a', 'b')
            sage: Variable.extract_variable_names('+a')
            ('a',)
            sage: Variable.extract_variable_names('a+')
            ('a',)
            sage: Variable.extract_variable_names('b!')
            ('b',)
            sage: Variable.extract_variable_names('-a')
            ('a',)
            sage: Variable.extract_variable_names('a*b')
            ('a', 'b')
            sage: Variable.extract_variable_names('2^q')
            ('q',)
            sage: Variable.extract_variable_names('77')
            ()
        """
        from sage.symbolic.ring import isidentifier
        import re
        numbers = re.compile(r"\d+$")
        vars = []

        def find_next_outer_parentheses(s):
            op = s.find('(')
            level = 1
            for i, c in enumerate(s[op+1:]):
                if c == ')':
                    level -= 1
                if c == '(':
                    level += 1
                if level == 0:
                    return op, op+i+1
            return op, -1

        def strip(s):
            s = s.strip()
            if not s:
                return

            # parentheses (...)
            # functions f(...)
            op, cl = find_next_outer_parentheses(s)
            if (op == -1) != (cl == -1) or op > cl:
                raise ValueError("Unbalanced parentheses in '%s'." % (s,))
            if cl != -1:
                strip(s[op+1:cl])
                strip(s[cl+1:])
                return

            # unary +a, a+, ...
            # binary a+b, a*b, ...
            for operator in ('**', '+', '-', '*', '/', '^', '!'):
                a, o, b = s.partition(operator)
                if o:
                    strip(a)
                    strip(b)
                    return

            # a number
            if numbers.match(s) is not None:
                return

            # else: a variable
            if not isidentifier(s):
                raise ValueError("'%s' is not a valid name for a variable." % (s,))
            vars.append(s)

        strip(s)
        return tuple(vars)


class GenericGrowthElement(sage.structure.element.MultiplicativeGroupElement):
    r"""
    An abstract implementation of a generic growth element.

    Growth elements form a group by multiplication, and (some of) the
    elements can be compared to each other, i.e., all elements form a
    poset.

    INPUT:

    - ``parent`` -- a :class:`GenericGrowthGroup`.

    - ``raw_element`` -- an element from the base of the parent.

    EXAMPLES::

        sage: import sage.rings.asymptotic.growth_group as agg
        sage: G = agg.GenericGrowthGroup(ZZ)
        sage: g = agg.GenericGrowthElement(G, 42); g
        GenericGrowthElement(42)
        sage: g.parent()
        Growth Group Generic(ZZ)
        sage: G(raw_element=42) == g
        True
    """

    def __init__(self, parent, raw_element):
        r"""
        See :class:`GenericGrowthElement` for more information.

        EXAMPLES::

            sage: import sage.rings.asymptotic.growth_group as agg
            sage: G = agg.GenericGrowthGroup(ZZ)
            sage: G(raw_element=42)
            GenericGrowthElement(42)

        TESTS::

            sage: G(raw_element=42).category()
            Category of elements of Growth Group Generic(ZZ)

        ::

            sage: G = agg.GenericGrowthGroup(ZZ)
            sage: G(raw_element=42).category()
            Category of elements of Growth Group Generic(ZZ)

        ::

            sage: agg.GenericGrowthElement(None, 0)
            Traceback (most recent call last):
            ...
            ValueError: The parent must be provided
        """
        if parent is None:
            raise ValueError('The parent must be provided')
        super(GenericGrowthElement, self).__init__(parent=parent)

        self._raw_element_ = parent.base()(raw_element)


    def _repr_(self):
        r"""
        A representation string for this abstract generic element.

        INPUT:

        Nothing.

        OUTPUT:

        A string.

        EXAMPLES::

            sage: from sage.rings.asymptotic.growth_group import GenericGrowthGroup
            sage: G = GenericGrowthGroup(ZZ)
            sage: G(raw_element=42)  # indirect doctest
            GenericGrowthElement(42)
            sage: H = GenericGrowthGroup(ZZ, 'h')
            sage: H(raw_element=42)  # indirect doctest
            GenericGrowthElement(42, h)
        """
        vars = ', '.join(self.parent()._var_.variable_names())
        if vars:
            vars = ', ' + vars
        return 'GenericGrowthElement(%s%s)' % (self._raw_element_, vars)


    def __hash__(self):
        r"""
        Return the hash of this element.

        INPUT:

        Nothing.

        OUTPUT:

        An integer.

        EXAMPLES::

            sage: import sage.rings.asymptotic.growth_group as agg
            sage: G = agg.GenericGrowthGroup(ZZ);
            sage: hash(G(raw_element=42))  # random
            5656565656565656
        """
        return hash((self.parent(), self._raw_element_))


    def _mul_(self, other):
        r"""
        Abstract multiplication method for generic elements.

        INPUT:

        - ``other`` -- a :class:`GenericGrowthElement`.

        OUTPUT:

        A class:`GenericGrowthElement` representing the product with
        ``other``.

        .. NOTE::

            Inherited classes must override this.

        EXAMPLES::

            sage: import sage.rings.asymptotic.growth_group as agg
            sage: G = agg.GenericGrowthGroup(ZZ)
            sage: g = G.an_element()
            sage: g * g
            Traceback (most recent call last):
            ...
            NotImplementedError: Only implemented in concrete realizations.
        """
        raise NotImplementedError('Only implemented in concrete realizations.')


    def __invert__(self):
        r"""
        Return the inverse of this growth element.

        OUTPUT:

        An instance of :class:`GenericGrowthElement`.

<<<<<<< HEAD
        .. NOTE::

            This method is called by the coercion framework, thus, it can be
            assumed that this element is of the same type as ``other``.
            The output will be of the same type as well.

        EXAMPLES::

            sage: import sage.rings.asymptotic.growth_group as agg
            sage: P = agg.MonomialGrowthGroup(ZZ, 'x')
            sage: e1 = P(raw_element=2)
            sage: e2 = e1._div_(P.gen()); e2
            x
            sage: e2 == e1 / P.gen()
            True
        """
        return self._mul_(~other)


    def __pow__(self, power):
        r"""
        Raises this growth element to the given ``power``.

        INPUT:

        - ``power`` -- a number. This can be anything that is a
          valid right hand side of ``*`` with elements of the
          parent's base.

        OUTPUT:

        The result of this exponentiation.

        EXAMPLES::
=======
        TESTS::
>>>>>>> a3d8fd1a

            sage: from sage.rings.asymptotic.growth_group import GrowthGroup
            sage: from sage.rings.asymptotic.growth_group import GenericGrowthGroup
            sage: G = GenericGrowthGroup(ZZ)
            sage: ~G.an_element()
            Traceback (most recent call last):
            ...
            NotImplementedError: Inversion of GenericGrowthElement(1) not implemented
            (in this abstract method).
            sage: G.an_element()^7
            Traceback (most recent call last):
            ...
            NotImplementedError: Only implemented in concrete realizations.
            sage: P = GrowthGroup('x^ZZ')
            sage: ~P.an_element()
            1/x
        """
        raise NotImplementedError('Inversion of %s not implemented '
                                  '(in this abstract method).' % (self,))


    def __eq__(self, other):
        r"""
        Return if this growth element is equal to ``other``.

        INPUT:

        - ``other`` -- an element.

        OUTPUT:

        A boolean.

        .. NOTE::

            This function uses the coercion model to find a common
            parent for the two operands.

            The comparison of two elements with the same parent is done in
            :meth:`_eq_`.

        EXAMPLES::

            sage: import sage.rings.asymptotic.growth_group as agg
            sage: G = agg.GenericGrowthGroup(ZZ)
            sage: G.an_element() == G.an_element()
            True
            sage: G(raw_element=42) == G(raw_element=7)
            False

        ::

            sage: G_ZZ = agg.GenericGrowthGroup(ZZ)
            sage: G_QQ = agg.GenericGrowthGroup(QQ)
            sage: G_ZZ(raw_element=1) == G_QQ(raw_element=1)
            True

        ::

            sage: P_ZZ = agg.MonomialGrowthGroup(ZZ, 'x')
            sage: P_QQ = agg.MonomialGrowthGroup(QQ, 'x')
            sage: P_ZZ.gen() == P_QQ.gen()
            True
            sage: ~P_ZZ.gen() == P_ZZ.gen()
            False
            sage: ~P_ZZ(1) == P_ZZ(1)
            True
        """
        from sage.structure.element import have_same_parent
        if have_same_parent(self, other):
            return self._eq_(other)

        from sage.structure.element import get_coercion_model
        import operator
        try:
            return get_coercion_model().bin_op(self, other, operator.eq)
        except TypeError:
            return False


    def _eq_(self, other):
        r"""
        Return if this :class:`GenericGrowthElement` is equal to ``other``.

        INPUT:

        - ``other`` -- a :class:`GenericGrowthElement`.

        OUTPUT:

        A boolean.

        .. NOTE::

            This function compares two instances of
            :class:`GenericGrowthElement`.

        EXAMPLES::

            sage: import sage.rings.asymptotic.growth_group as agg
            sage: P = agg.MonomialGrowthGroup(ZZ, 'x')
            sage: e1 = P(raw_element=1)
            sage: e1._eq_(P.gen())
            True
            sage: e2 = e1^4
            sage: e2 == e1^2 * e1 * e1
            True
            sage: e2 == e1
            False
        """
        return self._raw_element_ == other._raw_element_


    def __le__(self, other):
        r"""
        Return if this growth element is at most (less than or equal
        to) ``other``.

        INPUT:

        - ``other`` -- an element.

        OUTPUT:

        A boolean.

        .. NOTE::

            This function uses the coercion model to find a common
            parent for the two operands.

            The comparison of two elements with the same parent is done in
            :meth:`_le_`.

        EXAMPLES::

            sage: import sage.rings.asymptotic.growth_group as agg
            sage: P_ZZ = agg.MonomialGrowthGroup(ZZ, 'x')
            sage: P_QQ = agg.MonomialGrowthGroup(QQ, 'x')
            sage: P_ZZ.gen() <= P_QQ.gen()^2
            True
            sage: ~P_ZZ.gen() <= P_ZZ.gen()
            True
        """
        from sage.structure.element import have_same_parent
        if have_same_parent(self, other):
            return self._le_(other)

        from sage.structure.element import get_coercion_model
        import operator
        try:
            return get_coercion_model().bin_op(self, other, operator.le)
        except TypeError:
            return False


    def _le_(self, other):
        r"""
        Return if this :class:`GenericGrowthElement` is at most (less
        than or equal to) ``other``.

        INPUT:

        - ``other`` -- a :class:`GenericGrowthElement`.

        OUTPUT:

        A boolean.

        .. NOTE::

            This function compares two instances of
            :class:`GenericGrowthElement`.

        TESTS::

            sage: import sage.rings.asymptotic.growth_group as agg
            sage: G = agg.GenericGrowthGroup(ZZ)
            sage: e1 = G(raw_element=1); e2 = G(raw_element=2)
            sage: e1 <= e2  # indirect doctest
            Traceback (most recent call last):
            ...
            NotImplementedError: Only implemented in concrete realizations.
        """
        raise NotImplementedError('Only implemented in concrete realizations.')


class GenericGrowthGroup(
        sage.structure.unique_representation.UniqueRepresentation,
        sage.structure.parent.Parent):
    r"""
    An abstract implementation for growth groups.

    INPUT:

    - ``base`` -- one of SageMath's parents, out of which the elements
      get their data (``raw_element``).

    - ``category`` -- (default: ``None``) the category of the newly
      created growth group. It has to be a subcategory of ``Join of
      Category of groups and Category of posets``. This is also the
      default category if ``None`` is specified.

    .. NOTE::

        This class should be derived to get concrete implementations.

    EXAMPLES::

        sage: import sage.rings.asymptotic.growth_group as agg
        sage: G = agg.GenericGrowthGroup(ZZ); G
        Growth Group Generic(ZZ)

    .. SEEALSO::

        :class:`MonomialGrowthGroup`
    """
    # TODO: implement some sort of 'assume', where basic assumptions
    # for the variables can be stored. --> within the cartesian product

    # enable the category framework for elements
    Element = GenericGrowthElement


    @staticmethod
    def __classcall__(cls, base, var=None, category=None):
        r"""
        Normalizes the input in order to ensure a unique
        representation.

        For more information see :class:`MonomialGrowthGroup`.

        TESTS::

            sage: import sage.rings.asymptotic.growth_group as agg
            sage: P1 = agg.MonomialGrowthGroup(ZZ, 'x')
            sage: P2 = agg.MonomialGrowthGroup(ZZ, ZZ['x'].gen())
            sage: P3 = agg.MonomialGrowthGroup(ZZ, SR.var('x'))
            sage: P1 is P2 and P2 is P3
            True
            sage: P4 = agg.MonomialGrowthGroup(ZZ, buffer('xylophone', 0, 1))
            sage: P1 is P4
            True
            sage: P5 = agg.MonomialGrowthGroup(ZZ, 'x ')
            sage: P1 is P5
            True

        ::

            sage: L1 = agg.MonomialGrowthGroup(QQ, log(x))
            sage: L2 = agg.MonomialGrowthGroup(QQ, 'log(x)')
            sage: L1 is L2
            True
        """
        if var is None:
            var = Variable('')
        elif not isinstance(var, Variable):
            var = Variable(var)
        return super(GenericGrowthGroup, cls).__classcall__(
            cls, base, var, category)


    @sage.misc.superseded.experimental(trac_number=17601)
    def __init__(self, base, var, category=None):
        r"""
        See :class:`GenericGrowthElement` for more information.

        EXAMPLES::

            sage: import sage.rings.asymptotic.growth_group as agg
            sage: agg.GenericGrowthGroup(ZZ).category()
            Join of Category of monoids and Category of posets

        ::

            sage: import sage.rings.asymptotic.growth_group as agg
            sage: agg.MonomialGrowthGroup(ZZ, 'x')
            Growth Group x^ZZ
            sage: agg.MonomialGrowthGroup(QQ, SR.var('n'))
            Growth Group n^QQ
            sage: agg.MonomialGrowthGroup(ZZ, ZZ['y'].gen())
            Growth Group y^ZZ
            sage: agg.MonomialGrowthGroup(QQ, 'log(x)')
            Growth Group log(x)^QQ

        ::

            sage: import sage.rings.asymptotic.growth_group as agg
            sage: agg.ExponentialGrowthGroup(QQ, 'x')
            Growth Group QQ^x
            sage: agg.ExponentialGrowthGroup(SR, ZZ['y'].gen())
            Growth Group SR^y

        TESTS::

            sage: import sage.rings.asymptotic.growth_group as agg
            sage: G = agg.GenericGrowthGroup(ZZ)
            sage: G.is_parent_of(G(raw_element=42))
            True
            sage: G2 = agg.GenericGrowthGroup(ZZ, category=FiniteGroups() & Posets())
            sage: G2.category()
            Join of Category of finite groups and Category of finite posets
            sage: G3 = agg.GenericGrowthGroup(ZZ, category=Rings())
            Traceback (most recent call last):
            ...
            ValueError: (Category of rings,) is not a subcategory of Join of Category of monoids and Category of posets

        ::

            sage: G = agg.GenericGrowthGroup('42')
            Traceback (most recent call last):
            ...
            TypeError: 42 is not a valid base

        ::

            sage: agg.MonomialGrowthGroup('x', ZZ)
            Traceback (most recent call last):
            ...
            ValueError: 'Integer Ring' is not a valid name for a variable.
            sage: agg.MonomialGrowthGroup('x', 'y')
            Traceback (most recent call last):
            ...
            TypeError: x is not a valid base

        ::

            sage: agg.ExponentialGrowthGroup('x', ZZ)
            Traceback (most recent call last):
            ...
            ValueError: 'Integer Ring' is not a valid name for a variable.
            sage: agg.ExponentialGrowthGroup('x', 'y')
            Traceback (most recent call last):
            ...
            TypeError: x is not a valid base

        """
        if not isinstance(base, sage.structure.parent.Parent):
            raise TypeError('%s is not a valid base' % (base,))
        from sage.categories.monoids import Monoids
        from sage.categories.posets import Posets

        if category is None:
            category = Monoids() & Posets()
        else:
            if not isinstance(category, tuple):
                category = (category,)
            if not any(cat.is_subcategory(Monoids() & Posets()) for cat in
                       category):
                raise ValueError('%s is not a subcategory of %s'
                                 % (category, Monoids() & Posets()))

        self._var_ = var
        super(GenericGrowthGroup, self).__init__(category=category,
                                                 base=base)


    def _repr_short_(self):
        r"""
        A short representation string of this abstract growth group.

        INPUT:

        Nothing.

        OUTPUT:

        A string.

        EXAMPLES::

            sage: from sage.rings.asymptotic.growth_group import GenericGrowthGroup
            sage: GenericGrowthGroup(QQ)._repr_short_()
            'Generic(QQ)'
            sage: GenericGrowthGroup(QQ)
            Growth Group Generic(QQ)
            sage: GenericGrowthGroup(QQ, ('a', 'b'))
            Growth Group Generic(QQ, a, b)
        """
        vars = ', '.join(self._var_.variable_names())
        if vars:
            vars = ', ' + vars
        return 'Generic(%s%s)' % (parent_to_repr_short(self.base()), vars)


    def _repr_(self, condense=False):
        r"""
        A representations string of this growth group.

        INPUT:

        - ``condense`` -- (default: ``False``) if set, then a shorter
          output is returned, e.g. the prefix-string ``Growth Group``
          is not show in this case.

        OUTPUT:

        A string.

        EXAMPLES::

            sage: import sage.rings.asymptotic.growth_group as agg
            sage: agg.MonomialGrowthGroup(ZZ, 'x')  # indirect doctest
            Growth Group x^ZZ
            sage: agg.MonomialGrowthGroup(QQ, 'log(x)')  # indirect doctest
            Growth Group log(x)^QQ

        TESTS::

            sage: agg.MonomialGrowthGroup(QQ, 'log(x)')._repr_(condense=True)
            'log(x)^QQ'
        """
        pre = 'Growth Group ' if not condense else ''
        return '%s%s' % (pre, self._repr_short_())


    def __hash__(self):
        r"""
        Return the hash of this group.

        INPUT:

        Nothing.

        OUTPUT:

        An integer.

        EXAMPLES::

            sage: import sage.rings.asymptotic.growth_group as agg
            sage: hash(agg.GenericGrowthGroup(ZZ))  # random
            4242424242424242

        ::

            sage: import sage.rings.asymptotic.growth_group as agg
            sage: P = agg.MonomialGrowthGroup(ZZ, 'x')
            sage: hash(P)  # random
            -1234567890123456789

        ::

            sage: import sage.rings.asymptotic.growth_group as agg
            sage: P = agg.ExponentialGrowthGroup(ZZ, 'x')
            sage: hash(P)  # random
            -1234567890123456789
        """
        return hash((self.__class__, self.base(), self._var_))


    def _an_element_(self):
        r"""
        Return an element of ``self``.

        INPUT:

        Nothing.

        OUTPUT:

        An element of ``self``.

        EXAMPLES::

            sage: import sage.rings.asymptotic.growth_group as agg
            sage: agg.GenericGrowthGroup(ZZ).an_element()  # indirect doctest
            GenericGrowthElement(1)
            sage: agg.MonomialGrowthGroup(ZZ, 'z').an_element()  # indirect doctest
            z
            sage: agg.MonomialGrowthGroup(QQ, 'log(z)').an_element()  # indirect doctest
            log(z)^(1/2)
        """
        return self.element_class(self, self.base().an_element())


    def some_elements(self):
        r"""
        Return some elements of this growth group.

        See :class:`TestSuite` for a typical use case.

        INPUT:

        Nothing.

        OUTPUT:

        An iterator.

        EXAMPLES:

            sage: import sage.rings.asymptotic.growth_group as agg
            sage: tuple(agg.MonomialGrowthGroup(ZZ, 'z').some_elements())
            (1, z, 1/z, z^2, z^(-2), z^3, z^(-3),
             z^4, z^(-4), z^5, z^(-5), ...)
            sage: tuple(agg.MonomialGrowthGroup(QQ, 'z').some_elements())
            (z^(1/2), z^(-1/2), z^2, z^(-2),
             1, z, 1/z, z^42,
             z^(2/3), z^(-2/3), z^(3/2), z^(-3/2),
             z^(4/5), z^(-4/5), z^(5/4), z^(-5/4), ...)
        """
        return iter(self.element_class(self, e)
                    for e in self.base().some_elements())


    def le(self, left, right):
        r"""
        Return if the growth of ``left`` is at most (less than or
        equal to) the growth of ``right``.

        INPUT:

        - ``left`` -- an element.

        - ``right`` -- an element.

        OUTPUT:

        A boolean.

        .. NOTE::

            This function uses the coercion model to find a common
            parent for the two operands.

        EXAMPLES::

            sage: import sage.rings.asymptotic.growth_group as agg
            sage: G = agg.MonomialGrowthGroup(ZZ, 'x')
            sage: x = G.gen()
            sage: G.le(x, x^2)
            True
            sage: G.le(x^2, x)
            False
            sage: G.le(x^0, 1)
            True
        """
        return self(left) <= self(right)


    def _element_constructor_(self, data, raw_element=None):
        r"""
        Converts a given object to this growth group.

        INPUT:

        - ``data`` -- an object representing the element to be
          initialized.

        - ``raw_element`` -- (default: ``None``) if given, then this is
          directly passed to the element constructor (i.e., no conversion
          is performed).

        OUTPUT:

        An element of this growth group.

        .. NOTE::

            This method calls :meth:`_convert_`, which does the actual
            conversion from ``data``.

        TESTS::

            sage: import sage.rings.asymptotic.growth_group as agg
            sage: G_ZZ = agg.GenericGrowthGroup(ZZ)
            sage: z = G_ZZ(raw_element=42); z
            GenericGrowthElement(42)
            sage: z is G_ZZ(z)
            True

        ::

            sage: G_QQ = agg.GenericGrowthGroup(QQ)
            sage: q = G_QQ(raw_element=42)
            sage: q is z
            False
            sage: G_ZZ(q)
            GenericGrowthElement(42)
            sage: G_QQ(z)
            GenericGrowthElement(42)
            sage: q is G_ZZ(q)
            False

        ::

            sage: G_ZZ()
            Traceback (most recent call last):
            ...
            ValueError: No input specified. Cannot continue.
            sage: G_ZZ('blub')
            Traceback (most recent call last):
            ...
            ValueError: blub is not in Growth Group Generic(ZZ).
            sage: G_ZZ('x', raw_element=42)
            Traceback (most recent call last):
            ...
            ValueError: Input is ambigous: x as well as raw_element=42 are specified

        ::

            sage: x = agg.MonomialGrowthGroup(ZZ, 'x')(raw_element=1)
            sage: G_y = agg.MonomialGrowthGroup(ZZ, 'y')
            sage: G_y(x)
            Traceback (most recent call last):
            ...
            ValueError: x is not in Growth Group y^ZZ.
        """
        if raw_element is None:
            if type(data) == self.element_class and data.parent() == self:
                return data
            elif isinstance(data, self.element_class):
                try:
                    if self._var_ != data.parent()._var_:
                        raise ValueError('%s is not in %s.' % (data, self))
                except AttributeError:
                    pass
                raw_element = data._raw_element_
            elif type(data) == int and data == 0:
                raise ValueError('No input specified. Cannot continue.')
            else:
                raw_element = self._convert_(data)
            if raw_element is None:
                raise ValueError('%s is not in %s.' % (data, self))
        elif type(data) != int or data != 0:
            raise ValueError('Input is ambigous: '
                             '%s as well as raw_element=%s '
                             'are specified' % (data, raw_element))

        return self.element_class(self, raw_element)


    def _convert_(self, data):
        r"""
        Converts ``data`` to something the constructor of the
        element class accepts (``raw_element``).

        INPUT:

        - ``data`` -- an object.

        OUTPUT:

        An element of the base ring or ``None`` (when no such element
        can be constructed).

        .. NOTE::

            This method always returns ``None`` in this abstract base
            class, and should be overridden in inherited class.

        TESTS::

            sage: import sage.rings.asymptotic.growth_group as agg
            sage: G = agg.GenericGrowthGroup(ZZ)
            sage: G._convert_('icecream') is None
            True
        """
        pass


    def _coerce_map_from_(self, S):
        r"""
        Return if ``S`` coerces into this growth group.

        INPUT:

        - ``S`` -- a parent.

        OUTPUT:

        A boolean.

        TESTS::

            sage: import sage.rings.asymptotic.growth_group as agg
            sage: G_ZZ = agg.MonomialGrowthGroup(ZZ, 'x')
            sage: G_QQ = agg.MonomialGrowthGroup(QQ, 'x')
            sage: G_ZZ.has_coerce_map_from(G_QQ)  # indirect doctest
            False
            sage: G_QQ.has_coerce_map_from(G_ZZ)  # indirect doctest
            True

        ::

            sage: import sage.rings.asymptotic.growth_group as agg
            sage: P_x_ZZ = agg.MonomialGrowthGroup(ZZ, 'x')
            sage: P_x_QQ = agg.MonomialGrowthGroup(QQ, 'x')
            sage: P_x_ZZ.has_coerce_map_from(P_x_QQ)  # indirect doctest
            False
            sage: P_x_QQ.has_coerce_map_from(P_x_ZZ)  # indirect doctest
            True
            sage: P_y_ZZ = agg.MonomialGrowthGroup(ZZ, 'y')
            sage: P_y_ZZ.has_coerce_map_from(P_x_ZZ)  # indirect doctest
            False
            sage: P_x_ZZ.has_coerce_map_from(P_y_ZZ)  # indirect doctest
            False
            sage: P_y_ZZ.has_coerce_map_from(P_x_QQ)  # indirect doctest
            False
            sage: P_x_QQ.has_coerce_map_from(P_y_ZZ)  # indirect doctest
            False

        ::

            sage: import sage.rings.asymptotic.growth_group as agg
            sage: P_x_ZZ = agg.GrowthGroup('ZZ^x')
            sage: P_x_QQ = agg.GrowthGroup('QQ^x')
            sage: P_x_ZZ.has_coerce_map_from(P_x_QQ)  # indirect doctest
            False
            sage: P_x_QQ.has_coerce_map_from(P_x_ZZ)  # indirect doctest
            True
            sage: P_y_ZZ = agg.GrowthGroup('ZZ^y')
            sage: P_y_ZZ.has_coerce_map_from(P_x_ZZ)  # indirect doctest
            False
            sage: P_x_ZZ.has_coerce_map_from(P_y_ZZ)  # indirect doctest
            False
            sage: P_y_ZZ.has_coerce_map_from(P_x_QQ)  # indirect doctest
            False
            sage: P_x_QQ.has_coerce_map_from(P_y_ZZ)  # indirect doctest
            False

        ::

            sage: agg.GrowthGroup('x^QQ').has_coerce_map_from(agg.GrowthGroup('QQ^x'))
            False
        """
        if isinstance(S, type(self)) and self._var_ == S._var_:
            if self.base().has_coerce_map_from(S.base()):
                return True


    def _pushout_(self, other):
        r"""
        Construct the pushout of this and the other growth group. This is called by
        :func:`sage.categories.pushout.pushout`.

        TESTS::

            sage: from sage.rings.asymptotic.growth_group import GrowthGroup
            sage: from sage.categories.pushout import pushout
            sage: cm = sage.structure.element.get_coercion_model()
            sage: A = GrowthGroup('QQ^x')
            sage: B = GrowthGroup('y^ZZ')
            sage: A._pushout_(B)
            Growth Group QQ^x * y^ZZ
            sage: cm.common_parent(A, B)
            Growth Group QQ^x * y^ZZ
            sage: C = GrowthGroup('x^QQ')
            sage: cm.common_parent(A, C)
            Traceback (most recent call last):
            ...
            TypeError: no common canonical parent for objects with parents:
            'Growth Group QQ^x' and 'Growth Group x^QQ'
            sage: cm.common_parent(GrowthGroup('x^ZZ'), GrowthGroup('y^ZZ'))
            Growth Group x^ZZ * y^ZZ

        ::

            sage: cm.record_exceptions()
            sage: cm.common_parent(GrowthGroup('x^ZZ'), GrowthGroup('y^ZZ'))
            Growth Group x^ZZ * y^ZZ
            sage: sage.structure.element.coercion_traceback()  # not tested
        """
        if isinstance(other, GenericGrowthGroup):
            pass
        if (other.construction() is not None and
              isinstance(other.construction()[0], AbstractGrowthGroupFunctor)):
            pass
        else:
            return

        if set(self.variable_names()).isdisjoint(set(other.variable_names())):
            from sage.categories.cartesian_product import cartesian_product
            return cartesian_product([self, other])


    def gens_monomial(self):
        r"""
        Return a generator of this growth group, in case one exists.

        INPUT:

        Nothing.

        OUTPUT:

        An empty tuple.

        TESTS::

            sage: import sage.rings.asymptotic.growth_group as agg
            sage: agg.GenericGrowthGroup(ZZ).gens_monomial()
            ()

        TESTS::

            sage: import sage.rings.asymptotic.growth_group as agg
            sage: agg.GrowthGroup('ZZ^x').gens_monomial()
            ()
        """
        return tuple()


    def gens(self):
        r"""
        Return a tuple of all generators (as a group) of this growth
        group.

        INPUT:

        Nothing.

        OUTPUT:

        A tuple whose entries are growth elements.

        EXAMPLES::

            sage: import sage.rings.asymptotic.growth_group as agg
            sage: P = agg.MonomialGrowthGroup(ZZ, 'x')
            sage: P.gens()
            (x,)
            sage: agg.MonomialGrowthGroup(ZZ, 'log(x)').gens()
            (log(x),)
        """
        return (self(raw_element=self.base().one()),)


    def gen(self, n=0):
        r"""
        Return the `n`-th generator (as a group) of this growth group.

        INPUT:

        - ``n`` -- default: `0`.

        OUTPUT:

        A :class:`MonomialGrowthElement`.

        EXAMPLES::

            sage: import sage.rings.asymptotic.growth_group as agg
            sage: P = agg.MonomialGrowthGroup(ZZ, 'x')
            sage: P.gen()
            x

        ::

            sage: import sage.rings.asymptotic.growth_group as agg
            sage: P = agg.GrowthGroup('QQ^x')
            sage: P.gen()
            Traceback (most recent call last):
            ...
            IndexError: tuple index out of range
        """
        return self.gens()[n]


    def ngens(self):
        r"""
        Return the number of generators (as a group) of this growth group.

        INPUT:

        Nothing.

        OUTPUT:

        A Python integer.

        EXAMPLES::

            sage: import sage.rings.asymptotic.growth_group as agg
            sage: P = agg.MonomialGrowthGroup(ZZ, 'x')
            sage: P.ngens()
            1
            sage: agg.MonomialGrowthGroup(ZZ, 'log(x)').ngens()
            1

        ::

            sage: import sage.rings.asymptotic.growth_group as agg
            sage: P = agg.GrowthGroup('QQ^x')
            sage: P.ngens()
            0
        """
        return len(self.gens())


    def variable_names(self):
        r"""
        Return the names of the variables.

        OUTPUT:

        A tuple of strings.

        EXAMPLES::

            sage: import sage.rings.asymptotic.growth_group as agg
            sage: agg.GenericGrowthGroup(ZZ).variable_names()
            ()

        ::

            sage: from sage.rings.asymptotic.growth_group import GrowthGroup
            sage: GrowthGroup('x^ZZ').variable_names()
            ('x',)
            sage: GrowthGroup('log(x)^ZZ').variable_names()
            ('x',)

        ::

            sage: from sage.rings.asymptotic.growth_group import GrowthGroup
            sage: GrowthGroup('QQ^x').variable_names()
            ('x',)
            sage: GrowthGroup('QQ^(x*log(x))').variable_names()
            ('x',)
        """
        return self._var_.variable_names()


    CartesianProduct = CartesianProductGrowthGroups


from sage.categories.pushout import ConstructionFunctor
class AbstractGrowthGroupFunctor(ConstructionFunctor):
    r"""
    A base class for the functors constructing growth groups.

    INPUT:

    - ``var`` -- a string or list of strings (or anything else
      :class:`Variable` accepts).

    - ``domain`` -- a category.

    EXAMPLES::

        sage: from sage.rings.asymptotic.growth_group import GrowthGroup
        sage: GrowthGroup('z^QQ').construction()[0]  # indirect doctest
        MonomialGrowthGroup[z]

    .. SEEALSO::

        :mod:`sage.rings.asymptotic.asymptotic_ring`,
        :class:`ExponentialGrowthGroupFunctor`,
        :class:`MonomialGrowthGroupFunctor`,
        :class:`sage.rings.asymptotic.asymptotic_ring.AsyptoticRingFunctor`,
        :class:`sage.categories.pushout.ConstructionFunctor`.
    """

    _functor_name = 'AbstractGrowthGroup'

    rank = 13

    def __init__(self, var, domain):
        r"""
        See :class:`AbstractGrowthGroupFunctor` for details.

        TESTS::

            sage: from sage.rings.asymptotic.growth_group import AbstractGrowthGroupFunctor
            sage: AbstractGrowthGroupFunctor('x', Groups())
            AbstractGrowthGroup[x]
        """
        if var is None:
            var = Variable('')
        elif not isinstance(var, Variable):
            var = Variable(var)
        self.var = var
        super(ConstructionFunctor, self).__init__(
            domain, sage.categories.monoids.Monoids() & sage.categories.posets.Posets())


    def _repr_(self):
        r"""
        Return a representation string of this functor.

        OUTPUT:

        A string.

        TESTS::

            sage: from sage.rings.asymptotic.growth_group import GrowthGroup
            sage: GrowthGroup('QQ^t').construction()[0]  # indirect doctest
            ExponentialGrowthGroup[t]
        """
        return '%s[%s]' % (self._functor_name, self.var)


    def merge(self, other):
        r"""
        Merge this functor with ``other`` of possible.

        INPUT:

        - ``other`` -- a functor.

        OUTPUT:

        A functor or ``None``.

        EXAMPLES::

            sage: from sage.rings.asymptotic.growth_group import GrowthGroup
            sage: F = GrowthGroup('QQ^t').construction()[0]
            sage: G = GrowthGroup('t^QQ').construction()[0]
            sage: F.merge(F)
            ExponentialGrowthGroup[t]
            sage: F.merge(G) is None
            True
        """
        if self == other:
            return self


    def __eq__(self, other):
        r"""
        Return if this functor is equal to ``other``.

        INPUT:

        - ``other`` -- a functor.

        OUTPUT:

        A boolean.

        EXAMPLES::

            sage: from sage.rings.asymptotic.growth_group import GrowthGroup
            sage: F = GrowthGroup('QQ^t').construction()[0]
            sage: G = GrowthGroup('t^QQ').construction()[0]
            sage: F == F
            True
            sage: F == G
            False
        """
        return type(self) == type(other) and self.var == other.var


    def __ne__(self, other):
        r"""
        Return if this functor is not equal to ``other``.

        INPUT:

        - ``other`` -- a functor.

        OUTPUT:

        A boolean.

        EXAMPLES::

            sage: from sage.rings.asymptotic.growth_group import GrowthGroup
            sage: F = GrowthGroup('QQ^t').construction()[0]
            sage: G = GrowthGroup('t^QQ').construction()[0]
            sage: F != F
            False
            sage: F != G
            True
        """
        return not self.__eq__(other)


class MonomialGrowthElement(GenericGrowthElement):
    r"""
    An implementation of monomial growth elements.

    INPUT:

    - ``parent`` -- a :class:`GenericGrowthGroup`.

    - ``raw_element`` -- an element from the base ring of the parent.

      This ``raw_element`` is the exponent of the created monomial
      growth element.

    A monomial growth element represents a term of the type
    `\operatorname{variable}^{\operatorname{exponent}}`. The multiplication
    corresponds to the addition of the exponents.

    EXAMPLES::

        sage: import sage.rings.asymptotic.growth_group as agg
        sage: P = agg.MonomialGrowthGroup(ZZ, 'x')
        sage: e1 = P(1); e1
        1
        sage: e2 = P(raw_element=2); e2
        x^2
        sage: e1 == e2
        False
        sage: P.le(e1, e2)
        True
        sage: P.le(e1, P.gen()) and P.le(P.gen(), e2)
        True
    """

    @property
    def exponent(self):
        r"""
        The exponent of this growth element.

        EXAMPLES:

            sage: import sage.rings.asymptotic.growth_group as agg
            sage: P = agg.MonomialGrowthGroup(ZZ, 'x')
            sage: P(x^42).exponent
            42
        """
        return self._raw_element_


    def _repr_(self):
        r"""
        A representation string for this monomial growth element.

        INPUT:

        Nothing.

        OUTPUT:

        A string.

        EXAMPLES::

            sage: import sage.rings.asymptotic.growth_group as agg
            sage: P = agg.MonomialGrowthGroup(QQ, 'x')
            sage: P(1)._repr_()
            '1'
            sage: P(x^5)  # indirect doctest
            x^5
            sage: P(x^(1/2))  # indirect doctest
            x^(1/2)

        TESTS::

            sage: P(x^-1)  # indirect doctest
            1/x
            sage: P(x^-42)  # indirect doctest
            x^(-42)
        """
        from sage.rings.integer_ring import ZZ

        var = repr(self.parent()._var_)
        if self.exponent == 0:
            return '1'
        elif self.exponent == 1:
            return var
        elif self.exponent == -1:
            return '1/' + var
        elif self.exponent in ZZ and self.exponent > 0:
            return var + '^' + str(self.exponent)
        else:
            return var + '^(' + str(self.exponent) + ')'


    def _mul_(self, other):
        r"""
        Multiply this monomial growth element with another.

        INPUT:

        - ``other`` -- a :class:`MonomialGrowthElement`

        OUTPUT:

        The product as a :class:`MonomialGrowthElement`.

        .. NOTE::

            Two monomial growth elements are multiplied by adding
            their exponents.

        EXAMPLES::

            sage: import sage.rings.asymptotic.growth_group as agg
            sage: P = agg.MonomialGrowthGroup(ZZ, 'x')
            sage: a = P(x^2)
            sage: b = P(x^3)
            sage: c = a._mul_(b); c
            x^5
            sage: c == a * b
            True
            sage: a * b * a  # indirect doctest
            x^7
        """
        return self.parent()(raw_element=self.exponent + other.exponent)


    def __invert__(self):
        r"""
        Return the multiplicative inverse of this monomial growth element.

        INPUT:

        Nothing.

        OUTPUT:

        The multiplicative inverse as a :class:`MonomialGrowthElement`.

        EXAMPLES::

            sage: import sage.rings.asymptotic.growth_group as agg
            sage: P = agg.MonomialGrowthGroup(ZZ, 'x')
            sage: e1 = P(raw_element=2)
            sage: e2 = e1.__invert__(); e2
            x^(-2)
            sage: e2 == ~e1
            True
        """
        return self.parent()(raw_element=-self.exponent)


    def __pow__(self, power):
        r"""
        Raises this growth element to the given ``power``.

        INPUT:

        - ``power`` -- a number. This can be anything that is a
          valid right hand side of ``*`` with elements of the
          parent's base.

        OUTPUT:

        The result of this exponentiation, a :class:`MonomialGrowthElement`.

        EXAMPLES::

            sage: import sage.rings.asymptotic.growth_group as agg
            sage: P = agg.MonomialGrowthGroup(ZZ, 'x')
            sage: x = P.gen()
            sage: a = x^7; a
            x^7
            sage: a^(1/2)
            Traceback (most recent call last):
            ...
            ValueError: Growth Group x^ZZ disallows taking x^7 to the power of 1/2.
            sage: P = agg.MonomialGrowthGroup(QQ, 'x')
            sage: b = P.gen()^(7/2); b
            x^(7/2)
            sage: b^12
            x^42
        """
        new_exponent = self.exponent * power
        P = self.parent()
        if new_exponent in P.base():
            return P(raw_element=new_exponent)
        else:
            raise ValueError('%s disallows taking %s to the power '
                             'of %s.' % (P, self, power))


    def _le_(self, other):
        r"""
        Return if this :class:`MonomialGrowthElement` is at most
        (less than or equal to) ``other``.

        INPUT:

        - ``other`` -- a :class:`MonomialGrowthElement`.

        OUTPUT:

        A boolean.

        .. NOTE::

            This function compares two instances of
            :class:`MonomialGrowthElement`.

        TESTS::

            sage: import sage.rings.asymptotic.growth_group as agg
            sage: P_ZZ = agg.MonomialGrowthGroup(ZZ, 'x')
            sage: P_QQ = agg.MonomialGrowthGroup(QQ, 'x')
            sage: P_ZZ.gen() <= P_QQ.gen()^2  # indirect doctest
            True
        """
        return self.exponent <= other.exponent


class MonomialGrowthGroup(GenericGrowthGroup):
    r"""
    A growth group dealing with powers of a fixed object/symbol.

    The elements :class:`MonomialGrowthElement` of this group represent powers
    of a fixed base; the group law is the multiplication, which corresponds
    to the addition of the exponents of the monomials.

    INPUT:

    - ``base`` -- one of SageMath's parents, out of which the elements
      get their data (``raw_element``).

      As monomials are represented by this group, the elements in
      ``base`` are the exponents of these monomials.

    - ``var`` -- an object.

      The string representation of ``var`` acts as a base of the
      monomials represented by this group.

    - ``category`` -- (default: ``None``) the category of the newly
      created growth group. It has to be a subcategory of ``Join of
      Category of groups and Category of posets``. This is also the
      default category if ``None`` is specified.

    EXAMPLES::

        sage: import sage.rings.asymptotic.growth_group as agg
        sage: P = agg.MonomialGrowthGroup(ZZ, 'x'); P
        Growth Group x^ZZ
        sage: agg.MonomialGrowthGroup(ZZ, log(SR.var('y')))
        Growth Group log(y)^ZZ

    .. SEEALSO::

        :class:`GenericGrowthGroup`
    """

    # enable the category framework for elements
    Element = MonomialGrowthElement


    def _repr_short_(self):
        r"""
        A short representation string of this monomial growth group.

        INPUT:

        Nothing.

        OUTPUT:

        A string.

        EXAMPLES::

            sage: import sage.rings.asymptotic.growth_group as agg
            sage: agg.MonomialGrowthGroup(ZZ, 'a')  # indirect doctest
            Growth Group a^ZZ


        TESTS::

            sage: agg.MonomialGrowthGroup(ZZ, 'a')._repr_short_()
            'a^ZZ'
            sage: agg.MonomialGrowthGroup(QQ, 'a')._repr_short_()
            'a^QQ'
            sage: agg.MonomialGrowthGroup(PolynomialRing(QQ, 'x'), 'a')._repr_short_()
            'a^(Univariate Polynomial Ring in x over Rational Field)'
        """
        return '%s^%s' % (self._var_, parent_to_repr_short(self.base()))


    def _convert_(self, data):
        r"""
        Converts ``data`` to something the constructor of the
        element class accepts (``raw_element``).

        INPUT:

        - ``data`` -- an object.

        OUTPUT:

        An element of the base ring or ``None`` (when no such element
        can be constructed).

        TESTS::

            sage: import sage.rings.asymptotic.growth_group as agg
            sage: P = agg.MonomialGrowthGroup(ZZ, 'x')
            sage: P._convert_('icecream') is None
            True
            sage: P(1)  # indirect doctest
            1
            sage: P('x')  # indirect doctest
            x

        ::

            sage: P(x)  # indirect doctest
            x
            sage: P(x^-333)  # indirect doctest
            x^(-333)
            sage: P(log(x)^2)  # indirect doctest
            Traceback (most recent call last):
            ...
            ValueError: log(x)^2 is not in Growth Group x^ZZ.

        ::

            sage: PR.<x> = ZZ[]; x.parent()
            Univariate Polynomial Ring in x over Integer Ring
            sage: P(x^2)  # indirect doctest
            x^2

        ::

            sage: PSR.<x> = ZZ[[]]
            sage: P(x^42)  # indirect doctest
            x^42
            sage: P(x^12 + O(x^17))
            Traceback (most recent call last):
            ...
            ValueError: x^12 + O(x^17) is not in Growth Group x^ZZ.

        ::

            sage: R.<w,x> = ZZ[]
            sage: P(x^4242)  # indirect doctest
            x^4242
            sage: P(w^4242)  # indirect doctest
            Traceback (most recent call last):
            ...
            ValueError: w^4242 is not in Growth Group x^ZZ.

        ::

            sage: PSR.<w,x> = ZZ[[]]
            sage: P(x^7)  # indirect doctest
            x^7
            sage: P(w^7)  # indirect doctest
            Traceback (most recent call last):
            ...
            ValueError: w^7 is not in Growth Group x^ZZ.

        ::

            sage: P('x^7')
            x^7
            sage: P('1/x')
            1/x
            sage: P('x^(-2)')
            x^(-2)
            sage: P('x^-2')
            x^(-2)
        """
        if data == 1:
            return self.base().zero()
        var = repr(self._var_)
        if str(data) == var:
            return self.base().one()

        try:
            P = data.parent()
        except AttributeError:
            if var not in str(data):
                return  # this has to end here

            elif str(data) == '1/' + var:
                return self.base()(-1)
            elif str(data).startswith(var + '^'):
                return self.base()(str(data).replace(var + '^', '')
                                   .replace('(', '').replace(')', ''))
            else:
                return  # end of parsing


        from sage.symbolic.ring import SR
        from sage.rings.polynomial.polynomial_ring import PolynomialRing_general
        from sage.rings.polynomial.multi_polynomial_ring_generic import \
            MPolynomialRing_generic
        from sage.rings.power_series_ring import PowerSeriesRing_generic
        import operator
        if P is SR:
            if data.operator() == operator.pow:
                base, exponent = data.operands()
                if str(base) == var:
                    return exponent
        elif isinstance(P, (PolynomialRing_general, MPolynomialRing_generic)):
            if data.is_monomial() and len(data.variables()) == 1:
                if var == str(data.variables()[0]):
                    return data.degree()
        elif isinstance(P, PowerSeriesRing_generic):
            if hasattr(data, 'variables') and len(data.variables()) == 1:
                from sage.rings.integer_ring import ZZ
                if data.is_monomial() and data.precision_absolute() not in ZZ:
                    if var == str(data.variables()[0]):
                        return data.degree()
            elif var == str(data.variable()[0]):
                from sage.rings.integer_ring import ZZ
                if data.is_monomial() and data.precision_absolute() not in ZZ:
                    return data.degree()


    def gens_monomial(self):
        r"""
        Return a tuple containing generators of this growth group.

        INPUT:

        Nothing.

        OUTPUT:

        A tuple containing elements of this growth group.

        .. NOTE::

            If a :class:`MonomialGrowthGroup` models a logarithmic
            growth group (by having a variable name of the form
            ``log(...)``), an empty tuple is returned.

        TESTS::

            sage: import sage.rings.asymptotic.growth_group as agg
            sage: agg.MonomialGrowthGroup(ZZ, 'x').gens_monomial()
            (x,)
            sage: agg.MonomialGrowthGroup(QQ, 'log(x)').gens_monomial()
            ()
        """
        if not self._var_.is_monomial():
            return tuple()
        return (self(raw_element=self.base().one()),)


    def construction(self):
        r"""
        Return the construction of this growth group.

        OUTPUT:

        A pair whose first entry is a
        :class:`monomial construction functor <MonomialGrowthGroupFunctor>`
        and its second entry the base.

        EXAMPLES::

            sage: from sage.rings.asymptotic.growth_group import GrowthGroup
            sage: GrowthGroup('x^ZZ').construction()
            (MonomialGrowthGroup[x], Integer Ring)
        """
        return MonomialGrowthGroupFunctor(self._var_), self.base()


class MonomialGrowthGroupFunctor(AbstractGrowthGroupFunctor):
    r"""
    A :class:`construction functor <sage.categories.pushout.ConstructionFunctor>`
    for :class:`monomial growth groups <MonomialGrowthGroup>`.

    INPUT:

    - ``var`` -- a string or list of strings (or anything else
      :class:`Variable` accepts).

    EXAMPLES::

        sage: from sage.rings.asymptotic.growth_group import GrowthGroup, MonomialGrowthGroupFunctor
        sage: GrowthGroup('z^QQ').construction()[0]
        MonomialGrowthGroup[z]

    .. SEEALSO::

        :mod:`sage.rings.asymptotic.asymptotic_ring`,
        :class:`AbstractGrowthGroupFunctor`,
        :class:`ExponentialGrowthGroupFunctor`,
        :class:`sage.rings.asymptotic.asymptotic_ring.AsyptoticRingFunctor`,
        :class:`sage.categories.pushout.ConstructionFunctor`.

    TESTS::

        sage: from sage.rings.asymptotic.growth_group import GrowthGroup, MonomialGrowthGroupFunctor
        sage: cm = sage.structure.element.get_coercion_model()
        sage: A = GrowthGroup('x^QQ')
        sage: B = MonomialGrowthGroupFunctor('x')(ZZ['t'])
        sage: cm.common_parent(A, B)
        Growth Group x^(Univariate Polynomial Ring in t over Rational Field)
    """

    _functor_name = 'MonomialGrowthGroup'


    def __init__(self, var):
        r"""
        See :class:`MonomialGrowthGroupFunctor` for details.

        TESTS::

            sage: from sage.rings.asymptotic.growth_group import MonomialGrowthGroupFunctor
            sage: MonomialGrowthGroupFunctor('x')
            MonomialGrowthGroup[x]
        """
        super(MonomialGrowthGroupFunctor, self).__init__(var,
            sage.categories.commutative_additive_monoids.CommutativeAdditiveMonoids())


    def _apply_functor(self, base):
        r"""
        Apply this functor to the given ``base``.

        INPUT:

        - ``base`` - anything :class:`MonomialGrowthGroup` accepts.

        OUTPUT:

        A monomial growth group.

        EXAMPLES::

            sage: from sage.rings.asymptotic.growth_group import GrowthGroup
            sage: F, R = GrowthGroup('z^QQ').construction()
            sage: F(R)  # indirect doctest
            Growth Group z^QQ
        """
        return MonomialGrowthGroup(base, self.var)


class ExponentialGrowthElement(GenericGrowthElement):
    r"""
    An implementation of exponential growth elements.

    INPUT:

    - ``parent`` -- an :class:`ExponentialGrowthGroup`.

    - ``raw_element`` -- an element from the base ring of the parent.

      This ``raw_element`` is the base of the created exponential
      growth element.

    An exponential growth element represents a term of the type
    `\operatorname{base}^{\operatorname{variable}}`. The multiplication
    corresponds to the multiplication of the bases.

    EXAMPLES::

        sage: import sage.rings.asymptotic.growth_group as agg
        sage: P = agg.GrowthGroup('ZZ^x')
        sage: e1 = P(1); e1
        1
        sage: e2 = P(raw_element=2); e2
        2^x
        sage: e1 == e2
        False
        sage: P.le(e1, e2)
        True
        sage: P.le(e1, P(1)) and P.le(P(1), e2)
        True
    """

    @property
    def base(self):
        r"""
        The base of this exponential growth element.

        EXAMPLES:

            sage: import sage.rings.asymptotic.growth_group as agg
            sage: P = agg.GrowthGroup('ZZ^x')
            sage: P(42^x).base
            42
        """
        return self._raw_element_


    def _repr_(self):
        r"""
        A representation string for this exponential growth element.

        INPUT:

        Nothing.

        OUTPUT:

        A string.

        EXAMPLES::

            sage: import sage.rings.asymptotic.growth_group as agg
            sage: P = agg.GrowthGroup('QQ^x')
            sage: P(1)._repr_()
            '1'
            sage: P(5^x)  # indirect doctest
            5^x
            sage: P((1/2)^x)  # indirect doctest
            (1/2)^x

        TESTS::

            sage: P((-1)^x)  # indirect doctest
            (-1)^x
        """
        from sage.rings.integer_ring import ZZ

        var = repr(self.parent()._var_)
        if self.base == 1:
            return '1'
        elif self.base in ZZ and self.base > 0 or str(self.base).startswith('sqrt'):
            return str(self.base) + '^' + var
        else:
            return '(' + str(self.base) + ')^' + var


    def _mul_(self, other):
        r"""
        Multiply this exponential growth element with another.

        INPUT:

        - ``other`` -- a :class:`ExponentialGrowthElement`

        OUTPUT:

        The product as a :class:`ExponentialGrowthElement`.

        .. NOTE::

            Two exponential growth elements are multiplied by
            multiplying their bases.

        EXAMPLES::

            sage: import sage.rings.asymptotic.growth_group as agg
            sage: P = agg.GrowthGroup('ZZ^x')
            sage: a = P(2^x)
            sage: b = P(3^x)
            sage: c = a._mul_(b); c
            6^x
            sage: c == a * b
            True
            sage: a * b * a  # indirect doctest
            12^x
        """
        return self.parent()(raw_element=self.base * other.base)


    def __invert__(self):
        r"""
        Return the multiplicative inverse of this exponential growth element.

        INPUT:

        Nothing.

        OUTPUT:

        The multiplicative inverse as a :class:`ExponentialGrowthElement`.

        EXAMPLES::

            sage: import sage.rings.asymptotic.growth_group as agg
            sage: P = agg.GrowthGroup('ZZ^x')
            sage: e1 = P(raw_element=2)
            sage: e2 = e1.__invert__(); e2
            (1/2)^x
            sage: e2 == ~e1
            True
        """
        new_base = 1 / self.base
        try:
            return self.parent()(raw_element=new_base)
        except (ValueError, TypeError):
            new_parent = ExponentialGrowthGroup(new_base.parent(),
                                                self.parent()._var_)
            return new_parent(raw_element=new_base)


    def __pow__(self, power):
        r"""
        Takes this growth element to the given ``power``.

        INPUT:

        - ``power`` -- a number. This can anything that is valid to be
          on the right hand side of ``*`` with an elements of the
          parent's base.

        OUTPUT:

        The result of this exponentiation a :class:`ExponentialGrowthElement`.

        EXAMPLES::

            sage: import sage.rings.asymptotic.growth_group as agg
            sage: P = agg.GrowthGroup('ZZ^x')
            sage: a = P(7^x); a
            7^x
            sage: b = a^(1/2); b
            sqrt(7)^x
            sage: b.parent()
            Growth Group SR^x
            sage: b^12
            117649^x
        """
        new_base = self.base ** power
        try:
            return self.parent()(raw_element=new_base)
        except (ValueError, TypeError):
            pass

        new_parent = ExponentialGrowthGroup(new_base.parent(),
                                            self.parent()._var_)
        return new_parent(raw_element=new_base)


    def _le_(self, other):
        r"""
        Return if this :class:`ExponentialGrowthElement` is at most
        (less than or equal to) ``other``.

        INPUT:

        - ``other`` -- a :class:`ExponentialGrowthElement`.

        OUTPUT:

        A boolean.

        .. NOTE::

            This function compares two instances of
            :class:`ExponentialGrowthElement`.

        TESTS::

            sage: import sage.rings.asymptotic.growth_group as agg
            sage: P_ZZ = agg.GrowthGroup('ZZ^x')
            sage: P_SR = agg.GrowthGroup('SR^x')
            sage: P_ZZ(2^x) <= P_SR(sqrt(3)^x)^2  # indirect doctest
            True
        """
        return bool(abs(self.base) <= abs(other.base))


class ExponentialGrowthGroup(GenericGrowthGroup):
    r"""
    A growth group dealing with expressions involving a fixed
    variable/symbol as the exponent.

    The elements :class:`ExponentialGrowthElement` of this group
    represent exponential functions with bases from a fixed base
    ring; the group law is the multiplication.

    INPUT:

    - ``base`` -- one of SageMath's parents, out of which the elements
      get their data (``raw_element``).

      As exponential expressions are represented by this group,
      the elements in ``base`` are the bases of these exponentials.

    - ``var`` -- an object.

      The string representation of ``var`` acts as an exponent of the
      elements represented by this group.

    - ``category`` -- (default: ``None``) the category of the newly
      created growth group. It has to be a subcategory of ``Join of
      Category of groups and Category of posets``. This is also the
      default category if ``None`` is specified.

    EXAMPLES::

        sage: import sage.rings.asymptotic.growth_group as agg
        sage: P = agg.ExponentialGrowthGroup(QQ, 'x'); P
        Growth Group QQ^x

    .. SEEALSO::

        :class:`GenericGrowthGroup`
    """

    # enable the category framework for elements
    Element = ExponentialGrowthElement


    def _repr_short_(self):
        r"""
        A short representation string of this exponential growth group.

        INPUT:

        Nothing.

        OUTPUT:

        A string.

        EXAMPLES::

            sage: import sage.rings.asymptotic.growth_group as agg
            sage: agg.ExponentialGrowthGroup(QQ, 'a')  # indirect doctest
            Growth Group QQ^a


        TESTS::

            sage: agg.ExponentialGrowthGroup(QQ, 'a')._repr_short_()
            'QQ^a'
            sage: agg.ExponentialGrowthGroup(PolynomialRing(QQ, 'x'), 'a')._repr_short_()
            '(Univariate Polynomial Ring in x over Rational Field)^a'
        """
        return '%s^%s' % (parent_to_repr_short(self.base()), self._var_)


    def _convert_(self, data):
        r"""
        Converts given ``data`` to something the constructor of the
        element class accepts (``raw_element``).

        INPUT:

        - ``data`` -- an object.

        OUTPUT:

        An element of the base ring or ``None`` (when no such element
        can be constructed).

        TESTS::

            sage: import sage.rings.asymptotic.growth_group as agg
            sage: P = agg.ExponentialGrowthGroup(ZZ, 'x')
            sage: P._convert_('icecream') is None
            True
            sage: P(1)  # indirect doctest
            1
            sage: P('2^x')  # indirect doctest
            2^x

        ::

            sage: P(2^x)  # indirect doctest
            2^x
            sage: P((-333)^x)  # indirect doctest
            (-333)^x
            sage: P(0)  # indirect doctest
            Traceback (most recent call last):
            ...
            ValueError: 0 is not in Growth Group ZZ^x.

        ::

            sage: P('7^x')
            7^x
            sage: P('(-2)^x')
            (-2)^x

        ::

            sage: P = agg.GrowthGroup('SR^x')
            sage: P(sqrt(3)^x)
            sqrt(3)^x
            sage: P((3^(1/3))^x)
            (3^(1/3))^x
        """
        if data == 1 or data == '1':
            return self.base().one()
        var = repr(self._var_)
        try:
            P = data.parent()
        except AttributeError:
            import re
            if var not in str(data):
                return  # this has to end here

            elif str(data).endswith('^' + var):
                return self.base()(str(data).replace('^' + var, '')
                                   .replace('(', '').replace(')', ''))
            else:
                return  # end of parsing


        from sage.symbolic.ring import SR
        import operator
        from sage.symbolic.operators import mul_vararg
        if P is SR:
            if data.operator() == operator.pow:
                base, exponent = data.operands()
                if str(exponent) == var:
                    return base
                elif exponent.operator() == mul_vararg:
                    return base ** (exponent / SR(var))


    def gens(self):
        r"""
        Return a tuple of all generators (as a group) of this growth
        group.

        INPUT:

        Nothing.

        OUTPUT:

        A tuple whose entries are growth elements.

        EXAMPLES::

            sage: from sage.rings.asymptotic.growth_group import GrowthGroup
            sage: E = GrowthGroup('ZZ^x')
            sage: E.gens()
            ()
        """
        return tuple()


    def construction(self):
        r"""
        Return the construction of this growth group.

        OUTPUT:

        A pair whose first entry is an
        :class:`exponential construction functor <ExponentialGrowthGroupFunctor>`
        and its second entry the base.

        EXAMPLES::

            sage: from sage.rings.asymptotic.growth_group import GrowthGroup
            sage: GrowthGroup('QQ^x').construction()
            (ExponentialGrowthGroup[x], Rational Field)
        """
        return ExponentialGrowthGroupFunctor(self._var_), self.base()


class ExponentialGrowthGroupFunctor(AbstractGrowthGroupFunctor):
    r"""
    A :class:`construction functor <sage.categories.pushout.ConstructionFunctor>`
    :class:`exponential growth groups <ExponentialGrowthGroup>`.

    INPUT:

    - ``var`` -- a string or list of strings (or anything else
      :class:`Variable` accepts).

    EXAMPLES::

        sage: from sage.rings.asymptotic.growth_group import GrowthGroup, ExponentialGrowthGroupFunctor
        sage: GrowthGroup('QQ^z').construction()[0]
        ExponentialGrowthGroup[z]

    .. SEEALSO::

        :mod:`sage.rings.asymptotic.asymptotic_ring`,
        :class:`AbstractGrowthGroupFunctor`,
        :class:`MonomialGrowthGroupFunctor`,
        :class:`sage.rings.asymptotic.asymptotic_ring.AsyptoticRingFunctor`,
        :class:`sage.categories.pushout.ConstructionFunctor`.

    TESTS::

        sage: from sage.rings.asymptotic.growth_group import GrowthGroup, ExponentialGrowthGroupFunctor
        sage: cm = sage.structure.element.get_coercion_model()
        sage: A = GrowthGroup('QQ^x')
        sage: B = ExponentialGrowthGroupFunctor('x')(ZZ['t'])
        sage: cm.common_parent(A, B)
        Growth Group (Univariate Polynomial Ring in t over Rational Field)^x
    """

    _functor_name = 'ExponentialGrowthGroup'


    def __init__(self, var):
        r"""
        See :class:`ExponentialGrowthGroupFunctor` for details.

        TESTS::

            sage: from sage.rings.asymptotic.growth_group import ExponentialGrowthGroupFunctor
            sage: ExponentialGrowthGroupFunctor('x')
            ExponentialGrowthGroup[x]
        """
        super(ExponentialGrowthGroupFunctor, self).__init__(var,
            sage.categories.monoids.Monoids())


    def _apply_functor(self, base):
        r"""
        Apply this functor to the given ``base``.

        INPUT:

        - ``base`` - anything :class:`ExponentialGrowthGroup` accepts.

        OUTPUT:

        An exponential growth group.

        EXAMPLES::

            sage: from sage.rings.asymptotic.growth_group import GrowthGroup
            sage: F, R = GrowthGroup('QQ^z').construction()
            sage: F(R)  # indirect doctest
            Growth Group QQ^z
        """
        return ExponentialGrowthGroup(base, self.var)


class GrowthGroupFactory(sage.structure.factory.UniqueFactory):
    r"""
    A factory creating asymptotic growth groups.

    INPUT:

    - ``specification`` -- a string.

    OUTPUT:

    An asymptotic growth group.

    EXAMPLES::

        sage: import sage.rings.asymptotic.growth_group as agg
        sage: agg.GrowthGroup('x^ZZ')
        Growth Group x^ZZ
        sage: agg.GrowthGroup('log(x)^QQ')
        Growth Group log(x)^QQ

    This factory can also be used to construct Cartesian products
    of growth groups::

        sage: agg.GrowthGroup('x^ZZ * y^ZZ')
        Growth Group x^ZZ * y^ZZ
        sage: agg.GrowthGroup('x^ZZ * log(x)^ZZ')
        Growth Group x^ZZ * log(x)^ZZ
        sage: agg.GrowthGroup('x^ZZ * log(x)^ZZ * y^QQ')
        Growth Group x^ZZ * log(x)^ZZ * y^QQ
        sage: agg.GrowthGroup('QQ^x * x^ZZ * y^QQ * QQ^z')
        Growth Group QQ^x * x^ZZ * y^QQ * QQ^z
    """
    def create_key_and_extra_args(self, specification, **kwds):
        r"""
        Given the arguments and keyword, create a key that uniquely
        determines this object.

        TESTS::

            sage: import sage.rings.asymptotic.growth_group as agg
            sage: agg.GrowthGroup.create_key_and_extra_args('asdf')
            Traceback (most recent call last):
            ...
            ValueError: 'asdf' is not a valid string describing a growth group.
        """
        factors = split_str_by_mul(specification)
        factors = tuple(f.replace('**', '^') for f in factors)

        for f in factors:
            if '^' not in f and '**' not in f:
                raise ValueError("'%s' is not a valid string describing "
                                 "a growth group." % (f,))

        return factors, kwds


    def create_object(self, version, factors, **kwds):
        r"""
        Create an object from the given arguments.

        TESTS::

            sage: import sage.rings.asymptotic.growth_group as agg
            sage: agg.GrowthGroup('as^df')  # indirect doctest
            Traceback (most recent call last):
            ...
            ValueError: 'as^df' is not a valid string describing a growth group.
            > *previous* ValueError: Cannot create a parent out of 'as'.
            >> *previous* SyntaxError: unexpected EOF while parsing (<string>, line 1)
            > *and* ValueError: Cannot create a parent out of 'df'.
            >> *previous* NameError: name 'df' is not defined
            sage: agg.GrowthGroup('x^y^z')
            Traceback (most recent call last):
            ...
            ValueError: 'x^y^z' is not a valid string describing a growth group.
            > *previous* ValueError: Cannot create a parent out of 'x'.
            >> *previous* NameError: name 'x' is not defined
            > *and* ValueError: Cannot create a parent out of 'y^z'.
            >> *previous* NameError: name 'y' is not defined
        """
        groups = []
        for factor in factors:
            b, _, e = factor.partition('^')

            try:
                B = repr_short_to_parent(b)
            except ValueError as exc_b:
                B = None
            try:
                E = repr_short_to_parent(e)
            except ValueError as exc_e:
                E = None

            if B is None and E is None:
                raise combine_exceptions(
                    ValueError("'%s' is not a valid string describing "
                               "a growth group." % (factor,)), exc_b, exc_e)
            elif B is None and E is not None:
                groups.append(MonomialGrowthGroup(E, b, **kwds))
            elif B is not None and E is None:
                groups.append(ExponentialGrowthGroup(B, e, **kwds))
            else:
                raise ValueError("'%s' is an ambigous string of a growth group "
                                 "description." % (factor,))

        if len(groups) == 1:
            return groups[0]

        from sage.categories.cartesian_product import cartesian_product
        return cartesian_product(groups)


GrowthGroup = GrowthGroupFactory("GrowthGroup")<|MERGE_RESOLUTION|>--- conflicted
+++ resolved
@@ -786,44 +786,7 @@
 
         An instance of :class:`GenericGrowthElement`.
 
-<<<<<<< HEAD
-        .. NOTE::
-
-            This method is called by the coercion framework, thus, it can be
-            assumed that this element is of the same type as ``other``.
-            The output will be of the same type as well.
-
-        EXAMPLES::
-
-            sage: import sage.rings.asymptotic.growth_group as agg
-            sage: P = agg.MonomialGrowthGroup(ZZ, 'x')
-            sage: e1 = P(raw_element=2)
-            sage: e2 = e1._div_(P.gen()); e2
-            x
-            sage: e2 == e1 / P.gen()
-            True
-        """
-        return self._mul_(~other)
-
-
-    def __pow__(self, power):
-        r"""
-        Raises this growth element to the given ``power``.
-
-        INPUT:
-
-        - ``power`` -- a number. This can be anything that is a
-          valid right hand side of ``*`` with elements of the
-          parent's base.
-
-        OUTPUT:
-
-        The result of this exponentiation.
-
-        EXAMPLES::
-=======
-        TESTS::
->>>>>>> a3d8fd1a
+        TESTS::
 
             sage: from sage.rings.asymptotic.growth_group import GrowthGroup
             sage: from sage.rings.asymptotic.growth_group import GenericGrowthGroup
