--- conflicted
+++ resolved
@@ -56,20 +56,7 @@
         print_mode['var_name'] = names[0]
         names = names[0]
         pAdicGeneric.__init__(self, R, R.prime(), prec, print_mode, names, element_class)
-<<<<<<< HEAD
-        self._populate_coercion_lists_(coerce_list=[R], element_constructor=element_class)
-
-#     def __reduce__(self):
-#         """
-#         For pickling.
-
-#         This function is provided because prime_pow needs to be set before _printer, so the standard unpickling fails.
-#         """
-#         from sage.rings.padics.factory import ExtensionFactory
-#         return ExtensionFactory, (self.base_ring(), self._exact_modulus, self.precision_cap(), self.print_mode(), None, self.variable_name())
-=======
         self._populate_coercion_lists_(element_constructor=element_class)
->>>>>>> d037d153
 
     def _coerce_map_from_(self, R):
         """
@@ -133,52 +120,6 @@
             H = Hom(R, self, cat)
             return H.__make_element_class__(DefPolyConversion)(H)
 
-    def _convert_map_from_(self, R):
-        """
-        Finds conversion maps from R to this ring.
-
-        Currently, a conversion exists if the defining polynomial is the same.
-
-        EXAMPLES::
-
-            sage: R.<a> = Zq(125)
-            sage: S = R.change(type='capped-abs', prec=40, print_mode='terse', print_pos=False)
-            sage: S(a - 15)
-            -15 + a + O(5^20)
-
-        We get conversions from the exact field::
-
-            sage: K = R.exact_field(); K
-            Number Field in a with defining polynomial x^3 + 3*x + 3
-            sage: R(K.gen())
-            a + O(5^20)
-
-        and its maximal order::
-
-            sage: OK = K.maximal_order()
-            sage: R(OK.gen(1))
-            a + O(5^20)
-        """
-        cat = None
-        if self._implementation == 'NTL' and R == QQ:
-            # Want to use DefaultConvertMap
-            return None
-        if isinstance(R, pAdicExtensionGeneric) and R.defining_polynomial(exact=True) == self.defining_polynomial(exact=True):
-            if R.is_field() and not self.is_field():
-                cat = SetsWithPartialMaps()
-            else:
-                cat = R.category()
-        elif isinstance(R, Order) and R.number_field().defining_polynomial() == self.defining_polynomial():
-            cat = IntegralDomains()
-        elif isinstance(R, NumberField) and R.defining_polynomial() == self.defining_polynomial():
-            if self.is_field():
-                cat = Fields()
-            else:
-                cat = SetsWithPartialMaps()
-        if cat is not None:
-            H = Hom(R, self, cat)
-            return H.__make_element_class__(DefPolyConversion)(H)
-
     def __eq__(self, other):
         """
         Return ``True`` if ``self == other`` and ``False`` otherwise.
@@ -284,7 +225,6 @@
         ring.
 
         EXAMPLES::
-<<<<<<< HEAD
 
             sage: R = Zp(5,5)
             sage: S.<x> = R[]
@@ -293,16 +233,6 @@
             sage: W.exact_field()
             Number Field in w with defining polynomial x^5 + 75*x^3 - 15*x^2 + 125*x - 5
 
-=======
-
-            sage: R = Zp(5,5)
-            sage: S.<x> = R[]
-            sage: f = x^5 + 75*x^3 - 15*x^2 +125*x - 5
-            sage: W.<w> = R.ext(f)
-            sage: W.exact_field()
-            Number Field in w with defining polynomial x^5 + 75*x^3 - 15*x^2 + 125*x - 5
-
->>>>>>> d037d153
         .. SEEALSO::
 
             :meth:`defining_polynomial`
