--- conflicted
+++ resolved
@@ -584,7 +584,6 @@
         else:
             return infinity
 
-<<<<<<< HEAD
     def artin_hasse_exp(self, long prec=0):
         r"""
         Return the Artin-Hasse exponential of a `p`-adic integer.
@@ -755,10 +754,7 @@
             return self.parent()(c, prec)
         #return the value as a p-adic
 
-    def minimal_polynomial(self, name):
-=======
     def minimal_polynomial(self, name='x', ground=None):
->>>>>>> 319f6d49
         """
         Returns the minimal polynomial of this element over ``ground``
         (by default its base ring)
