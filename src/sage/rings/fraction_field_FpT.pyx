# distutils: libraries = gmp NTL_LIBRARIES
# distutils: extra_compile_args = NTL_CFLAGS
# distutils: include_dirs = NTL_INCDIR
# distutils: library_dirs = NTL_LIBDIR
# distutils: extra_link_args = NTL_LIBEXTRA
# distutils: language = c++
"Univariate rational functions over prime fields"

from cysignals.signals cimport sig_on, sig_off

from sage.rings.finite_rings.stdint cimport INTEGER_MOD_INT32_LIMIT

from sage.libs.gmp.mpz cimport *
from sage.libs.flint.nmod_poly cimport *
from sage.libs.flint.ulong_extras cimport n_jacobi
from sage.structure.element cimport Element, FieldElement
from sage.rings.integer_ring import ZZ
from sage.rings.fraction_field import FractionField_1poly_field
from sage.rings.finite_rings.integer_mod cimport IntegerMod_int
from sage.rings.integer cimport Integer
from sage.rings.polynomial.polynomial_zmod_flint cimport Polynomial_zmod_flint, get_cparent

from sage.structure.richcmp cimport rich_to_bool
from sage.rings.finite_rings.integer_mod cimport mod_inverse_int


class FpT(FractionField_1poly_field):
    r"""
    This class represents the fraction field `\GF{p}(T)` for `2 < p < \sqrt{2^31-1}`.

    EXAMPLES::

        sage: R.<T> = GF(71)[]
        sage: K = FractionField(R); K
        Fraction Field of Univariate Polynomial Ring in T over Finite Field of size 71
        sage: 1-1/T
        (T + 70)/T
        sage: parent(1-1/T) is K
        True
    """
    INTEGER_LIMIT = INTEGER_MOD_INT32_LIMIT

    def __init__(self, R, names=None):  # we include names so that one can use the syntax K.<t> = FpT(GF(5)['t']).  It's actually ignored
        """
        INPUT:

        - ``R`` -- a dense polynomial ring over a finite field of prime order
          `p` with `2 < p < 2^{16}`

        EXAMPLES::

            sage: R.<x> = GF(31)[]
            sage: K = R.fraction_field(); K
            Fraction Field of Univariate Polynomial Ring in x over Finite Field of size 31

        TESTS::

            sage: from sage.rings.fraction_field_FpT import FpT
            sage: FpT(PolynomialRing(GF(37), ['x'], sparse=True))
            Traceback (most recent call last):
            ...
            TypeError: unsupported polynomial ring
        """
        cdef long p = R.base_ring().characteristic()
        assert 2 < p < FpT.INTEGER_LIMIT
        if not issubclass(R.element_class, Polynomial_zmod_flint):
            raise TypeError("unsupported polynomial ring")
        self.p = p
        self.poly_ring = R
        FractionField_1poly_field.__init__(self, R, element_class=FpTElement)
        self._populate_coercion_lists_(coerce_list=[Polyring_FpT_coerce(self), Fp_FpT_coerce(self), ZZ_FpT_coerce(self)])

    def __iter__(self):
        """
        Return an iterator over this fraction field.

        EXAMPLES::

            sage: R.<t> = GF(3)[]; K = R.fraction_field()
            sage: iter(K)
            <sage.rings.fraction_field_FpT.FpT_iter object at ...>
        """
        return self.iter()

    def iter(self, bound=None, start=None):
        """
        EXAMPLES::

            sage: from sage.rings.fraction_field_FpT import *
            sage: R.<t> = FpT(GF(5)['t'])
            sage: list(R.iter(2))[350:355]
            [(t^2 + t + 1)/(t + 2),
             (t^2 + t + 2)/(t + 2),
             (t^2 + t + 4)/(t + 2),
             (t^2 + 2*t + 1)/(t + 2),
             (t^2 + 2*t + 2)/(t + 2)]
        """
        return FpT_iter(self, bound, start)


cdef class FpTElement(FieldElement):
    """
    An element of an :class:`FpT` fraction field.

    TESTS::

        sage: R.<t> = GF(5)[]
        sage: K = R.fraction_field()
        sage: A.<x> = K[]
        sage: x.divides(x)  # Testing issue #27064
        True
    """

    def __init__(self, parent, numer, denom=1, coerce=True, reduce=True):
        """
        INPUT:

        - parent -- the Fraction field containing this element
        - numer -- something that can be converted into the polynomial ring, giving the numerator
        - denom -- something that can be converted into the polynomial ring, giving the numerator (default 1)

        EXAMPLES::

            sage: from sage.rings.fraction_field_FpT import *
            sage: R.<t> = FpT(GF(5)['t'])
            sage: R(7)
            2
        """
        super().__init__(parent)
        if coerce:
            numer = parent.poly_ring(numer)
            denom = parent.poly_ring(denom)
        self.p = parent.p
        nmod_poly_init(self._numer, self.p)
        nmod_poly_init(self._denom, self.p)
        self.initialized = True
        cdef long n
        for n, a in enumerate(numer):
            nmod_poly_set_coeff_ui(self._numer, n, a)
        for n, a in enumerate(denom):
            nmod_poly_set_coeff_ui(self._denom, n, a)
        if reduce:
            normalize(self._numer, self._denom, self.p)

    def __dealloc__(self):
        """
        Deallocation.

        EXAMPLES::

            sage: K = GF(11)['t'].fraction_field()
            sage: t = K.gen()
            sage: del t # indirect doctest
        """
        if self.initialized:
            nmod_poly_clear(self._numer)
            nmod_poly_clear(self._denom)

    def __reduce__(self):
        """
        For pickling.

        TESTS::

            sage: K = GF(11)['t'].fraction_field()
            sage: loads(dumps(K.gen()))
            t
            sage: loads(dumps(1/K.gen()))
            1/t
        """
        return (unpickle_FpT_element,
                (self._parent, self.numer(), self.denom()))

    cdef FpTElement _new_c(self):
        """
        Creates a new FpTElement in the same field, leaving the value to be initialized.
        """
        cdef FpTElement x = <FpTElement>FpTElement.__new__(FpTElement)
        x._parent = self._parent
        x.p = self.p
        nmod_poly_init_preinv(x._numer, x.p, self._numer.mod.ninv)
        nmod_poly_init_preinv(x._denom, x.p, self._numer.mod.ninv)
        x.initialized = True
        return x

    cdef FpTElement _copy_c(self):
        """
        Creates a new FpTElement in the same field, with the same value as self.
        """
        cdef FpTElement x = <FpTElement>FpTElement.__new__(FpTElement)
        x._parent = self._parent
        x.p = self.p
        nmod_poly_init2_preinv(x._numer, x.p, self._numer.mod.ninv, self._numer.length)
        nmod_poly_init2_preinv(x._denom, x.p, self._denom.mod.ninv, self._denom.length)
        nmod_poly_set(x._numer, self._numer)
        nmod_poly_set(x._denom, self._denom)
        x.initialized = True
        return x

    def numer(self):
        """
        Return the numerator of this element, as an element of the polynomial ring.

        EXAMPLES::

            sage: K = GF(11)['t'].fraction_field()
            sage: t = K.gen(0); a = (t + 1/t)^3 - 1
            sage: a.numer()
            t^6 + 3*t^4 + 10*t^3 + 3*t^2 + 1
        """
        return self.numerator()

    cpdef numerator(self):
        """
        Return the numerator of this element, as an element of the polynomial ring.

        EXAMPLES::

            sage: K = GF(11)['t'].fraction_field()
            sage: t = K.gen(0); a = (t + 1/t)^3 - 1
            sage: a.numerator()
            t^6 + 3*t^4 + 10*t^3 + 3*t^2 + 1
        """
        cdef Polynomial_zmod_flint res = <Polynomial_zmod_flint>Polynomial_zmod_flint.__new__(Polynomial_zmod_flint)
        nmod_poly_init2_preinv(&res.x, self.p, self._numer.mod.ninv, self._numer.length)
        nmod_poly_set(&res.x, self._numer)
        res._parent = self._parent.poly_ring
        res._cparent = get_cparent(self._parent.poly_ring)
        return res

    def denom(self):
        """
        Return the denominator of this element, as an element of the polynomial ring.

        EXAMPLES::

            sage: K = GF(11)['t'].fraction_field()
            sage: t = K.gen(0); a = (t + 1/t)^3 - 1
            sage: a.denom()
            t^3
        """
        return self.denominator()

    cpdef denominator(self):
        """
        Return the denominator of this element, as an element of the polynomial ring.

        EXAMPLES::

            sage: K = GF(11)['t'].fraction_field()
            sage: t = K.gen(0); a = (t + 1/t)^3 - 1
            sage: a.denominator()
            t^3
        """
        cdef Polynomial_zmod_flint res = <Polynomial_zmod_flint>Polynomial_zmod_flint.__new__(Polynomial_zmod_flint)
        nmod_poly_init2_preinv(&res.x, self.p, self._denom.mod.ninv, self._denom.length)
        nmod_poly_set(&res.x, self._denom)
        res._parent = self._parent.poly_ring
        res._cparent = get_cparent(self._parent.poly_ring)
        return res

    def __call__(self, *args, **kwds):
        """
        EXAMPLES::

            sage: K = Frac(GF(5)['t'])
            sage: t = K.gen()
            sage: t(3)
            3
            sage: f = t^2/(1-t)
            sage: f(2)
            1
            sage: f(t)
            4*t^2/(t + 4)
            sage: f(t^3)
            4*t^6/(t^3 + 4)
            sage: f((t+1)/t^3)
            (t^2 + 2*t + 1)/(t^6 + 4*t^4 + 4*t^3)
        """
        return self.numer()(*args, **kwds) / self.denom()(*args, **kwds)

    def subs(self, in_dict=None, *args, **kwds):
        """
        EXAMPLES::

            sage: K = Frac(GF(11)['t'])
            sage: t = K.gen()
            sage: f = (t+1)/(t-1)
            sage: f.subs(t=2)
            3
            sage: f.subs(X=2)
            (t + 1)/(t + 10)
        """
        return self.numer().subs(in_dict, *args, **kwds) / self.denom().subs(in_dict, *args, **kwds)

    def valuation(self, v):
        """
        Return the valuation of self at `v`.

        EXAMPLES::

            sage: R.<t> = GF(5)[]
            sage: f = (t+1)^2 * (t^2+t+1) / (t-1)^3
            sage: f.valuation(t+1)
            2
            sage: f.valuation(t-1)
            -3
            sage: f.valuation(t)
            0
        """
        return self.numer().valuation(v) - self.denom().valuation(v)

    def factor(self):
        """
        EXAMPLES::

            sage: K = Frac(GF(5)['t'])
            sage: t = K.gen()
            sage: f = 2 * (t+1) * (t^2+t+1)^2 / (t-1)
            sage: factor(f)
            (2) * (t + 4)^-1 * (t + 1) * (t^2 + t + 1)^2
        """
        return self.numer().factor() / self.denom().factor()

    def _repr_(self):
        """
        Return a string representation of this element.

        EXAMPLES::

            sage: from sage.rings.fraction_field_FpT import *
            sage: R.<t> = FpT(GF(17)['t'])
            sage: -t # indirect doctest
            16*t
            sage: 1/t
            1/t
            sage: 1/(t+1)
            1/(t + 1)
            sage: 1-t/t
            0
            sage: (1-t)/t
            (16*t + 1)/t
        """
        if nmod_poly_degree(self._denom) == 0 and nmod_poly_get_coeff_ui(self._denom, 0) == 1:
            return repr(self.numer())
        else:
            numer_s = repr(self.numer())
            denom_s = repr(self.denom())
            if '-' in numer_s or '+' in numer_s:
                numer_s = "(%s)" % numer_s
            if '-' in denom_s or '+' in denom_s:
                denom_s = "(%s)" % denom_s
            return "%s/%s" % (numer_s, denom_s)

    def _latex_(self):
        r"""
        Return a latex representation of this element.

        EXAMPLES::

            sage: K = GF(7)['t'].fraction_field(); t = K.gen(0)
            sage: latex(t^2 + 1) # indirect doctest
            t^{2} + 1
            sage: latex((t + 1)/(t-1))
            \frac{t + 1}{t + 6}
        """
        if nmod_poly_degree(self._denom) == 0 and nmod_poly_get_coeff_ui(self._denom, 0) == 1:
            return self.numer()._latex_()
        else:
            return "\\frac{%s}{%s}" % (self.numer()._latex_(), self.denom()._latex_())

    cpdef _richcmp_(self, other, int op):
        """
        Compare this with another element.

        The ordering is arbitrary, but it is an ordering, and it is
        consistent between runs.  It has nothing to do with the
        algebra structure.

        TESTS::

            sage: from sage.rings.fraction_field_FpT import *
            sage: R.<t> = FpT(GF(7)['t'])
            sage: t == t
            True
            sage: t == -t
            False
            sage: -t == 6*t
            True
            sage: 1/t == 1/t
            True
            sage: 1/t == 1/(t+1)
            False
            sage: 2*t/t == 2
            True
            sage: 2*t/2 == t
            True

            sage: a = (t^3 + 3*t)/(5*t-2); b = (t^2-2)/(t-1)
            sage: b < a
            True
            sage: a < b
            False
            sage: 1/a < b
            True
            sage: b < 1/a
            False

        ::

            sage: K = Frac(GF(5)['t']); t = K.gen()
            sage: t == 1
            False
            sage: t + 1 < t^2
            True
        """
        # They are normalized.
        cdef int j = sage_cmp_nmod_poly_t(self._numer, (<FpTElement>other)._numer)
        if j:
            return rich_to_bool(op, j)
        j = sage_cmp_nmod_poly_t(self._denom, (<FpTElement>other)._denom)
        return rich_to_bool(op, j)

    def __hash__(self):
        """
        Return a hash value for this element.

        TESTS::

            sage: from sage.rings.fraction_field_FpT import *
            sage: K.<t> = FpT(GF(7)['t'])
            sage: hash(K(0))
            0
            sage: hash(K(5))
            5
            sage: set([1, t, 1/t, t, t, 1/t, 1+1/t, t/t])
            {1, 1/t, t, (t + 1)/t}
            sage: a = (t+1)/(t^2-1); hash(a) == hash((a.numer(),a.denom()))
            True
        """
        if self.denom() == 1:
            return hash(self.numer())
        return hash((self.numer(), self.denom()))

    def __neg__(self):
        """
        Negates this element.

        EXAMPLES::

            sage: K = GF(5)['t'].fraction_field(); t = K.gen(0)
            sage: a = (t^2 + 2)/(t-1)
            sage: -a # indirect doctest
            (4*t^2 + 3)/(t + 4)
        """
        cdef FpTElement x = self._copy_c()
        nmod_poly_neg(x._numer, x._numer)
        return x

    def __invert__(self):
        """
        Return the multiplicative inverse of this element.

        EXAMPLES::

            sage: K = GF(5)['t'].fraction_field(); t = K.gen(0)
            sage: a = (t^2 + 2)/(t-1)
            sage: ~a # indirect doctest
            (t + 4)/(t^2 + 2)
        """
        if nmod_poly_degree(self._numer) == -1:
            raise ZeroDivisionError
        cdef FpTElement x = self._copy_c()
        nmod_poly_swap(x._numer, x._denom)
        return x

    cpdef _add_(self, _other):
        """
        Return the sum of this fraction field element and another.

        EXAMPLES::

            sage: from sage.rings.fraction_field_FpT import *
            sage: R.<t> = FpT(GF(7)['t'])
            sage: t + t # indirect doctest
            2*t
            sage: (t + 3) + (t + 10)
            2*t + 6
            sage: sum([t] * 7)
            0
            sage: 1/t + t
            (t^2 + 1)/t
            sage: 1/t + 1/t^2
            (t + 1)/t^2
        """
        cdef FpTElement other = <FpTElement>_other
        cdef FpTElement x = self._new_c()
        nmod_poly_mul(x._numer, self._numer, other._denom)
        nmod_poly_mul(x._denom, self._denom, other._numer)  # use x._denom as a temp
        nmod_poly_add(x._numer, x._numer, x._denom)
        nmod_poly_mul(x._denom, self._denom, other._denom)
        normalize(x._numer, x._denom, self.p)
        return x

    cpdef _sub_(self, _other):
        """
        Return the difference of this fraction field element and another.

        EXAMPLES::

            sage: from sage.rings.fraction_field_FpT import *
            sage: R.<t> = FpT(GF(7)['t'])
            sage: t - t # indirect doctest
            0
            sage: (t + 3) - (t + 11)
            6
        """
        cdef FpTElement other = <FpTElement>_other
        cdef FpTElement x = self._new_c()
        nmod_poly_mul(x._numer, self._numer, other._denom)
        nmod_poly_mul(x._denom, self._denom, other._numer)  # use x._denom as a temp
        nmod_poly_sub(x._numer, x._numer, x._denom)
        nmod_poly_mul(x._denom, self._denom, other._denom)
        normalize(x._numer, x._denom, self.p)
        return x

    cpdef _mul_(self, _other):
        """
        Return the product of this fraction field element and another.

        EXAMPLES::

            sage: from sage.rings.fraction_field_FpT import *
            sage: R.<t> = FpT(GF(7)['t'])
            sage: t * t # indirect doctest
            t^2
            sage: (t + 3) * (t + 10)
            t^2 + 6*t + 2
        """
        cdef FpTElement other = <FpTElement>_other
        cdef FpTElement x = self._new_c()
        nmod_poly_mul(x._numer, self._numer, other._numer)
        nmod_poly_mul(x._denom, self._denom, other._denom)
        normalize(x._numer, x._denom, self.p)
        return x

    cpdef _div_(self, _other):
        """
        Return the quotient of this fraction field element and another.

        EXAMPLES::

            sage: from sage.rings.fraction_field_FpT import *
            sage: R.<t> = FpT(GF(5)['t'])
            sage: t / t # indirect doctest
            1
            sage: (t + 3) / (t + 11)
            (t + 3)/(t + 1)
            sage: (t^2 + 2*t + 1) / (t + 1)
            t + 1
        """
        cdef FpTElement other = <FpTElement>_other
        if nmod_poly_degree(other._numer) == -1:
            raise ZeroDivisionError
        cdef FpTElement x = self._new_c()
        nmod_poly_mul(x._numer, self._numer, other._denom)
        nmod_poly_mul(x._denom, self._denom, other._numer)
        normalize(x._numer, x._denom, self.p)
        return x

    cpdef FpTElement next(self):
        """
        Iterate through all polynomials, returning the "next" polynomial after this one.

        The strategy is as follows:

        - We always leave the denominator monic.

        - We progress through the elements with both numerator and denominator monic, and with the denominator less than the numerator.
          For each such, we output all the scalar multiples of it, then all of the scalar multiples of its inverse.

        - So if the leading coefficient of the numerator is less than `p-1`, we scale the numerator to increase it by 1.

        - Otherwise, we consider the multiple with numerator and denominator monic.

          - If the numerator is less than the denominator (lexicographically), we return the inverse of that element.

          - If the numerator is greater than the denominator, we invert, and then increase the numerator (remaining monic) until we either get something relatively prime to the new denominator, or we reach the new denominator.  In this case, we increase the denominator and set the numerator to 1.

        EXAMPLES::

            sage: from sage.rings.fraction_field_FpT import *
            sage: R.<t> = FpT(GF(3)['t'])
            sage: a = R(0)
            sage: for _ in range(30):
            ....:     a = a.next()
            ....:     print(a)
            1
            2
            1/t
            2/t
            t
            2*t
            1/(t + 1)
            2/(t + 1)
            t + 1
            2*t + 2
            t/(t + 1)
            2*t/(t + 1)
            (t + 1)/t
            (2*t + 2)/t
            1/(t + 2)
            2/(t + 2)
            t + 2
            2*t + 1
            t/(t + 2)
            2*t/(t + 2)
            (t + 2)/t
            (2*t + 1)/t
            (t + 1)/(t + 2)
            (2*t + 2)/(t + 2)
            (t + 2)/(t + 1)
            (2*t + 1)/(t + 1)
            1/t^2
            2/t^2
            t^2
            2*t^2
        """
        cdef FpTElement next = self._copy_c()
        cdef long a, lead
        cdef nmod_poly_t g
        if nmod_poly_degree(self._numer) == -1:
            # self should be normalized, so denom == 1
            nmod_poly_set_coeff_ui(next._numer, 0, 1)
            return next
        lead = nmod_poly_leading(next._numer)
        if lead < self.p - 1:
            a = mod_inverse_int(lead, self.p)
            # no overflow since self.p < 2^16
            a = a * (lead + 1) % self.p
            nmod_poly_scalar_mul_nmod(next._numer, next._numer, a)
        else:
            a = mod_inverse_int(lead, self.p)
            nmod_poly_scalar_mul_nmod(next._numer, next._numer, a)
            # now both next._numer and next._denom are monic.  We figure out which is lexicographically bigger:
            a = nmod_poly_cmp(next._numer, next._denom)
            if a == 0:
                # next._numer and next._denom are relatively prime, so they're both 1.
                nmod_poly_inc(next._denom, True)
                return next
            nmod_poly_set(next._denom, next._numer)
            nmod_poly_set(next._numer, self._denom)
            if a < 0:
                # since next._numer is smaller, we flip and return the inverse.
                return next
            elif a > 0:
                # since next._numer is bigger, we're in the flipped phase.  We flip back, and increment the numerator (until we reach the denominator).
                nmod_poly_init(g, self.p)
                try:
                    while True:
                        nmod_poly_inc(next._numer, True)
                        if nmod_poly_equal(next._numer, next._denom):
                            # Since we've reached the denominator, we reset the numerator to 1 and increment the denominator.
                            nmod_poly_inc(next._denom, True)
                            nmod_poly_zero(next._numer)
                            nmod_poly_set_coeff_ui(next._numer, 0, 1)
                            break
                        else:
                            # otherwise, we keep incrementing until we have a relatively prime numerator.
                            nmod_poly_gcd(g, next._numer, next._denom)
                            if nmod_poly_is_one(g):
                                break
                finally:
                    nmod_poly_clear(g)
        return next

    cpdef _sqrt_or_None(self):
        """
        Return the square root of ``self``, or ``None``.

        Differs from sqrt() by not raising an exception.

        TESTS::

            sage: from sage.rings.fraction_field_FpT import *
            sage: R.<t> = FpT(GF(17)['t'])
            sage: sqrt(t^2) # indirect doctest
            t
            sage: sqrt(1/t^2)
            1/t
            sage: sqrt((1+t)^2)
            t + 1
            sage: sqrt((1+t)^2 / t^2)
            (t + 1)/t

            sage: sqrt(4 * (1+t)^2 / t^2)
            (2*t + 2)/t

            sage: sqrt(R(0))
            0
            sage: sqrt(R(-1))
            4

            sage: sqrt(t^4)
            t^2
            sage: sqrt(4*t^4/(1+t)^8)
            2*t^2/(t^4 + 4*t^3 + 6*t^2 + 4*t + 1)

            sage: R.<t> = FpT(GF(5)['t'])
            sage: [a for a in R.iter(2) if (a^2).sqrt() not in (a,-a)]
            []
            sage: [a for a in R.iter(2) if a.is_square() and a.sqrt()^2 != a]
            []
        """
        if nmod_poly_is_zero(self._numer):
            return self

        if not nmod_poly_sqrt_check(self._numer) or not nmod_poly_sqrt_check(self._denom):
            return None

        cdef nmod_poly_t numer
        cdef nmod_poly_t denom
        cdef long a
        cdef FpTElement res

        nmod_poly_init(denom, self.p)
        nmod_poly_init(numer, self.p)

        if nmod_poly_sqrt(numer, self._numer) and nmod_poly_sqrt(denom, self._denom):
            # Make denominator monic
            a = nmod_poly_leading(denom)
            if a != 1:
                a = mod_inverse_int(a, self.p)
                nmod_poly_scalar_mul_nmod(numer, numer, a)
                nmod_poly_scalar_mul_nmod(denom, denom, a)
            # Choose numerator with smaller leading coefficient
            a = nmod_poly_leading(numer)
            if a > self.p - a:
                nmod_poly_neg(numer, numer)
            res = self._new_c()
            nmod_poly_swap(numer, res._numer)
            nmod_poly_swap(denom, res._denom)
            return res
        else:
            nmod_poly_clear(numer)
            nmod_poly_clear(denom)
            return None

    cpdef bint is_square(self) noexcept:
        """
        Return ``True`` if this element is the square of another element of the fraction field.

        EXAMPLES::

            sage: K = GF(13)['t'].fraction_field(); t = K.gen()
            sage: t.is_square()
            False
            sage: (1/t^2).is_square()
            True
            sage: K(0).is_square()
            True
        """
        return self._sqrt_or_None() is not None

    def sqrt(self, extend=True, all=False):
        """
        Return the square root of this element.

        INPUT:

<<<<<<< HEAD
        -  ``extend`` -- bool (default: True); if True, return a
           square root in an extension ring, if necessary. Otherwise, raise a
           ValueError if the square is not in the base ring.

        -  ``all`` -- bool (default: False); if True, return all
=======
        -  ``extend`` -- bool (default: ``True``); if True, return a
           square root in an extension ring, if necessary. Otherwise, raise a
           ValueError if the square is not in the base ring.

        -  ``all`` -- bool (default: ``False``); if True, return all
>>>>>>> 038f6f1f
           square roots of self, instead of just one.

        EXAMPLES::

            sage: from sage.rings.fraction_field_FpT import *
            sage: K = GF(7)['t'].fraction_field(); t = K.gen(0)
            sage: p = (t + 2)^2/(3*t^3 + 1)^4
            sage: p.sqrt()
            (3*t + 6)/(t^6 + 3*t^3 + 4)
            sage: p.sqrt()^2 == p
            True
        """
        s = self._sqrt_or_None()
        if s is None:
            if extend:
                raise NotImplementedError("function fields not yet implemented")
            else:
                raise ValueError("not a perfect square")
        else:
            if all:
                if not s:
                    return [s]
                else:
                    return [s, -s]
            else:
                return s

    def __pow__(FpTElement self, Py_ssize_t e, dummy):
        r"""
        Return the ``e``th power of this element.

        EXAMPLES::

            sage: from sage.rings.fraction_field_FpT import *
            sage: R.<t> = FpT(GF(7)['t'])
            sage: t^5
            t^5
            sage: t^-5
            1/t^5

            sage: a = (t+1)/(t-1); a
            (t + 1)/(t + 6)
            sage: a^5
            (t^5 + 5*t^4 + 3*t^3 + 3*t^2 + 5*t + 1)/(t^5 + 2*t^4 + 3*t^3 + 4*t^2 + 5*t + 6)
            sage: a^7
            (t^7 + 1)/(t^7 + 6)
            sage: a^14
            (t^14 + 2*t^7 + 1)/(t^14 + 5*t^7 + 1)

            sage: (a^2)^2 == a^4
            True
            sage: a^3 * a^2 == a^5
            True
            sage: a^47 * a^92 == a^(47+92)
            True
        """
        cdef long a
        assert dummy is None
        cdef FpTElement x = self._new_c()
        if e >= 0:
            nmod_poly_pow(x._numer, self._numer, e)
            nmod_poly_pow(x._denom, self._denom, e)
        else:
            nmod_poly_pow(x._denom, self._numer, -e)
            nmod_poly_pow(x._numer, self._denom, -e)
            if nmod_poly_leading(x._denom) != 1:
                a = mod_inverse_int(nmod_poly_leading(x._denom), self.p)
                nmod_poly_scalar_mul_nmod(x._numer, x._numer, a)
                nmod_poly_scalar_mul_nmod(x._denom, x._denom, a)
        return x


cdef class FpT_iter:
    """
    Return a class that iterates over all elements of an FpT.

    EXAMPLES::

        sage: K = GF(3)['t'].fraction_field()
        sage: I = K.iter(1)
        sage: list(I)
        [0,
         1,
         2,
         t,
         t + 1,
         t + 2,
         2*t,
         2*t + 1,
         2*t + 2,
         1/t,
         2/t,
         (t + 1)/t,
         (t + 2)/t,
         (2*t + 1)/t,
         (2*t + 2)/t,
         1/(t + 1),
         2/(t + 1),
         t/(t + 1),
         (t + 2)/(t + 1),
         2*t/(t + 1),
         (2*t + 1)/(t + 1),
         1/(t + 2),
         2/(t + 2),
         t/(t + 2),
         (t + 1)/(t + 2),
         2*t/(t + 2),
         (2*t + 2)/(t + 2)]
    """
    def __init__(self, parent, degree=None, FpTElement start=None):
        """
        INPUT:

        - parent -- The FpT that we're iterating over.

        - degree -- The maximum degree of the numerator and denominator of the elements over which we iterate.

        - start -- (default 0) The element on which to start.

        EXAMPLES::

            sage: K = GF(11)['t'].fraction_field()
            sage: I = K.iter(2) # indirect doctest
            sage: for a in I:
            ....:     if a.denom()[0] == 3 and a.numer()[1] == 2:
            ....:         print(a); break
            2*t/(t + 3)
        """
        # if degree is None:
        #     raise NotImplementedError
        self.parent = parent
        self.cur = start
        self.degree = -2 if degree is None else degree

    def __cinit__(self, parent, *args, **kwds):
        """
        Memory allocation for the temp variable storing the gcd of the numerator and denominator.

        TESTS::

            sage: from sage.rings.fraction_field_FpT import FpT_iter
            sage: K = GF(7)['t'].fraction_field()
            sage: I = FpT_iter(K, 3) # indirect doctest
            sage: I
            <sage.rings.fraction_field_FpT.FpT_iter object at ...>
        """
        nmod_poly_init(self.g, parent.characteristic())

    def __dealloc__(self):
        """
        Deallocating of self.g.

        TESTS::

            sage: from sage.rings.fraction_field_FpT import FpT_iter
            sage: K = GF(7)['t'].fraction_field()
            sage: I = FpT_iter(K, 3)
            sage: del I # indirect doctest
        """
        nmod_poly_clear(self.g)

    def __iter__(self):
        """
        Return this iterator.

        TESTS::

            sage: from sage.rings.fraction_field_FpT import FpT_iter
            sage: K = GF(3)['t'].fraction_field()
            sage: I = FpT_iter(K, 3)
            sage: for a in I: # indirect doctest
            ....:     if a.numer()[1] == 1 and a.denom()[1] == 2 and a.is_square():
            ....:          print(a); break
            (t^2 + t + 1)/(t^2 + 2*t + 1)
        """
        return self

    def __next__(self):
        """
        Return the next element to iterate over.

        This is achieved by iterating over monic denominators, and for each denominator,
        iterating over all numerators relatively prime to the given denominator.

        EXAMPLES::

            sage: from sage.rings.fraction_field_FpT import *
            sage: K.<t> = FpT(GF(3)['t'])
            sage: list(K.iter(1)) # indirect doctest
            [0,
             1,
             2,
             t,
             t + 1,
             t + 2,
             2*t,
             2*t + 1,
             2*t + 2,
             1/t,
             2/t,
             (t + 1)/t,
             (t + 2)/t,
             (2*t + 1)/t,
             (2*t + 2)/t,
             1/(t + 1),
             2/(t + 1),
             t/(t + 1),
             (t + 2)/(t + 1),
             2*t/(t + 1),
             (2*t + 1)/(t + 1),
             1/(t + 2),
             2/(t + 2),
             t/(t + 2),
             (t + 1)/(t + 2),
             2*t/(t + 2),
             (2*t + 2)/(t + 2)]

            sage: len(list(K.iter(3)))
            2187

            sage: K.<t> = FpT(GF(5)['t'])
            sage: L = list(K.iter(3)); len(L)
            78125
            sage: L[:10]
            [0, 1, 2, 3, 4, t, t + 1, t + 2, t + 3, t + 4]
            sage: L[2000]
            (3*t^3 + 3*t^2 + 3*t + 4)/(t + 2)
            sage: L[-1]
            (4*t^3 + 4*t^2 + 4*t + 4)/(t^3 + 4*t^2 + 4*t + 4)
        """
        cdef FpTElement next_
        if self.cur is None:
            self.cur = self.parent(0)
        elif self.degree == -2:
            self.cur = next(self.cur)
        else:
            next_ = self.cur._copy_c()
            sig_on()
            while True:
                nmod_poly_inc(next_._numer, False)
                if nmod_poly_degree(next_._numer) > self.degree:
                    nmod_poly_inc(next_._denom, True)
                    if nmod_poly_degree(next_._denom) > self.degree:
                        sig_off()
                        raise StopIteration
                    nmod_poly_zero(next_._numer)
                    nmod_poly_set_coeff_ui(next_._numer, 0, 1)
                nmod_poly_gcd(self.g, next_._numer, next_._denom)
                if nmod_poly_is_one(self.g):
                    break
            sig_off()
            self.cur = next_
        return self.cur

cdef class Polyring_FpT_coerce(RingHomomorphism):
    """
    This class represents the coercion map from GF(p)[t] to GF(p)(t)

    EXAMPLES::

        sage: R.<t> = GF(5)[]
        sage: K = R.fraction_field()
        sage: f = K.coerce_map_from(R); f
        Ring morphism:
          From: Univariate Polynomial Ring in t over Finite Field of size 5
          To:   Fraction Field of Univariate Polynomial Ring in t over Finite Field of size 5
        sage: type(f)
        <class 'sage.rings.fraction_field_FpT.Polyring_FpT_coerce'>

    TESTS::

        TestSuite(f).run()

    """
    cdef long p

    def __init__(self, R):
        """
        INPUT:

        - R -- An FpT

        EXAMPLES::

            sage: R.<t> = GF(next_prime(2000))[]
            sage: K = R.fraction_field() # indirect doctest
        """
        RingHomomorphism.__init__(self, R.ring_of_integers().Hom(R))
        self.p = R.base_ring().characteristic()

    cdef dict _extra_slots(self):
        """
        Helper for copying and pickling.

        EXAMPLES::

            sage: R.<t> = GF(5)[]
            sage: K = R.fraction_field()
            sage: f = K.coerce_map_from(R) # indirect doctest
            sage: f(t^2 + 1)
            t^2 + 1
        """
        slots = RingHomomorphism._extra_slots(self)
        slots['p'] = self.p
        return slots

    cdef _update_slots(self, dict _slots):
        """
        Helper for copying and pickling.

        EXAMPLES::

            sage: R.<t> = GF(5)[]
            sage: K = R.fraction_field()
            sage: f = K.coerce_map_from(R) # indirect doctest
            sage: f(t^2 + 1)
            t^2 + 1
        """
        self.p = _slots['p']
        RingHomomorphism._update_slots(self, _slots)

    cpdef Element _call_(self, _x):
        """
        Applies the coercion.

        EXAMPLES::

            sage: R.<t> = GF(5)[]
            sage: K = R.fraction_field()
            sage: f = K.coerce_map_from(R)
            sage: f(t^2 + 1) # indirect doctest
            t^2 + 1
        """
        cdef Polynomial_zmod_flint x = <Polynomial_zmod_flint?> _x
        cdef FpTElement ans = <FpTElement>FpTElement.__new__(FpTElement)
        ans._parent = self.codomain()
        ans.p = self.p
        nmod_poly_init(ans._numer, ans.p)
        nmod_poly_init(ans._denom, ans.p)
        nmod_poly_set(ans._numer, &x.x)
        nmod_poly_set_coeff_ui(ans._denom, 0, 1)
        ans.initialized = True
        return ans

    cpdef Element _call_with_args(self, _x, args=(), kwds={}):
        """
        This function allows the map to take multiple arguments,
        usually used to specify both numerator and denominator.

        If ``reduce`` is specified as False, then the result won't be
        normalized.

        EXAMPLES::

            sage: R.<t> = GF(5)[]
            sage: K = R.fraction_field()
            sage: f = K.coerce_map_from(R)
            sage: f(2*t + 2, t + 3) # indirect doctest
            (2*t + 2)/(t + 3)
            sage: f(2*t + 2, 2)
            t + 1
            sage: f(2*t + 2, 2, reduce=False)
            (2*t + 2)/2

        TESTS:

        Check that :issue:`12217` and :issue:`16811` are fixed::

            sage: R.<t> = GF(5)[]
            sage: K = R.fraction_field()
            sage: f = K.coerce_map_from(R)
            sage: f(t, 0)
            Traceback (most recent call last):
            ...
            ZeroDivisionError: fraction has denominator 0
            sage: f(t, GF(5).zero())
            Traceback (most recent call last):
            ...
            ZeroDivisionError: fraction has denominator 0
            sage: f(t, R.zero())
            Traceback (most recent call last):
            ...
            ZeroDivisionError: fraction has denominator 0
        """
        cdef Polynomial_zmod_flint x
        cdef unsigned long r
        try:
            x = <Polynomial_zmod_flint?> _x
        except TypeError:
            raise NotImplementedError('Fraction fields not implemented for this type.')
        cdef FpTElement ans = <FpTElement>FpTElement.__new__(FpTElement)
        ans._parent = self.codomain()
        ans.p = self.p
        nmod_poly_init(ans._numer, ans.p)
        nmod_poly_init(ans._denom, ans.p)
        nmod_poly_set(ans._numer, &x.x)
        if len(args) == 0:
            nmod_poly_set_coeff_ui(ans._denom, 0, 1)  # No need to normalize
        elif len(args) == 1:
            y = args[0]
            if isinstance(y, Integer):
                r = mpz_fdiv_ui((<Integer>y).value, self.p)
                nmod_poly_set_coeff_ui(ans._denom, 0, r)
            else:
                # could use the coerce keyword being set to False to not check this...
                if not (isinstance(y, Element) and y.parent() is self.domain()):
                    # We could special case integers and GF(p) elements here.
                    y = self.domain()(y)
                nmod_poly_set(ans._denom, &((<Polynomial_zmod_flint?>y).x))
            # Normalize the fraction, checking for division by zero
            if nmod_poly_is_zero(ans._denom):
                raise ZeroDivisionError('fraction has denominator 0')
            if kwds.get('reduce', True):
                normalize(ans._numer, ans._denom, ans.p)
        else:
            raise TypeError("FpT only supports two positional arguments")
        ans.initialized = True
        return ans

    def section(self):
        """
        Return the section of this inclusion: the partially defined map from ``GF(p)(t)``
        back to ``GF(p)[t]``, defined on elements with unit denominator.

        EXAMPLES::

            sage: R.<t> = GF(5)[]
            sage: K = R.fraction_field()
            sage: f = K.coerce_map_from(R)
            sage: g = f.section(); g
            Section map:
              From: Fraction Field of Univariate Polynomial Ring in t over Finite Field of size 5
              To:   Univariate Polynomial Ring in t over Finite Field of size 5
            sage: t = K.gen()
            sage: g(t)
            t
            sage: g(1/t)
            Traceback (most recent call last):
            ...
            ValueError: not integral
        """
        return FpT_Polyring_section(self)

cdef class FpT_Polyring_section(Section):
    """
    This class represents the section from GF(p)(t) back to GF(p)[t]

    EXAMPLES::

        sage: R.<t> = GF(5)[]
        sage: K = R.fraction_field()
        sage: f = R.convert_map_from(K); f
        Section map:
          From: Fraction Field of Univariate Polynomial Ring in t over Finite Field of size 5
          To:   Univariate Polynomial Ring in t over Finite Field of size 5
        sage: type(f)
        <class 'sage.rings.fraction_field_FpT.FpT_Polyring_section'>

    .. WARNING::

        Comparison of ``FpT_Polyring_section`` objects is not currently
        implemented. See :issue:`23469`. ::

            sage: fprime = loads(dumps(f))
            sage: fprime == f
            False

            sage: fprime(1+t) == f(1+t)
            True

    TESTS::

        sage: TestSuite(f).run(skip='_test_pickling')

    """
    cdef long p

    def __init__(self, Polyring_FpT_coerce f):
        """
        INPUT:

        - f -- A Polyring_FpT_coerce homomorphism

        EXAMPLES::

            sage: R.<t> = GF(next_prime(2000))[]
            sage: K = R.fraction_field()
            sage: R(K.gen(0)) # indirect doctest
            t
        """
        self.p = f.p
        Section.__init__(self, f)

    cdef dict _extra_slots(self):
        """
        Helper for copying and pickling.

        EXAMPLES::

            sage: R.<t> = GF(7)[]
            sage: K = R.fraction_field()
            sage: f = K.coerce_map_from(R)
            sage: g = f.section()   # indirect doctest
            sage: t = K.gen()
            sage: g(t^2)
            t^2
            sage: g(1/t)
            Traceback (most recent call last):
            ...
            ValueError: not integral
        """
        slots = Section._extra_slots(self)
        slots['p'] = self.p
        return slots

    cdef _update_slots(self, dict _slots):
        """
        Helper for copying and pickling.

        EXAMPLES::

            sage: R.<t> = GF(7)[]
            sage: K = R.fraction_field()
            sage: f = K.coerce_map_from(R)
            sage: g = f.section()   # indirect doctest
            sage: t = K.gen()
            sage: g(t^2)
            t^2
            sage: g(1/t)
            Traceback (most recent call last):
            ...
            ValueError: not integral
        """
        self.p = _slots['p']
        Section._update_slots(self, _slots)

    cpdef Element _call_(self, _x):
        """
        Applies the section.

        EXAMPLES::

            sage: R.<t> = GF(7)[]
            sage: K = R.fraction_field()
            sage: f = K.coerce_map_from(R)
            sage: g = f.section(); g
            Section map:
              From: Fraction Field of Univariate Polynomial Ring in t over Finite Field of size 7
              To:   Univariate Polynomial Ring in t over Finite Field of size 7
            sage: t = K.gen()
            sage: g(t^2) # indirect doctest
            t^2
            sage: g(1/t)
            Traceback (most recent call last):
            ...
            ValueError: not integral
        """
        cdef FpTElement x = <FpTElement?>_x
        cdef Polynomial_zmod_flint ans
        if nmod_poly_degree(x._denom) != 0:
            normalize(x._numer, x._denom, self.p)
            if nmod_poly_degree(x._denom) != 0:
                raise ValueError("not integral")
        ans = Polynomial_zmod_flint.__new__(Polynomial_zmod_flint)
        if nmod_poly_get_coeff_ui(x._denom, 0) != 1:
            normalize(x._numer, x._denom, self.p)
        nmod_poly_init(&ans.x, self.p)
        nmod_poly_set(&ans.x, x._numer)
        ans._parent = self.codomain()
        ans._cparent = get_cparent(ans._parent)
        return ans

cdef class Fp_FpT_coerce(RingHomomorphism):
    """
    This class represents the coercion map from GF(p) to GF(p)(t)

    EXAMPLES::

        sage: R.<t> = GF(5)[]
        sage: K = R.fraction_field()
        sage: f = K.coerce_map_from(GF(5)); f
        Ring morphism:
          From: Finite Field of size 5
          To:   Fraction Field of Univariate Polynomial Ring in t over Finite Field of size 5
        sage: type(f)
        <class 'sage.rings.fraction_field_FpT.Fp_FpT_coerce'>

    TESTS::

        sage: TestSuite(f).run()

    """
    cdef long p

    def __init__(self, R):
        """
        INPUT:

        - R -- An FpT

        EXAMPLES::

            sage: R.<t> = GF(next_prime(3000))[]
            sage: K = R.fraction_field() # indirect doctest
        """
        RingHomomorphism.__init__(self, R.base_ring().Hom(R))
        self.p = R.base_ring().characteristic()

    cdef dict _extra_slots(self):
        """
        Helper for copying and pickling.

        EXAMPLES::

            sage: R.<t> = GF(5)[]
            sage: K = R.fraction_field()
            sage: f = K.coerce_map_from(GF(5))
            sage: g = copy(f)
            sage: g == f
            True
            sage: g(GF(5)(2)) == f(GF(5)(2))
            True
        """
        slots = RingHomomorphism._extra_slots(self)
        slots['p'] = self.p
        return slots

    cdef _update_slots(self, dict _slots):
        """
        Helper for copying and pickling.

        EXAMPLES::

            sage: R.<t> = GF(5)[]
            sage: K = R.fraction_field()
            sage: f = K.coerce_map_from(GF(5))
            sage: g = copy(f)
            sage: g == f
            True
            sage: g(GF(5)(2)) == f(GF(5)(2))
            True
        """
        self.p = _slots['p']
        RingHomomorphism._update_slots(self, _slots)

    cpdef Element _call_(self, _x):
        """
        Applies the coercion.

        EXAMPLES::

            sage: R.<t> = GF(5)[]
            sage: K = R.fraction_field()
            sage: f = K.coerce_map_from(GF(5))
            sage: f(GF(5)(3)) # indirect doctest
            3
        """
        cdef IntegerMod_int x = <IntegerMod_int?> _x
        cdef FpTElement ans = <FpTElement>FpTElement.__new__(FpTElement)
        ans._parent = self.codomain()
        ans.p = self.p
        nmod_poly_init(ans._numer, ans.p)
        nmod_poly_init(ans._denom, ans.p)
        nmod_poly_set_coeff_ui(ans._numer, 0, x.ivalue)
        nmod_poly_set_coeff_ui(ans._denom, 0, 1)
        ans.initialized = True
        return ans

    cpdef Element _call_with_args(self, _x, args=(), kwds={}):
        """
        This function allows the map to take multiple arguments, usually used to specify both numerator and denominator.

        If ``reduce`` is specified as False, then the result won't be normalized.

        EXAMPLES::

            sage: R.<t> = GF(5)[]
            sage: K = R.fraction_field()
            sage: f = K.coerce_map_from(GF(5))
            sage: f(1, t + 3) # indirect doctest
            1/(t + 3)
            sage: f(2, 2*t)
            1/t
            sage: f(2, 2*t, reduce=False)
            2/2*t
        """
        cdef IntegerMod_int x = <IntegerMod_int?> _x
        cdef FpTElement ans = <FpTElement>FpTElement.__new__(FpTElement)
        ans._parent = self.codomain()
        ans.p = self.p
        nmod_poly_init(ans._numer, ans.p)
        nmod_poly_init(ans._denom, ans.p)
        cdef long r
        nmod_poly_set_coeff_ui(ans._numer, 0, x.ivalue)
        if len(args) == 0:
            nmod_poly_set_coeff_ui(ans._denom, 0, 1)
        if len(args) == 1:
            y = args[0]
            if isinstance(y, Integer):
                r = mpz_fdiv_ui((<Integer>y).value, self.p)
                if r == 0:
                    raise ZeroDivisionError
                nmod_poly_set_coeff_ui(ans._denom, 0, r)
            else:
                R = ans._parent.ring_of_integers()
                # could use the coerce keyword being set to False to not check this...
                if not (isinstance(y, Element) and y.parent() is R):
                    # We could special case integers and GF(p) elements here.
                    y = R(y)
                nmod_poly_set(ans._denom, &((<Polynomial_zmod_flint?>y).x))
        else:
            raise ValueError("FpT only supports two positional arguments")
        if 'reduce' not in kwds or kwds['reduce']:
            normalize(ans._numer, ans._denom, ans.p)
        ans.initialized = True
        return ans

    def section(self):
        """
        Return the section of this inclusion: the partially defined map from ``GF(p)(t)``
        back to ``GF(p)``, defined on constant elements.

        EXAMPLES::

            sage: R.<t> = GF(5)[]
            sage: K = R.fraction_field()
            sage: f = K.coerce_map_from(GF(5))
            sage: g = f.section(); g
            Section map:
              From: Fraction Field of Univariate Polynomial Ring in t over Finite Field of size 5
              To:   Finite Field of size 5
            sage: t = K.gen()
            sage: g(f(1,3,reduce=False))
            2
            sage: g(t)
            Traceback (most recent call last):
            ...
            ValueError: not constant
            sage: g(1/t)
            Traceback (most recent call last):
            ...
            ValueError: not integral
        """
        return FpT_Fp_section(self)

cdef class FpT_Fp_section(Section):
    """
    This class represents the section from GF(p)(t) back to GF(p)[t]

    EXAMPLES::

        sage: R.<t> = GF(5)[]
        sage: K = R.fraction_field()
        sage: f = GF(5).convert_map_from(K); f
        Section map:
          From: Fraction Field of Univariate Polynomial Ring in t over Finite Field of size 5
          To:   Finite Field of size 5
        sage: type(f)
        <class 'sage.rings.fraction_field_FpT.FpT_Fp_section'>

    .. WARNING::

        Comparison of ``FpT_Fp_section`` objects is not currently
        implemented. See :issue:`23469`. ::

            sage: fprime = loads(dumps(f))
            sage: fprime == f
            False

            sage: fprime(3) == f(3)
            True

    TESTS::

        sage: TestSuite(f).run(skip='_test_pickling')


    """
    cdef long p

    def __init__(self, Fp_FpT_coerce f):
        """
        INPUT:

        - f -- An Fp_FpT_coerce homomorphism

        EXAMPLES::

            sage: R.<t> = GF(next_prime(2000))[]
            sage: K = R.fraction_field()
            sage: GF(next_prime(2000))(K(127)) # indirect doctest
            127
        """
        self.p = f.p
        Section.__init__(self, f)

    cdef dict _extra_slots(self):
        """
        Helper for copying and pickling.

        EXAMPLES::

            sage: R.<t> = GF(7)[]
            sage: K = R.fraction_field()
            sage: f = K.coerce_map_from(GF(7))
            sage: g = f.section()   # indirect doctest
            sage: t = K.gen()
            sage: g(t^2)
            Traceback (most recent call last):
            ...
            ValueError: not constant
            sage: g(1/t)
            Traceback (most recent call last):
            ...
            ValueError: not integral
            sage: g(K(4))
            4
            sage: g(K(0))
            0
        """
        slots = Section._extra_slots(self)
        slots['p'] = self.p
        return slots

    cdef _update_slots(self, dict _slots):
        """
        Helper for copying and pickling.

        EXAMPLES::

            sage: R.<t> = GF(7)[]
            sage: K = R.fraction_field()
            sage: f = K.coerce_map_from(GF(7))
            sage: g = f.section()   # indirect doctest
            sage: t = K.gen()
            sage: g(t^2)
            Traceback (most recent call last):
            ...
            ValueError: not constant
            sage: g(1/t)
            Traceback (most recent call last):
            ...
            ValueError: not integral
            sage: g(K(4))
            4
            sage: g(K(0))
            0
        """
        self.p = _slots['p']
        Section._update_slots(self, _slots)

    cpdef Element _call_(self, _x):
        """
        Applies the section.

        EXAMPLES::

            sage: R.<t> = GF(7)[]
            sage: K = R.fraction_field()
            sage: f = K.coerce_map_from(GF(7))
            sage: g = f.section(); g
            Section map:
              From: Fraction Field of Univariate Polynomial Ring in t over Finite Field of size 7
              To:   Finite Field of size 7
            sage: t = K.gen()
            sage: g(t^2) # indirect doctest
            Traceback (most recent call last):
            ...
            ValueError: not constant
            sage: g(1/t)
            Traceback (most recent call last):
            ...
            ValueError: not integral
            sage: g(K(4))
            4
            sage: g(K(0))
            0
        """
        cdef FpTElement x = <FpTElement?>_x
        cdef IntegerMod_int ans
        if nmod_poly_degree(x._denom) != 0 or nmod_poly_degree(x._numer) > 0:
            normalize(x._numer, x._denom, self.p)
            if nmod_poly_degree(x._denom) != 0:
                raise ValueError("not integral")
            if nmod_poly_degree(x._numer) > 0:
                raise ValueError("not constant")
        ans = IntegerMod_int.__new__(IntegerMod_int)
        ans._parent = self.codomain()
        ans._modulus = ans._parent._pyx_order
        if nmod_poly_get_coeff_ui(x._denom, 0) != 1:
            normalize(x._numer, x._denom, self.p)
        ans.ivalue = nmod_poly_get_coeff_ui(x._numer, 0)
        return ans

cdef class ZZ_FpT_coerce(RingHomomorphism):
    """
    This class represents the coercion map from ZZ to GF(p)(t)

    EXAMPLES::

        sage: R.<t> = GF(17)[]
        sage: K = R.fraction_field()
        sage: f = K.coerce_map_from(ZZ); f
        Ring morphism:
          From: Integer Ring
          To:   Fraction Field of Univariate Polynomial Ring in t over Finite Field of size 17
        sage: type(f)
        <class 'sage.rings.fraction_field_FpT.ZZ_FpT_coerce'>

    TESTS::

        sage: TestSuite(f).run()

    """
    cdef long p

    def __init__(self, R):
        """
        INPUT:

        - R -- An FpT

        EXAMPLES::

            sage: R.<t> = GF(next_prime(3000))[]
            sage: K = R.fraction_field() # indirect doctest
        """
        RingHomomorphism.__init__(self, ZZ.Hom(R))
        self.p = R.base_ring().characteristic()

    cdef dict _extra_slots(self):
        """
        Helper for copying and pickling.

        EXAMPLES::

            sage: R.<t> = GF(5)[]
            sage: K = R.fraction_field()
            sage: f = K.coerce_map_from(ZZ)
            sage: g = copy(f)   # indirect doctest
            sage: g == f
            True
            sage: g(5) == f(5)
            True
            sage: g(0) == f(0)
            True
        """
        slots = RingHomomorphism._extra_slots(self)
        slots['p'] = self.p
        return slots

    cdef _update_slots(self, dict _slots):
        """
        Helper for copying and pickling.

        EXAMPLES::

            sage: R.<t> = GF(5)[]
            sage: K = R.fraction_field()
            sage: f = K.coerce_map_from(ZZ)
            sage: g = copy(f)   # indirect doctest
            sage: g == f
            True
            sage: g(5) == f(5)
            True
            sage: g(0) == f(0)
            True
        """
        self.p = _slots['p']
        RingHomomorphism._update_slots(self, _slots)

    cpdef Element _call_(self, _x):
        """
        Applies the coercion.

        EXAMPLES::

            sage: R.<t> = GF(5)[]
            sage: K = R.fraction_field()
            sage: f = K.coerce_map_from(ZZ)
            sage: f(3) # indirect doctest
            3
        """
        cdef Integer x = <Integer?> _x
        cdef FpTElement ans = <FpTElement>FpTElement.__new__(FpTElement)
        ans._parent = self.codomain()
        ans.p = self.p
        nmod_poly_init(ans._numer, ans.p)
        nmod_poly_init(ans._denom, ans.p)
        nmod_poly_set_coeff_ui(ans._numer, 0, mpz_fdiv_ui(x.value, self.p))
        nmod_poly_set_coeff_ui(ans._denom, 0, 1)
        ans.initialized = True
        return ans

    cpdef Element _call_with_args(self, _x, args=(), kwds={}):
        """
        This function allows the map to take multiple arguments, usually used to specify both numerator and denominator.

        If ``reduce`` is specified as False, then the result won't be normalized.

        EXAMPLES::

            sage: R.<t> = GF(5)[]
            sage: K = R.fraction_field()
            sage: f = K.coerce_map_from(ZZ)
            sage: f(1, t + 3) # indirect doctest
            1/(t + 3)
            sage: f(1,2)
            3
            sage: f(2, 2*t)
            1/t
            sage: f(2, 2*t, reduce=False)
            2/2*t
        """
        cdef Integer x = <Integer?> _x
        cdef FpTElement ans = <FpTElement>FpTElement.__new__(FpTElement)
        ans._parent = self.codomain()
        ans.p = self.p
        nmod_poly_init(ans._numer, ans.p)
        nmod_poly_init(ans._denom, ans.p)
        cdef long r
        nmod_poly_set_coeff_ui(ans._numer, 0, mpz_fdiv_ui(x.value, self.p))
        if len(args) == 0:
            nmod_poly_set_coeff_ui(ans._denom, 0, 1)
        if len(args) == 1:
            y = args[0]
            if isinstance(y, Integer):
                r = mpz_fdiv_ui((<Integer>y).value, self.p)
                if r == 0:
                    raise ZeroDivisionError
                nmod_poly_set_coeff_ui(ans._denom, 0, r)
            else:
                R = ans._parent.ring_of_integers()
                # could use the coerce keyword being set to False to not check this...
                if not (isinstance(y, Element) and y.parent() is R):
                    # We could special case integers and GF(p) elements here.
                    y = R(y)
                nmod_poly_set(ans._denom, &((<Polynomial_zmod_flint?>y).x))
        else:
            raise ValueError("FpT only supports two positional arguments")
        if 'reduce' not in kwds or kwds['reduce']:
            normalize(ans._numer, ans._denom, ans.p)
        ans.initialized = True
        return ans

    def section(self):
        """
        Return the section of this inclusion: the partially defined map from ``GF(p)(t)``
        back to ``ZZ``, defined on constant elements.

        EXAMPLES::

            sage: R.<t> = GF(5)[]
            sage: K = R.fraction_field()
            sage: f = K.coerce_map_from(ZZ)
            sage: g = f.section(); g
            Composite map:
              From: Fraction Field of Univariate Polynomial Ring in t over Finite Field of size 5
              To:   Integer Ring
              Defn:   Section map:
                      From: Fraction Field of Univariate Polynomial Ring in t over Finite Field of size 5
                      To:   Finite Field of size 5
                    then
                      Lifting map:
                      From: Finite Field of size 5
                      To:   Integer Ring
            sage: t = K.gen()
            sage: g(f(1,3,reduce=False))
            2
            sage: g(t)
            Traceback (most recent call last):
            ...
            ValueError: not constant
            sage: g(1/t)
            Traceback (most recent call last):
            ...
            ValueError: not integral
        """
        return ZZ.convert_map_from(self.codomain().base_ring()) * Fp_FpT_coerce(self.codomain()).section()

cdef inline bint normalize(nmod_poly_t numer, nmod_poly_t denom, long p) noexcept:
    """
    Put ``numer`` / ``denom`` into a normal form: denominator monic and sharing no common factor with the numerator.

    The normalized form of 0 is 0/1.

    Return ``True`` if ``numer`` and ``denom`` were changed.
    """
    cdef long a
    cdef bint changed
    if nmod_poly_degree(numer) == -1:
        if nmod_poly_degree(denom) > 0 or nmod_poly_leading(denom) != 1:
            changed = True
        else:
            changed = False
        nmod_poly_truncate(denom, 0)
        nmod_poly_set_coeff_ui(denom, 0, 1)
        return changed
    elif nmod_poly_degree(numer) == 0 or nmod_poly_degree(denom) == 0:
        if nmod_poly_leading(denom) != 1:
            a = mod_inverse_int(nmod_poly_leading(denom), p)
            nmod_poly_scalar_mul_nmod(numer, numer, a)
            nmod_poly_scalar_mul_nmod(denom, denom, a)
            return True
        return False
    cdef nmod_poly_t g
    changed = False
    try:
        nmod_poly_init_preinv(g, p, numer.mod.ninv)
        nmod_poly_gcd(g, numer, denom)
        if nmod_poly_degree(g) != 0:
            # Divide knowing divisible by? Can we get these quotients as a byproduct of the gcd?
            nmod_poly_div(numer, numer, g)
            nmod_poly_div(denom, denom, g)
            changed = True
        if nmod_poly_leading(denom) != 1:
            a = mod_inverse_int(nmod_poly_leading(denom), p)
            nmod_poly_scalar_mul_nmod(numer, numer, a)
            nmod_poly_scalar_mul_nmod(denom, denom, a)
            changed = True
        return changed
    finally:
        nmod_poly_clear(g)


cdef inline unsigned long nmod_poly_leading(nmod_poly_t poly) noexcept:
    """
    Return the leading coefficient of ``poly``.
    """
    return nmod_poly_get_coeff_ui(poly, nmod_poly_degree(poly))


cdef inline void nmod_poly_inc(nmod_poly_t poly, bint monic) noexcept:
    """
    Set poly to the "next" polynomial: this is just counting in base p.

    If monic is True then will only iterate through monic polynomials.
    """
    cdef long n
    cdef long a
    cdef long p = poly.mod.n
    for n from 0 <= n <= nmod_poly_degree(poly) + 1:
        a = nmod_poly_get_coeff_ui(poly, n) + 1
        if a == p:
            nmod_poly_set_coeff_ui(poly, n, 0)
        else:
            nmod_poly_set_coeff_ui(poly, n, a)
            break
    if monic and a == 2 and n == nmod_poly_degree(poly):
        nmod_poly_set_coeff_ui(poly, n, 0)
        nmod_poly_set_coeff_ui(poly, n + 1, 1)


cdef inline long nmod_poly_cmp(nmod_poly_t a, nmod_poly_t b) noexcept:
    """
    Compare `a` and `b`, returning 0 if they are equal.

    - If the degree of `a` is less than that of `b`, returns `-1`.

    - If the degree of `b` is less than that of `a`, returns `1`.

    - Otherwise, compares `a` and `b` lexicographically, starting at the leading terms.
    """
    cdef long ad = nmod_poly_degree(a)
    cdef long bd = nmod_poly_degree(b)
    if ad < bd:
        return -1
    elif ad > bd:
        return 1
    cdef long d = nmod_poly_degree(a)
    while d >= 0:
        ad = nmod_poly_get_coeff_ui(a, d)
        bd = nmod_poly_get_coeff_ui(b, d)
        if ad < bd:
            return -1
        elif ad > bd:
            return 1
        d -= 1
    return 0


cdef bint nmod_poly_sqrt_check(nmod_poly_t poly) noexcept:
    """
    Quick check to see if ``poly`` could possibly be a square.
    """
    # We could use Sage's jacobi_int which is for 32 bits integers rather
    # than FLINT's n_jacobi which is for longs as the FpT class is crafted
    # for primes 2 < p < 2^16
    return (nmod_poly_degree(poly) % 2 == 0
            and n_jacobi(nmod_poly_leading(poly), poly.mod.n) == 1
            and n_jacobi(nmod_poly_get_coeff_ui(poly, 0), poly.mod.n) != -1)


def unpickle_FpT_element(K, numer, denom):
    """
    Used for pickling.

    TESTS::

        sage: from sage.rings.fraction_field_FpT import unpickle_FpT_element
        sage: R.<t> = GF(13)['t']
        sage: unpickle_FpT_element(Frac(R), t+1, t)
        (t + 1)/t
    """
    return FpTElement(K, numer, denom, coerce=False, reduce=False)


#  Somehow this isn't in FLINT, evidently.  It could be moved
#  elsewhere at some point.
cdef int sage_cmp_nmod_poly_t(nmod_poly_t L, nmod_poly_t R) noexcept:
    """
    Compare two ``nmod_poly_t`` in a Pythonic way, so this returns `-1`, `0`,
    or `1`, and is consistent.
    """
    cdef int j
    cdef Py_ssize_t i

    # First compare the degrees
    j = nmod_poly_degree(L) - nmod_poly_degree(R)
    if j < 0:
        return -1
    elif j > 0:
        return 1

    # Same degree, so compare coefficients, term by term
    for i in range(nmod_poly_degree(L) + 1):
        j = nmod_poly_get_coeff_ui(L, i) - nmod_poly_get_coeff_ui(R, i)
        if j < 0:
            return -1
        elif j > 0:
            return 1

    # Two polynomials are equal
    return 0<|MERGE_RESOLUTION|>--- conflicted
+++ resolved
@@ -768,19 +768,11 @@
 
         INPUT:
 
-<<<<<<< HEAD
-        -  ``extend`` -- bool (default: True); if True, return a
-           square root in an extension ring, if necessary. Otherwise, raise a
-           ValueError if the square is not in the base ring.
-
-        -  ``all`` -- bool (default: False); if True, return all
-=======
         -  ``extend`` -- bool (default: ``True``); if True, return a
            square root in an extension ring, if necessary. Otherwise, raise a
            ValueError if the square is not in the base ring.
 
         -  ``all`` -- bool (default: ``False``); if True, return all
->>>>>>> 038f6f1f
            square roots of self, instead of just one.
 
         EXAMPLES::
