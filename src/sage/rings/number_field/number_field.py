--- conflicted
+++ resolved
@@ -1045,11 +1045,7 @@
 
     -  ``n`` -- a nonnegative integer, default: ``0``
 
-<<<<<<< HEAD
-    -  ``names`` -- name of generator (default:s to zetan)
-=======
     -  ``names`` -- name of generator (default: ``zetan``)
->>>>>>> 038f6f1f
 
     - ``bracket`` -- Defines the brackets in the case of ``n==0``, and
       is ignored otherwise. Can be any even length string, with ``"()"`` being the default.
