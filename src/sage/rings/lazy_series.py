# -*- coding: utf-8 -*-
r"""
Lazy Series

Coefficients of lazy series are computed on demand.  They have
infinite precision, although equality can only be decided in special
cases.

AUTHORS:

- Kwankyu Lee (2019-02-24): initial version
- Tejasvi Chebrolu, Martin Rubey, Travis Scrimshaw (2021-08):
  refactored and expanded functionality

EXAMPLES:

Laurent series over the integer ring are particularly useful as
generating functions for sequences arising in combinatorics. ::

    sage: L.<z> = LazyLaurentSeriesRing(ZZ)

The generating function of the Fibonacci sequence is::

    sage: f = 1 / (1 - z - z^2)
    sage: f
    1 + z + 2*z^2 + 3*z^3 + 5*z^4 + 8*z^5 + 13*z^6 + O(z^7)

In principle, we can now compute any coefficient of `f`::

    sage: f.coefficient(100)
    573147844013817084101

Which coefficients are actually computed depends on the type of
implementation.  For the sparse implementation, only the coefficients
which are needed are computed. ::

    sage: s = L(lambda n: n, valuation=0); s
    z + 2*z^2 + 3*z^3 + 4*z^4 + 5*z^5 + 6*z^6 + O(z^7)
    sage: s.coefficient(10)
    10
    sage: s._coeff_stream._cache
    {1: 1, 2: 2, 3: 3, 4: 4, 5: 5, 6: 6, 10: 10}

Using the dense implementation, all coefficients up to the required
coefficient are computed. ::

    sage: L.<x> = LazyLaurentSeriesRing(ZZ, sparse=False)
    sage: s = L(lambda n: n, valuation=0); s
    x + 2*x^2 + 3*x^3 + 4*x^4 + 5*x^5 + 6*x^6 + O(x^7)
    sage: s.coefficient(10)
    10
    sage: s._coeff_stream._cache
    [1, 2, 3, 4, 5, 6, 7, 8, 9, 10]

We can do arithmetic with lazy power series::

    sage: f
    1 + z + 2*z^2 + 3*z^3 + 5*z^4 + 8*z^5 + 13*z^6 + O(z^7)
    sage: f^-1
    1 - z - z^2
    sage: f + f^-1
    2 + z^2 + 3*z^3 + 5*z^4 + 8*z^5 + 13*z^6 + O(z^7)
    sage: g = (f + f^-1)*(f - f^-1); g
    4*z + 6*z^2 + 8*z^3 + 19*z^4 + 38*z^5 + 71*z^6 + O(z^7)

We call lazy power series whose coefficients are known to be
eventually constant 'exact'.  In some cases, computations with such
series are much faster.  Moreover, these are the series where
equality can be decided.  For example::

    sage: L.<z> = LazyPowerSeriesRing(ZZ)
    sage: f = 1 + 2*z^2 / (1 - z)
    sage: f - 2 / (1 - z) + 1 + 2*z
    0

However, multivariate Taylor series are actually represented as
streams of multivariate polynomials.  Therefore, the only exact
series in this case are polynomials::

    sage: L.<x,y> = LazyPowerSeriesRing(ZZ)
    sage: 1 / (1-x)
    1 + x + x^2 + x^3 + x^4 + x^5 + x^6 + O(x,y)^7

A similar statement is true for lazy symmetric functions::

    sage: h = SymmetricFunctions(QQ).h()                                                # needs sage.combinat
    sage: L = LazySymmetricFunctions(h)                                                 # needs sage.combinat
    sage: 1 / (1-L(h[1]))                                                               # needs sage.combinat
    h[] + h[1] + (h[1,1]) + (h[1,1,1]) + (h[1,1,1,1]) + (h[1,1,1,1,1]) + (h[1,1,1,1,1,1]) + O^7

We can change the base ring::

    sage: h = g.change_ring(QQ)
    sage: h.parent()                                                                    # needs sage.combinat
    Lazy Laurent Series Ring in z over Rational Field
    sage: h                                                                             # needs sage.combinat
    4*z + 6*z^2 + 8*z^3 + 19*z^4 + 38*z^5 + 71*z^6 + 130*z^7 + O(z^8)
    sage: hinv = h^-1; hinv                                                             # needs sage.combinat
    1/4*z^-1 - 3/8 + 1/16*z - 17/32*z^2 + 5/64*z^3 - 29/128*z^4 + 165/256*z^5 + O(z^6)
    sage: hinv.valuation()                                                              # needs sage.combinat
    -1

TESTS:

We check that -- at least for some simple cases -- division,
composition and reversion do not raise exceptions for univariate lazy
Laurent series, lazy power series and lazy symmetric functions::

    sage: def check(L, z, verbose=False):
    ....:     # division
    ....:     lf = [0, L(0), 1, L(1), z, 1 + z, 2 + z + z^2]
    ....:     lg = [3, L(3), 1 + z, 2 + z + z^2]
    ....:     for f in lf:
    ....:         for g in lg:
    ....:             try:
    ....:                 h = f / g
    ....:                 if verbose: print("(%s) / (%s) = %s" % (f, g, h))
    ....:             except Exception as e:
    ....:                 print("%s in (%s) / (%s)" % (e, f, g))
    ....:     # composition
    ....:     f = L(0)
    ....:     l = [(f, 0), (f, L(0)), (f, 2), (f, L(2)), (f, 2 + z + z^2), (f, 3/(1 - 2*z))]
    ....:     f = L(1)
    ....:     l.extend([(f, 0), (f, L(0)), (f, 2), (f, L(2)), (f, 2 + z + z^2), (f, 3/(1 - 2*z))])
    ....:     f = 2 + z + z^2
    ....:     l.extend([(f, 0), (f, L(0)), (f, 2), (f, L(2)), (f, 2 + z + z^2), (f, 3/(1 - 2*z))])
    ....:     f = 3/(2 - 3*z)
    ....:     l.extend([(f, 0), (f, L(0)), (f, 3*z/(1 - 2*z))])
    ....:     for f, g in l:
    ....:         try:
    ....:             h = f(g)
    ....:             if verbose: print("(%s)(%s) = %s" % (f, g, h))
    ....:         except Exception as e:
    ....:             print("%s in (%s)(%s)" % (e, f, g))
    ....:     # reversion
    ....:     l = [2 + 3*z, 3*z + 2*z^2, 3*z/(1 - 2*z - 3*z^2)]
    ....:     for f in l:
    ....:         try:
    ....:             h = f.revert()
    ....:             if verbose: print("(%s)^{(-1)} = %s" % (f, h))
    ....:         except Exception as e:
    ....:             print("%s in (%s).revert()" % (e, f))

    sage: L.<z> = LazyLaurentSeriesRing(QQ)
    sage: check(L, z)
    sage: L.<z> = LazyPowerSeriesRing(QQ)
    sage: check(L, z)
    sage: p = SymmetricFunctions(QQ).p()                                                # needs sage.combinat
    sage: L = LazySymmetricFunctions(p)                                                 # needs sage.combinat
    sage: check(L, L(p[1]))                                                             # needs sage.combinat

We check that the elements in the cache of the stream of homogeneous
components are in the correct ring::

    sage: def check(L, x, valuation, verbose=False):
    ....:     f = L(x, valuation=valuation)
    ....:     _ = f[2], f[5]
    ....:     if callable(x):
    ....:         assert len(f._coeff_stream._cache) == 2, "the cache is %s" % f._coeff_stream._cache
    ....:     else:
    ....:         m = 6 if valuation is None else 5 - valuation + 1
    ....:         assert len(f._coeff_stream._cache) == m, "the cache is %s" % f._coeff_stream._cache
    ....:     P = f._coeff_stream._cache[2].parent()
    ....:     assert P is L._internal_poly_ring.base_ring(), "the cache is in %s" % P
    ....:     if verbose:
    ....:         print(P)

    sage: def gen():
    ....:     n = 0
    ....:     while True:
    ....:         yield n
    ....:         n += 1

    sage: L.<z> = LazyLaurentSeriesRing(GF(2))
    sage: check(L, lambda n: n, valuation=-5)
    sage: check(L, gen(), valuation=-5)

    sage: L = LazyDirichletSeriesRing(QQbar, "s")                                       # needs sage.rings.number_field
    sage: check(L, lambda n: n, valuation=2)                                            # needs sage.rings.number_field
    sage: check(L, gen(), valuation=2)

    sage: L.<z> = LazyPowerSeriesRing(GF(2))
    sage: check(L, lambda n: n, valuation=0)
    sage: check(L, gen(), valuation=0)

    sage: L.<x,y> = LazyPowerSeriesRing(GF(2))
    sage: check(L, lambda n: (x + y)^n, valuation=None)                                 # needs sage.rings.finite_rings
    sage: def gen():
    ....:     n = 0
    ....:     while True:
    ....:         yield (x+y)^n
    ....:         n += 1
    sage: check(L, gen(), valuation=None)                                               # needs sage.rings.finite_rings

    sage: s = SymmetricFunctions(GF(2)).s()                                             # needs sage.combinat
    sage: L = LazySymmetricFunctions(s)                                                 # needs sage.combinat
    sage: check(L, lambda n: sum(k*s(la) for k, la in enumerate(Partitions(n))),        # needs sage.combinat
    ....:       valuation=0)

Check that we can invert matrices::

    sage: L.<z> = LazyLaurentSeriesRing(QQ)
    sage: a11 = 1 + L(lambda n: 1 if not n else 0, valuation=0)
    sage: a12 = 1 + L(lambda n: 1 if n == 1 else 0, valuation=0)
    sage: a21 = 1 + L(lambda n: 1 if n == 2 else 0, valuation=0)
    sage: a22 = 1 + L(lambda n: 1 if n == 3 else 0, valuation=0)
    sage: m = matrix([[a11, a12], [a21, a22]])
    sage: m.inverse()
    [   1 + z + 2*z^2 + 3*z^3 + 4*z^4 + 5*z^5 + 6*z^6 + O(z^7) -1 - 2*z - 3*z^2 - 4*z^3 - 5*z^4 - 6*z^5 - 7*z^6 + O(z^7)]
    [  -1 - z - 3*z^2 - 3*z^3 - 5*z^4 - 5*z^5 - 7*z^6 + O(z^7)  2 + 2*z + 4*z^2 + 4*z^3 + 6*z^4 + 6*z^5 + 8*z^6 + O(z^7)]

"""

# ****************************************************************************
#       Copyright (C) 2019 Kwankyu Lee <ekwankyu@gmail.com>
#                     2022 Martin Rubey <martin.rubey at tuwien.ac.at>
#                     2022 Travis Scrimshaw <tcscrims at gmail.com>
#
# This program is free software: you can redistribute it and/or modify
# it under the terms of the GNU General Public License as published by
# the Free Software Foundation, either version 2 of the License, or
# (at your option) any later version.
#                  https://www.gnu.org/licenses/
# ****************************************************************************

from sage.structure.element import Element, parent
from sage.structure.richcmp import op_EQ, op_NE
from sage.misc.misc_c import prod
from sage.arith.power import generic_power
from sage.arith.functions import lcm
from sage.arith.misc import divisors, factorial, moebius
from sage.combinat.partition import Partition, Partitions
from sage.misc.derivative import derivative_parse
from sage.categories.integral_domains import IntegralDomains
from sage.categories.rings import Rings
from sage.rings.infinity import infinity
from sage.rings.integer_ring import ZZ
from sage.rings.rational_field import QQ
from sage.rings.polynomial.laurent_polynomial_ring import LaurentPolynomialRing
from sage.rings.polynomial.polynomial_ring_constructor import PolynomialRing
from sage.categories.tensor import tensor
from sage.data_structures.stream import (
    Stream_add,
    Stream_cauchy_mul,
    Stream_cauchy_mul_commutative,
    Stream_sub,
    Stream_cauchy_compose,
    Stream_lmul,
    Stream_rmul,
    Stream_neg,
    Stream_cauchy_invert,
    Stream_map_coefficients,
    Stream_zero,
    Stream_exact,
    Stream_uninitialized,
    Stream_shift,
    Stream_truncated,
    Stream_function,
    Stream_derivative,
    Stream_dirichlet_convolve,
    Stream_dirichlet_invert,
    Stream_plethysm
)


class LazyModuleElement(Element):
    r"""
    A lazy sequence with a module structure given by term-wise
    addition and scalar multiplication.

    EXAMPLES::

        sage: L.<z> = LazyLaurentSeriesRing(ZZ)
        sage: M = L(lambda n: n, valuation=0)
        sage: N = L(lambda n: 1, valuation=0)
        sage: M[0:10]
        [0, 1, 2, 3, 4, 5, 6, 7, 8, 9]
        sage: N[0:10]
        [1, 1, 1, 1, 1, 1, 1, 1, 1, 1]

    Two sequences can be added::

        sage: O = M + N
        sage: O[0:10]
        [1, 2, 3, 4, 5, 6, 7, 8, 9, 10]

    Two sequences can be subtracted::

        sage: P = M - N
        sage: P[0:10]
        [-1, 0, 1, 2, 3, 4, 5, 6, 7, 8]

    A sequence can be multiplied by a scalar::

        sage: Q = 2 * M
        sage: Q[0:10]
        [0, 2, 4, 6, 8, 10, 12, 14, 16, 18]

    The negation of a sequence can also be found::

        sage: R = -M
        sage: R[0:10]
        [0, -1, -2, -3, -4, -5, -6, -7, -8, -9]
    """
    def __init__(self, parent, coeff_stream):
        """
        Initialize the series.

        TESTS::

            sage: L.<z> = LazyLaurentSeriesRing(ZZ)
            sage: TestSuite(L.an_element()).run()

            sage: L = LazyDirichletSeriesRing(QQbar, 'z')                               # needs sage.rings.number_field
            sage: g = L(constant=1)                                                     # needs sage.rings.number_field
            sage: TestSuite(g).run()                                                    # needs sage.rings.number_field
        """
        Element.__init__(self, parent)
        self._coeff_stream = coeff_stream

    def __getitem__(self, n):
        r"""
        Return the homogeneous degree ``n`` part of the series.

        INPUT:

        - ``n`` -- integer; the degree

        For a series ``f``, the slice ``f[start:stop]`` produces the following:

        - if ``start`` and ``stop`` are integers, return the list of
          terms with given degrees

        - if ``start`` is ``None``, return the list of terms
          beginning with the valuation

        - if ``stop`` is ``None``, return a
          :class:`~sage.misc.lazy_list.lazy_list_generic` instead.

        EXAMPLES::

            sage: L.<z> = LazyLaurentSeriesRing(ZZ)
            sage: f = z / (1 - 2*z^3)
            sage: [f[n] for n in range(20)]
            [0, 1, 0, 0, 2, 0, 0, 4, 0, 0, 8, 0, 0, 16, 0, 0, 32, 0, 0, 64]
            sage: f[0:20]
            [0, 1, 0, 0, 2, 0, 0, 4, 0, 0, 8, 0, 0, 16, 0, 0, 32, 0, 0, 64]
            sage: f[:20]
            [1, 0, 0, 2, 0, 0, 4, 0, 0, 8, 0, 0, 16, 0, 0, 32, 0, 0, 64]
            sage: f[::3]
            lazy list [1, 2, 4, ...]

            sage: M = L(lambda n: n, valuation=0)
            sage: [M[n] for n in range(20)]
            [0, 1, 2, 3, 4, 5, 6, 7, 8, 9, 10, 11, 12, 13, 14, 15, 16, 17, 18, 19]

            sage: L.<z> = LazyLaurentSeriesRing(ZZ, sparse=True)
            sage: M = L(lambda n: n, valuation=0)
            sage: [M[n] for n in range(20)]
            [0, 1, 2, 3, 4, 5, 6, 7, 8, 9, 10, 11, 12, 13, 14, 15, 16, 17, 18, 19]

        Similarly for multivariate series::

            sage: L.<x,y> = LazyPowerSeriesRing(QQ)
            sage: sin(x*y)[:11]
            [x*y, 0, 0, 0, -1/6*x^3*y^3, 0, 0, 0, 1/120*x^5*y^5]
            sage: sin(x*y)[2::4]
            lazy list [x*y, -1/6*x^3*y^3, 1/120*x^5*y^5, ...]

        Similarly for Dirichlet series::

            sage: L = LazyDirichletSeriesRing(ZZ, "z")
            sage: L(lambda n: n)[1:11]
            [1, 2, 3, 4, 5, 6, 7, 8, 9, 10]

        TESTS:

        Check that no more elements than necessary are computed::

            sage: L = LazyDirichletSeriesRing(ZZ, "z")
            sage: f = L(lambda n: 0 if n < 5 else n)
            sage: f[:3]
            []
            sage: f._coeff_stream._cache
            {}
        """
        R = self.parent()._internal_poly_ring.base_ring()
        coeff_stream = self._coeff_stream
        if isinstance(n, slice):
            if n.start is None:
                # WARNING: for Dirichlet series, 'degree' and
                # valuation are different
                if n.stop is None:
                    start = coeff_stream.order()
                else:
                    start = coeff_stream._approximate_order
                    while start < n.stop and not coeff_stream[start]:
                        start += 1
                        coeff_stream._approximate_order = start
            else:
                start = n.start
            step = n.step if n.step is not None else 1
            if n.stop is None:
                from sage.misc.lazy_list import lazy_list
                return lazy_list(lambda k: R(self._coeff_stream[start + k * step]))

            return [R(self._coeff_stream[k]) for k in range(start, n.stop, step)]

        return R(self._coeff_stream[n])

    coefficient = __getitem__

    def coefficients(self, n=None):
        r"""
        Return the first `n` non-zero coefficients of ``self``.

        INPUT:

        - ``n`` -- (optional) the number of non-zero coefficients to return

        If the series has fewer than `n` non-zero coefficients, only
        these are returned.

        If ``n`` is ``None``, a
        :class:`~sage.misc.lazy_list.lazy_list_generic` with all
        non-zero coefficients is returned instead.

        .. WARNING::

            If there are fewer than `n` non-zero coefficients, but
            this cannot be detected, this method will not return.

        EXAMPLES::

            sage: L.<x> = LazyPowerSeriesRing(QQ)
            sage: f = L([1,2,3])
            sage: f.coefficients(5)
            doctest:...: DeprecationWarning: the method coefficients now only returns the non-zero coefficients. Use __getitem__ instead.
            See https://github.com/sagemath/sage/issues/32367 for details.
            [1, 2, 3]

            sage: f = sin(x)
            sage: f.coefficients(5)
            [1, -1/6, 1/120, -1/5040, 1/362880]

            sage: L.<x, y> = LazyPowerSeriesRing(QQ)
            sage: f = sin(x^2+y^2)
            sage: f.coefficients(5)
            [1, 1, -1/6, -1/2, -1/2]

            sage: f.coefficients()
            lazy list [1, 1, -1/6, ...]

            sage: L.<x> = LazyPowerSeriesRing(GF(2))
            sage: f = L(lambda n: n)
            sage: f.coefficients(5)
            [1, 1, 1, 1, 1]
        """
        coeff_stream = self._coeff_stream
        if isinstance(coeff_stream, Stream_zero):
            return []
        from itertools import repeat, chain, islice
        from sage.misc.lazy_list import lazy_list
        # prepare a generator of the non-zero coefficients
        P = self.parent()
        if isinstance(coeff_stream, Stream_exact):
            if coeff_stream._constant:
                coeffs = chain((c for c in coeff_stream._initial_coefficients if c),
                               repeat(coeff_stream._constant))
            else:
                coeffs = (c for c in coeff_stream._initial_coefficients if c)
        else:
            coeffs = filter(bool, coeff_stream.iterate_coefficients())

        if n is None:
            if P._internal_poly_ring.base_ring() is not P._laurent_poly_ring:
                return lazy_list(coeffs)

            # flatten out the generator in the multivariate case
            return lazy_list(chain.from_iterable(map(lambda coeff: coeff.coefficients(), coeffs)))

        if isinstance(self, LazyPowerSeries) and self.parent()._arity == 1:
            from sage.misc.superseded import deprecation
            deprecation(32367, 'the method coefficients now only returns the non-zero coefficients. Use __getitem__ instead.')

        if P._internal_poly_ring.base_ring() is not P._laurent_poly_ring:
            return list(islice(coeffs, n))

        # flatten out the generator in the multivariate case
        return list(islice(chain.from_iterable(map(lambda coeff: coeff.coefficients(), coeffs)), n))

    def map_coefficients(self, f):
        r"""
        Return the series with ``f`` applied to each nonzero
        coefficient of ``self``.

        INPUT:

        - ``func`` -- function that takes in a coefficient and returns
          a new coefficient

        EXAMPLES::

            sage: L.<z> = LazyLaurentSeriesRing(ZZ)
            sage: m = L(lambda n: n, valuation=0); m
            z + 2*z^2 + 3*z^3 + 4*z^4 + 5*z^5 + 6*z^6 + O(z^7)
            sage: m.map_coefficients(lambda c: c + 1)
            2*z + 3*z^2 + 4*z^3 + 5*z^4 + 6*z^5 + 7*z^6 + 8*z^7 + O(z^8)

        Similarly for Dirichlet series::

            sage: L = LazyDirichletSeriesRing(ZZ, "z")
            sage: s = L(lambda n: n-1)
            sage: s                                                                     # needs sage.symbolic
            1/(2^z) + 2/3^z + 3/4^z + 4/5^z + 5/6^z + 6/7^z + O(1/(8^z))
            sage: ms = s.map_coefficients(lambda c: c + 1)                              # needs sage.symbolic
            sage: ms                                                                    # needs sage.symbolic
            2/2^z + 3/3^z + 4/4^z + 5/5^z + 6/6^z + 7/7^z + 8/8^z + O(1/(9^z))

        Similarly for multivariate power series::

            sage: L.<x, y> = LazyPowerSeriesRing(QQ)
            sage: f = 1/(1-(x+y)); f
            1 + (x+y) + (x^2+2*x*y+y^2) + (x^3+3*x^2*y+3*x*y^2+y^3)
             + (x^4+4*x^3*y+6*x^2*y^2+4*x*y^3+y^4)
             + (x^5+5*x^4*y+10*x^3*y^2+10*x^2*y^3+5*x*y^4+y^5)
             + (x^6+6*x^5*y+15*x^4*y^2+20*x^3*y^3+15*x^2*y^4+6*x*y^5+y^6)
             + O(x,y)^7
            sage: f.map_coefficients(lambda c: c^2)
            1 + (x+y) + (x^2+4*x*y+y^2) + (x^3+9*x^2*y+9*x*y^2+y^3)
             + (x^4+16*x^3*y+36*x^2*y^2+16*x*y^3+y^4)
             + (x^5+25*x^4*y+100*x^3*y^2+100*x^2*y^3+25*x*y^4+y^5)
             + (x^6+36*x^5*y+225*x^4*y^2+400*x^3*y^3+225*x^2*y^4+36*x*y^5+y^6)
             + O(x,y)^7

        Similarly for lazy symmetric functions::

            sage: # needs sage.combinat
            sage: p = SymmetricFunctions(QQ).p()
            sage: L = LazySymmetricFunctions(p)
            sage: f = 1/(1-2*L(p[1])); f
            p[] + 2*p[1] + (4*p[1,1]) + (8*p[1,1,1]) + (16*p[1,1,1,1])
             + (32*p[1,1,1,1,1]) + (64*p[1,1,1,1,1,1]) + O^7
            sage: f.map_coefficients(lambda c: log(c, 2))
            p[1] + (2*p[1,1]) + (3*p[1,1,1]) + (4*p[1,1,1,1])
             + (5*p[1,1,1,1,1]) + (6*p[1,1,1,1,1,1]) + O^7

        TESTS:

        Dense implementation::

            sage: L.<z> = LazyLaurentSeriesRing(ZZ, sparse=False)
            sage: s = z/(1 - 2*z^2)
            sage: t = s.map_coefficients(lambda c: c + 1)
            sage: s
            z + 2*z^3 + 4*z^5 + 8*z^7 + O(z^8)
            sage: t
            2*z + 3*z^3 + 5*z^5 + 9*z^7 + O(z^8)
            sage: m = L(lambda n: n, valuation=0); m
            z + 2*z^2 + 3*z^3 + 4*z^4 + 5*z^5 + 6*z^6 + O(z^7)
            sage: m.map_coefficients(lambda c: c + 1)
            2*z + 3*z^2 + 4*z^3 + 5*z^4 + 6*z^5 + 7*z^6 + 8*z^7 + O(z^8)

        Test the zero series::

            sage: from sage.data_structures.stream import Stream_zero
            sage: L.<z> = LazyLaurentSeriesRing(ZZ)
            sage: s = L(0).map_coefficients(lambda c: c + 1); s
            0
            sage: isinstance(s._coeff_stream, Stream_zero)
            True

        An example where the series is known to be exact::

            sage: f = z + z^2 + z^3
            sage: f.map_coefficients(lambda c: c + 1)
            2*z + 2*z^2 + 2*z^3

        """
        P = self.parent()
        coeff_stream = self._coeff_stream
        if isinstance(coeff_stream, Stream_zero):
            return self
        R = P._internal_poly_ring.base_ring()
        if R is P._laurent_poly_ring:
            func = lambda c: R(c).map_coefficients(f)
        else:
            func = f
        if isinstance(coeff_stream, Stream_exact):
            initial_coefficients = [func(i) if i else 0
                                    for i in coeff_stream._initial_coefficients]
            c = func(coeff_stream._constant) if coeff_stream._constant else 0
            if not any(initial_coefficients) and not c:
                return P.zero()
            coeff_stream = Stream_exact(initial_coefficients,
                                        order=coeff_stream._approximate_order,
                                        degree=coeff_stream._degree,
                                        constant=P.base_ring()(c))
            return P.element_class(P, coeff_stream)
        coeff_stream = Stream_map_coefficients(self._coeff_stream, func,
                                               P.is_sparse())
        return P.element_class(P, coeff_stream)

    def truncate(self, d):
        r"""
        Return the series obtained by removing all terms of degree at least
        ``d``.

        INPUT:

        - ``d`` -- integer; the degree from which the series is truncated

        EXAMPLES:

        Dense implementation::

            sage: L.<z> = LazyLaurentSeriesRing(ZZ, sparse=False)
            sage: alpha = 1/(1-z)
            sage: alpha
            1 + z + z^2 + O(z^3)
            sage: beta = alpha.truncate(5)
            sage: beta
            1 + z + z^2 + z^3 + z^4
            sage: alpha - beta
            z^5 + z^6 + z^7 + O(z^8)
            sage: M = L(lambda n: n, valuation=0); M
            z + 2*z^2 + 3*z^3 + 4*z^4 + 5*z^5 + 6*z^6 + O(z^7)
            sage: M.truncate(4)
            z + 2*z^2 + 3*z^3

        Sparse Implementation::

            sage: L.<z> = LazyLaurentSeriesRing(ZZ, sparse=True)
            sage: M = L(lambda n: n, valuation=0); M
            z + 2*z^2 + 3*z^3 + 4*z^4 + 5*z^5 + 6*z^6 + O(z^7)
            sage: M.truncate(4)
            z + 2*z^2 + 3*z^3

        Series which are known to be exact can also be truncated::

            sage: M = z + z^2 + z^3 + z^4
            sage: M.truncate(4)
            z + z^2 + z^3

        TESTS:

        Check that :issue:`36154` is fixed::

            sage: L.<z> = LazyPowerSeriesRing(QQ)
            sage: f = L([0,1,2])
            sage: f.truncate(1)
            0
        """
        P = self.parent()
        coeff_stream = self._coeff_stream
        v = coeff_stream._approximate_order
        initial_coefficients = [coeff_stream[i] for i in range(v, d)]
        if not any(initial_coefficients):
            return P.zero()
        return P.element_class(P, Stream_exact(initial_coefficients, order=v))

    def shift(self, n):
        r"""
        Return ``self`` with the indices shifted by ``n``.

        For example, a Laurent series is multiplied by the power `z^n`,
        where `z` is the variable of ``self``. For series with a fixed
        minimal valuation (e.g., power series), this removes any terms
        that are less than the minimal valuation.

        INPUT:

        - ``n`` -- the amount to shift

        EXAMPLES::

            sage: L.<z> = LazyLaurentSeriesRing(ZZ)
            sage: f = 1 / (1 + 2*z)
            sage: f
            1 - 2*z + 4*z^2 - 8*z^3 + 16*z^4 - 32*z^5 + 64*z^6 + O(z^7)
            sage: f.shift(3)
            z^3 - 2*z^4 + 4*z^5 - 8*z^6 + 16*z^7 - 32*z^8 + 64*z^9 + O(z^10)
            sage: f << -3  # shorthand
            z^-3 - 2*z^-2 + 4*z^-1 - 8 + 16*z - 32*z^2 + 64*z^3 + O(z^4)
            sage: g = z^-3 + 3 + z^2
            sage: g.shift(5)
            z^2 + 3*z^5 + z^7
            sage: L([2,0,3], valuation=2, degree=7, constant=1) << -2
            2 + 3*z^2 + z^5 + z^6 + z^7 + O(z^8)

            sage: D = LazyDirichletSeriesRing(QQ, 't')
            sage: f = D([0,1,2])
            sage: f                                                                     # needs sage.symbolic
            1/(2^t) + 2/3^t
            sage: sf = f.shift(3)
            sage: sf                                                                    # needs sage.symbolic
            1/(5^t) + 2/6^t

        Examples with power series (where the minimal valuation is `0`)::

            sage: L.<x> = LazyPowerSeriesRing(QQ)
            sage: f = 1 / (1 - x)
            sage: f.shift(2)
            x^2 + x^3 + x^4 + O(x^5)
            sage: g = f.shift(-1); g
            1 + x + x^2 + O(x^3)
            sage: f == g
            True
            sage: g[-1]
            0
            sage: h = L(lambda n: 1)
            sage: LazyPowerSeriesRing.options.halting_precision(20)  # verify up to degree 20
            sage: f == h
            True
            sage: h == f
            True
            sage: h.shift(-1) == h
            True
            sage: LazyPowerSeriesRing.options._reset()

            sage: fp = L([3,3,3], constant=1)
            sage: fp.shift(2)
            3*x^2 + 3*x^3 + 3*x^4 + x^5 + x^6 + x^7 + O(x^8)
            sage: fp.shift(-2)
            3 + x + x^2 + x^3 + O(x^4)
            sage: fp.shift(-7)
            1 + x + x^2 + O(x^3)
            sage: fp.shift(-5) == g
            True

        We compare the shifting with converting to the fraction field
        (see also :trac:`35293`)::

            sage: M = L.fraction_field()
            sage: f = L([1,2,3,4]); f
            1 + 2*x + 3*x^2 + 4*x^3
            sage: f.shift(-3)
            4
            sage: M(f).shift(-3)
            x^-3 + 2*x^-2 + 3*x^-1 + 4

        An example with a more general function::

            sage: fun = lambda n: 1 if ZZ(n).is_power_of(2) else 0
            sage: f = L(fun); f
            x + x^2 + x^4 + O(x^7)
            sage: fs = f.shift(-4)
            sage: fs
            1 + x^4 + O(x^7)
            sage: fs.shift(4)
            x^4 + x^8 + O(x^11)
            sage: M(f).shift(-4)
            x^-3 + x^-2 + 1 + O(x^4)

        TESTS::

            sage: L.<z> = LazyLaurentSeriesRing(QQ)
            sage: zero = L.zero()
            sage: zero.shift(10) is zero
            True

            sage: f = 1 / (1 + 2*z + z^2)
            sage: f.shift(5).shift(-5) - f
            0

            sage: L.<x> = LazyPowerSeriesRing(QQ)
            sage: M = L.fraction_field()
            sage: f = x.shift(-3); f
            0
            sage: f = M(x).shift(-3); f
            x^-2
            sage: f.parent()
            Lazy Laurent Series Ring in x over Rational Field

            sage: L.<x, y> = LazyPowerSeriesRing(QQ)
            sage: f = x.shift(2)
            Traceback (most recent call last):
            ...
            ValueError: arity must be equal to 1

            sage: L.<x> = LazyPowerSeriesRing(QQ)
            sage: f = L([1,2,3,4])
            sage: f.shift(-10) == L.zero()
            True

        Check the truncation works correctly::

            sage: f = L(lambda n: 1 if ZZ(n).is_power_of(2) else 0)
            sage: f.valuation()
            1
            sage: f._coeff_stream._true_order
            True
            sage: g = f.shift(-5)
            sage: g
            x^3 + O(x^7)
            sage: g._coeff_stream._approximate_order
            3
            sage: g._coeff_stream._true_order
            True
            sage: g.valuation()
            3

            sage: f = L(lambda n: 1 if ZZ(n).is_power_of(2) else 0)
            sage: g = f.shift(-5)
            sage: g._coeff_stream._approximate_order
            0
            sage: g._coeff_stream._true_order
            False
            sage: g.valuation()
            3

            sage: f = L([1,2,3,4], constant=7)
            sage: fs = f.shift(-4)
            sage: fs = f.shift(-4); fs
            7 + 7*x + 7*x^2 + O(x^3)
            sage: fs.shift(4)
            7*x^4 + 7*x^5 + 7*x^6 + O(x^7)

            sage: f = L([1,2,3,4], constant=0)
            sage: type(f.shift(-5)._coeff_stream)
            <class 'sage.data_structures.stream.Stream_zero'>
        """
        P = self.parent()
        if P._arity != 1:
            raise ValueError("arity must be equal to 1")

        if isinstance(self._coeff_stream, Stream_zero):
            return self

        if isinstance(self._coeff_stream, Stream_shift):
            n += self._coeff_stream._shift
            if n:
                if (P._minimal_valuation is not None
                    and P._minimal_valuation > self._coeff_stream._approximate_order + n):
                    coeff_stream = Stream_truncated(self._coeff_stream._series, n, P._minimal_valuation)
                else:
                    coeff_stream = Stream_shift(self._coeff_stream._series, n)
            else:
                coeff_stream = self._coeff_stream._series
        elif isinstance(self._coeff_stream, Stream_exact):
            init_coeff = self._coeff_stream._initial_coefficients
            degree = self._coeff_stream._degree + n
            valuation = self._coeff_stream._approximate_order + n
            if P._minimal_valuation is not None and P._minimal_valuation > valuation:
                # We need to truncate some terms
                init_coeff = init_coeff[P._minimal_valuation-valuation:]
                if not init_coeff and not self._coeff_stream._constant:
                    return P.zero()
                degree = max(degree, P._minimal_valuation)
                valuation = P._minimal_valuation
            coeff_stream = Stream_exact(init_coeff,
                                        constant=self._coeff_stream._constant,
                                        order=valuation, degree=degree)
        else:
            if (P._minimal_valuation is not None
                and P._minimal_valuation > self._coeff_stream._approximate_order + n):
                coeff_stream = Stream_truncated(self._coeff_stream, n, P._minimal_valuation)
            else:
                coeff_stream = Stream_shift(self._coeff_stream, n)

        return P.element_class(P, coeff_stream)

    __lshift__ = shift

    def __rshift__(self, n):
        r"""
        Return ``self`` with the indices shifted right by ``n``.

        For example, a Laurent series is multiplied by the power `z^-n`,
        where `z` is the variable of ``self``.

        EXAMPLES::

            sage: L.<z> = LazyLaurentSeriesRing(ZZ)
            sage: f = 1/(1 + 2*z); f
            1 - 2*z + 4*z^2 - 8*z^3 + 16*z^4 - 32*z^5 + 64*z^6 + O(z^7)
            sage: f >> 3
            z^-3 - 2*z^-2 + 4*z^-1 - 8 + 16*z - 32*z^2 + 64*z^3 + O(z^4)
            sage: f >> -3
            z^3 - 2*z^4 + 4*z^5 - 8*z^6 + 16*z^7 - 32*z^8 + 64*z^9 + O(z^10)
        """
        return self.shift(-n)

    def prec(self):
        """
        Return the precision of the series, which is infinity.

        EXAMPLES::

            sage: L.<z> = LazyLaurentSeriesRing(ZZ)
            sage: f = 1/(1 - z)
            sage: f.prec()
            +Infinity
        """
        return infinity

    def lift_to_precision(self, absprec=None):
        """
        Return another element of the same parent with absolute
        precision at least ``absprec``, congruent to this element
        modulo the precision of this element.

        Since the precision of a lazy series is infinity, this method
        returns the series itself, and the argument is ignored.

        EXAMPLES::

            sage: P.<t> = PowerSeriesRing(QQ, default_prec=2)
            sage: R.<z> = LazyPowerSeriesRing(P)
            sage: f = R(lambda n: 1/(1-t)^n)
            sage: f
            1 + ((1+t+O(t^2))*z) + ((1+2*t+O(t^2))*z^2)
              + ((1+3*t+O(t^2))*z^3)
              + ((1+4*t+O(t^2))*z^4)
              + ((1+5*t+O(t^2))*z^5)
              + ((1+6*t+O(t^2))*z^6) + O(z^7)
            sage: f.lift_to_precision()
            1 + ((1+t+O(t^2))*z) + ((1+2*t+O(t^2))*z^2)
              + ((1+3*t+O(t^2))*z^3)
              + ((1+4*t+O(t^2))*z^4)
              + ((1+5*t+O(t^2))*z^5)
              + ((1+6*t+O(t^2))*z^6) + O(z^7)
        """
        return self

    def _richcmp_(self, other, op):
        r"""
        Compare ``self`` with ``other`` with respect to the comparison
        operator ``op``.

        Equality is verified if the corresponding coefficients of both series
        can be checked for equality without computing coefficients
        indefinitely.  Otherwise an exception is raised to declare that
        equality is not decidable.

        Inequality is not defined for lazy Laurent series.

        INPUT:

        - ``other`` -- another Laurent series
        - ``op`` -- comparison operator

        EXAMPLES::

            sage: L.<z> = LazyLaurentSeriesRing(QQ)
            sage: z + z^2 == z^2 + z
            True
            sage: z + z^2 != z^2 + z
            False
            sage: z + z^2 > z^2 + z
            False
            sage: z + z^2 < z^2 + z
            False

            sage: fz = L(lambda n: 0, valuation=0)
            sage: L.zero() == fz
            False
            sage: fz == L.zero()
            False

        With using secure computations::

            sage: L.options.secure = True
            sage: fz = L(lambda n: 0, valuation=0)
            sage: L.zero() == fz
            Traceback (most recent call last):
            ...
            ValueError: undecidable
            sage: fz == L.zero()
            Traceback (most recent call last):
            ...
            ValueError: undecidable
            sage: fz != L.zero()
            Traceback (most recent call last):
            ...
            ValueError: undecidable

        With using finite halting precision (which ignores
        the ``secure`` option)::

            sage: L.options.halting_precision = 40
            sage: fz = L(lambda n: 0, valuation=0)
            sage: L.zero() == fz
            True
            sage: fz == L.zero()
            True

            sage: L.options._reset()

        TESTS::

            sage: L.<z> = LazyLaurentSeriesRing(QQ)
            sage: f = L([0,0,1,0,1,0,0,1], constant=1)
            sage: g = L([0,0,1,0,1,0,0], degree=7, constant=1)
            sage: f == g
            True
        """
        if op is op_EQ:
            if self._coeff_stream == other._coeff_stream:
                return True

            if (not self.parent().options['secure']
                and self.parent().options['halting_precision'] is None):
                return False

            if self._coeff_stream != other._coeff_stream:
                return False

            # undecidable otherwise
            prec = self.parent().options['halting_precision']
            if prec is None:
                raise ValueError("undecidable")
            # at least one of the approximate orders is not infinity
            m = min(self._coeff_stream._approximate_order,
                    other._coeff_stream._approximate_order)
            return all(self[i] == other[i] for i in range(m, m + prec))

        if op is op_NE:
            ret = (self == other)
            if ret is None:
                return ret
            return not ret

        # FIXME: This should check for equality in <= and >= and other return NotImplemented
        return False

    def __hash__(self):
        """
        Return the hash of ``self``

        TESTS::

            sage: L = LazyLaurentSeriesRing(ZZ, 'z')
            sage: f = L([1,2,3,4], valuation=-5)
            sage: hash(f) == hash(f)
            True
            sage: g = (1 + f)/(1 - f)^2
            sage: {g: 1}
            {z^5 - 2*z^6 + z^7 + 5*z^9 - 11*z^10 + z^11 + O(z^12): 1}
        """
        return hash(self._coeff_stream)

    def __bool__(self):
        """
        Test whether ``self`` is not zero.

        When the halting precision is infinite, then any series that is
        not known to be zero will be ``True``.

        TESTS::

            sage: # needs sage.rings.finite_rings
            sage: L.<z> = LazyLaurentSeriesRing(GF(2))
            sage: bool(z - z)
            False
<<<<<<< HEAD
            sage: f = 1 / (1 - z)                                                       # optional - sage.rings.finite_rings
            sage: bool(f)                                                               # optional - sage.rings.finite_rings
=======
            sage: f = 1/(1 - z)
            sage: bool(f)
>>>>>>> 41031292
            True
            sage: M = L(lambda n: n, valuation=0); M
            z + z^3 + z^5 + O(z^7)
            sage: M.is_zero()
            False
            sage: M = L(lambda n: 2*n if n < 10 else 1, valuation=0); M
            O(z^7)
<<<<<<< HEAD
            sage: bool(M)                                                               # optional - sage.rings.finite_rings
            True
            sage: M[15]                                                                 # optional - sage.rings.finite_rings
=======
            sage: bool(M)
            Traceback (most recent call last):
            ...
            ValueError: undecidable as lazy Laurent series
            sage: M[15]
>>>>>>> 41031292
            1
            sage: bool(M)
            True

            sage: # needs sage.rings.finite_rings
            sage: L.<z> = LazyLaurentSeriesRing(GF(2), sparse=True)
            sage: M = L(lambda n: 2*n if n < 10 else 1, valuation=0); M
            O(z^7)
<<<<<<< HEAD
            sage: bool(M)                                                               # optional - sage.rings.finite_rings
            True
            sage: M[15]                                                                 # optional - sage.rings.finite_rings
=======
            sage: bool(M)
            Traceback (most recent call last):
            ...
            ValueError: undecidable as lazy Laurent series
            sage: M[15]
>>>>>>> 41031292
            1
            sage: bool(M)
            True

        Uninitialized series::

            sage: # needs sage.rings.finite_rings
            sage: g = L.undefined(valuation=0)
            sage: bool(g)
            True
            sage: g.define(0)
            sage: bool(g)
            False

            sage: # needs sage.rings.finite_rings
            sage: g = L.undefined(valuation=0)
            sage: bool(g)
            True
            sage: g.define(1 + z)
            sage: bool(g)
            True

            sage: # needs sage.rings.finite_rings
            sage: g = L.undefined(valuation=0)
            sage: bool(g)
            True
            sage: g.define(1 + z*g)
            sage: bool(g)
            True

        Comparison with finite halting precision::

            sage: M = L(lambda n: 2*n if n < 10 else 0, valuation=0)
            sage: bool(M)
            True
            sage: M.is_zero()
            False

            sage: L.options.halting_precision = 20
            sage: bool(M)
            False
            sage: M.is_zero()
            True

        With finite halting precision, it can be considered to
        be indistinguishable from zero until possibly enough
        coefficients are computed::

            sage: L.<z> = LazyLaurentSeriesRing(GF(2))
            sage: L.options.halting_precision = 20
            sage: f = L(lambda n: 0, valuation=0)
            sage: f.is_zero()
            True

            sage: g = L(lambda n: 0 if n < 50 else 1, valuation=2)
            sage: bool(g)  # checks up to degree 22 = 2 + 20
            False
            sage: bool(g)  # checks up to degree 42 = 22 + 20
            False
            sage: bool(g)  # checks up to degree 62 = 42 + 20
            True
            sage: L.options._reset()
        """
        if isinstance(self._coeff_stream, Stream_zero):
            return False

        prec = self.parent().options['halting_precision']
        if prec is None and not self.parent().options['secure']:
            return True

        if isinstance(self._coeff_stream, Stream_exact):
            return True
        if self._coeff_stream.is_uninitialized():
            return True
        if self._coeff_stream.is_nonzero():
            return True

        if prec is None:
            raise ValueError("undecidable")
        v = self._coeff_stream._approximate_order
        return any(self[i] for i in range(v, v + prec))

    def is_nonzero(self, proof=False):
        r"""
        Return ``True`` if ``self`` is *known* to be nonzero.

        INPUT:

        - ``proof`` -- (default: ``False``) if ``True``, this will also return
          an index such that ``self`` has a nonzero coefficient

        .. WARNING::

            If the stream is exactly zero, this will run forever.

        EXAMPLES:

        A series that it not known to be nonzero with no halting precision::

            sage: L.<z> = LazyLaurentSeriesRing(GF(2))
            sage: f = L(lambda n: 0, valuation=0)
            sage: f.is_nonzero()
            False
            sage: bool(f)
            True
            sage: g = L(lambda n: 0 if n < 50 else 1, valuation=2)
            sage: g.is_nonzero()
            False
            sage: g[60]
            1
            sage: g.is_nonzero()
            True

        With finite halting precision, it can be considered to
        be indistinguishable from zero until possibly enough
        coefficients are computed::

            sage: L.options.halting_precision = 20
            sage: f = L(lambda n: 0, valuation=0)
            sage: f.is_zero()
            True

            sage: g = L(lambda n: 0 if n < 50 else 1, valuation=2)
            sage: g.is_nonzero()  # checks up to degree 22 = 2 + 20
            False
            sage: g.is_nonzero()  # checks up to degree 42 = 22 + 20
            False
            sage: g.is_nonzero()  # checks up to degree 62 = 42 + 20
            True
            sage: L.options._reset()

        With a proof::

            sage: L.<z> = LazyLaurentSeriesRing(GF(5))
            sage: g = L(lambda n: 5 if n < 50 else 1, valuation=2)
            sage: g.is_nonzero(proof=True)
            (True, 50)

            sage: L.zero().is_nonzero(proof=True)
            (False, None)
        """
        if proof:
            if isinstance(self._coeff_stream, Stream_zero):
                return (False, None)

            i = self._coeff_stream._approximate_order
            while True:
                if self[i]:
                    return (True, i)
                i += 1

        if self._coeff_stream.is_nonzero():
            return True
        if self.parent().options['halting_precision'] is not None:
            return bool(self)
        return False

    def is_trivial_zero(self):
        r"""
        Return whether ``self`` is known to be trivially zero.

        EXAMPLES::

            sage: L.<z> = LazyLaurentSeriesRing(ZZ)
            sage: f = L(lambda n: 0, valuation=2)
            sage: f.is_trivial_zero()
            False

            sage: L.zero().is_trivial_zero()
            True
        """
        return isinstance(self._coeff_stream, Stream_zero)

    def define(self, s):
        r"""
        Define an equation by ``self = s``.

        INPUT:

        - ``s`` -- a lazy series

        EXAMPLES:

        We begin by constructing the Catalan numbers::

            sage: L.<z> = LazyPowerSeriesRing(ZZ)
            sage: C = L.undefined()
            sage: C.define(1 + z*C^2)
            sage: C
            1 + z + 2*z^2 + 5*z^3 + 14*z^4 + 42*z^5 + 132*z^6 + O(z^7)
            sage: binomial(2000, 1000) / C[1000]                                        # needs sage.symbolic
            1001

        The Catalan numbers but with a valuation `1`::

            sage: B = L.undefined(valuation=1)
            sage: B.define(z + B^2)
            sage: B
            z + z^2 + 2*z^3 + 5*z^4 + 14*z^5 + 42*z^6 + 132*z^7 + O(z^8)

        We can define multiple series that are linked::

            sage: s = L.undefined()
            sage: t = L.undefined()
            sage: s.define(1 + z*t^3)
            sage: t.define(1 + z*s^2)
            sage: s[0:9]
            [1, 1, 3, 9, 34, 132, 546, 2327, 10191]
            sage: t[0:9]
            [1, 1, 2, 7, 24, 95, 386, 1641, 7150]

        A bigger example::

            sage: L.<z> = LazyPowerSeriesRing(ZZ)
            sage: A = L.undefined(valuation=5)
            sage: B = L.undefined()
            sage: C = L.undefined(valuation=2)
            sage: A.define(z^5 + B^2)
            sage: B.define(z^5 + C^2)
            sage: C.define(z^2 + C^2 + A^2)
            sage: A[0:15]
            [0, 0, 0, 0, 0, 1, 0, 0, 1, 2, 5, 4, 14, 10, 48]
            sage: B[0:15]
            [0, 0, 0, 0, 1, 1, 2, 0, 5, 0, 14, 0, 44, 0, 138]
            sage: C[0:15]
            [0, 0, 1, 0, 1, 0, 2, 0, 5, 0, 15, 0, 44, 2, 142]

        Counting binary trees::

            sage: L.<z> = LazyPowerSeriesRing(QQ)
            sage: s = L.undefined(valuation=1)
            sage: s.define(z + (s^2+s(z^2))/2)
            sage: s[0:9]
            [0, 1, 1, 1, 2, 3, 6, 11, 23]

        The `q`-Catalan numbers::

            sage: R.<q> = ZZ[]
            sage: L.<z> = LazyLaurentSeriesRing(R)
            sage: s = L.undefined(valuation=0)
            sage: s.define(1+z*s*s(q*z))
            sage: s
            1 + z + (q + 1)*z^2 + (q^3 + q^2 + 2*q + 1)*z^3
             + (q^6 + q^5 + 2*q^4 + 3*q^3 + 3*q^2 + 3*q + 1)*z^4
             + (q^10 + q^9 + 2*q^8 + 3*q^7 + 5*q^6 + 5*q^5 + 7*q^4 + 7*q^3 + 6*q^2 + 4*q + 1)*z^5
             + (q^15 + q^14 + 2*q^13 + 3*q^12 + 5*q^11 + 7*q^10 + 9*q^9 + 11*q^8
                + 14*q^7 + 16*q^6 + 16*q^5 + 17*q^4 + 14*q^3 + 10*q^2 + 5*q + 1)*z^6 + O(z^7)

        We count unlabeled ordered trees by total number of nodes
        and number of internal nodes::

            sage: R.<q> = QQ[]
            sage: Q.<z> = LazyPowerSeriesRing(R)
            sage: leaf = z
            sage: internal_node = q * z
            sage: L = Q(constant=1, degree=1)
            sage: T = Q.undefined(valuation=1)
            sage: T.define(leaf + internal_node * L(T))
            sage: T[0:6]
            [0, 1, q, q^2 + q, q^3 + 3*q^2 + q, q^4 + 6*q^3 + 6*q^2 + q]

        Similarly for Dirichlet series::

            sage: L = LazyDirichletSeriesRing(ZZ, "z")
            sage: g = L(constant=1, valuation=2)
            sage: F = L.undefined()
            sage: F.define(1 + g*F)
            sage: F[:16]
            [1, 1, 1, 2, 1, 3, 1, 4, 2, 3, 1, 8, 1, 3, 3]
            sage: oeis(_)                                                       # optional - internet
            0: A002033: Number of perfect partitions of n.
            1: A074206: Kalmár's [Kalmar's] problem: number of ordered factorizations of n.
            ...

            sage: F = L.undefined()
            sage: F.define(1 + g*F*F)
            sage: F[:16]
            [1, 1, 1, 3, 1, 5, 1, 10, 3, 5, 1, 24, 1, 5, 5]

        We can compute the Frobenius character of unlabeled trees::

            sage: # needs sage.combinat
            sage: m = SymmetricFunctions(QQ).m()
            sage: s = SymmetricFunctions(QQ).s()
            sage: L = LazySymmetricFunctions(m)
            sage: E = L(lambda n: s[n], valuation=0)
            sage: X = L(s[1])
            sage: A = L.undefined()
            sage: A.define(X*E(A, check=False))
            sage: A[:6]
            [m[1],
             2*m[1, 1] + m[2],
             9*m[1, 1, 1] + 5*m[2, 1] + 2*m[3],
             64*m[1, 1, 1, 1] + 34*m[2, 1, 1] + 18*m[2, 2] + 13*m[3, 1] + 4*m[4],
             625*m[1, 1, 1, 1, 1] + 326*m[2, 1, 1, 1] + 171*m[2, 2, 1] + 119*m[3, 1, 1] + 63*m[3, 2] + 35*m[4, 1] + 9*m[5]]

        TESTS::

            sage: L.<z> = LazyLaurentSeriesRing(ZZ, sparse=True)
            sage: s = L.undefined(valuation=-1)
            sage: s.define(z^-1 + z^3*s^3)
            sage: s[-1:9]
            [1, 1, 3, 12, 55, 273, 1428, 7752, 43263, 246675]

            sage: e = L.undefined(valuation=0)
            sage: e.define(1 + z*e)
            sage: e.define(1 + z*e)
            Traceback (most recent call last):
            ...
            ValueError: series already defined
            sage: z.define(1 + z^2)
            Traceback (most recent call last):
            ...
            ValueError: series already defined

            sage: e = L.undefined(valuation=0)
            sage: e.define(1)
            sage: e
            1

            sage: e = L.undefined(valuation=0)
            sage: e.define((1 + z).polynomial())
            sage: e
            1 + z

            sage: D = LazyDirichletSeriesRing(QQ, "s")
            sage: L.<z> = LazyLaurentSeriesRing(QQ)
            sage: e = L(lambda n: 1/factorial(n), 0)
            sage: g = D.undefined(valuation=2)
            sage: o = D(constant=1, valuation=2)
            sage: g.define(o * e(g))
            sage: g                                                                     # needs sage.symbolic
            1/(2^s) + 1/(3^s) + 2/4^s + 1/(5^s) + 3/6^s + 1/(7^s) + 9/2/8^s + O(1/(9^s))

        For Laurent series there is no minimal valuation, so it has
        to be specified::

            sage: L.<z> = LazyLaurentSeriesRing(QQ)
            sage: L.undefined()
            Traceback (most recent call last):
            ...
            ValueError: the valuation must be specified for undefined series

        For power series and Dirichlet series there is a minimal
        valuation, which is why the following work::

            sage: P.<x> = LazyPowerSeriesRing(QQ)
            sage: f = P.undefined()
            sage: f.define(1 - ~f*x)
            sage: f
            1 - x - x^2 - 2*x^3 - 5*x^4 - 14*x^5 - 42*x^6 + O(x^7)

            sage: D = LazyDirichletSeriesRing(QQ, "s")
            sage: g = D([0, 1])
            sage: f = D.undefined()
            sage: f.define(1 + ~f*g)
            sage: f                                                                     # needs sage.symbolic
            1 + 1/(2^s) - 1/(4^s) + O(1/(8^s))

            sage: oeis(f[:30])                                                  # optional - internet
            0: A122698: a(1)=a(2)=1 then a(n) = Sum_{d|n, 1<d<n} a(d)*a(n/d).

        Note that we cannot use division in the examples above.
        Since we allow division by series with positive valuation,
        the valuation of `x / f` might be zero::

            sage: f = P.undefined()
            sage: f.define(1 - x / f)
            sage: f[0]
            Traceback (most recent call last):
            ...
            ValueError: inverse does not exist

        Check that reversion is lazy enough::

            sage: L.<t> = LazyPowerSeriesRing(QQ)
            sage: f = L.undefined()
            sage: f.define(1+(t*f).revert())
            sage: f
            1 + t - t^2 + 3*t^3 - 13*t^4 + 69*t^5 - 419*t^6 + O(t^7)

            sage: L.<t> = LazyLaurentSeriesRing(QQ)
            sage: f = L.undefined(valuation=0)
            sage: f.define(1+(t*f).revert())
            sage: f
            1 + t - t^2 + 3*t^3 - 13*t^4 + 69*t^5 - 419*t^6 + O(t^7)

            sage: f = L.undefined(valuation=0)
            sage: f.define(1+(t*~f).revert())
            sage: f
            1 + t + t^2 + 2*t^3 + 6*t^4 + 23*t^5 + 104*t^6 + O(t^7)
            sage: oeis(f[1:20])                                                 # optional - internet
            0: A030266: Shifts left under COMPOSE transform with itself.
            1: A110447: Permutations containing 3241 patterns only as part of 35241 patterns.

        The following can only work for power series, where we have a
        minimal valuation of `0`::

            sage: L.<t> = LazyPowerSeriesRing(QQ)
            sage: f = L.undefined(valuation=0)
            sage: f.define(1 - t*~(-f) - (-t*f).revert())
            sage: f
            1 + 2*t + 12*t^3 + 32*t^4 + 368*t^5 + 2192*t^6 + O(t^7)

            sage: # needs sage.combinat
            sage: s = SymmetricFunctions(QQ).s()
            sage: L = LazySymmetricFunctions(s)
            sage: f = L.undefined()
            sage: f.define(1+(s[1]*f).revert())
            sage: f                                                                     # needs lrcalc_python
            s[] + s[1] + (-s[1,1]-s[2])
                + (3*s[1,1,1]+6*s[2,1]+3*s[3])
                + (-13*s[1,1,1,1]-39*s[2,1,1]-26*s[2,2]-39*s[3,1]-13*s[4])
                + (69*s[1,1,1,1,1]+276*s[2,1,1,1]+345*s[2,2,1]+414*s[3,1,1]+345*s[3,2]+276*s[4,1]+69*s[5])
                + (-419*s[1,1,1,1,1,1]-2095*s[2,1,1,1,1]-3771*s[2,2,1,1]-2095*s[2,2,2]-4190*s[3,1,1,1]-6704*s[3,2,1]-2095*s[3,3]-4190*s[4,1,1]-3771*s[4,2]-2095*s[5,1]-419*s[6])
                + O^7

            sage: (f*s[1]).revert() + 1 - f                                             # needs lrcalc_python sage.combinat
            O^7

        Undefined series inside of another series (see :issue:`35071`)::

            sage: L.<z> = LazyPowerSeriesRing(QQ)
            sage: f = z^2
            sage: b = L.undefined(valuation=1)
            sage: b.define(z*f(f(b)))
            sage: b
            O(z^8)

            sage: L.<x> = LazyPowerSeriesRing(ZZ)
            sage: f = L.undefined()
            sage: f.define(L(lambda n: 0 if not n else sigma(f[n-1]+1)))
            sage: f
            x + 3*x^2 + 7*x^3 + 15*x^4 + 31*x^5 + 63*x^6 + O(x^7)
            sage: f = L.undefined()
            sage: f.define((1/(1-L(lambda n: 0 if not n else sigma(f[n-1]+1)))))
            sage: f
            1 + 3*x + 16*x^2 + 87*x^3 + 607*x^4 + 4518*x^5 + 30549*x^6 + O(x^7)
        """
        if not isinstance(self._coeff_stream, Stream_uninitialized) or self._coeff_stream._target is not None:
            raise ValueError("series already defined")

        if not isinstance(s, LazyModuleElement):
            s = self.parent()(s)

        coeff_stream = s._coeff_stream
        # Special case when it has a trivial definition
        if isinstance(coeff_stream, (Stream_zero, Stream_exact)):
            self._coeff_stream = coeff_stream
            return

        self._coeff_stream._target = coeff_stream

    # an alias for compatibility with padics
    set = define

    def _repr_(self):
        r"""
        Return a string representation of ``self``.

        EXAMPLES::

            sage: L.<z> = LazyLaurentSeriesRing(ZZ)
            sage: z^-3 + z - 5
            z^-3 - 5 + z
            sage: -1/(1 + 2*z)
            -1 + 2*z - 4*z^2 + 8*z^3 - 16*z^4 + 32*z^5 - 64*z^6 + O(z^7)
            sage: -z^-7/(1 + 2*z)
            -z^-7 + 2*z^-6 - 4*z^-5 + 8*z^-4 - 16*z^-3 + 32*z^-2 - 64*z^-1 + O(1)
            sage: L([1,5,0,3], valuation=-1, degree=5, constant=2)
            z^-1 + 5 + 3*z^2 + 2*z^5 + 2*z^6 + 2*z^7 + O(z^8)
            sage: L(constant=5, valuation=2)
            5*z^2 + 5*z^3 + 5*z^4 + O(z^5)
            sage: L(constant=5, degree=-2)
            5*z^-2 + 5*z^-1 + 5 + O(z)
            sage: L(lambda x: x if x < 0 else 0, valuation=-2)
            -2*z^-2 - z^-1 + O(z^5)
            sage: L(lambda x: x if x < 0 else 0, valuation=2)
            O(z^9)
            sage: L(lambda x: x if x > 0 else 0, valuation=-2)
            z + 2*z^2 + 3*z^3 + 4*z^4 + O(z^5)
            sage: L(lambda x: x if x > 0 else 0, valuation=-10)
            O(z^-3)

            sage: s = L.undefined(valuation=0); s
            Uninitialized Lazy Series
            sage: (s + s^2).map_coefficients(lambda f: f % 3)
            Uninitialized Lazy Series
            sage: L(0)
            0

            sage: R.<x,y> = QQ[]
            sage: L.<z> = LazyLaurentSeriesRing(R)
            sage: z^-2 / (1 - (x-y)*z) + x^4*z^-3 + (1-y)*z^-4
            (-y + 1)*z^-4 + x^4*z^-3 + z^-2 + (x - y)*z^-1
             + (x^2 - 2*x*y + y^2) + (x^3 - 3*x^2*y + 3*x*y^2 - y^3)*z
             + (x^4 - 4*x^3*y + 6*x^2*y^2 - 4*x*y^3 + y^4)*z^2 + O(z^3)
        """
        if isinstance(self._coeff_stream, Stream_zero):
            return '0'
        if self._coeff_stream.is_uninitialized():
            return 'Uninitialized Lazy Series'
        return self._format_series(repr)

    def _latex_(self):
        r"""
        Return a latex representation of ``self``.

        EXAMPLES::

            sage: L.<z> = LazyLaurentSeriesRing(ZZ)
            sage: latex(z^-3 + z - 5)
            \frac{1}{z^{3}} - 5 + z
            sage: latex(-1/(1 + 2*z))
            -1 + 2z - 4z^{2} + 8z^{3} - 16z^{4} + 32z^{5} - 64z^{6} + O(z^{7})
            sage: latex(-z^-7/(1 + 2*z))
            \frac{-1}{z^{7}} + \frac{2}{z^{6}} + \frac{-4}{z^{5}} + \frac{8}{z^{4}}
             + \frac{-16}{z^{3}} + \frac{32}{z^{2}} + \frac{-64}{z} + O(1)
            sage: latex(L([1,5,0,3], valuation=-1, degree=5, constant=2))
            \frac{1}{z} + 5 + 3z^{2} + 2z^{5} + 2z^{6} + 2z^{7} + O(z^{8})
            sage: latex(L(constant=5, valuation=2))
            5z^{2} + 5z^{3} + 5z^{4} + O(z^{5})
            sage: latex(L(constant=5, degree=-2))
            \frac{5}{z^{2}} + \frac{5}{z} + 5 + O(z)
            sage: latex(L(lambda x: x if x < 0 else 0, valuation=-2))
            \frac{-2}{z^{2}} + \frac{-1}{z} + O(z^{5})
            sage: latex(L(lambda x: x if x < 0 else 0, valuation=2))
            O(z^{9})
            sage: latex(L(lambda x: x if x > 0 else 0, valuation=-2))
            z + 2z^{2} + 3z^{3} + 4z^{4} + O(z^{5})
            sage: latex(L(lambda x: x if x > 0 else 0, valuation=-10))
            O(\frac{1}{z^{3}})

            sage: s = L.undefined(valuation=0)
            sage: latex(s)
            \text{\texttt{Undef}}
            sage: latex((s + s^2).map_coefficients(lambda f: f % 3))
            \text{\texttt{Undef}}
            sage: latex(L(0))
            0

            sage: R.<x,y> = QQ[]
            sage: L.<z> = LazyLaurentSeriesRing(R)
            sage: latex(z^-2 / (1 - (x-y)*z) + x^4*z^-3 + (1-y)*z^-4)
            \frac{-y + 1}{z^{4}} + \frac{x^{4}}{z^{3}} + \frac{1}{z^{2}}
             + \frac{x - y}{z} + x^{2} - 2 x y + y^{2}
             + \left(x^{3} - 3 x^{2} y + 3 x y^{2} - y^{3}\right)z
             + \left(x^{4} - 4 x^{3} y + 6 x^{2} y^{2} - 4 x y^{3} + y^{4}\right)z^{2}
             + O(z^{3})
        """
        from sage.misc.latex import latex
        if isinstance(self._coeff_stream, Stream_zero):
            return latex('0')
        if self._coeff_stream.is_uninitialized():
            return latex("Undef")
        return self._format_series(latex)

    def _ascii_art_(self):
        r"""
        Return an ascii art representation of ``self``.

        EXAMPLES::

            sage: # needs sage.combinat sage.modules
            sage: e = SymmetricFunctions(QQ).e()
            sage: L.<z> = LazyLaurentSeriesRing(e)
            sage: L.options.display_length = 3
            sage: ascii_art(1 / (1 - e[1]*z))
            e[] + e[1]*z + e[1, 1]*z^2 + O(e[]*z^3)
<<<<<<< HEAD
            sage: x = L.undefined(valuation=0)                                          # optional - sage.combinat
            sage: ascii_art(x + x^2 - 5)                                                # optional - sage.combinat
            Uninitialized Lazy Series
            sage: L.options._reset()                                                    # optional - sage.combinat
=======
            sage: L.options._reset()
>>>>>>> 41031292
        """
        from sage.typeset.ascii_art import ascii_art, AsciiArt
        if isinstance(self._coeff_stream, Stream_zero):
            return AsciiArt('0')
        if self._coeff_stream.is_uninitialized():
            return AsciiArt(['Uninitialized Lazy Series'])
        return self._format_series(ascii_art, True)

    def _unicode_art_(self):
        r"""
        Return a unicode art representation of ``self``.

        EXAMPLES::

            sage: # needs sage.combinat sage.modules
            sage: e = SymmetricFunctions(QQ).e()
            sage: L.<z> = LazyLaurentSeriesRing(e)
            sage: L.options.display_length = 3
            sage: unicode_art(1 / (1 - e[1]*z))
            e[] + e[1]*z + e[1, 1]*z^2 + O(e[]*z^3)
<<<<<<< HEAD
            sage: x = L.undefined(valuation=0)                                          # optional - sage.combinat
            sage: unicode_art(x + x^2 - 5)                                              # optional - sage.combinat
            Uninitialized Lazy Series
            sage: L.options._reset()                                                    # optional - sage.combinat
=======
            sage: L.options._reset()
>>>>>>> 41031292
        """
        from sage.typeset.unicode_art import unicode_art, UnicodeArt
        if isinstance(self._coeff_stream, Stream_zero):
            return UnicodeArt('0')
        if self._coeff_stream.is_uninitialized():
            return UnicodeArt(['Uninitialized Lazy Series'])
        return self._format_series(unicode_art, True)

    def change_ring(self, ring):
        r"""
        Return ``self`` with coefficients converted to elements of ``ring``.

        INPUT:

        - ``ring`` -- a ring

        EXAMPLES:

        Dense Implementation::

            sage: L.<z> = LazyLaurentSeriesRing(ZZ, sparse=False)
            sage: s = 2 + z
            sage: t = s.change_ring(QQ)
            sage: t^-1
            1/2 - 1/4*z + 1/8*z^2 - 1/16*z^3 + 1/32*z^4 - 1/64*z^5 + 1/128*z^6 + O(z^7)
            sage: M = L(lambda n: n, valuation=0); M
            z + 2*z^2 + 3*z^3 + 4*z^4 + 5*z^5 + 6*z^6 + O(z^7)
            sage: N = M.change_ring(QQ)
            sage: N.parent()
            Lazy Laurent Series Ring in z over Rational Field
            sage: M.parent()
            Lazy Laurent Series Ring in z over Integer Ring

        Sparse Implementation::

            sage: L.<z> = LazyLaurentSeriesRing(ZZ, sparse=True)
            sage: M = L(lambda n: n, valuation=0); M
            z + 2*z^2 + 3*z^3 + 4*z^4 + 5*z^5 + 6*z^6 + O(z^7)
            sage: M.parent()
            Lazy Laurent Series Ring in z over Integer Ring
            sage: N = M.change_ring(QQ)
            sage: N.parent()
            Lazy Laurent Series Ring in z over Rational Field
            sage: M^-1
            z^-1 - 2 + z + O(z^6)

        A Dirichlet series example::

            sage: L = LazyDirichletSeriesRing(ZZ, 'z')
            sage: s = L(constant=2)
            sage: t = s.change_ring(QQ)
            sage: t.parent()
            Lazy Dirichlet Series Ring in z over Rational Field
            sage: it = t^-1
            sage: it                                                                    # needs sage.symbolic
            1/2 - 1/2/2^z - 1/2/3^z - 1/2/5^z + 1/2/6^z - 1/2/7^z + O(1/(8^z))

        A Taylor series example::

            sage: L.<z> = LazyPowerSeriesRing(ZZ)
            sage: s = 2 + z
            sage: t = s.change_ring(QQ)
            sage: t^-1
            1/2 - 1/4*z + 1/8*z^2 - 1/16*z^3 + 1/32*z^4 - 1/64*z^5 + 1/128*z^6 + O(z^7)
            sage: t.parent()
            Lazy Taylor Series Ring in z over Rational Field
        """
        P = self.parent()
        if P._names is None:
            Q = type(P)(ring, sparse=P._sparse)
        else:
            Q = type(P)(ring, names=P.variable_names(), sparse=P._sparse)
        return Q.element_class(Q, self._coeff_stream)

    # === module structure ===

    def _add_(self, other):
        """
        Return the sum of ``self`` and ``other``.

        INPUT:

        - ``other`` -- other series

        EXAMPLES:

        Dense series can be added::

            sage: L.<z> = LazyLaurentSeriesRing(ZZ)
            sage: m = L(lambda n: 1 + n, valuation=0)
            sage: n = L(lambda n: -n, valuation=0)
            sage: s = m + n
            sage: s[0:10]
            [1, 1, 1, 1, 1, 1, 1, 1, 1, 1]

        Sparse series can be added::

            sage: L.<z> = LazyLaurentSeriesRing(ZZ, sparse=True)
            sage: m = L(lambda n: 1 + n, valuation=0)
            sage: n = L(lambda n: -n, valuation=0)
            sage: s = m + n
            sage: s[0:10]
            [1, 1, 1, 1, 1, 1, 1, 1, 1, 1]

        Series which are known to be exact can be added::

            sage: m = L(1)
            sage: n = L([0, 1])
            sage: s = m + n
            sage: s[0:10]
            [1, 1, 0, 0, 0, 0, 0, 0, 0, 0]

        Adding zero gives the same series::

            sage: m = L(lambda n: 1 + n, valuation=0)
            sage: m + 0 is 0 + m is m
            True

        Similarly for Dirichlet series::

            sage: # needs sage.symbolic
            sage: L = LazyDirichletSeriesRing(ZZ, "z")
            sage: s = L(lambda n: n)
            sage: s
            1 + 2/2^z + 3/3^z + 4/4^z + 5/5^z + 6/6^z + 7/7^z + O(1/(8^z))
            sage: t = L(constant=1)
            sage: t
            1 + 1/(2^z) + 1/(3^z) + O(1/(4^z))
            sage: st = s + t
            sage: st
            2 + 3/2^z + 4/3^z + 5/4^z + 6/5^z + 7/6^z + 8/7^z + O(1/(8^z))
            sage: r = L(constant=-1)
            sage: rt = r + t
            sage: rt
            0
            sage: r = L([1,2,3])
            sage: rt = r + t
            sage: rt
            2 + 3/2^z + 4/3^z + 1/(4^z) + 1/(5^z) + 1/(6^z) + O(1/(7^z))
            sage: r = L([1,2,3], constant=-1)
            sage: rt = r + t
            sage: rt
            2 + 3/2^z + 4/3^z
        """
        P = self.parent()
        left = self._coeff_stream
        right = other._coeff_stream
        if isinstance(left, Stream_zero):
            return other
        if isinstance(right, Stream_zero):
            return self
        if (isinstance(left, Stream_exact)
            and isinstance(right, Stream_exact)):
            approximate_order = min(left.order(), right.order())
            degree = max(left._degree, right._degree)
            initial_coefficients = [left[i] + right[i]
                                    for i in range(approximate_order, degree)]
            constant = left._constant + right._constant
            if not any(initial_coefficients) and not constant:
                return P.zero()
            coeff_stream = Stream_exact(initial_coefficients,
                                        constant=constant,
                                        degree=degree,
                                        order=approximate_order)
            return P.element_class(P, coeff_stream)
        return P.element_class(P, Stream_add(self._coeff_stream,
                                             other._coeff_stream,
                                             P.is_sparse()))

    def _sub_(self, other):
        """
        Return the series of this series minus ``other`` series.

        INPUT:

        - ``other`` -- other series

        EXAMPLES:

        Dense series can be subtracted::

            sage: L.<z> = LazyLaurentSeriesRing(ZZ, sparse=False)
            sage: m = L(lambda n: 1 + n, valuation=0)
            sage: n = L(lambda n: -n, valuation=0)
            sage: d = m - n
            sage: d[0:10]
            [1, 3, 5, 7, 9, 11, 13, 15, 17, 19]

        Sparse series can be subtracted::

            sage: L.<z> = LazyLaurentSeriesRing(ZZ, sparse=True)
            sage: m = L(lambda n: 1 + n, valuation=0)
            sage: n = L(lambda n: -n, valuation=0)
            sage: d = m - n
            sage: d[0:10]
            [1, 3, 5, 7, 9, 11, 13, 15, 17, 19]

        Series which are known to be exact can be subtracted::

            sage: m = L.one()
            sage: n = L([0, 1])
            sage: d = m - n
            sage: d[0:10]
            [1, -1, 0, 0, 0, 0, 0, 0, 0, 0]

            sage: m = L([1, 0, 1])
            sage: n = L([0, 0, 1])
            sage: d = m - L.one() - n
            sage: d
            0

        Subtraction involving 0::

            sage: m = L(lambda n: 1 + n, valuation=0)
            sage: m - 0 is m
            True
            sage: 0 - m == -m
            True

            sage: A.<t> = LazyLaurentSeriesRing(QQ)
            sage: B.<z> = LazyLaurentSeriesRing(A)
            sage: 1 - z
            1 - z
        """
        right = other._coeff_stream
        if isinstance(right, Stream_zero):
            return self
        left = self._coeff_stream
        if isinstance(left, Stream_zero):
            return -other
        P = self.parent()
        if (isinstance(left, Stream_exact) and isinstance(right, Stream_exact)):
            approximate_order = min(left.order(), right.order())
            degree = max(left._degree, right._degree)
            initial_coefficients = [left[i] - right[i] for i in range(approximate_order, degree)]
            constant = left._constant - right._constant
            if not any(initial_coefficients) and not constant:
                return P.zero()
            coeff_stream = Stream_exact(initial_coefficients,
                                        constant=constant,
                                        degree=degree,
                                        order=approximate_order)
            return P.element_class(P, coeff_stream)
        if left == right:
            return P.zero()
        return P.element_class(P, Stream_sub(self._coeff_stream,
                                             other._coeff_stream,
                                             P.is_sparse()))

    def _acted_upon_(self, scalar, self_on_left):
        r"""
        Scalar multiplication for ``self`` by ``scalar``.

        INPUT:

        - ``scalar`` -- an element of the base ring
        - ``self_on_left`` -- boolean; if ``True``, compute ``self * scalar``

        EXAMPLES:

        Dense series can be multiplied with a scalar::

            sage: L.<z> = LazyLaurentSeriesRing(ZZ, sparse=False)
            sage: M = L(lambda n: 1 + n, valuation=0)
            sage: O = M * 2
            sage: O[0:10]
            [2, 4, 6, 8, 10, 12, 14, 16, 18, 20]
            sage: type(O._coeff_stream)
            <class 'sage.data_structures.stream.Stream_lmul'>
            sage: M * 1 is M
            True
            sage: M * 0 == 0
            True
            sage: O = 2 * M
            sage: type(O._coeff_stream)
            <class 'sage.data_structures.stream.Stream_lmul'>
            sage: O[0:10]
            [2, 4, 6, 8, 10, 12, 14, 16, 18, 20]
            sage: 1 * M is M
            True
            sage: 0 * M == 0
            True

        Different scalars potentially give different series::

            sage: 2 * M == 3 * M
            False

            sage: L.options.secure = True
            sage: 2 * M == 3 * M
            Traceback (most recent call last):
            ...
            ValueError: undecidable

            sage: L.options.halting_precision = 30
            sage: 2 * M == 3 * M
            False

            sage: L.options._reset()

        Sparse series can be multiplied with a scalar::

            sage: L.<z> = LazyLaurentSeriesRing(ZZ, sparse=True)
            sage: M = L(lambda n: 1 + n, valuation=0)
            sage: O = M * 2
            sage: O[0:10]
            [2, 4, 6, 8, 10, 12, 14, 16, 18, 20]
            sage: type(O._coeff_stream)
            <class 'sage.data_structures.stream.Stream_lmul'>
            sage: M * 1 is M
            True
            sage: M * 0 == 0
            True
            sage: O = 2 * M
            sage: type(O._coeff_stream)
            <class 'sage.data_structures.stream.Stream_lmul'>
            sage: O[0:10]
            [2, 4, 6, 8, 10, 12, 14, 16, 18, 20]
            sage: 1 * M is M
            True
            sage: 0 * M == 0
            True

        Series which are known to be exact can be multiplied with a scalar
        and remain exact::

            sage: N = L([0, 1], degree=5, constant=3)
            sage: O = N * -1
            sage: O[0:10]
            [0, -1, 0, 0, 0, -3, -3, -3, -3, -3]
            sage: N * 1 is N
            True
            sage: N * 0 == 0
            True
            sage: O = -1 * N
            sage: O[0:10]
            [0, -1, 0, 0, 0, -3, -3, -3, -3, -3]
            sage: 1 * N is N
            True
            sage: 0 * N == 0
            True

        Similarly for Dirichlet series::

            sage: # needs sage.symbolic
            sage: L = LazyDirichletSeriesRing(ZZ, "z")
            sage: g = L([0,1])
            sage: 2 * g
            2/2^z
            sage: -1 * g
            -1/(2^z)
            sage: 0*g
            0
            sage: M = L(lambda n: n)
            sage: M
            1 + 2/2^z + 3/3^z + 4/4^z + 5/5^z + 6/6^z + 7/7^z + O(1/(8^z))
            sage: 3 * M
            3 + 6/2^z + 9/3^z + 12/4^z + 15/5^z + 18/6^z + 21/7^z + O(1/(8^z))
            sage: 1 * M is M
            True

        TESTS:

        Check that :issue:`36154` is fixed::

            sage: L.<z> = LazyPowerSeriesRing(Zmod(4))
            sage: f = L(constant=2)
            sage: 2*f
            0

        Check that non-commutativity is taken into account::

            sage: M = MatrixSpace(ZZ, 2)
            sage: L.<z> = LazyPowerSeriesRing(M)
            sage: f = L(lambda n: matrix([[1,n],[0,1]]))
            sage: m = matrix([[1,0],[1,1]])
            sage: (m * f - f * m)[1]
            [-1  0]
            [ 0  1]
            sage: m * f[1] - f[1] * m
            [-1  0]
            [ 0  1]
        """
        # With the current design, the coercion model does not have
        # enough information to detect a priori that this method only
        # accepts scalars; so it tries on some elements(), and we need
        # to make sure to report an error.
        P = self.parent()
        R = P.base_ring()
        if isinstance(scalar, Element) and scalar.parent() is not R:
            # Temporary needed by coercion (see Polynomial/FractionField tests).
            if R.has_coerce_map_from(scalar.parent()):
                scalar = R(scalar)
            else:
                return None

        coeff_stream = self._coeff_stream
        if isinstance(coeff_stream, Stream_zero):
            return self

        if not scalar:
            return P.zero()
        if scalar == R.one():
            return self
        if scalar == -R.one():
            return -self

        if isinstance(coeff_stream, Stream_exact):
            v = coeff_stream.order()
            init_coeffs = coeff_stream._initial_coefficients
            if self_on_left:
                c = coeff_stream._constant * scalar
                initial_coefficients = [val * scalar for val in init_coeffs]
            else:
                c = scalar * coeff_stream._constant
                initial_coefficients = [scalar * val for val in init_coeffs]
            if not any(initial_coefficients) and not c:
                return P.zero()
            return P.element_class(P, Stream_exact(initial_coefficients,
                                                   order=v,
                                                   constant=c,
                                                   degree=coeff_stream._degree))
        if self_on_left or R in Rings().Commutative():
            return P.element_class(P, Stream_lmul(coeff_stream, scalar,
                                                  P.is_sparse()))
        return P.element_class(P, Stream_rmul(coeff_stream, scalar,
                                              P.is_sparse()))

    def _neg_(self):
        """
        Return the negative of ``self``.

        EXAMPLES:

        Dense series can be negated::

            sage: L.<z> = LazyLaurentSeriesRing(ZZ, sparse=False)
            sage: m = L(lambda n: n, valuation=0)
            sage: n = L(lambda n: -n, valuation=0)
            sage: -n
            z + 2*z^2 + 3*z^3 + 4*z^4 + 5*z^5 + 6*z^6 + O(z^7)
            sage: -m
            -z - 2*z^2 - 3*z^3 - 4*z^4 - 5*z^5 - 6*z^6 + O(z^7)
            sage: -(-m) == m
            True

        Sparse series can be negated::

            sage: L.<z> = LazyLaurentSeriesRing(ZZ, sparse=True)
            sage: m = L(lambda n: n, valuation=0)
            sage: n = L(lambda n: -n, valuation=0)
            sage: -n
            z + 2*z^2 + 3*z^3 + 4*z^4 + 5*z^5 + 6*z^6 + O(z^7)
            sage: -m
            -z - 2*z^2 - 3*z^3 - 4*z^4 - 5*z^5 - 6*z^6 + O(z^7)
            sage: -(-m) == m
            True

        The negation of an exact series is exact::

            sage: L.<z> = LazyLaurentSeriesRing(ZZ)
            sage: -z
            -z
            sage: -L.one()
            -1
            sage: -(-L.one()) == L.one()
            True

            sage: L([1, 2, 3], constant=2) - L([0, 1], degree=5, constant=2)
            1 + z + 3*z^2 + 2*z^3 + 2*z^4

            sage: -L(0)
            0
        """
        P = self.parent()
        coeff_stream = self._coeff_stream
        if isinstance(coeff_stream, Stream_zero):
            return self
        if isinstance(coeff_stream, Stream_exact):
            initial_coefficients = [-v for v in coeff_stream._initial_coefficients]
            constant = -coeff_stream._constant
            coeff_stream = Stream_exact(initial_coefficients,
                                        constant=constant,
                                        degree=coeff_stream._degree,
                                        order=coeff_stream.order())
            return P.element_class(P, coeff_stream)
        # -(-f) = f
        if isinstance(coeff_stream, Stream_neg):
            return P.element_class(P, coeff_stream._series)
        return P.element_class(P, Stream_neg(coeff_stream, P.is_sparse()))

    # === special functions ===

    def exp(self):
        r"""
        Return the exponential series of ``self``.

        EXAMPLES::

            sage: L = LazyDirichletSeriesRing(QQ, "s")
            sage: Z = L(constant=1, valuation=2)
            sage: exp(Z)                                                                # needs sage.symbolic
            1 + 1/(2^s) + 1/(3^s) + 3/2/4^s + 1/(5^s) + 2/6^s + 1/(7^s) + O(1/(8^s))
        """
        from .lazy_series_ring import LazyLaurentSeriesRing
        P = LazyLaurentSeriesRing(self.base_ring(), "z", sparse=self.parent()._sparse)
        f = P(coefficients=lambda n: 1/factorial(ZZ(n)), valuation=0)
        return f(self)

    def log(self):
        r"""
        Return the series for the natural logarithm of ``self``.

        EXAMPLES::

            sage: L = LazyDirichletSeriesRing(QQ, "s")
            sage: Z = L(constant=1)
            sage: log(Z)                                                                # needs sage.symbolic
            1/(2^s) + 1/(3^s) + 1/2/4^s + 1/(5^s) + 1/(7^s) + O(1/(8^s))
        """
        from .lazy_series_ring import LazyLaurentSeriesRing
        P = LazyLaurentSeriesRing(self.base_ring(), "z", sparse=self.parent()._sparse)
        f = P(coefficients=lambda n: ((-1) ** (n + 1))/ZZ(n), valuation=1)
        return f(self-1)

    # trigonometric functions

    def sin(self):
        r"""
        Return the sine of ``self``.

        EXAMPLES::

            sage: L.<z> = LazyLaurentSeriesRing(QQ)
            sage: sin(z)
            z - 1/6*z^3 + 1/120*z^5 - 1/5040*z^7 + O(z^8)

            sage: sin(1 + z)
            Traceback (most recent call last):
            ...
            ValueError: can only compose with a positive valuation series

            sage: L.<x,y> = LazyPowerSeriesRing(QQ)
            sage: sin(x/(1-y)).polynomial(3)
            -1/6*x^3 + x*y^2 + x*y + x

        TESTS::

            sage: L.<z> = LazyLaurentSeriesRing(QQ); x = var("x")                       # needs sage.symbolic
            sage: sin(z)[0:6] == sin(x).series(x, 6).coefficients(sparse=False)
            True
        """
        from .lazy_series_ring import LazyLaurentSeriesRing
        P = LazyLaurentSeriesRing(self.base_ring(), "z", sparse=self.parent()._sparse)
        c = lambda n: (n % 2)/factorial(ZZ(n)) if n % 4 == 1 else -(n % 2)/factorial(ZZ(n))
        f = P(coefficients=c, valuation=1)
        return f(self)

    def cos(self):
        r"""
        Return the cosine of ``self``.

        EXAMPLES::

            sage: L.<z> = LazyLaurentSeriesRing(QQ)
            sage: cos(z)
            1 - 1/2*z^2 + 1/24*z^4 - 1/720*z^6 + O(z^7)

            sage: L.<x,y> = LazyPowerSeriesRing(QQ)
            sage: cos(x/(1-y)).polynomial(4)
            1/24*x^4 - 3/2*x^2*y^2 - x^2*y - 1/2*x^2 + 1

        TESTS::

            sage: L.<z> = LazyLaurentSeriesRing(QQ); x = var("x")                       # needs sage.symbolic
            sage: cos(z)[0:6] == cos(x).series(x, 6).coefficients(sparse=False)         # needs sage.symbolic
            True
        """
        from .lazy_series_ring import LazyLaurentSeriesRing
        P = LazyLaurentSeriesRing(self.base_ring(), "z", sparse=self.parent()._sparse)
        c = lambda n: 1/factorial(ZZ(n)) if n % 4 == 0 else (n % 2 - 1)/factorial(ZZ(n))
        f = P(coefficients=c, valuation=0)
        return f(self)

    def tan(self):
        r"""
        Return the tangent of ``self``.

        EXAMPLES::

            sage: L.<z> = LazyLaurentSeriesRing(QQ)
            sage: tan(z)
            z + 1/3*z^3 + 2/15*z^5 + 17/315*z^7 + O(z^8)

            sage: L.<x,y> = LazyPowerSeriesRing(QQ)
            sage: tan(x/(1-y)).polynomial(5)
            2/15*x^5 + 2*x^3*y^2 + x*y^4 + x^3*y + x*y^3 + 1/3*x^3 + x*y^2 + x*y + x

        TESTS::

            sage: L.<z> = LazyLaurentSeriesRing(QQ); x = var("x")                       # needs sage.symbolic
            sage: tan(z)[0:6] == tan(x).series(x, 6).coefficients(sparse=False)         # needs sage.symbolic
            True
        """
        return self.sin() / self.cos()

    def cot(self):
        r"""
        Return the cotangent of ``self``.

        EXAMPLES::

            sage: L.<z> = LazyLaurentSeriesRing(QQ)
            sage: cot(z)
            z^-1 - 1/3*z - 1/45*z^3 - 2/945*z^5 + O(z^6)

            sage: L.<x> = LazyLaurentSeriesRing(QQ)
            sage: cot(x/(1-x)).polynomial(4)
            x^-1 - 1 - 1/3*x - 1/3*x^2 - 16/45*x^3 - 2/5*x^4

        TESTS::

            sage: L.<z> = LazyLaurentSeriesRing(QQ); x = var("x")                       # needs sage.symbolic
            sage: cot(z)[0:6] == cot(x).series(x, 6).coefficients(sparse=False)         # needs sage.symbolic
            True
        """
        return ~self.tan()

    def csc(self):
        r"""
        Return the cosecant of ``self``.

        EXAMPLES::

            sage: L.<z> = LazyLaurentSeriesRing(QQ)
            sage: csc(z)
            z^-1 + 1/6*z + 7/360*z^3 + 31/15120*z^5 + O(z^6)

            sage: L.<x> = LazyLaurentSeriesRing(QQ)
            sage: csc(x/(1-x)).polynomial(4)
            x^-1 - 1 + 1/6*x + 1/6*x^2 + 67/360*x^3 + 9/40*x^4

        TESTS::

            sage: L.<z> = LazyLaurentSeriesRing(QQ); x = var("x")                       # needs sage.symbolic
            sage: (z*csc(z))[0:6] == (x*csc(x)).series(x, 6).coefficients(sparse=False)             # needs sage.symbolic
            True
        """
        return ~self.sin()

    def sec(self):
        r"""
        Return the secant of ``self``.

        EXAMPLES::

            sage: L.<z> = LazyLaurentSeriesRing(QQ)
            sage: sec(z)
            1 + 1/2*z^2 + 5/24*z^4 + 61/720*z^6 + O(z^7)

            sage: L.<x,y> = LazyPowerSeriesRing(QQ)
            sage: sec(x/(1-y)).polynomial(4)
            5/24*x^4 + 3/2*x^2*y^2 + x^2*y + 1/2*x^2 + 1

        TESTS::

            sage: L.<z> = LazyLaurentSeriesRing(QQ); x = var("x")                       # needs sage.symbolic
            sage: sec(z)[0:6] == sec(x).series(x, 6).coefficients(sparse=False)         # needs sage.symbolic
            True
        """
        return ~self.cos()

    # inverse trigonometric functions

    def arcsin(self):
        r"""
        Return the arcsine of ``self``.

        EXAMPLES::

            sage: L.<z> = LazyLaurentSeriesRing(QQ)
            sage: arcsin(z)
            z + 1/6*z^3 + 3/40*z^5 + 5/112*z^7 + O(z^8)

            sage: L.<x,y> = LazyPowerSeriesRing(QQ)
            sage: asin(x/(1-y))
            x + x*y + (1/6*x^3+x*y^2) + (1/2*x^3*y+x*y^3)
             + (3/40*x^5+x^3*y^2+x*y^4) + (3/8*x^5*y+5/3*x^3*y^3+x*y^5)
             + (5/112*x^7+9/8*x^5*y^2+5/2*x^3*y^4+x*y^6) + O(x,y)^8

        TESTS::

            sage: L.<z> = LazyLaurentSeriesRing(QQ); x = var("x")                       # needs sage.symbolic
            sage: asin(z)[0:6] == asin(x).series(x, 6).coefficients(sparse=False)       # needs sage.symbolic
            True
        """
        from .lazy_series_ring import LazyLaurentSeriesRing
        P = LazyLaurentSeriesRing(self.base_ring(), "z", sparse=self.parent()._sparse)

        def f(n):
            n = ZZ(n)
            if n % 2:
                return factorial(n-1)/((4**((n-1)/2))*(factorial((n-1)/2)**2)*n)
            return ZZ.zero()
        return P(f, valuation=1)(self)

    def arccos(self):
        r"""
        Return the arccosine of ``self``.

        EXAMPLES::

            sage: L.<z> = LazyLaurentSeriesRing(RR)
            sage: arccos(z)                                                             # needs sage.symbolic
            1.57079632679490 - 1.00000000000000*z + 0.000000000000000*z^2
             - 0.166666666666667*z^3 + 0.000000000000000*z^4
             - 0.0750000000000000*z^5 + O(1.00000000000000*z^7)

            sage: L.<z> = LazyLaurentSeriesRing(SR)                                     # needs sage.symbolic
            sage: arccos(z/(1-z))                                                       # needs sage.symbolic
            1/2*pi - z - z^2 - 7/6*z^3 - 3/2*z^4 - 83/40*z^5 - 73/24*z^6 + O(z^7)

            sage: L.<x,y> = LazyPowerSeriesRing(SR)                                     # needs sage.symbolic
            sage: arccos(x/(1-y))                                                       # needs sage.symbolic
            1/2*pi + (-x) + (-x*y) + ((-1/6)*x^3-x*y^2) + ((-1/2)*x^3*y-x*y^3)
             + ((-3/40)*x^5-x^3*y^2-x*y^4) + ((-3/8)*x^5*y+(-5/3)*x^3*y^3-x*y^5) + O(x,y)^7

        TESTS::

            sage: L.<z> = LazyLaurentSeriesRing(SR); x = var("x")                       # needs sage.symbolic
            sage: acos(z)[0:6] == acos(x).series(x, 6).coefficients(sparse=False)       # needs sage.symbolic
            True
        """
        from sage.symbolic.constants import pi
        return self.parent()(pi/2) - self.arcsin()

    def arctan(self):
        r"""
        Return the arctangent of ``self``.

        EXAMPLES::

            sage: L.<z> = LazyLaurentSeriesRing(QQ)
            sage: arctan(z)
            z - 1/3*z^3 + 1/5*z^5 - 1/7*z^7 + O(z^8)

            sage: L.<x,y> = LazyPowerSeriesRing(QQ)
            sage: atan(x/(1-y))
            x + x*y + (-1/3*x^3+x*y^2) + (-x^3*y+x*y^3) + (1/5*x^5-2*x^3*y^2+x*y^4)
             + (x^5*y-10/3*x^3*y^3+x*y^5) + (-1/7*x^7+3*x^5*y^2-5*x^3*y^4+x*y^6) + O(x,y)^8

        TESTS::

            sage: L.<z> = LazyLaurentSeriesRing(QQ); x = var("x")                       # needs sage.symbolic
            sage: atan(z)[0:6] == atan(x).series(x, 6).coefficients(sparse=False)       # needs sage.symbolic
            True
        """
        from .lazy_series_ring import LazyLaurentSeriesRing
        P = LazyLaurentSeriesRing(self.base_ring(), "z", sparse=self.parent()._sparse)

        def f(n):
            n = ZZ(n)
            if n % 4 == 1:
                return 1/n
            if n % 2 == 0:
                return ZZ.zero()
            return -1/n
        return P(f, valuation=1)(self)

    def arccot(self):
        r"""
        Return the arctangent of ``self``.

        EXAMPLES::

            sage: L.<z> = LazyLaurentSeriesRing(RR)
            sage: arccot(z)                                                             # needs sage.symbolic
            1.57079632679490 - 1.00000000000000*z + 0.000000000000000*z^2
             + 0.333333333333333*z^3 + 0.000000000000000*z^4
             - 0.200000000000000*z^5 + O(1.00000000000000*z^7)

            sage: L.<z> = LazyLaurentSeriesRing(SR)                                     # needs sage.symbolic
            sage: arccot(z/(1-z))                                                       # needs sage.symbolic
            1/2*pi - z - z^2 - 2/3*z^3 + 4/5*z^5 + 4/3*z^6 + O(z^7)

            sage: L.<x,y> = LazyPowerSeriesRing(SR)                                     # needs sage.symbolic
            sage: acot(x/(1-y))                                                         # needs sage.symbolic
            1/2*pi + (-x) + (-x*y) + (1/3*x^3-x*y^2) + (x^3*y-x*y^3)
             + ((-1/5)*x^5+2*x^3*y^2-x*y^4) + (-x^5*y+10/3*x^3*y^3-x*y^5) + O(x,y)^7

        TESTS::

            sage: L.<z> = LazyLaurentSeriesRing(SR); x = var("x")                       # needs sage.symbolic
            sage: acot(z)[0:6] == acot(x).series(x, 6).coefficients(sparse=False)       # needs sage.symbolic
            True
        """
        from sage.symbolic.constants import pi
        return self.parent()(pi/2) - self.arctan()

    # hyperbolic functions

    def sinh(self):
        r"""
        Return the hyperbolic sine of ``self``.

        EXAMPLES::

            sage: L.<z> = LazyLaurentSeriesRing(QQ)
            sage: sinh(z)
            z + 1/6*z^3 + 1/120*z^5 + 1/5040*z^7 + O(z^8)

            sage: L.<x,y> = LazyPowerSeriesRing(QQ)
            sage: sinh(x/(1-y))
            x + x*y + (1/6*x^3+x*y^2) + (1/2*x^3*y+x*y^3)
             + (1/120*x^5+x^3*y^2+x*y^4) + (1/24*x^5*y+5/3*x^3*y^3+x*y^5)
             + (1/5040*x^7+1/8*x^5*y^2+5/2*x^3*y^4+x*y^6) + O(x,y)^8

        TESTS::

            sage: L.<z> = LazyLaurentSeriesRing(SR); x = var("x")                       # needs sage.symbolic
            sage: sinh(z)[0:6] == sinh(x).series(x, 6).coefficients(sparse=False)       # needs sage.symbolic
            True
        """
        from .lazy_series_ring import LazyLaurentSeriesRing
        P = LazyLaurentSeriesRing(self.base_ring(), "z", sparse=self.parent()._sparse)
        f = P(coefficients=lambda n: 1/factorial(ZZ(n)) if n % 2 else ZZ.zero(),
              valuation=1)
        return f(self)

    def cosh(self):
        r"""
        Return the hyperbolic cosine of ``self``.

        EXAMPLES::

            sage: L.<z> = LazyLaurentSeriesRing(QQ)
            sage: cosh(z)
            1 + 1/2*z^2 + 1/24*z^4 + 1/720*z^6 + O(z^7)

            sage: L.<x,y> = LazyPowerSeriesRing(QQ)
            sage: cosh(x/(1-y))
            1 + 1/2*x^2 + x^2*y + (1/24*x^4+3/2*x^2*y^2) + (1/6*x^4*y+2*x^2*y^3)
             + (1/720*x^6+5/12*x^4*y^2+5/2*x^2*y^4) + O(x,y)^7

        TESTS::

            sage: L.<z> = LazyLaurentSeriesRing(SR); x = var("x")                       # needs sage.symbolic
            sage: cosh(z)[0:6] == cosh(x).series(x, 6).coefficients(sparse=False)       # needs sage.symbolic
            True
        """
        from .lazy_series_ring import LazyLaurentSeriesRing
        P = LazyLaurentSeriesRing(self.base_ring(), "z", sparse=self.parent()._sparse)
        f = P(coefficients=lambda n: ZZ.zero() if n % 2 else 1/factorial(ZZ(n)),
              valuation=0)
        return f(self)

    def tanh(self):
        r"""
        Return the hyperbolic tangent of ``self``.

        EXAMPLES::

            sage: L.<z> = LazyLaurentSeriesRing(QQ)
            sage: tanh(z)                                                               # needs sage.libs.flint
            z - 1/3*z^3 + 2/15*z^5 - 17/315*z^7 + O(z^8)

            sage: L.<x,y> = LazyPowerSeriesRing(QQ)
            sage: tanh(x/(1-y))                                                         # needs sage.libs.flint
            x + x*y + (-1/3*x^3+x*y^2) + (-x^3*y+x*y^3) + (2/15*x^5-2*x^3*y^2+x*y^4)
             + (2/3*x^5*y-10/3*x^3*y^3+x*y^5) + (-17/315*x^7+2*x^5*y^2-5*x^3*y^4+x*y^6) + O(x,y)^8

        TESTS::

            sage: L.<z> = LazyLaurentSeriesRing(SR); x = var("x")                       # needs sage.symbolic
            sage: tanh(z)[0:6] == tanh(x).series(x, 6).coefficients(sparse=False)       # needs sage.symbolic
            True
        """
        from sage.arith.misc import bernoulli
        from .lazy_series_ring import LazyLaurentSeriesRing
        P = LazyLaurentSeriesRing(self.base_ring(), "z", sparse=self.parent()._sparse)

        def f(n):
            n = ZZ(n)
            if n % 2:
                h = 4 ** ((n + 1) // 2)
                return bernoulli(n + 1) * h * (h - 1) / factorial(n + 1)
            return ZZ.zero()
        return P(f, valuation=1)(self)

    def coth(self):
        r"""
        Return the hyperbolic cotangent of ``self``.

        EXAMPLES::

            sage: L.<z> = LazyLaurentSeriesRing(QQ)
            sage: coth(z)                                                               # needs sage.libs.flint
            z^-1 + 1/3*z - 1/45*z^3 + 2/945*z^5 + O(z^6)

            sage: coth(z + z^2)                                                         # needs sage.libs.flint
            z^-1 - 1 + 4/3*z - 2/3*z^2 + 44/45*z^3 - 16/15*z^4 + 884/945*z^5 + O(z^6)

        TESTS::

            sage: L.<z> = LazyLaurentSeriesRing(SR); x = var("x")                       # needs sage.symbolic
            sage: coth(z)[0:6] == coth(x).series(x, 6).coefficients(sparse=False)       # needs sage.symbolic
            True
        """
        from sage.arith.misc import bernoulli
        from .lazy_series_ring import LazyLaurentSeriesRing
        P = LazyLaurentSeriesRing(self.base_ring(), "z", sparse=self.parent()._sparse)

        def f(n):
            n = ZZ(n)
            if n % 2:
                return ((2 ** (n + 1)) * bernoulli(n + 1))/factorial(n + 1)
            return ZZ.zero()
        return P(f, valuation=-1)(self)

    def sech(self):
        r"""
        Return the hyperbolic secant of ``self``.

        EXAMPLES::

            sage: L.<z> = LazyLaurentSeriesRing(QQ)
            sage: sech(z)                                                               # needs sage.libs.flint
            1 - 1/2*z^2 + 5/24*z^4 - 61/720*z^6 + O(z^7)

            sage: L.<x, y> = LazyPowerSeriesRing(QQ)
            sage: sech(x/(1-y))                                                         # needs sage.libs.flint
            1 + (-1/2*x^2) + (-x^2*y) + (5/24*x^4-3/2*x^2*y^2) + (5/6*x^4*y-2*x^2*y^3)
             + (-61/720*x^6+25/12*x^4*y^2-5/2*x^2*y^4) + O(x,y)^7

        TESTS::

            sage: L.<z> = LazyLaurentSeriesRing(SR); x = var("x")                       # needs sage.symbolic
            sage: sech(z)[0:6] == sech(x).series(x, 6).coefficients(sparse=False)       # needs sage.symbolic
            True
        """
        from sage.combinat.combinat import euler_number
        from .lazy_series_ring import LazyLaurentSeriesRing
        P = LazyLaurentSeriesRing(self.base_ring(), "z", sparse=self.parent()._sparse)

        def f(n):
            n = ZZ(n)
            if n % 2:
                return ZZ.zero()
            return euler_number(n)/factorial(n)
        return P(f, valuation=0)(self)

    def csch(self):
        r"""
        Return the hyperbolic cosecant of ``self``.

        EXAMPLES::

            sage: L.<z> = LazyLaurentSeriesRing(QQ)
            sage: csch(z)                                                               # needs sage.libs.flint
            z^-1 - 1/6*z + 7/360*z^3 - 31/15120*z^5 + O(z^6)

            sage: L.<z> = LazyLaurentSeriesRing(QQ)
            sage: csch(z/(1-z))                                                         # needs sage.libs.flint
            z^-1 - 1 - 1/6*z - 1/6*z^2 - 53/360*z^3 - 13/120*z^4 - 787/15120*z^5 + O(z^6)

        TESTS::

            sage: L.<z> = LazyLaurentSeriesRing(SR); x = var("x")                       # needs sage.symbolic
            sage: csch(z)[0:6] == csch(x).series(x, 6).coefficients(sparse=False)       # needs sage.symbolic
            True
        """
        from sage.arith.misc import bernoulli
        from .lazy_series_ring import LazyLaurentSeriesRing
        P = LazyLaurentSeriesRing(self.base_ring(), "z", sparse=self.parent()._sparse)

        def f(n):
            n = ZZ(n)
            if n % 2:
                return 2 * (1 - ZZ(2) ** n) * bernoulli(n + 1)/factorial(n + 1)
            return ZZ.zero()
        return P(f, valuation=-1)(self)

    # inverse hyperbolic functions

    def arcsinh(self):
        r"""
        Return the inverse of the hyperbolic sine of ``self``.

        EXAMPLES::

            sage: L.<z> = LazyLaurentSeriesRing(QQ)
            sage: asinh(z)
            z - 1/6*z^3 + 3/40*z^5 - 5/112*z^7 + O(z^8)

        ``arcsinh`` is an alias::

            sage: arcsinh(z)
            z - 1/6*z^3 + 3/40*z^5 - 5/112*z^7 + O(z^8)

            sage: L.<x,y> = LazyPowerSeriesRing(QQ)
            sage: asinh(x/(1-y))
            x + x*y + (-1/6*x^3+x*y^2) + (-1/2*x^3*y+x*y^3) + (3/40*x^5-x^3*y^2+x*y^4)
             + (3/8*x^5*y-5/3*x^3*y^3+x*y^5) + (-5/112*x^7+9/8*x^5*y^2-5/2*x^3*y^4+x*y^6) + O(x,y)^8

        TESTS::

            sage: L.<z> = LazyLaurentSeriesRing(SR); x = var("x")                       # needs sage.symbolic
            sage: asinh(z)[0:6] == asinh(x).series(x, 6).coefficients(sparse=False)     # needs sage.symbolic
            True

        """
        from .lazy_series_ring import LazyLaurentSeriesRing
        P = LazyLaurentSeriesRing(self.base_ring(), "z", sparse=self.parent()._sparse)

        def f(n):
            n = ZZ(n)
            if n % 2:
                h = (n - 1) // 2
                return ZZ(-1) ** h * factorial(n - 1)/(ZZ(4) ** h * factorial(h) ** 2 * n)
            return ZZ.zero()
        return P(f, valuation=1)(self)

    def arctanh(self):
        r"""
        Return the inverse of the hyperbolic tangent of ``self``.

        EXAMPLES::

            sage: L.<z> = LazyLaurentSeriesRing(QQ)
            sage: atanh(z)
            z + 1/3*z^3 + 1/5*z^5 + 1/7*z^7 + O(z^8)

        ``arctanh`` is an alias::

            sage: arctanh(z)
            z + 1/3*z^3 + 1/5*z^5 + 1/7*z^7 + O(z^8)

            sage: L.<x, y> = LazyPowerSeriesRing(QQ)
            sage: atanh(x/(1-y))
            x + x*y + (1/3*x^3+x*y^2) + (x^3*y+x*y^3) + (1/5*x^5+2*x^3*y^2+x*y^4)
             + (x^5*y+10/3*x^3*y^3+x*y^5) + (1/7*x^7+3*x^5*y^2+5*x^3*y^4+x*y^6) + O(x,y)^8

        TESTS::

            sage: L.<z> = LazyLaurentSeriesRing(SR); x = var("x")                       # needs sage.symbolic
            sage: atanh(z)[0:6] == atanh(x).series(x, 6).coefficients(sparse=False)     # needs sage.symbolic
            True

        """
        from .lazy_series_ring import LazyLaurentSeriesRing
        P = LazyLaurentSeriesRing(self.base_ring(), "z", sparse=self.parent()._sparse)
        f = P(coefficients=lambda n: 1/ZZ(n) if n % 2 else ZZ.zero(), valuation=1)
        return f(self)

    def hypergeometric(self, a, b):
        r"""
        Return the `{}_{p}F_{q}`-hypergeometric function
        `\,_pF_{q}` where `(p,q)` is the parameterization of ``self``.

        INPUT:

        - ``a`` -- the first parameter of the hypergeometric function
        - ``b`` -- the second parameter of the hypergeometric function

        EXAMPLES::

            sage: L.<z> = LazyLaurentSeriesRing(QQ)
            sage: z.hypergeometric([1, 1], [1])
            1 + z + z^2 + z^3 + z^4 + z^5 + z^6 + O(z^7)
            sage: z.hypergeometric([], []) - exp(z)
            O(z^7)

            sage: L.<x,y> = LazyPowerSeriesRing(QQ)
            sage: (x+y).hypergeometric([1, 1], [1]).polynomial(4)
            x^4 + 4*x^3*y + 6*x^2*y^2 + 4*x*y^3 + y^4 + x^3 + 3*x^2*y
             + 3*x*y^2 + y^3 + x^2 + 2*x*y + y^2 + x + y + 1

        TESTS::

            sage: L.<z> = LazyLaurentSeriesRing(SR); x = var("x")                       # needs sage.symbolic
            sage: z.hypergeometric([1,1],[1])[0:6] == hypergeometric([1,1],[1], x).series(x, 6).coefficients(sparse=False)                                      # needs sage.symbolic
            True

        """
        from .lazy_series_ring import LazyLaurentSeriesRing
        from sage.arith.misc import rising_factorial
        P = LazyLaurentSeriesRing(self.base_ring(), "z", sparse=self.parent()._sparse)

        def coeff(n, c):
            num = 1
            for term in range(len(c)):
                num *= rising_factorial(c[term], n)
            return num
        f = P(coefficients=lambda n: coeff(n, a) / (coeff(n, b) * factorial(ZZ(n))),
              valuation=0)
        return f(self)

    # === named special functions ===

    def q_pochhammer(self, q=None):
        r"""
        Return the infinite ``q``-Pochhammer symbol `(a; q)_{\infty}`,
        where `a` is ``self``.

        This is also one version of the quantum dilogarithm or
        the `q`-Exponential function.

        .. SEEALSO::

            :meth:`sage.rings.lazy_series_ring.LazyLaurentSeriesRing.q_pochhammer`

        INPUT:

        - ``q`` -- (default: `q \in \QQ(q)`) the parameter `q`

        EXAMPLES::

            sage: q = ZZ['q'].fraction_field().gen()
            sage: L.<z> = LazyLaurentSeriesRing(q.parent())
            sage: qp = L.q_pochhammer(q)
            sage: (z + z^2).q_pochhammer(q) - qp(z + z^2)
            O(z^7)
        """
        from .lazy_series_ring import LazyLaurentSeriesRing
        P = LazyLaurentSeriesRing(self.base_ring(), "z", sparse=self.parent()._sparse)
        f = P.q_pochhammer(q)
        return f(self)

    def euler(self):
        r"""
        Return the Euler function evaluated at ``self``.

        The *Euler function* is defined as

        .. MATH::

            \phi(z) = (z; z)_{\infty}
            = \sum_{n=0}^{\infty} (-1)^n q^{(3n^2-n)/2}.

        .. SEEALSO::

            :meth:`sage.rings.lazy_series_ring.LazyLaurentSeriesRing.euler`

        EXAMPLES::

            sage: L.<q> = LazyLaurentSeriesRing(ZZ)
            sage: phi = L.euler()
            sage: (q + q^2).euler() - phi(q + q^2)
            O(q^7)
        """
        from .lazy_series_ring import LazyLaurentSeriesRing
        P = LazyLaurentSeriesRing(self.base_ring(), "z", sparse=self.parent()._sparse)
        phi = P.euler()
        return phi(self)

    # === powers ===

    def __pow__(self, n):
        r"""
        Return the ``n``-th power of the series.

        INPUT:

        - ``n`` -- the power to which to raise the series; this may be a
          rational number, an element of the base ring, or an other series

        EXAMPLES::

            sage: # needs sage.symbolic
            sage: D = LazyDirichletSeriesRing(QQ, 's')
            sage: Z = D(constant=1)
            sage: Z^2
            1 + 2/2^s + 2/3^s + 3/4^s + 2/5^s + 4/6^s + 2/7^s + O(1/(8^s))
            sage: f = Z^(1/3)
            sage: f
            1 + 1/3/2^s + 1/3/3^s + 2/9/4^s + 1/3/5^s + 1/9/6^s + 1/3/7^s + O(1/(8^s))
            sage: f^2
            1 + 2/3/2^s + 2/3/3^s + 5/9/4^s + 2/3/5^s + 4/9/6^s + 2/3/7^s + O(1/(8^s))
            sage: f^3 - Z
            O(1/(8^s))

            sage: L.<z> = LazyLaurentSeriesRing(QQ)
            sage: f = 1 + z
            sage: f^(1 / 2)
            1 + 1/2*z - 1/8*z^2 + 1/16*z^3 - 5/128*z^4 + 7/256*z^5 - 21/1024*z^6 + O(z^7)

            sage: f^f
            1 + z + z^2 + 1/2*z^3 + 1/3*z^4 + 1/12*z^5 + 3/40*z^6 + O(z^7)

            sage: q = ZZ['q'].fraction_field().gen()
            sage: L.<z> = LazyLaurentSeriesRing(q.parent())
            sage: f = (1 - z)^q
            sage: f
            1 - q*z + ((q^2 - q)/2)*z^2 + ((-q^3 + 3*q^2 - 2*q)/6)*z^3
             + ((q^4 - 6*q^3 + 11*q^2 - 6*q)/24)*z^4
             + ((-q^5 + 10*q^4 - 35*q^3 + 50*q^2 - 24*q)/120)*z^5
             + ((q^6 - 15*q^5 + 85*q^4 - 225*q^3 + 274*q^2 - 120*q)/720)*z^6
             + O(z^7)
        """
        if n in ZZ:
            return generic_power(self, n)

        from .lazy_series_ring import LazyLaurentSeriesRing
        P = LazyLaurentSeriesRing(self.base_ring(), "z", sparse=self.parent()._sparse)

        if n in QQ or n in self.base_ring():
            f = P(coefficients=lambda k: prod(n - i for i in range(k)) / ZZ(k).factorial(), valuation=0)
            return f(self - 1)

        exp = P(coefficients=lambda k: 1 / ZZ(k).factorial(), valuation=0)
        return exp(self.log() * n)

    def sqrt(self):
        """
        Return ``self^(1/2)``.

        EXAMPLES::

            sage: L.<z> = LazyLaurentSeriesRing(QQ)
            sage: sqrt(1+z)
            1 + 1/2*z - 1/8*z^2 + 1/16*z^3 - 5/128*z^4 + 7/256*z^5 - 21/1024*z^6 + O(z^7)

            sage: L.<x,y> = LazyPowerSeriesRing(QQ)
            sage: sqrt(1+x/(1-y))
            1 + 1/2*x + (-1/8*x^2+1/2*x*y) + (1/16*x^3-1/4*x^2*y+1/2*x*y^2)
             + (-5/128*x^4+3/16*x^3*y-3/8*x^2*y^2+1/2*x*y^3)
             + (7/256*x^5-5/32*x^4*y+3/8*x^3*y^2-1/2*x^2*y^3+1/2*x*y^4)
             + (-21/1024*x^6+35/256*x^5*y-25/64*x^4*y^2+5/8*x^3*y^3-5/8*x^2*y^4+1/2*x*y^5)
             + O(x,y)^7

        This also works for Dirichlet series::

            sage: # needs sage.symbolic
            sage: D = LazyDirichletSeriesRing(SR, "s")
            sage: Z = D(constant=1)
            sage: f = sqrt(Z);  f
            1 + 1/2/2^s + 1/2/3^s + 3/8/4^s + 1/2/5^s + 1/4/6^s + 1/2/7^s + O(1/(8^s))
            sage: f*f - Z
            O(1/(8^s))
        """
        return self ** QQ((1, 2))  # == 1/2


class LazyCauchyProductSeries(LazyModuleElement):
    r"""
    A class for series where multiplication is the Cauchy product.

    EXAMPLES::

        sage: L.<z> = LazyLaurentSeriesRing(ZZ)
        sage: f = 1 / (1 - z)
        sage: f
        1 + z + z^2 + O(z^3)
        sage: f * (1 - z)
        1

        sage: L.<z> = LazyLaurentSeriesRing(ZZ, sparse=True)
        sage: f = 1 / (1 - z)
        sage: f
        1 + z + z^2 + O(z^3)
    """
    def valuation(self):
        r"""
        Return the valuation of ``self``.

        This method determines the valuation of the series by looking for a
        nonzero coefficient. Hence if the series happens to be zero, then it
        may run forever.

        EXAMPLES::

            sage: L.<z> = LazyLaurentSeriesRing(ZZ)
            sage: s = 1/(1 - z) - 1/(1 - 2*z)
            sage: s.valuation()
            1
            sage: t = z - z
            sage: t.valuation()
            +Infinity
            sage: M = L(lambda n: n^2, 0)
            sage: M.valuation()
            1
            sage: (M - M).valuation()
            +Infinity
        """
        if isinstance(self._coeff_stream, Stream_zero):
            return self._coeff_stream.order()
        return ZZ(self._coeff_stream.order())

    def _mul_(self, other):
        """
        Return the product of this series with ``other``.

        INPUT:

        - ``other`` -- other series

        TESTS::

            sage: L.<z> = LazyLaurentSeriesRing(ZZ, sparse=True)
            sage: (1 - z)*(1 - z)
            1 - 2*z + z^2
            sage: (1 - z)*(1 - z)*(1 - z)
            1 - 3*z + 3*z^2 - z^3
            sage: M = L(lambda n: n, valuation=0)
            sage: M
            z + 2*z^2 + 3*z^3 + 4*z^4 + 5*z^5 + 6*z^6 + O(z^7)
            sage: N = M * (1 - M)
            sage: N
            z + z^2 - z^3 - 6*z^4 - 15*z^5 - 29*z^6 - 49*z^7 + O(z^8)

            sage: p = (1 - z)*(1 + z^2)^3 * z^-2
            sage: p
            z^-2 - z^-1 + 3 - 3*z + 3*z^2 - 3*z^3 + z^4 - z^5
            sage: M = L(lambda n: n, valuation=-2, degree=5, constant=2)
            sage: M
            -2*z^-2 - z^-1 + z + 2*z^2 + 3*z^3 + 4*z^4 + 2*z^5 + 2*z^6 + 2*z^7 + O(z^8)
            sage: M * p
            -2*z^-4 + z^-3 - 5*z^-2 + 4*z^-1 - 2 + 7*z + 5*z^2 + 5*z^3
             + 7*z^4 - 2*z^5 + 4*z^6 - 5*z^7 + z^8 - 2*z^9
            sage: M * p == p * M
            True

            sage: q = (1 - 2*z)*(1 + z^2)^3 * z^-2
            sage: q * M
            -2*z^-4 + 3*z^-3 - 4*z^-2 + 10*z^-1 + 11*z + 2*z^2 - 3*z^3
             - 6*z^4 - 22*z^5 - 14*z^6 - 27*z^7 - 16*z^8 - 20*z^9
             - 16*z^10 - 16*z^11 - 16*z^12 + O(z^13)
            sage: q * M == M * q
            True

            sage: L.<z> = LazyLaurentSeriesRing(ZZ, sparse=False)
            sage: M = L(lambda n: n, valuation=0); M
            z + 2*z^2 + 3*z^3 + 4*z^4 + 5*z^5 + 6*z^6 + O(z^7)
            sage: N = L(lambda n: 1, valuation=0); N
            1 + z + z^2 + z^3 + z^4 + z^5 + z^6 + O(z^7)
            sage: M * N
            z + 3*z^2 + 6*z^3 + 10*z^4 + 15*z^5 + 21*z^6 + 28*z^7 + O(z^8)

            sage: L.one() * M is M
            True
            sage: M * L.one() is M
            True

        Multiplication of series with eventually constant
        coefficients may yield another such series::

            sage: # needs sage.symbolic
            sage: L.<z> = LazyLaurentSeriesRing(SR)
            sage: var("a b c d e u v w")
            (a, b, c, d, e, u, v, w)
            sage: s = a/z^2 + b*z + c*z^2 + d*z^3 + e*z^4
            sage: t = L([u, v], constant=w, valuation=-1)
            sage: s1 = s.approximate_series(44)
            sage: t1 = t.approximate_series(44)
            sage: s1 * t1 - (s * t).approximate_series(42)
            O(z^42)

        Check products with exact series::

            sage: L([1], constant=3)^2
            1 + 6*z + 15*z^2 + 24*z^3 + 33*z^4 + 42*z^5 + 51*z^6 + O(z^7)

            sage: (1+z) * L([1,0,1], constant=1)
            1 + z + z^2 + 2*z^3 + 2*z^4 + 2*z^5 + O(z^6)

        Check that :issue:`36154` is fixed::

            sage: L.<z> = LazyLaurentSeriesRing(Zmod(4))
            sage: f = L(constant=2, valuation=0)
            sage: g = L([2])
            sage: f * g
            0
        """
        P = self.parent()
        left = self._coeff_stream
        right = other._coeff_stream

        # Check some trivial products
        if isinstance(left, Stream_zero) or isinstance(right, Stream_zero):
            return P.zero()
        if (isinstance(left, Stream_exact)
            and left._initial_coefficients == (P._internal_poly_ring.base_ring().one(),)
            and left.order() == 0
            and not left._constant):
            return other  # self == 1
        if (isinstance(right, Stream_exact)
            and right._initial_coefficients == (P._internal_poly_ring.base_ring().one(),)
            and right.order() == 0
            and not right._constant):
            return self  # right == 1
        if ((isinstance(left, Stream_cauchy_invert) and left._series == right)
            or (isinstance(right, Stream_cauchy_invert) and right._series == left)):
            return P.one()
        # The product is exact if and only if both factors are exact
        # and one of the factors has eventually 0 coefficients:
        # (p + a x^d/(1-x))(q + b x^e/(1-x))
        # = p q + (a x^d q + b x^e p)/(1-x) + a b x^(d+e)/(1-x)^2
        # TODO: this is not true in characteristic 2
        if (isinstance(left, Stream_exact)
            and isinstance(right, Stream_exact)
            and not (left._constant and right._constant)):
            il = left._initial_coefficients
            ir = right._initial_coefficients
            initial_coefficients = [sum(il[k]*ir[n-k]
                                        for k in range(max(n - len(ir) + 1, 0),
                                                       min(len(il) - 1, n) + 1))
                                    for n in range(len(il) + len(ir) - 1)]
            lv = left.order()
            rv = right.order()
            # The coefficients of the series (a * x^d * q)/(1-x) are
            # eventually equal to `a * q(1)`, and its initial
            # coefficients are the cumulative sums of the
            # coefficients of q.
            if right._constant:
                d = right._degree
                c = left._constant  # this is zero
                initial_coefficients.extend([c]*(d - rv - len(ir)))
                # left._constant must be 0 and thus len(il) >= 1
                for k in range(len(il)-1):
                    c += il[k] * right._constant
                    initial_coefficients[d - rv + k] += c
                c += il[-1] * right._constant
            elif left._constant:
                d = left._degree
                c = right._constant  # this is zero
                initial_coefficients.extend([c]*(d - lv - len(il)))
                # left._constant must be 0 and thus len(il) >= 1
                for k in range(len(ir)-1):
                    c += left._constant * ir[k]
                    initial_coefficients[d - lv + k] += c
                c += left._constant * ir[-1]
            else:
                c = left._constant  # this is zero
            if not any(initial_coefficients) and not c:
                return P.zero()
            coeff_stream = Stream_exact(initial_coefficients,
                                        order=lv + rv,
                                        constant=c)
            return P.element_class(P, coeff_stream)

        if P in Rings().Commutative():
            coeff_stream = Stream_cauchy_mul_commutative(left, right, P.is_sparse())
        else:
            coeff_stream = Stream_cauchy_mul(left, right, P.is_sparse())
        return P.element_class(P, coeff_stream)

    def __pow__(self, n):
        r"""
        Return the ``n``-th power of the series.

        INPUT:

        - ``n`` -- integer; the power to which to raise the series

        EXAMPLES:

        Lazy Laurent series that have a dense implementation can be
        raised to the power ``n``::

            sage: L.<z> = LazyLaurentSeriesRing(ZZ, sparse=False)
            sage: (1 - z)^-1
            1 + z + z^2 + O(z^3)
            sage: (1 - z)^0
            1
            sage: (1 - z)^3
            1 - 3*z + 3*z^2 - z^3
            sage: (1 - z)^-3
            1 + 3*z + 6*z^2 + 10*z^3 + 15*z^4 + 21*z^5 + 28*z^6 + O(z^7)
            sage: M = L(lambda n: n, valuation=0); M
            z + 2*z^2 + 3*z^3 + 4*z^4 + 5*z^5 + 6*z^6 + O(z^7)
            sage: M^2
            z^2 + 4*z^3 + 10*z^4 + 20*z^5 + 35*z^6 + 56*z^7 + 84*z^8 + O(z^9)

        We can create a really large power of a monomial, even with
        the dense implementation::

            sage: z^1000000
            z^1000000

        Lazy Laurent series that have a sparse implementation can be
        raised to the power ``n``::

            sage: L.<z> = LazyLaurentSeriesRing(ZZ, sparse=True)
            sage: M = L(lambda n: n, valuation=0); M
            z + 2*z^2 + 3*z^3 + 4*z^4 + 5*z^5 + 6*z^6 + O(z^7)
            sage: M^2
            z^2 + 4*z^3 + 10*z^4 + 20*z^5 + 35*z^6 + 56*z^7 + 84*z^8 + O(z^9)

        Lazy Laurent series that are known to be exact can be raised
        to the power ``n``::

            sage: z^2
            z^2
            sage: (1 - z)^2
            1 - 2*z + z^2
            sage: (1 + z)^2
            1 + 2*z + z^2

        We also support the general case::

            sage: L.<z> = LazyLaurentSeriesRing(SR)                                     # needs sage.symbolic
            sage: (1 + z)^(1 + z)                                                       # needs sage.symbolic
            1 + z + z^2 + 1/2*z^3 + 1/3*z^4 + 1/12*z^5 + 3/40*z^6 + O(z^7)

        TESTS:

        Check that :issue:`36154` is fixed::

            sage: L.<z> = LazyLaurentSeriesRing(Zmod(4))
            sage: f = L([2])
            sage: f^2
            0
        """
        if n == 0:
            return self.parent().one()

        cs = self._coeff_stream
        if (isinstance(cs, Stream_exact)
            and not cs._constant and n in ZZ
            and (n > 0 or len(cs._initial_coefficients) == 1)):
            # # alternatively:
            # return P(self.finite_part() ** ZZ(n))
            P = self.parent()
            ret = cs._polynomial_part(P._internal_poly_ring) ** ZZ(n)
            if not ret:
                return P.zero()
            val = ret.valuation()
            deg = ret.degree() + 1
            initial_coefficients = [ret[i] for i in range(val, deg)]
            return P.element_class(P, Stream_exact(initial_coefficients,
                                                   constant=cs._constant,
                                                   degree=deg,
                                                   order=val))
        return super().__pow__(n)

    def __invert__(self):
        """
        Return the multiplicative inverse of the element.

        EXAMPLES:

        Lazy Laurent series that have a dense implementation can be inverted::

            sage: L.<z> = LazyLaurentSeriesRing(ZZ, sparse=False)
            sage: ~(1 - z)
            1 + z + z^2 + O(z^3)
            sage: M = L(lambda n: n, valuation=0); M
            z + 2*z^2 + 3*z^3 + 4*z^4 + 5*z^5 + 6*z^6 + O(z^7)
            sage: P = ~M; P
            z^-1 - 2 + z + O(z^6)

        Lazy Laurent series that have a sparse implementation can be inverted::

            sage: L.<z> = LazyLaurentSeriesRing(ZZ, sparse=True)
            sage: M = L(lambda n: n, valuation=0); M
            z + 2*z^2 + 3*z^3 + 4*z^4 + 5*z^5 + 6*z^6 + O(z^7)
            sage: P = ~M; P
            z^-1 - 2 + z + O(z^6)

            sage: ~(~(1 - z))
            1 - z

        Lazy Laurent series that are known to be exact can be inverted::

            sage: ~z
            z^-1

        We can also compute the multiplicative inverse of a symmetric
        function::

            sage: # needs sage.modules
            sage: h = SymmetricFunctions(QQ).h()
            sage: p = SymmetricFunctions(QQ).p()
            sage: L = LazySymmetricFunctions(p)
            sage: E = L(lambda n: h[n])
            sage: (~E)[:4]
            [p[], -p[1], 1/2*p[1, 1] - 1/2*p[2], -1/6*p[1, 1, 1] + 1/2*p[2, 1] - 1/3*p[3]]

            sage: (E * ~E)[:6]                                                          # needs sage.modules
            [p[], 0, 0, 0, 0, 0]

        TESTS::

            sage: L.<x> = LazyLaurentSeriesRing(QQ)
            sage: g = L([2], valuation=-1, constant=1); g
            2*x^-1 + 1 + x + x^2 + O(x^3)
            sage: g * g^-1
            1

            sage: L.<x> = LazyPowerSeriesRing(QQ)
            sage: ~(x + x^2)
            Traceback (most recent call last):
            ...
            ZeroDivisionError: cannot divide by a series of positive valuation

        Check that :issue:`36253` is fixed::

            sage: f = L(lambda n: n)
            sage: ~f
            Traceback (most recent call last):
            ...
            ZeroDivisionError: cannot divide by a series of positive valuation
        """
        P = self.parent()
        coeff_stream = self._coeff_stream
        if (P._minimal_valuation is not None
            and (coeff_stream._approximate_order > 0
                 or not coeff_stream.is_uninitialized() and not coeff_stream[0])):
            raise ZeroDivisionError("cannot divide by a series of positive valuation")

        # the inverse is exact if and only if coeff_stream corresponds to one of
        # cx^d/(1-x) ... (c, ...)
        # cx^d       ... (c, 0, ...)
        # cx^d (1-x) ... (c, -c, 0, ...)
        if isinstance(coeff_stream, Stream_exact):
            initial_coefficients = coeff_stream._initial_coefficients
            if not initial_coefficients:
                i = ~coeff_stream._constant
                v = -coeff_stream.order()
                c = P._internal_poly_ring.base_ring().zero()
                coeff_stream = Stream_exact((i, -i),
                                            order=v,
                                            constant=c)
                return P.element_class(P, coeff_stream)
            if len(initial_coefficients) == 1 and not coeff_stream._constant:
                i = ~initial_coefficients[0]
                v = -coeff_stream.order()
                c = P._internal_poly_ring.base_ring().zero()
                coeff_stream = Stream_exact((i,),
                                            order=v,
                                            constant=c)
                return P.element_class(P, coeff_stream)
            if (len(initial_coefficients) == 2
                and not (initial_coefficients[0] + initial_coefficients[1])
                and not coeff_stream._constant):
                v = -coeff_stream.order()
                c = ~initial_coefficients[0]
                coeff_stream = Stream_exact((),
                                            order=v,
                                            constant=c)
                return P.element_class(P, coeff_stream)

        # (f^-1)^-1 = f
        if isinstance(coeff_stream, Stream_cauchy_invert):
            return P.element_class(P, coeff_stream._series)

        coeff_stream_inverse = Stream_cauchy_invert(coeff_stream,
                                                    approximate_order=P._minimal_valuation)
        return P.element_class(P, coeff_stream_inverse)

    def _div_(self, other):
        r"""
        Return ``self`` divided by ``other``.

        INPUT:

        - ``other`` -- nonzero series

        EXAMPLES:

        Lazy Laurent series that have a dense implementation can be divided::

            sage: L.<z> = LazyLaurentSeriesRing(ZZ, sparse=False)
            sage: z / (1 - z)
            z + z^2 + z^3 + O(z^4)
            sage: 1 / (z*(1-z))
            z^-1 + 1 + z + O(z^2)

            sage: M = L(lambda n: n, 0); M
            z + 2*z^2 + 3*z^3 + 4*z^4 + 5*z^5 + 6*z^6 + O(z^7)
            sage: N = L(lambda n: 1, 0); N
            1 + z + z^2 + z^3 + z^4 + z^5 + z^6 + O(z^7)
            sage: P = M / N; P
            z + z^2 + z^3 + z^4 + z^5 + z^6 + z^7 + O(z^8)

        Lazy Laurent series that have a sparse implementation can be divided::

            sage: L.<z> = LazyLaurentSeriesRing(ZZ, sparse=True)
            sage: M = L(lambda n: n, 0); M
            z + 2*z^2 + 3*z^3 + 4*z^4 + 5*z^5 + 6*z^6 + O(z^7)
            sage: N = L(lambda n: 1, 0); N
            1 + z + z^2 + z^3 + z^4 + z^5 + z^6 + O(z^7)
            sage: P = M / N; P
            z + z^2 + z^3 + z^4 + z^5 + z^6 + z^7 + O(z^8)

        If the division of exact Lazy Laurent series yields a Laurent
        polynomial, it is represented as an exact series::

            sage: L.<z> = LazyLaurentSeriesRing(QQ)
            sage: (3*z^-3 + 3*z^-2 + 2*z^2 + 2*z^3) / (6*z + 4*z^6)
            1/2*z^-4 + 1/2*z^-3

            sage: m = z^2 + 2*z + 1
            sage: n = z + 1
            sage: m / n
            1 + z

        An example over the ring of symmetric functions::

            sage: e = SymmetricFunctions(QQ).e()                                        # needs sage.modules
            sage: R.<z> = LazyLaurentSeriesRing(e)                                      # needs sage.modules
            sage: 1 / (1 - e[1]*z)                                                      # needs sage.modules
            e[] + e[1]*z + e[1, 1]*z^2 + e[1, 1, 1]*z^3 + e[1, 1, 1, 1]*z^4
             + e[1, 1, 1, 1, 1]*z^5 + e[1, 1, 1, 1, 1, 1]*z^6 + O(e[]*z^7)

        Examples for multivariate Taylor series::

            sage: L.<x, y> = LazyPowerSeriesRing(QQ)
            sage: 1 / (1 - y)
            1 + y + y^2 + y^3 + y^4 + y^5 + y^6 + O(x,y)^7

            sage: (x + y) / (1 - y)                                                     # needs sage.libs.singular
            (x+y) + (x*y+y^2) + (x*y^2+y^3) + (x*y^3+y^4) + (x*y^4+y^5) + (x*y^5+y^6) + (x*y^6+y^7) + O(x,y)^8

        TESTS::

            sage: L.<t> = LazyPowerSeriesRing(QQ)
            sage: t / L(1)
            t

            sage: t^3 * (1+2*t+3*t^2+4*t^3) / (t-t^2)
            t^2 + 3*t^3 + 6*t^4 + 10*t^5 + 10*t^6 + 10*t^7 + O(t^8)

            sage: t^3 * ((1+2*t+3*t^2+4*t^3) / (t-t^2))
            t^2 + 3*t^3 + 6*t^4 + 10*t^5 + 10*t^6 + 10*t^7 + O(t^8)

            sage: L(lambda n: n) / (t + t^2)
            1 + t + 2*t^2 + 2*t^3 + 3*t^4 + 3*t^5 + O(t^6)

        Check that division by one does nothing, and division by
        itself gives one::

            sage: s = SymmetricFunctions(ZZ).s()
            sage: S = LazySymmetricFunctions(s)
            sage: f = S(lambda n: s(Partitions(n).random_element()))
            sage: f / S.one() is f
            True

            sage: f / f
            s[]

        Dividing when the coefficient ring is a lazy Dirichlet ring::

            sage: D = LazyDirichletSeriesRing(QQ, "s")
            sage: zeta = D(constant=1)
            sage: L.<t> = LazyLaurentSeriesRing(D)
            sage: 1 / (1 - t*zeta)
            (1 + O(1/(8^s)))
             + (1 + 1/(2^s) + 1/(3^s) + 1/(4^s) + 1/(5^s) + 1/(6^s) + 1/(7^s) + O(1/(8^s)))*t
             + ... + O(t^7)

        Check for dividing by other type of `0` series::

            sage: L.<t> = LazyPowerSeriesRing(QQ)
            sage: f = L(lambda n: 0, valuation=0)
            sage: L.options.halting_precision = 20
            sage: 1 / f
            Traceback (most recent call last):
            ...
            ZeroDivisionError: cannot divide by a series of positive valuation
            sage: L.options._reset()
        """
        if self.is_one():
            return ~other
        if not other:
            raise ZeroDivisionError("cannot divide by 0")

        P = self.parent()
        left = self._coeff_stream
        # self == 0
        if isinstance(left, Stream_zero):
            return P.zero()
        right = other._coeff_stream

        # right == 1
        if (isinstance(right, Stream_exact)
            and right._initial_coefficients == (P._internal_poly_ring.base_ring().one(),)
            and right.order() == 0
            and not right._constant):
            return self

        # self is right
        if left == right:
            return P.one()

        if (P._minimal_valuation is not None
            and left._true_order
            and left._approximate_order < right._approximate_order):
            F = P.fraction_field()
            num = F.element_class(F, left)
            den = F.element_class(F, right)
            return num / den

        R = P._internal_poly_ring
        if (isinstance(left, Stream_exact)
            and isinstance(right, Stream_exact)
            and hasattr(R.base_ring(), "fraction_field")
            and hasattr(R, "_gcd_univariate_polynomial")):
            z = R.gen()
            num = left._polynomial_part(R) * (1-z) + left._constant * z**left._degree
            den = right._polynomial_part(R) * (1-z) + right._constant * z**right._degree
            # num / den is not necessarily reduced, but gcd and // seems to work:
            # sage: a = var("a"); R.<z> = SR[]
            # sage: (a*z - a)/(z - 1)
            # (a*z - a)/(z - 1)
            # sage: gcd((a*z - a), (z - 1))
            # z - 1
            g = num.gcd(den)
            # apparently, the gcd is chosen so that den // g is is
            # actually a polynomial, but we do not rely on this
            num = num // g
            den = den // g
            exponents = den.exponents()
            if len(exponents) == 1:
                # dividing by z^k
                d = den[exponents[0]]
                v = num.valuation()
                initial_coefficients = [num[i] / d
                                        for i in range(v, num.degree() + 1)]
                order = v - den.valuation()
                return P.element_class(P, Stream_exact(initial_coefficients,
                                                       order=order,
                                                       constant=0))
            if (len(exponents) == 2
                and exponents[0] + 1 == exponents[1]
                and den[exponents[0]] == -den[exponents[1]]):
                # dividing by z^k (1-z)
                quo, rem = num.quo_rem(den)
                # rem is a unit, i.e., in the Laurent case c*z^v
                v_rem = rem.exponents()[0]
                c = rem[v_rem]
                constant = P.base_ring()(c / den[exponents[0]])
                v = v_rem - exponents[0]
                if quo:
                    d = quo.degree()
                    m = d - v + 1
                    if m > 0:
                        quo += R([constant]*m).shift(v)
                        v = d + 1
                    if quo:
                        order = quo.valuation()
                    else:
                        order = 0
                    initial_coefficients = [quo[i] for i in range(order, quo.degree() + 1)]
                    return P.element_class(P, Stream_exact(initial_coefficients,
                                                           order=order,
                                                           degree=v,
                                                           constant=constant))
                return P.element_class(P, Stream_exact([],
                                                       order=v,
                                                       degree=v,
                                                       constant=constant))

        # we cannot pass the approximate order here, even when
        # P._minimal_valuation is zero, because we allow division by
        # series of positive valuation
        right_inverse = Stream_cauchy_invert(right)
        if P in Rings().Commutative():
            coeff_stream = Stream_cauchy_mul_commutative(left, right_inverse, P.is_sparse())
        else:
            coeff_stream = Stream_cauchy_mul(left, right_inverse, P.is_sparse())
        return P.element_class(P, coeff_stream)

    def _floordiv_(self, other):
        r"""
        Return ``self`` floor divided by ``other``.

        INPUT:

        - ``other`` -- nonzero series

        EXAMPLES::

            sage: L.<x> = LazyLaurentSeriesRing(QQ)
            sage: g = (x + 2*x^2) / (1 - x - x^2)
            sage: x // g
            1 - 3*x + 5*x^2 - 10*x^3 + 20*x^4 - 40*x^5 + 80*x^6 + O(x^7)
            sage: 1 // g
            x^-1 - 3 + 5*x - 10*x^2 + 20*x^3 - 40*x^4 + 80*x^5 + O(x^6)
            sage: x^-3 // g
                x^-4 - 3*x^-3 + 5*x^-2 - 10*x^-1 + 20 - 40*x + 80*x^2 + O(x^3)
            sage: f = (x + x^2) / (1 - x)
            sage: f // g
            1 - x + x^2 - 4*x^3 + 6*x^4 - 14*x^5 + 26*x^6 + O(x^7)
            sage: g // f
            1 + x + 3*x^3 + x^4 + 6*x^5 + 5*x^6 + O(x^7)
        """
        if isinstance(other._coeff_stream, Stream_zero):
            raise ZeroDivisionError("cannot divide by 0")
        P = self.parent()
        if P not in IntegralDomains():
            raise TypeError("must be an integral domain")
        return P(self / other)

    # === fast special functions ===

    def exp(self):
        r"""
        Return the exponential series of ``self``.

        We use the identity

        .. MATH::

            \exp(s) = 1 + \int s' \exp(s).

        EXAMPLES::

            sage: L.<z> = LazyLaurentSeriesRing(QQ)
            sage: exp(z)
            1 + z + 1/2*z^2 + 1/6*z^3 + 1/24*z^4 + 1/120*z^5 + 1/720*z^6 + O(z^7)
            sage: exp(z + z^2)
            1 + z + 3/2*z^2 + 7/6*z^3 + 25/24*z^4 + 27/40*z^5 + 331/720*z^6 + O(z^7)
            sage: exp(0)                                                                # needs sage.symbolic
            1
            sage: exp(1 + z)
            Traceback (most recent call last):
            ...
            ValueError: can only compose with a positive valuation series

            sage: L.<x,y> = LazyPowerSeriesRing(QQ)
            sage: exp(x+y)[4].factor()
            (1/24) * (x + y)^4
            sage: exp(x/(1-y)).polynomial(3)
            1/6*x^3 + x^2*y + x*y^2 + 1/2*x^2 + x*y + x + 1

        TESTS::

            sage: L.<z> = LazyLaurentSeriesRing(QQ); x = var("x")                       # needs sage.symbolic
            sage: exp(z)[0:6] == exp(x).series(x, 6).coefficients(sparse=False)
            True

        Check the exponential when the base ring is a lazy ring::

            sage: L.<t> = LazyPowerSeriesRing(QQ)
            sage: M.<x> = LazyPowerSeriesRing(L)
            sage: exp(x)
            1 + x + 1/2*x^2 + 1/6*x^3 + 1/24*x^4 + 1/120*x^5 + 1/720*x^6 + O(x^7)
        """
        P = self.parent()
        R = self.base_ring()
        coeff_stream = self._coeff_stream
        # TODO: coefficients should not be checked here, it prevents
        # us from using self.define in some cases!
        if ((not coeff_stream.is_uninitialized())
            and any(coeff_stream[i] for i in range(coeff_stream._approximate_order, 1))):
            raise ValueError("can only compose with a positive valuation series")
        # WARNING: d_self need not be a proper element of P, e.g. for
        # multivariate power series
        # We make the streams dense, because all coefficients have to be computed anyway
        d_self = Stream_function(lambda n: (n + 1) * coeff_stream[n + 1],
                                 False, 0)
        f = P.undefined(valuation=0)
        # d_self and f._coeff_stream always commute, the coefficients
        # of the product are of the form sum_{k=1}^n a_k a_{n+1-k}.
        d_self_f = Stream_cauchy_mul_commutative(d_self, f._coeff_stream, False)
        int_d_self_f = Stream_function(lambda n: d_self_f[n-1] / R(n) if n else R.one(),
                                       False, 0)
        f._coeff_stream._target = int_d_self_f
        return f

    def log(self):
        r"""
        Return the series for the natural logarithm of ``self``.

        We use the identity

        .. MATH::

            \log(s) = \int s' / s.

        EXAMPLES::

            sage: L.<z> = LazyLaurentSeriesRing(QQ)
            sage: log(1/(1-z))
            z + 1/2*z^2 + 1/3*z^3 + 1/4*z^4 + 1/5*z^5 + 1/6*z^6 + 1/7*z^7 + O(z^8)

            sage: L.<x, y> = LazyPowerSeriesRing(QQ)
            sage: log((1 + x/(1-y))).polynomial(3)
            1/3*x^3 - x^2*y + x*y^2 - 1/2*x^2 + x*y + x

        TESTS::

            sage: L.<z> = LazyLaurentSeriesRing(QQ); x = var("x")                       # needs sage.symbolic
            sage: log(1+z)[0:6] == log(1+x).series(x, 6).coefficients(sparse=False)     # needs sage.symbolic
            True

            sage: log(z)
            Traceback (most recent call last):
            ...
            ValueError: can only compose with a positive valuation series
        """
        P = self.parent()
        R = self.base_ring()
        coeff_stream = self._coeff_stream
        # TODO: coefficients should not be checked here, it prevents
        # us from using self.define in some cases!
        if ((not coeff_stream.is_uninitialized())
            and (any(coeff_stream[i] for i in range(coeff_stream._approximate_order, 0))
                 or coeff_stream[0] != R.one())):
            raise ValueError("can only compose with a positive valuation series")
        # WARNING: d_self need not be a proper element of P, e.g. for
        # multivariate power series
        d_self = Stream_function(lambda n: (n + 1) * coeff_stream[n + 1],
                                 P.is_sparse(), 0)
        coeff_stream_inverse = Stream_cauchy_invert(coeff_stream)
        # d_self and coeff_stream_inverse always commute
        d_self_quo_self = Stream_cauchy_mul_commutative(d_self,
                                                        coeff_stream_inverse,
                                                        P.is_sparse())
        int_d_self_quo_self = Stream_function(lambda n: d_self_quo_self[n-1] / R(n),
                                              P.is_sparse(), 1)
        return P.element_class(P, int_d_self_quo_self)


class LazyLaurentSeries(LazyCauchyProductSeries):
    r"""
    A Laurent series where the coefficients are computed lazily.

    EXAMPLES::

        sage: L.<z> = LazyLaurentSeriesRing(ZZ)

    We can build a series from a function and specify if the series
    eventually takes a constant value::

        sage: f = L(lambda i: i, valuation=-3, constant=-1, degree=3)
        sage: f
        -3*z^-3 - 2*z^-2 - z^-1 + z + 2*z^2 - z^3 - z^4 - z^5 + O(z^6)
        sage: f[-2]
        -2
        sage: f[10]
        -1
        sage: f[-5]
        0

        sage: f = L(lambda i: i, valuation=-3)
        sage: f
        -3*z^-3 - 2*z^-2 - z^-1 + z + 2*z^2 + 3*z^3 + O(z^4)
        sage: f[20]
        20

    Anything that converts into a polynomial can be input, where
    we can also specify the valuation or if the series eventually
    takes a constant value::

        sage: L([-5,2,0,5])
        -5 + 2*z + 5*z^3
        sage: L([-5,2,0,5], constant=6)
        -5 + 2*z + 5*z^3 + 6*z^4 + 6*z^5 + 6*z^6 + O(z^7)
        sage: L([-5,2,0,5], degree=6, constant=6)
        -5 + 2*z + 5*z^3 + 6*z^6 + 6*z^7 + 6*z^8 + O(z^9)
        sage: L([-5,2,0,5], valuation=-2, degree=3, constant=6)
        -5*z^-2 + 2*z^-1 + 5*z + 6*z^3 + 6*z^4 + 6*z^5 + O(z^6)
        sage: L([-5,2,0,5], valuation=5)
        -5*z^5 + 2*z^6 + 5*z^8
        sage: L({-2:9, 3:4}, constant=2, degree=5)
        9*z^-2 + 4*z^3 + 2*z^5 + 2*z^6 + 2*z^7 + O(z^8)

    We can also perform arithmetic::

        sage: f = 1 / (1 - z - z^2)
        sage: f
        1 + z + 2*z^2 + 3*z^3 + 5*z^4 + 8*z^5 + 13*z^6 + O(z^7)
        sage: f.coefficient(100)
        573147844013817084101
        sage: f = (z^-2 - 1 + 2*z) / (z^-1 - z + 3*z^2)
        sage: f
        z^-1 - z^2 - z^4 + 3*z^5 + O(z^6)

    However, we may not always be able to know when a result is
    exactly a polynomial::

        sage: f * (z^-1 - z + 3*z^2)
        z^-2 - 1 + 2*z + O(z^5)

    TESTS::

        sage: L.<z> = LazyLaurentSeriesRing(ZZ, sparse=True)
        sage: f = 1 / (1 - z - z^2)
        sage: TestSuite(f).run()

        sage: L.<z> = LazyLaurentSeriesRing(ZZ, sparse=False)
        sage: f = 1 / (1 - z - z^2)
        sage: TestSuite(f).run()
    """
    def is_unit(self):
        """
        Return whether this element is a unit in the ring.

        EXAMPLES::

            sage: L.<z> = LazyLaurentSeriesRing(ZZ)
            sage: (2*z).is_unit()
            False

            sage: (1 + 2*z).is_unit()
            True

            sage: (1 + 2*z^-1).is_unit()
            False

            sage: (z^3 + 4 - z^-2).is_unit()
            True
        """
        if self.is_zero(): # now 0 != 1
            return False
        a = self[self.valuation()]
        return a.is_unit()

    def _im_gens_(self, codomain, im_gens, base_map=None):
        """
        Return the image of ``self`` under the map that sends the
        generators of the parent of ``self`` to the elements of the
        tuple ``im_gens``.

        EXAMPLES::

            sage: # needs sage.rings.number_field
            sage: Z.<x> = ZZ[]
            sage: K.<i> = NumberField(x^2 + 1)
            sage: R.<t> = LazyLaurentSeriesRing(K)
            sage: f = R(lambda n: i^n, valuation=-2); f
            -t^-2 - i*t^-1 + 1 + i*t - t^2 - i*t^3 + t^4 + O(t^5)
            sage: f._im_gens_(R, [t + t^2])
            -t^-2 + (-i + 2)*t^-1 + (i - 2) + 4*t + (2*i - 6)*t^2
             + (-2*i + 4)*t^3 + (-2*i - 7)*t^4 + O(t^5)
            sage: cc = K.hom([-i])
            sage: f._im_gens_(R, [t + t^2], base_map=cc)
            -t^-2 + (i + 2)*t^-1 + (-i - 2) + 4*t + (-2*i - 6)*t^2
             + (2*i + 4)*t^3 + (2*i - 7)*t^4 + O(t^5)
        """
        if base_map is None:
            return codomain(self(im_gens[0]))

        return codomain(self.map_coefficients(base_map)(im_gens[0]))

    def __call__(self, g, *, check=True):
        r"""
        Return the composition of ``self`` with ``g``.

        Given two Laurent series `f` and `g` over the same base ring, the
        composition `(f \circ g)(z) = f(g(z))` is defined if and only if:

        - `g = 0` and `\mathrm{val}(f) \geq 0`,
        - `g` is non-zero and `f` has only finitely many non-zero coefficients,
        - `g` is non-zero and `\mathrm{val}(g) > 0`.

        INPUT:

        - ``g`` -- other series

        EXAMPLES::

            sage: L.<z> = LazyLaurentSeriesRing(QQ)
            sage: f = z^2 + 1 + z
            sage: f(0)
            1
            sage: f(L(0))
            1
            sage: f(f)
            3 + 3*z + 4*z^2 + 2*z^3 + z^4
            sage: g = z^-3/(1-2*z); g
            z^-3 + 2*z^-2 + 4*z^-1 + 8 + 16*z + 32*z^2 + 64*z^3 + O(z^4)
            sage: f(g)
            z^-6 + 4*z^-5 + 12*z^-4 + 33*z^-3 + 82*z^-2 + 196*z^-1 + 457 + O(z)
            sage: g^2 + 1 + g
            z^-6 + 4*z^-5 + 12*z^-4 + 33*z^-3 + 82*z^-2 + 196*z^-1 + 457 + O(z)
            sage: f(int(2))
            7

            sage: f = z^-2 + z + 4*z^3
            sage: f(f)
            4*z^-6 + 12*z^-3 + z^-2 + 48*z^-1 + 12 + O(z)
            sage: f^-2 + f + 4*f^3
            4*z^-6 + 12*z^-3 + z^-2 + 48*z^-1 + 12 + O(z)
            sage: f(g)
            4*z^-9 + 24*z^-8 + 96*z^-7 + 320*z^-6 + 960*z^-5 + 2688*z^-4 + 7169*z^-3 + O(z^-2)
            sage: g^-2 + g + 4*g^3
            4*z^-9 + 24*z^-8 + 96*z^-7 + 320*z^-6 + 960*z^-5 + 2688*z^-4 + 7169*z^-3 + O(z^-2)

            sage: f = z^-3 + z^-2 + 1 / (1 + z^2); f
            z^-3 + z^-2 + 1 - z^2 + O(z^4)
            sage: g = z^3 / (1 + z - z^3); g
            z^3 - z^4 + z^5 - z^7 + 2*z^8 - 2*z^9 + O(z^10)
            sage: f(g)
            z^-9 + 3*z^-8 + 3*z^-7 - z^-6 - 4*z^-5 - 2*z^-4 + z^-3 + O(z^-2)
            sage: g^-3 + g^-2 + 1 / (1 + g^2)
            z^-9 + 3*z^-8 + 3*z^-7 - z^-6 - 4*z^-5 - 2*z^-4 + z^-3 + O(z^-2)

            sage: f = z^-3
            sage: g = z^-2 + z^-1
            sage: g^(-3)
            z^6 - 3*z^7 + 6*z^8 - 10*z^9 + 15*z^10 - 21*z^11 + 28*z^12 + O(z^13)
            sage: f(g)
            z^6 - 3*z^7 + 6*z^8 - 10*z^9 + 15*z^10 - 21*z^11 + 28*z^12 + O(z^13)

            sage: f = z^2 + z^3
            sage: g = z^-3 + z^-2
            sage: f^-3 + f^-2
            z^-6 - 3*z^-5 + 7*z^-4 - 12*z^-3 + 18*z^-2 - 25*z^-1 + 33 + O(z)
            sage: g(f)
            z^-6 - 3*z^-5 + 7*z^-4 - 12*z^-3 + 18*z^-2 - 25*z^-1 + 33 + O(z)
            sage: g^2 + g^3
            z^-9 + 3*z^-8 + 3*z^-7 + 2*z^-6 + 2*z^-5 + z^-4
            sage: f(g)
            z^-9 + 3*z^-8 + 3*z^-7 + 2*z^-6 + 2*z^-5 + z^-4

            sage: f = L(lambda n: n, valuation=0); f
            z + 2*z^2 + 3*z^3 + 4*z^4 + 5*z^5 + 6*z^6 + O(z^7)
            sage: f(z^2)
            z^2 + 2*z^4 + 3*z^6 + 4*z^8 + O(z^9)

            sage: f = L(lambda n: n, valuation=-2); f
            -2*z^-2 - z^-1 + z + 2*z^2 + 3*z^3 + 4*z^4 + O(z^5)
            sage: f3 = f(z^3); f3
            -2*z^-6 - z^-3 + O(z)
            sage: [f3[i] for i in range(-6,13)]
            [-2, 0, 0, -1, 0, 0, 0, 0, 0, 1, 0, 0, 2, 0, 0, 3, 0, 0, 4]

        We compose a Laurent polynomial with a generic element::

            sage: R.<x> = QQ[]
            sage: f = z^2 + 1 + z^-1
            sage: g = x^2 + x + 3
            sage: f(g)
            (x^6 + 3*x^5 + 12*x^4 + 19*x^3 + 37*x^2 + 28*x + 31)/(x^2 + x + 3)
            sage: f(g) == g^2 + 1 + g^-1
            True

        We compose with another lazy Laurent series::

            sage: LS.<y> = LazyLaurentSeriesRing(QQ)
            sage: f = z^2 + 1 + z^-1
            sage: fy = f(y); fy
            y^-1 + 1 + y^2
            sage: fy.parent() is LS
            True
            sage: g = y - y
            sage: f(g)
            Traceback (most recent call last):
            ...
            ZeroDivisionError: the valuation of the series must be nonnegative

            sage: g = 1 - y
            sage: f(g)
            3 - y + 2*y^2 + y^3 + y^4 + y^5 + O(y^6)
            sage: g^2 + 1 + g^-1
            3 - y + 2*y^2 + y^3 + y^4 + y^5 + O(y^6)

            sage: f = L(lambda n: n, valuation=0); f
            z + 2*z^2 + 3*z^3 + 4*z^4 + 5*z^5 + 6*z^6 + O(z^7)
            sage: f(0)
            0
            sage: f(y)
            y + 2*y^2 + 3*y^3 + 4*y^4 + 5*y^5 + 6*y^6 + 7*y^7 + O(y^8)
            sage: fp = f(y - y)
            sage: fp == 0
            True
            sage: fp.parent() is LS
            True

            sage: f = z^2 + 3 + z
            sage: f(y - y)
            3

        With both of them sparse::

            sage: L.<z> = LazyLaurentSeriesRing(QQ, sparse=True)
            sage: LS.<y> = LazyLaurentSeriesRing(QQ, sparse=True)
            sage: f = L(lambda n: 1, valuation=0); f
            1 + z + z^2 + z^3 + z^4 + z^5 + z^6 + O(z^7)
            sage: f(y^2)
            1 + y^2 + y^4 + y^6 + O(y^7)

            sage: fp = f - 1 + z^-2; fp
            z^-2 + z + z^2 + z^3 + z^4 + O(z^5)
            sage: fpy = fp(y^2); fpy
            y^-4 + y^2 + O(y^3)
            sage: fpy.parent() is LS
            True
            sage: [fpy[i] for i in range(-4,11)]
            [1, 0, 0, 0, 0, 0, 1, 0, 1, 0, 1, 0, 1, 0, 1]

            sage: g = LS(valuation=2, constant=1); g
            y^2 + y^3 + y^4 + O(y^5)
            sage: fg = f(g); fg
            1 + y^2 + y^3 + 2*y^4 + 3*y^5 + 5*y^6 + O(y^7)
            sage: 1 + g + g^2 + g^3 + g^4 + g^5 + g^6
            1 + y^2 + y^3 + 2*y^4 + 3*y^5 + 5*y^6 + O(y^7)

            sage: h = LS(lambda n: 1 if n % 2 else 0, valuation=2); h
            y^3 + y^5 + y^7 + O(y^9)
            sage: fgh = fg(h); fgh
            1 + y^6 + O(y^7)
            sage: [fgh[i] for i in range(0, 15)]
            [1, 0, 0, 0, 0, 0, 1, 0, 2, 1, 3, 3, 6, 6, 13]
            sage: t = 1 + h^2 + h^3 + 2*h^4 + 3*h^5 + 5*h^6
            sage: [t[i] for i in range(0, 15)]
            [1, 0, 0, 0, 0, 0, 1, 0, 2, 1, 3, 3, 6, 6, 13]

        We look at mixing the sparse and the dense::

            sage: L.<z> = LazyLaurentSeriesRing(QQ)
            sage: f = L(lambda n: 1, valuation=0); f
            1 + z + z^2 + z^3 + z^4 + z^5 + z^6 + O(z^7)
            sage: g = LS(lambda n: 1, valuation=1); g
            y + y^2 + y^3 + y^4 + y^5 + y^6 + y^7 + O(y^8)
            sage: f(g)
            1 + y + 2*y^2 + 4*y^3 + 8*y^4 + 16*y^5 + 32*y^6 + O(y^7)

            sage: f = z^-2 + 1 + z
            sage: g = 1/(y*(1-y)); g
            y^-1 + 1 + y + O(y^2)
            sage: f(g)
            y^-1 + 2 + y + 2*y^2 - y^3 + 2*y^4 + y^5 + y^6 + y^7 + O(y^8)
            sage: g^-2 + 1 + g == f(g)
            True

            sage: f = z^-3 + z^-2 + 1
            sage: g = 1/(y^2*(1-y)); g
            y^-2 + y^-1 + 1 + O(y)
            sage: f(g)
            1 + y^4 - 2*y^5 + 2*y^6 - 3*y^7 + 3*y^8 - y^9
            sage: g^-3 + g^-2 + 1 == f(g)
            True
            sage: z(y)
            y

        We look at cases where the composition does not exist.
        `g = 0` and `\mathrm{val}(f) < 0`::

            sage: g = L(0)
            sage: f = z^-1 + z^-2
            sage: f.valuation() < 0
            True
            sage: f(g)
            Traceback (most recent call last):
            ...
            ZeroDivisionError: the valuation of the series must be nonnegative

        `g \neq 0` and `\mathrm{val}(g) \leq 0` and `f` has infinitely many
        non-zero coefficients::

            sage: g = z^-1 + z^-2
            sage: g.valuation() <= 0
            True
            sage: f = L(lambda n: n, valuation=0)
            sage: f(g)
            Traceback (most recent call last):
            ...
            ValueError: can only compose with a positive valuation series

            sage: f = L(lambda n: n, valuation=1)
            sage: f(1 + z)
            Traceback (most recent call last):
            ...
            ValueError: can only compose with a positive valuation series

        We compose the exponential with a Dirichlet series::

            sage: L.<z> = LazyLaurentSeriesRing(QQ)
            sage: e = L(lambda n: 1/factorial(n), 0)
            sage: D = LazyDirichletSeriesRing(QQ, "s")
            sage: g = D(constant=1)-1
            sage: g                                                                     # needs sage.symbolic
            1/(2^s) + 1/(3^s) + 1/(4^s) + O(1/(5^s))

            sage: e(g)[0:10]
            [0, 1, 1, 1, 3/2, 1, 2, 1, 13/6, 3/2]

            sage: sum(g^k/factorial(k) for k in range(10))[0:10]
            [0, 1, 1, 1, 3/2, 1, 2, 1, 13/6, 3/2]

            sage: g = D([0,1,0,1,1,2])
            sage: g                                                                     # needs sage.symbolic
            1/(2^s) + 1/(4^s) + 1/(5^s) + 2/6^s
            sage: e(g)[0:10]
            [0, 1, 1, 0, 3/2, 1, 2, 0, 7/6, 0]
            sage: sum(g^k/factorial(k) for k in range(10))[0:10]
            [0, 1, 1, 0, 3/2, 1, 2, 0, 7/6, 0]

            sage: e(D([1,0,1]))
            Traceback (most recent call last):
            ...
            ValueError: can only compose with a positive valuation series

            sage: e5 = L(e, degree=5)
            sage: e5
            1 + z + 1/2*z^2 + 1/6*z^3 + 1/24*z^4
            sage: e5(g)                                                                 # needs sage.symbolic
            1 + 1/(2^s) + 3/2/4^s + 1/(5^s) + 2/6^s + O(1/(8^s))
            sage: sum(e5[k] * g^k for k in range(5))                                    # needs sage.symbolic
            1 + 1/(2^s) + 3/2/4^s + 1/(5^s) + 2/6^s + O(1/(8^s))

        The output parent is always the common parent between the base ring
        of `f` and the parent of `g` or extended to the corresponding
        lazy series::

            sage: L.<z> = LazyLaurentSeriesRing(QQ)
            sage: R.<x> = ZZ[]
            sage: parent(z(x))
            Univariate Polynomial Ring in x over Rational Field
            sage: parent(z(R.zero()))
            Univariate Polynomial Ring in x over Rational Field
            sage: parent(z(0))
            Rational Field
            sage: f = 1 / (1 - z)
            sage: f(x)
            1 + x + x^2 + x^3 + x^4 + x^5 + x^6 + O(x^7)
            sage: three = L(3)(x^2); three
            3
            sage: parent(three)
            Univariate Polynomial Ring in x over Rational Field

        Consistency check when `g` is an uninitialized series between a
        polynomial `f` as both a polynomial and a lazy series::

            sage: L.<z> = LazyLaurentSeriesRing(QQ)
            sage: f = 1 + z
            sage: g = L.undefined(valuation=0)
            sage: f(g) == f.polynomial()(g)
            True

        TESTS:

        Check that :issue:`36154` is fixed::

            sage: L.<z> = LazyLaurentSeriesRing(Zmod(4))
            sage: f = L([0,2])
            sage: g = L([2])
            sage: f(g)
            0

        """
        # Find a good parent for the result
        from sage.structure.element import get_coercion_model
        cm = get_coercion_model()
        P = cm.common_parent(self.base_ring(), parent(g))

        # f = 0
        if isinstance(self._coeff_stream, Stream_zero):
            return P.zero()

        # g = 0 case
        if ((not isinstance(g, LazyModuleElement) and not g)
            or (isinstance(g, LazyModuleElement)
                and isinstance(g._coeff_stream, Stream_zero))):
            if self._coeff_stream._approximate_order >= 0:
                return P(self[0])
            # Perhaps we just don't yet know if the valuation is non-negative
            if any(self._coeff_stream[i] for i in range(self._coeff_stream._approximate_order, 0)):
                raise ZeroDivisionError("the valuation of the series must be nonnegative")
            self._coeff_stream._approximate_order = 0
            return P(self[0])

        # f has finite length and f != 0
        if isinstance(self._coeff_stream, Stream_exact) and not self._coeff_stream._constant:
            # constant polynomial
            R = self.parent()._laurent_poly_ring
            poly = self._coeff_stream._polynomial_part(R)
            if poly.is_constant():
                return P(poly[0])
            if not isinstance(g, LazyModuleElement):
                return poly(g)
            # g also has finite length, compose the polynomials
            # We optimize composition when g is not a Dirichlet series
            #    by composing the polynomial parts explicitly
            if (isinstance(g, LazyCauchyProductSeries)
                and isinstance(g._coeff_stream, Stream_exact)
                and not g._coeff_stream._constant):
                R = P._laurent_poly_ring
                g_poly = g._coeff_stream._polynomial_part(R)
                try:
                    ret = poly(g_poly)
                except (ValueError, TypeError):  # the result is not a Laurent polynomial
                    ret = None
                if ret is not None and ret.parent() is R:
                    if not ret:
                        return P.zero()
                    val = ret.valuation()
                    deg = ret.degree() + 1
                    initial_coefficients = [ret[i] for i in range(val, deg)]
                    coeff_stream = Stream_exact(initial_coefficients,
                                                constant=P.base_ring().zero(),
                                                degree=deg, order=val)
                    return P.element_class(P, coeff_stream)

            # Return the sum since g is not known to be finite or we do not get a Laurent polynomial
            # TODO: Optimize when f has positive valuation
            ret = P.zero()
            # We build this iteratively so each power can benefit from the caching
            # Equivalent to P.sum(poly[i] * g**i for i in range(poly.valuation(), poly.degree()+1))
            # We could just do "return poly(g)" if we don't care about speed
            d = poly.degree()
            v = poly.valuation()
            if d >= 0:
                ind = max(0, v)
                gp = P.one() if ind == 0 else g ** ind
                for i in range(ind, d):
                    if poly[i]:
                        ret += poly[i] * gp
                    gp *= g
                ret += poly[d] * gp
            if v < 0:
                gi = ~g
                ind = min(d, -1)
                gp = gi if ind == -1 else gi ** -ind
                for i in range(ind, v, -1):
                    if poly[i]:
                        ret += poly[i] * gp
                    gp *= gi
                ret += poly[v] * gp
            return ret

        # f is not known to have finite length and g != 0 with val(g) > 0
        if not isinstance(g, LazyModuleElement):
            # Check to see if it belongs to a polynomial ring
            #   that we can extend to a lazy series ring
            from sage.rings.polynomial.polynomial_ring import PolynomialRing_general
            if isinstance(P, PolynomialRing_general):
                from sage.rings.lazy_series_ring import LazyLaurentSeriesRing
                R = LazyLaurentSeriesRing(P.base_ring(), P.variable_names(), P.is_sparse())
                g = R(P(g))
                return self(g)

            # TODO: Implement case for a regular (Laurent)PowerSeries element
            #   as we can use the (default?) order given
            raise NotImplementedError("can only compose with a lazy series")

        # Perhaps we just don't yet know if the valuation is positive
        if check:
            if g._coeff_stream._approximate_order <= 0:
                if any(g._coeff_stream[i] for i in range(g._coeff_stream._approximate_order, 1)):
                    raise ValueError("can only compose with a positive valuation series")
                g._coeff_stream._approximate_order = 1

        if isinstance(g, LazyDirichletSeries):
            if check:
                if g._coeff_stream._approximate_order == 1:
                    if g._coeff_stream[1] != 0:
                        raise ValueError("can only compose with a positive valuation series")
                    g._coeff_stream._approximate_order = 2
            # we assume that the valuation of self[i](g) is at least i

            def coefficient(n):
                return sum(self[i] * (g**i)[n] for i in range(n+1))

            R = P._internal_poly_ring.base_ring()
            coeff_stream = Stream_function(coefficient, P._sparse, 1)
            return P.element_class(P, coeff_stream)

        coeff_stream = Stream_cauchy_compose(self._coeff_stream,
                                             g._coeff_stream,
                                             P.is_sparse())
        return P.element_class(P, coeff_stream)

    compose = __call__

    def revert(self):
        r"""
        Return the compositional inverse of ``self``.

        Given a Laurent series `f`, the compositional inverse is a
        Laurent series `g` over the same base ring, such that
        `(f \circ g)(z) = f(g(z)) = z`.

        The compositional inverse exists if and only if:

        - `\mathrm{val}(f) = 1`, or

        - `f = a + b z` with `a, b \neq 0`, or

        - `f = a/z` with `a \neq 0`.

        EXAMPLES::

            sage: L.<z> = LazyLaurentSeriesRing(QQ)
            sage: (2*z).revert()
            1/2*z
            sage: (2/z).revert()
            2*z^-1
            sage: (z-z^2).revert()
            z + z^2 + 2*z^3 + 5*z^4 + 14*z^5 + 42*z^6 + 132*z^7 + O(z^8)

            sage: s = L(degree=1, constant=-1)
            sage: s.revert()
            -z - z^2 - z^3 + O(z^4)

            sage: s = L(degree=1, constant=1)
            sage: s.revert()
            z - z^2 + z^3 - z^4 + z^5 - z^6 + z^7 + O(z^8)

        .. WARNING::

            For series not known to be eventually constant (e.g., being
            defined by a function) with approximate valuation `\leq 1`
            (but not necessarily its true valuation), this assumes
            that this is the actual valuation::

                sage: f = L(lambda n: n if n > 2 else 0, valuation=1)
                sage: f.revert()
                <repr(... failed: ValueError: inverse does not exist>

        TESTS::

            sage: L.<z> = LazyLaurentSeriesRing(QQ)
            sage: s = L(lambda n: 2 if n == 1 else 0, valuation=1); s
            2*z + O(z^8)
            sage: s.revert()
            1/2*z + O(z^8)

            sage: (2+3*z).revert()
            -2/3 + 1/3*z

            sage: s = L(lambda n: 2 if n == 0 else 3 if n == 1 else 0, valuation=0); s
            2 + 3*z + O(z^7)
            sage: f = s.revert()
            sage: f[1]
            Traceback (most recent call last):
            ...
            ValueError: inverse does not exist

            sage: s = L(lambda n: 1, valuation=-2); s
            z^-2 + z^-1 + 1 + z + z^2 + z^3 + z^4 + O(z^5)
            sage: f = s.revert()
            sage: f[1]
            Traceback (most recent call last):
            ...
            ValueError: inverse does not exist

            sage: R.<q,t> = QQ[]
            sage: L.<z> = LazyLaurentSeriesRing(R.fraction_field())
            sage: s = L([q], valuation=0, constant=t); s
            q + t*z + t*z^2 + t*z^3 + O(z^4)
            sage: s.revert()
            Traceback (most recent call last):
            ...
            ValueError: compositional inverse does not exist

        We look at some cases where the compositional inverse does not exist:

        `f = 0`::

            sage: L(0).revert()
            Traceback (most recent call last):
            ...
            ValueError: compositional inverse does not exist
            sage: (z - z).revert()
            Traceback (most recent call last):
            ...
            ValueError: compositional inverse does not exist

        `\mathrm{val}(f) != 1` and `f(0) * f(1) = 0`::

            sage: (z^2).revert()
            Traceback (most recent call last):
            ...
            ValueError: compositional inverse does not exist

            sage: L(1).revert()
            Traceback (most recent call last):
            ...
            ValueError: compositional inverse does not exist

        Reversion of exact series::

            sage: f = L([2], valuation=-1, constant=2)
            sage: f.revert()
            Traceback (most recent call last):
            ...
            ValueError: compositional inverse does not exist

            sage: f = L([1, 2], valuation=0, constant=1)
            sage: f.revert()
            Traceback (most recent call last):
            ...
            ValueError: compositional inverse does not exist

            sage: f = L([-1, -1], valuation=1, constant=-1)
            sage: f.revert()
            -z - z^2 - z^3 + O(z^4)

            sage: f = L([-1, 0, -1], valuation=1, constant=-1)
            sage: f.revert()
            (1/(-1))*z + z^3 - z^4 - 2*z^5 + 6*z^6 + z^7 + O(z^8)

            sage: f = L([-1], valuation=1, degree=3, constant=-1)
            sage: f.revert()
            (1/(-1))*z + z^3 - z^4 - 2*z^5 + 6*z^6 + z^7 + O(z^8)
        """
        P = self.parent()
        coeff_stream = self._coeff_stream
        if isinstance(coeff_stream, Stream_zero):
            raise ValueError("compositional inverse does not exist")
        if isinstance(coeff_stream, Stream_exact):
            if coeff_stream._constant:
                if coeff_stream.order() == 1:
                    R = P.base_ring()
                    # we cannot assume that the last initial coefficient
                    # and the constant differ, see stream.Stream_exact
                    # TODO: provide example or remove this claim
                    if (coeff_stream._degree == 1 + len(coeff_stream._initial_coefficients)
                        and coeff_stream._constant == -R.one()
                        and all(c == -R.one() for c in coeff_stream._initial_coefficients)):
                        # self = -z/(1-z); self.revert() = -z/(1-z)
                        return self
                else:
                    raise ValueError("compositional inverse does not exist")
            else:
                if (coeff_stream.order() == -1
                    and coeff_stream._degree == 0):
                    # self = a/z; self.revert() = a/z
                    return self

                if (coeff_stream.order() >= 0
                    and coeff_stream._degree == 2):
                    # self = a + b*z; self.revert() = -a/b + 1/b * z
                    a = coeff_stream[0]
                    b = coeff_stream[1]
                    coeff_stream = Stream_exact((-a/b, 1/b),
                                                order=0)
                    return P.element_class(P, coeff_stream)

                if coeff_stream.order() != 1:
                    raise ValueError("compositional inverse does not exist")

        g = P.undefined(valuation=1)
        # the following is mathematically equivalent to
        # z / ((self / z)(g))
        # but more efficient and more lazy
        g.define((~self.shift(-1)(g)).shift(1))
        return g

    compositional_inverse = revert

    def derivative(self, *args):
        """
        Return the derivative of the Laurent series.

        Multiple variables and iteration counts may be supplied; see
        the documentation of
        :func:`sage.calculus.functional.derivative` function for
        details.

        EXAMPLES::

            sage: L.<z> = LazyLaurentSeriesRing(ZZ)
            sage: z.derivative()
            1
            sage: (1+z+z^2).derivative(3)
            0
            sage: (1/z).derivative()
            -z^-2
            sage: (1/(1-z)).derivative(z)
            1 + 2*z + 3*z^2 + 4*z^3 + 5*z^4 + 6*z^5 + 7*z^6 + O(z^7)

        TESTS:

        Check the derivative of the logarithm::

            sage: L.<z> = LazyLaurentSeriesRing(QQ)
            sage: -log(1-z).derivative()
            1 + z + z^2 + z^3 + z^4 + z^5 + z^6 + O(z^7)

        Check that differentiation of 'exact' series with nonzero
        constant works::

            sage: L.<z> = LazyLaurentSeriesRing(ZZ)
            sage: f = L([1,2], valuation=-2, constant=1)
            sage: f
            z^-2 + 2*z^-1 + 1 + z + z^2 + O(z^3)
            sage: f.derivative()
            -2*z^-3 - 2*z^-2 + 1 + 2*z + 3*z^2 + 4*z^3 + O(z^4)

        Check that differentiation with respect to a variable other
        than the series variable works::

            sage: R.<q> = QQ[]
            sage: L.<z> = LazyLaurentSeriesRing(R)
            sage: (z*q).derivative()
            q

            sage: (z*q).derivative(q)
            z

            sage: (z*q).derivative(q, z)
            1

            sage: f = 1/(1-q*z+z^2)
            sage: f
            1 + q*z + (q^2 - 1)*z^2 + (q^3 - 2*q)*z^3 + (q^4 - 3*q^2 + 1)*z^4 + (q^5 - 4*q^3 + 3*q)*z^5 + (q^6 - 5*q^4 + 6*q^2 - 1)*z^6 + O(z^7)
            sage: f.derivative(q)[3]
            3*q^2 - 2

        Check that :issue:`36154` is fixed::

            sage: L.<z> = LazyLaurentSeriesRing(Zmod(4))
            sage: f = L([0,0,2])
            sage: f.derivative()
            0
        """
        P = self.parent()
        R = P._laurent_poly_ring
        v = R.gen()
        order = 0
        vars = []
        for x in derivative_parse(args):
            if x is None or x == v:
                order += 1
            else:
                vars.append(x)

        coeff_stream = self._coeff_stream
        if isinstance(coeff_stream, Stream_zero):
            return self
        if (isinstance(coeff_stream, Stream_exact)
            and not coeff_stream._constant):
            if coeff_stream._approximate_order >= 0 and coeff_stream._degree <= order:
                return P.zero()
            if vars:
                coeffs = [prod(i-k for k in range(order)) * c.derivative(vars)
                          for i, c in enumerate(coeff_stream._initial_coefficients,
                                                coeff_stream._approximate_order)]
            else:
                coeffs = [prod(i-k for k in range(order)) * c
                          for i, c in enumerate(coeff_stream._initial_coefficients,
                                                coeff_stream._approximate_order)]
            if not any(coeffs):
                return P.zero()
            coeff_stream = Stream_exact(coeffs,
                                        order=coeff_stream._approximate_order - order,
                                        constant=coeff_stream._constant)
            return P.element_class(P, coeff_stream)

        coeff_stream = Stream_derivative(self._coeff_stream, order,
                                         P.is_sparse())
        if vars:
            coeff_stream = Stream_map_coefficients(coeff_stream,
                                                   lambda c: c.derivative(vars),
                                                   P.is_sparse())
        return P.element_class(P, coeff_stream)

    def approximate_series(self, prec, name=None):
        r"""
        Return the Laurent series with absolute precision ``prec`` approximated
        from this series.

        INPUT:

        - ``prec`` -- an integer
        - ``name`` -- name of the variable; if it is ``None``, the name of
          the variable of the series is used

        OUTPUT: a Laurent series with absolute precision ``prec``

        EXAMPLES::

            sage: L = LazyLaurentSeriesRing(ZZ, 'z')
            sage: z = L.gen()
            sage: f = (z - 2*z^3)^5/(1 - 2*z)
            sage: f
            z^5 + 2*z^6 - 6*z^7 - 12*z^8 + 16*z^9 + 32*z^10 - 16*z^11 + O(z^12)
            sage: g = f.approximate_series(10)
            sage: g
            z^5 + 2*z^6 - 6*z^7 - 12*z^8 + 16*z^9 + O(z^10)
            sage: g.parent()
            Power Series Ring in z over Integer Ring
            sage: h = (f^-1).approximate_series(3)
            sage: h
            z^-5 - 2*z^-4 + 10*z^-3 - 20*z^-2 + 60*z^-1 - 120 + 280*z - 560*z^2 + O(z^3)
            sage: h.parent()
            Laurent Series Ring in z over Integer Ring
        """
        S = self.parent()

        if name is None:
            name = S.variable_name()

        if self.valuation() < 0:
            from sage.rings.laurent_series_ring import LaurentSeriesRing
            R = LaurentSeriesRing(S.base_ring(), name=name)
            n = self.valuation()
            return R([self[i] for i in range(n, prec)], n).add_bigoh(prec)
        else:
            from sage.rings.power_series_ring import PowerSeriesRing
            R = PowerSeriesRing(S.base_ring(), name=name)
            return R([self[i] for i in range(prec)]).add_bigoh(prec)

    def polynomial(self, degree=None, name=None):
        r"""
        Return ``self`` as a Laurent polynomial if ``self`` is actually so.

        INPUT:

        - ``degree`` -- ``None`` or an integer
        - ``name`` -- name of the variable; if it is ``None``, the name of
          the variable of the series is used

        OUTPUT:

        A Laurent polynomial if the valuation of the series is negative or
        a polynomial otherwise.

        If ``degree`` is not ``None``, the terms of the series of
        degree greater than ``degree`` are first truncated.  If
        ``degree`` is ``None`` and the series is not a polynomial or
        a Laurent polynomial, a ``ValueError`` is raised.

        EXAMPLES::

            sage: L.<z> = LazyLaurentSeriesRing(ZZ)
            sage: f = L([1,0,0,2,0,0,0,3], valuation=5); f
            z^5 + 2*z^8 + 3*z^12
            sage: f.polynomial()
            3*z^12 + 2*z^8 + z^5

        TESTS::

            sage: g = L([1,0,0,2,0,0,0,3], valuation=-5); g
            z^-5 + 2*z^-2 + 3*z^2
            sage: g.polynomial()
            z^-5 + 2*z^-2 + 3*z^2
            sage: z = L.gen()
            sage: f = (1 + z)/(z^3 - z^5)
            sage: f
            z^-3 + z^-2 + z^-1 + O(1)
            sage: f.polynomial(5)
            z^-3 + z^-2 + z^-1 + 1 + z + z^2 + z^3 + z^4 + z^5
            sage: f.polynomial(0)
            z^-3 + z^-2 + z^-1 + 1
            sage: f.polynomial(-5)
            0
            sage: M = L(lambda n: n^2, valuation=0)
            sage: M.polynomial(3)
            9*z^3 + 4*z^2 + z
            sage: M = L(lambda n: n^2, valuation=0)
            sage: M.polynomial(5)
            25*z^5 + 16*z^4 + 9*z^3 + 4*z^2 + z

            sage: f = 1/(1 + z)
            sage: f.polynomial()
            Traceback (most recent call last):
            ...
            ValueError: not a polynomial

            sage: L.zero().polynomial()
            0

        """
        S = self.parent()

        if isinstance(self._coeff_stream, Stream_zero):
            from sage.rings.polynomial.polynomial_ring_constructor import PolynomialRing
            return PolynomialRing(S.base_ring(), name=name).zero()

        if degree is None:
            if isinstance(self._coeff_stream, Stream_exact) and not self._coeff_stream._constant:
                m = self._coeff_stream._degree
            else:
                raise ValueError("not a polynomial")
        else:
            m = degree + 1

        if name is None:
            name = S.variable_name()

        if self.valuation() < 0:
            R = LaurentPolynomialRing(S.base_ring(), name=name)
            n = self.valuation()
            return R([self[i] for i in range(n, m)]).shift(n)
        else:
            from sage.rings.polynomial.polynomial_ring_constructor import PolynomialRing
            R = PolynomialRing(S.base_ring(), name=name)
            return R([self[i] for i in range(m)])

    def _format_series(self, formatter, format_strings=False):
        """
        Return ``self`` formatted by ``formatter``.

        TESTS::

            sage: L.<z> = LazyLaurentSeriesRing(QQ)
            sage: f = 1 / (2 - z^2)
            sage: f._format_series(ascii_art, True)
            1/2 + 1/4*z^2 + 1/8*z^4 + 1/16*z^6 + O(z^7)
        """
        P = self.parent()
        R = P._internal_poly_ring
        z = R.gen()
        cs = self._coeff_stream
        v = cs._approximate_order
        if format_strings:
            strformat = formatter
        else:
            strformat = lambda x: x

        if isinstance(cs, Stream_exact):
            poly = cs._polynomial_part(R)
            if not cs._constant:
                return formatter(poly)
            m = cs._degree + P.options.constant_length
            poly += sum(cs._constant * z**k for k in range(cs._degree, m))
            return formatter(poly) + strformat(" + O({})".format(formatter(z**m)))

        # This is an inexact series
        m = v + P.options.display_length

        # Use the polynomial printing
        poly = R([self._coeff_stream[i] for i in range(v, m)]).shift(v)
        if not poly:
            return strformat("O({})".format(formatter(z**m)))
        return formatter(poly) + strformat(" + O({})".format(formatter(z**m)))

class LazyPowerSeries(LazyCauchyProductSeries):
    r"""
    A Taylor series where the coefficients are computed lazily.

    EXAMPLES::

        sage: L.<x, y> = LazyPowerSeriesRing(ZZ)
        sage: f = 1 / (1 - x^2 + y^3); f
        1 + x^2 + (-y^3) + x^4 + (-2*x^2*y^3) + (x^6+y^6) + O(x,y)^7
        sage: P.<x, y> = PowerSeriesRing(ZZ, default_prec=101)
        sage: g = 1 / (1 - x^2 + y^3); f[100] - g[100]
        0

    Lazy Taylor series is picklable::

        sage: g = loads(dumps(f))
        sage: g
        1 + x^2 + (-y^3) + x^4 + (-2*x^2*y^3) + (x^6+y^6) + O(x,y)^7
        sage: g == f
        True
    """
    def is_unit(self):
        """
        Return whether this element is a unit in the ring.

        EXAMPLES::

            sage: L.<z> = LazyPowerSeriesRing(ZZ)
            sage: (2*z).is_unit()
            False

            sage: (1 + 2*z).is_unit()
            True

            sage: (3 + 2*z).is_unit()
            False

            sage: L.<x,y> = LazyPowerSeriesRing(ZZ)
            sage: (-1 + 2*x + 3*x*y).is_unit()
            True
        """
        if self.is_zero(): # now 0 != 1
            return False
        return self[0].is_unit()

    def exponential(self):
        r"""
        Return the exponential series of ``self``.

        This method is deprecated, use :meth:`exp` instead.

        TESTS::

            sage: L.<x> = LazyPowerSeriesRing(QQ)
            sage: lazy_exp = x.exponential(); lazy_exp
            doctest:...: DeprecationWarning: the method exponential is deprecated. Use exp instead.
            See https://github.com/sagemath/sage/issues/32367 for details.
            1 + x + 1/2*x^2 + 1/6*x^3 + 1/24*x^4 + 1/120*x^5 + 1/720*x^6 + O(x^7)
        """
        from sage.misc.superseded import deprecation
        deprecation(32367, 'the method exponential is deprecated. Use exp instead.')
        return self.exp()

    def compute_coefficients(self, i):
        r"""
        Computes all the coefficients of ``self`` up to ``i``.

        This method is deprecated, it has no effect anymore.

        TESTS::

            sage: L.<z> = LazyPowerSeriesRing(QQ)
            sage: a = L([1,2,3], constant=3)
            sage: a.compute_coefficients(5)
            doctest:...: DeprecationWarning: the method compute_coefficients obsolete and has no effect.
            See https://github.com/sagemath/sage/issues/32367 for details.
            sage: a
            1 + 2*z + 3*z^2 + 3*z^3 + 3*z^4 + O(z^5)
        """
        from sage.misc.superseded import deprecation
        deprecation(32367, "the method compute_coefficients obsolete and has no effect.")
        return

    def _im_gens_(self, codomain, im_gens, base_map=None):
        """
        Return the image of ``self`` under the map that sends the
        generators of the parent of ``self`` to the elements of the
        tuple ``im_gens``.

        EXAMPLES::

            sage: Z.<x> = QQ[]
            sage: R.<q, t> = LazyPowerSeriesRing(Z)
            sage: f = 1/(1-q-t)
            sage: f
            1 + (q+t) + (q^2+2*q*t+t^2) + (q^3+3*q^2*t+3*q*t^2+t^3) + (q^4+4*q^3*t+6*q^2*t^2+4*q*t^3+t^4) + (q^5+5*q^4*t+10*q^3*t^2+10*q^2*t^3+5*q*t^4+t^5) + (q^6+6*q^5*t+15*q^4*t^2+20*q^3*t^3+15*q^2*t^4+6*q*t^5+t^6) + O(q,t)^7
            sage: S.<s> = LazyPowerSeriesRing(Z)
            sage: f._im_gens_(S, [s, x*s])
            1 + ((x+1)*s) + ((x^2+2*x+1)*s^2) + ((x^3+3*x^2+3*x+1)*s^3) + ((x^4+4*x^3+6*x^2+4*x+1)*s^4) + ((x^5+5*x^4+10*x^3+10*x^2+5*x+1)*s^5) + ((x^6+6*x^5+15*x^4+20*x^3+15*x^2+6*x+1)*s^6) + O(s^7)

            sage: cc = Z.hom([-x])
            sage: f = 1/(1+x*q-t)
            sage: f._im_gens_(S, [s, x*s], base_map=cc)
            1 + 2*x*s + 4*x^2*s^2 + 8*x^3*s^3 + 16*x^4*s^4 + 32*x^5*s^5 + 64*x^6*s^6 + O(s^7)

        """
        if base_map is None:
            return codomain(self(*im_gens))

        return codomain(self.map_coefficients(base_map)(*im_gens))

    def __call__(self, *g, check=True):
        r"""
        Return the composition of ``self`` with ``g``.

        The arity of ``self`` must be equal to the number of
        arguments provided.

        Given a Taylor series `f` of arity `n` and a tuple of Taylor
        series `g = (g_1,\dots, g_n)` over the same base ring, the
        composition `f \circ g` is defined if and only if for each
        `1\leq i\leq n`:

        - `g_i` is zero, or
        - setting all variables except the `i`-th in `f` to zero
          yields a polynomial, or
        - `\mathrm{val}(g_i) > 0`.

        If `f` is a univariate 'exact' series, we can check whether
        `f` is a actually a polynomial.  However, if `f` is a
        multivariate series, we have no way to test whether setting
        all but one variable of `f` to zero yields a polynomial,
        except if `f` itself is 'exact' and therefore a polynomial.

        INPUT:

        - ``g`` -- other series, all can be coerced into the same parent

        EXAMPLES::

            sage: L.<x, y, z> = LazyPowerSeriesRing(QQ)
            sage: M.<a, b> = LazyPowerSeriesRing(ZZ)
            sage: g1 = 1 / (1 - x)
            sage: g2 = x + y^2
            sage: p = a^2 + b + 1
            sage: p(g1, g2) - g1^2 - g2 - 1
            O(x,y,z)^7

        The number of mappings from a set with `m` elements to a set
        with `n` elements::

            sage: M.<a> = LazyPowerSeriesRing(QQ)
            sage: Ea = M(lambda n: 1/factorial(n))
            sage: Ex = L(lambda n: 1/factorial(n)*x^n)
            sage: Ea(Ex*y)[5]
            1/24*x^4*y + 2/3*x^3*y^2 + 3/4*x^2*y^3 + 1/6*x*y^4 + 1/120*y^5

        So, there are `3! 2! 2/3 = 8` mappings from a three element
        set to a two element set.

        We perform the composition with a lazy Laurent series::

            sage: N.<w> = LazyLaurentSeriesRing(QQ)
            sage: f1 = 1 / (1 - w)
            sage: f2 = cot(w / (1 - w))
            sage: p(f1, f2)
            w^-1 + 1 + 5/3*w + 8/3*w^2 + 164/45*w^3 + 23/5*w^4 + 5227/945*w^5 + O(w^6)

        We perform the composition with a lazy Dirichlet series::

            sage: # needs sage.symbolic
            sage: D = LazyDirichletSeriesRing(QQ, "s")
            sage: g = D(constant=1)-1
            sage: g
            1/(2^s) + 1/(3^s) + 1/(4^s) + O(1/(5^s))
            sage: f = 1 / (1 - x - y*z); f
            1 + x + (x^2+y*z) + (x^3+2*x*y*z) + (x^4+3*x^2*y*z+y^2*z^2)
             + (x^5+4*x^3*y*z+3*x*y^2*z^2)
             + (x^6+5*x^4*y*z+6*x^2*y^2*z^2+y^3*z^3)
             + O(x,y,z)^7
            sage: fog = f(g, g, g)
            sage: fog
            1 + 1/(2^s) + 1/(3^s) + 3/4^s + 1/(5^s) + 5/6^s + O(1/(7^s))
            sage: fg = 1 / (1 - g - g*g)
            sage: fg
            1 + 1/(2^s) + 1/(3^s) + 3/4^s + 1/(5^s) + 5/6^s + 1/(7^s) + O(1/(8^s))
            sage: fog - fg
            O(1/(8^s))

            sage: f = 1 / (1 - 2*a)
            sage: f(g)                                                                  # needs sage.symbolic
            1 + 2/2^s + 2/3^s + 6/4^s + 2/5^s + 10/6^s + 2/7^s + O(1/(8^s))
            sage: 1 / (1 - 2*g)                                                         # needs sage.symbolic
            1 + 2/2^s + 2/3^s + 6/4^s + 2/5^s + 10/6^s + 2/7^s + O(1/(8^s))

        The output parent is always the common parent between the base ring
        of `f` and the parent of `g` or extended to the corresponding
        lazy series::

            sage: T.<x,y> = LazyPowerSeriesRing(QQ)
            sage: R.<a,b,c> = ZZ[]
            sage: S.<v> = R[]
            sage: L.<z> = LaurentPolynomialRing(ZZ)
            sage: parent(x(a, b))
            Multivariate Polynomial Ring in a, b, c over Rational Field
            sage: parent(x(CC(2), a))
            Multivariate Polynomial Ring in a, b, c over Complex Field with 53 bits of precision
            sage: parent(x(0, 0))
            Rational Field
            sage: f = 1 / (1 - x - y); f
            1 + (x+y) + (x^2+2*x*y+y^2) + (x^3+3*x^2*y+3*x*y^2+y^3)
             + (x^4+4*x^3*y+6*x^2*y^2+4*x*y^3+y^4)
             + (x^5+5*x^4*y+10*x^3*y^2+10*x^2*y^3+5*x*y^4+y^5)
             + (x^6+6*x^5*y+15*x^4*y^2+20*x^3*y^3+15*x^2*y^4+6*x*y^5+y^6)
             + O(x,y)^7
            sage: f(a^2, b*c)
            1 + (a^2+b*c) + (a^4+2*a^2*b*c+b^2*c^2) + (a^6+3*a^4*b*c+3*a^2*b^2*c^2+b^3*c^3) + O(a,b,c)^7
            sage: f(v, v^2)
            1 + v + 2*v^2 + 3*v^3 + 5*v^4 + 8*v^5 + 13*v^6 + O(v^7)
            sage: f(z, z^2 + z)
            1 + 2*z + 5*z^2 + 12*z^3 + 29*z^4 + 70*z^5 + 169*z^6 + O(z^7)
            sage: three = T(3)(a^2, b); three
            3
            sage: parent(three)
            Multivariate Polynomial Ring in a, b, c over Rational Field

        TESTS::

            sage: L.<x,y> = LazyPowerSeriesRing(ZZ)
            sage: f = 1 / (1 - x - y)
            sage: f(f)
            Traceback (most recent call last):
            ...
            ValueError: arity of must be equal to the number of arguments provided

            sage: f(1, x*y)
            Traceback (most recent call last):
            ...
            ValueError: can only compose with a positive valuation series

        This test will pass once pushouts are implemented::

            sage: R.<a,b> = QQ[]
            sage: f(1/2*a, x)
            Traceback (most recent call last):
            ...
            TypeError: no common canonical parent for objects with parents: ...

        Consistency check when `g` is an uninitialized series between a
        polynomial `f` as both a polynomial and a lazy series::

            sage: L.<z> = LazyPowerSeriesRing(QQ)
            sage: f = 1 - z
            sage: g = L.undefined(valuation=1)
            sage: f(g) == f.polynomial()(g)
            True

            sage: g = L.undefined(valuation=1)
            sage: g.define(z / (1 - g))
            sage: g
            z + z^2 + 2*z^3 + 5*z^4 + 14*z^5 + 42*z^6 + 132*z^7 + O(z^8)
            sage: gp = L.undefined(valuation=1)
            sage: gp.define(z / f(gp))
            sage: gp
            z + z^2 + 2*z^3 + 5*z^4 + 14*z^5 + 42*z^6 + 132*z^7 + O(z^8)

        Check that composing the zero series with anything yields zero::

            sage: T.<x,y> = LazyPowerSeriesRing(QQ)
            sage: M.<a, b> = LazyPowerSeriesRing(QQ)
            sage: T(0)(1/(1-a), a+b)
            0

        Check that composing `f` with zero series yields the constant term of `f`::

            sage: T(3/(1-x-2*y))(0, 0)
            3

        Check that we can compose a polynomial with anything::

            sage: T(1-x-2*y + x*y^2)(1, 3)
            3

            sage: T(1-x-2*y + x*y^2)(1 + a, 3)
            3 + 8*a

            sage: T(1-x-2*y + x*y^2)(1/(1-a), 3)
            3 + 8*a + 8*a^2 + 8*a^3 + 8*a^4 + 8*a^5 + 8*a^6 + O(a,b)^7

        Check that issue :trac:`35261` is fixed::

            sage: L.<z> = LazyPowerSeriesRing(QQ)
            sage: fun = lambda n: 1 if ZZ(n).is_power_of(2) else 0
            sage: f = L(fun)
            sage: g = L.undefined(valuation=1)
            sage: g.define((~f.shift(-1)(g)).shift(1))
            sage: g
            z - z^2 + 2*z^3 - 6*z^4 + 20*z^5 - 70*z^6 + 256*z^7 + O(z^8)

            sage: f = L(fun)
            sage: g = L.undefined(valuation=1)
            sage: g.define((z - (f - z)(g)))
            sage: g
            z - z^2 + 2*z^3 - 6*z^4 + 20*z^5 - 70*z^6 + 256*z^7 + O(z^8)
        """
        fP = parent(self)
        if len(g) != fP._arity:
            raise ValueError("arity of must be equal to the number of arguments provided")

        # Find a good parent for the result
        from sage.structure.element import get_coercion_model
        cm = get_coercion_model()
        P = cm.common_parent(self.base_ring(), *[parent(h) for h in g])

        # f = 0
        if isinstance(self._coeff_stream, Stream_zero):
            return P.zero()

        # g = (0, ..., 0)
        if all((not isinstance(h, LazyModuleElement) and not h)
               or (isinstance(h, LazyModuleElement)
                   and isinstance(h._coeff_stream, Stream_zero))
               for h in g):
            return P(self[0])

        # f has finite length and f != 0
        if (isinstance(self._coeff_stream, Stream_exact)
            and not self._coeff_stream._constant):
            # constant polynomial
            poly = self.polynomial()
            if poly.is_constant():
                return P(poly)
            return P(poly(g))

        # f now has (potentially) infinitely many terms
        # Lift the resulting parent to a lazy series (if possible)
        # Also make sure each element of g is a LazyModuleElement
        from sage.rings.polynomial.polynomial_ring import PolynomialRing_general
        from sage.rings.polynomial.multi_polynomial_ring_base import MPolynomialRing_base
        from sage.rings.polynomial.laurent_polynomial_ring import LaurentPolynomialRing_univariate
        from sage.rings.lazy_series_ring import LazySeriesRing
        if not isinstance(P, LazySeriesRing):
            if fP._laurent_poly_ring.has_coerce_map_from(P):
                S = fP._laurent_poly_ring
                P = fP
            if isinstance(P, (PolynomialRing_general, MPolynomialRing_base)):
                from sage.rings.lazy_series_ring import LazyPowerSeriesRing
                S = P
                try:
                    sparse = S.is_sparse()
                except AttributeError:
                    sparse = fP.is_sparse()
                P = LazyPowerSeriesRing(S.base_ring(), S.variable_names(), sparse)
            elif isinstance(P, LaurentPolynomialRing_univariate):
                from sage.rings.lazy_series_ring import LazyLaurentSeriesRing
                S = P
                P = LazyLaurentSeriesRing(S.base_ring(), S.variable_names(), fP.is_sparse())
            else:
                raise ValueError("unable to evaluate the series at {}".format(g))
            g = [P(S(h)) for h in g]
        else:
            g = [P(h) for h in g]
        R = P._internal_poly_ring.base_ring()

        if check:
            for h in g:
                if h._coeff_stream._approximate_order == 0:
                    if h[0]:
                        raise ValueError("can only compose with a positive valuation series")
                    h._coeff_stream._approximate_order = 1

                if isinstance(h, LazyDirichletSeries):
                    if h._coeff_stream._approximate_order == 1:
                        if h._coeff_stream[1] != 0:
                            raise ValueError("can only compose with a positive valuation series")
                        h._coeff_stream._approximate_order = 2

        # We now have that every element of g has a _coeff_stream
        sorder = self._coeff_stream._approximate_order
        if len(g) == 1:
            g0 = g[0]
            if isinstance(g0, LazyDirichletSeries):
                # we assume that the valuation of self[i](g) is at least i
                def coefficient(n):
                    return sum(self[i] * (g0**i)[n] for i in range(n+1))

                coeff_stream = Stream_function(coefficient, P._sparse, 1)
                return P.element_class(P, coeff_stream)

            coeff_stream = Stream_cauchy_compose(self._coeff_stream,
                                                 g0._coeff_stream,
                                                 P.is_sparse())
            return P.element_class(P, coeff_stream)

        # The arity is at least 2
        gv = min(h._coeff_stream._approximate_order for h in g)

        def coefficient(n):
            r = R.zero()
            for i in range(n // gv + 1):
                # Make sure the element returned from the composition is in P
                r += P(self[i](g))[n]
            return r
        coeff_stream = Stream_function(coefficient, P._sparse, sorder * gv)
        return P.element_class(P, coeff_stream)

    compose = __call__

    def revert(self):
        r"""
        Return the compositional inverse of ``self``.

        Given a Taylor series `f` in one variable, the compositional
        inverse is a power series `g` over the same base ring, such that
        `(f \circ g)(z) = f(g(z)) = z`.

        The compositional inverse exists if and only if:

        - `\mathrm{val}(f) = 1`, or

        - `f = a + b z` with `a, b \neq 0`.

        EXAMPLES::

            sage: L.<z> = LazyPowerSeriesRing(QQ)
            sage: (2*z).revert()
            1/2*z
            sage: (z-z^2).revert()
            z + z^2 + 2*z^3 + 5*z^4 + 14*z^5 + 42*z^6 + 132*z^7 + O(z^8)

            sage: s = L(degree=1, constant=-1)
            sage: s.revert()
            -z - z^2 - z^3 + O(z^4)

            sage: s = L(degree=1, constant=1)
            sage: s.revert()
            z - z^2 + z^3 - z^4 + z^5 - z^6 + z^7 + O(z^8)

        .. WARNING::

            For series not known to be eventually constant (e.g., being
            defined by a function) with approximate valuation `\leq 1`
            (but not necessarily its true valuation), this assumes
            that this is the actual valuation::

                sage: f = L(lambda n: n if n > 2 else 0)
                sage: f.revert()
                <repr(... failed: ValueError: generator already executing>

        TESTS::

            sage: L.<z> = LazyPowerSeriesRing(QQ)
            sage: s = L(lambda n: 2 if n == 1 else 0, valuation=1); s
            2*z + O(z^8)
            sage: s.revert()
            1/2*z + O(z^8)

            sage: (2 + 3*z).revert()
            -2/3 + 1/3*z

            sage: s = L(lambda n: 2 if n == 0 else 3 if n == 1 else 0, valuation=0); s
            2 + 3*z + O(z^7)
            sage: s.revert()
            Traceback (most recent call last):
            ...
            ValueError: cannot determine whether the compositional inverse exists

            sage: R.<q,t> = QQ[]
            sage: L.<z> = LazyPowerSeriesRing(R.fraction_field())
            sage: s = L([q], valuation=0, constant=t); s
            q + t*z + t*z^2 + t*z^3 + O(z^4)
            sage: s.revert()
            Traceback (most recent call last):
            ...
            ValueError: compositional inverse does not exist

        We look at some cases where the compositional inverse does not exist:

        `f = 0`::

            sage: L(0).revert()
            Traceback (most recent call last):
            ...
            ValueError: compositional inverse does not exist
            sage: (z - z).revert()
            Traceback (most recent call last):
            ...
            ValueError: compositional inverse does not exist

        `\mathrm{val}(f) != 1` and `f(0) * f(1) = 0`::

            sage: (z^2).revert()
            Traceback (most recent call last):
            ...
            ValueError: compositional inverse does not exist

            sage: L(1).revert()
            Traceback (most recent call last):
            ...
            ValueError: compositional inverse does not exist

        `\mathrm{val}(f) > 1`::

            sage: L(lambda n: n, valuation=2).revert()
            Traceback (most recent call last):
            ...
            ValueError: compositional inverse does not exist

        Reversion of exact series::

            sage: f = L([1, 2], valuation=0, constant=1)
            sage: f.revert()
            Traceback (most recent call last):
            ...
            ValueError: compositional inverse does not exist

            sage: f = L([-1, -1], valuation=1, constant=-1)
            sage: f.revert()
            (-z) + (-z^2) + (-z^3) + O(z^4)

            sage: f = L([-1, 0, -1], valuation=1, constant=-1)
            sage: f.revert()
            (-z) + z^3 + (-z^4) + (-2*z^5) + 6*z^6 + z^7 + O(z^8)

            sage: f = L([-1], valuation=1, degree=3, constant=-1)
            sage: f.revert()
            (-z) + z^3 + (-z^4) + (-2*z^5) + 6*z^6 + z^7 + O(z^8)

        Check that issue :trac:`35261` is fixed::

            sage: L.<z> = LazyPowerSeriesRing(QQ)
            sage: f = L(lambda n: 1 if ZZ(n).is_power_of(2) else 0)
            sage: f
            z + z^2 + z^4 + O(z^7)
            sage: f.revert()
            z - z^2 + 2*z^3 - 6*z^4 + 20*z^5 - 70*z^6 + 256*z^7 + O(z^8)
        """
        P = self.parent()
        if P._arity != 1:
            raise ValueError("arity must be equal to 1")
        coeff_stream = self._coeff_stream
        if isinstance(coeff_stream, Stream_zero):
            raise ValueError("compositional inverse does not exist")
        if isinstance(coeff_stream, Stream_exact):
            if coeff_stream._constant:
                if coeff_stream.order() == 1:
                    R = P.base_ring()
                    # we cannot assume that the last initial coefficient
                    # and the constant differ, see stream.Stream_exact
                    if (coeff_stream._degree == 1 + len(coeff_stream._initial_coefficients)
                        and coeff_stream._constant == -R.one()
                        and all(c == -R.one() for c in coeff_stream._initial_coefficients)):
                        # self = -z/(1-z); self.revert() = -z/(1-z)
                        return self
                else:
                    raise ValueError("compositional inverse does not exist")
            else:
                if coeff_stream._degree == 2:
                    # self = a + b*z; self.revert() = -a/b + 1/b * z
                    a = coeff_stream[0]
                    b = coeff_stream[1]
                    coeff_stream = Stream_exact((-a/b, 1/b),
                                                order=0)
                    return P.element_class(P, coeff_stream)

                if coeff_stream.order() != 1:
                    raise ValueError("compositional inverse does not exist")

        if coeff_stream._approximate_order > 1:
            raise ValueError("compositional inverse does not exist")
        # TODO: coefficients should not be checked here, it prevents
        # us from using self.define in some cases!
        if coeff_stream._approximate_order == 0 and coeff_stream[0]:
            raise ValueError("cannot determine whether the compositional inverse exists")

        g = P.undefined(valuation=1)
        # the following is mathematically equivalent to
        # z / ((self / z)(g))
        # but more efficient and more lazy
        g.define((~self.shift(-1)(g)).shift(1))
        return g

    compositional_inverse = revert

    def derivative(self, *args):
        """
        Return the derivative of the Taylor series.

        Multiple variables and iteration counts may be supplied; see
        the documentation of
        :func:`sage.calculus.functional.derivative` function for
        details.

        EXAMPLES::

            sage: T.<z> = LazyPowerSeriesRing(ZZ)
            sage: z.derivative()
            1
            sage: (1+z+z^2).derivative(3)
            0
            sage: (1/(1-z)).derivative()
            1 + 2*z + 3*z^2 + 4*z^3 + 5*z^4 + 6*z^5 + 7*z^6 + O(z^7)

            sage: R.<q> = QQ[]
            sage: L.<x, y> = LazyPowerSeriesRing(R)
            sage: f = 1/(1-q*x+y); f
            1 + (q*x-y) + (q^2*x^2+(-2*q)*x*y+y^2)
             + (q^3*x^3+(-3*q^2)*x^2*y+3*q*x*y^2-y^3)
             + (q^4*x^4+(-4*q^3)*x^3*y+6*q^2*x^2*y^2+(-4*q)*x*y^3+y^4)
             + (q^5*x^5+(-5*q^4)*x^4*y+10*q^3*x^3*y^2+(-10*q^2)*x^2*y^3+5*q*x*y^4-y^5)
             + (q^6*x^6+(-6*q^5)*x^5*y+15*q^4*x^4*y^2+(-20*q^3)*x^3*y^3+15*q^2*x^2*y^4+(-6*q)*x*y^5+y^6)
             + O(x,y)^7
            sage: f.derivative(q)
            x + (2*q*x^2+(-2)*x*y) + (3*q^2*x^3+(-6*q)*x^2*y+3*x*y^2)
             + (4*q^3*x^4+(-12*q^2)*x^3*y+12*q*x^2*y^2+(-4)*x*y^3)
             + (5*q^4*x^5+(-20*q^3)*x^4*y+30*q^2*x^3*y^2+(-20*q)*x^2*y^3+5*x*y^4)
             + (6*q^5*x^6+(-30*q^4)*x^5*y+60*q^3*x^4*y^2+(-60*q^2)*x^3*y^3+30*q*x^2*y^4+(-6)*x*y^5)
             + O(x,y)^7

        TESTS:

        Check that :issue:`36154` is fixed::

            sage: L.<z> = LazyPowerSeriesRing(Zmod(4))
            sage: f = L([0,0,2])
            sage: f.derivative()
            0
        """
        P = self.parent()
        R = P._laurent_poly_ring
        V = R.gens()
        order = 0
        vars = []
        gen_vars = []
        for x in derivative_parse(args):
            if x is None:
                order += 1
            elif x in V:
                gen_vars.append(x)
            else:
                vars.append(x)

        if P._arity > 1 and order:
            raise ValueError("for multivariate series you have to specify the variable with respect to which the derivative should be taken")
        else:
            order += len(gen_vars)

        coeff_stream = self._coeff_stream
        if isinstance(coeff_stream, Stream_zero):
            return self

        if P._arity > 1:
            v = gen_vars + vars
            d = -len(gen_vars)
            coeff_stream = Stream_map_coefficients(coeff_stream,
                                                   lambda c: R(c).derivative(v),
                                                   P.is_sparse())
            coeff_stream = Stream_shift(coeff_stream, d)
            return P.element_class(P, coeff_stream)

        if (isinstance(coeff_stream, Stream_exact)
            and not coeff_stream._constant):
            if coeff_stream._degree <= order:
                return P.zero()
            if vars:
                coeffs = [prod(i-k for k in range(order)) * c.derivative(vars)
                          for i, c in enumerate(coeff_stream._initial_coefficients,
                                                coeff_stream._approximate_order)]
            else:
                coeffs = [prod(i-k for k in range(order)) * c
                          for i, c in enumerate(coeff_stream._initial_coefficients,
                                                coeff_stream._approximate_order)]
            if not any(coeffs):
                return P.zero()
            coeff_stream = Stream_exact(coeffs,
                                        order=coeff_stream._approximate_order - order,
                                        constant=coeff_stream._constant)
            return P.element_class(P, coeff_stream)

        coeff_stream = Stream_derivative(self._coeff_stream, order,
                                         P.is_sparse())
        if vars:
            coeff_stream = Stream_map_coefficients(coeff_stream,
                                                   lambda c: c.derivative(vars),
                                                   P.is_sparse())
        return P.element_class(P, coeff_stream)

    def _format_series(self, formatter, format_strings=False):
        """
        Return nonzero ``self`` formatted by ``formatter``.

        TESTS::

            sage: L.<x,y> = LazyPowerSeriesRing(QQ)
            sage: f = 1 / (2 - x^2 + y)
            sage: f._format_series(repr)
            '1/2 + (-1/4*y) + (1/4*x^2+1/8*y^2) + (-1/4*x^2*y-1/16*y^3)
             + (1/8*x^4+3/16*x^2*y^2+1/32*y^4) + (-3/16*x^4*y-1/8*x^2*y^3-1/64*y^5)
             + (1/16*x^6+3/16*x^4*y^2+5/64*x^2*y^4+1/128*y^6) + O(x,y)^7'

            sage: f = (2 - x^2 + y)
            sage: f._format_series(repr)
            '2 + y + (-x^2)'
        """
        P = self.parent()
        cs = self._coeff_stream
        v = cs._approximate_order
        if isinstance(cs, Stream_exact):
            if not cs._constant:
                m = cs._degree
            else:
                m = cs._degree + P.options.constant_length
        else:
            m = v + P.options.display_length

        atomic_repr = P._internal_poly_ring.base_ring()._repr_option('element_is_atomic')
        mons = [P._monomial(self[i], i) for i in range(v, m) if self[i]]
        if not isinstance(cs, Stream_exact) or cs._constant:
            if P._internal_poly_ring.base_ring() is P.base_ring():
                bigO = ["O(%s)" % P._monomial(1, m)]
            else:
                bigO = ["O(%s)^%s" % (', '.join(str(g) for g in P._names), m)]
        else:
            bigO = []

        from sage.misc.latex import latex
        from sage.typeset.unicode_art import unicode_art
        from sage.typeset.ascii_art import ascii_art
        from sage.misc.repr import repr_lincomb
        from sage.typeset.symbols import ascii_left_parenthesis, ascii_right_parenthesis
        from sage.typeset.symbols import unicode_left_parenthesis, unicode_right_parenthesis
        if formatter == repr:
            poly = repr_lincomb([(1, m) for m in mons + bigO], strip_one=True)
        elif formatter == latex:
            poly = repr_lincomb([(1, m) for m in mons + bigO], is_latex=True, strip_one=True)
        elif formatter == ascii_art:
            if atomic_repr:
                poly = ascii_art(*(mons + bigO), sep=" + ")
            else:
                def parenthesize(m):
                    a = ascii_art(m)
                    h = a.height()
                    return ascii_art(ascii_left_parenthesis.character_art(h),
                                     a, ascii_right_parenthesis.character_art(h))
                poly = ascii_art(*([parenthesize(m) for m in mons] + bigO), sep=" + ")
        elif formatter == unicode_art:
            if atomic_repr:
                poly = unicode_art(*(mons + bigO), sep=" + ")
            else:
                def parenthesize(m):
                    a = unicode_art(m)
                    h = a.height()
                    return unicode_art(unicode_left_parenthesis.character_art(h),
                                       a, unicode_right_parenthesis.character_art(h))
                poly = unicode_art(*([parenthesize(m) for m in mons] + bigO), sep=" + ")

        return poly

    def polynomial(self, degree=None, names=None):
        r"""
        Return ``self`` as a polynomial if ``self`` is actually so.

        INPUT:

        - ``degree`` -- ``None`` or an integer
        - ``names`` -- names of the variables; if it is ``None``, the name of
          the variables of the series is used

        OUTPUT:

        If ``degree`` is not ``None``, the terms of the series of
        degree greater than ``degree`` are first truncated.  If
        ``degree`` is ``None`` and the series is not a polynomial
        polynomial, a ``ValueError`` is raised.

        EXAMPLES::

            sage: L.<x,y> = LazyPowerSeriesRing(ZZ)
            sage: f = x^2 + y*x - x + 2; f
            2 + (-x) + (x^2+x*y)
            sage: f.polynomial()
            x^2 + x*y - x + 2

        TESTS::

            sage: g = 1 / (1 + x + y + x*y)
            sage: g3 = g.truncate(4); g3
            1 + (-x-y) + (x^2+x*y+y^2) + (-x^3-x^2*y-x*y^2-y^3)
            sage: g.polynomial()
            Traceback (most recent call last):
            ...
            ValueError: not a polynomial
            sage: g3.polynomial()
            -x^3 - x^2*y - x*y^2 - y^3 + x^2 + x*y + y^2 - x - y + 1
            sage: L.zero().polynomial()
            0
            sage: g3.polynomial() == g.polynomial(3)
            True
            sage: g3.polynomial(0)
            1

            sage: L.<z> = LazyPowerSeriesRing(ZZ)
            sage: f = z-z^2
            sage: f.polynomial()
            -z^2 + z
        """
        from sage.rings.polynomial.polynomial_ring_constructor import PolynomialRing
        S = self.parent()
        if names is None:
            names = S.variable_names()
        R = PolynomialRing(S.base_ring(), names=names)
        if isinstance(self._coeff_stream, Stream_zero):
            return R.zero()

        if degree is None:
            if (isinstance(self._coeff_stream, Stream_exact)
                and not self._coeff_stream._constant):
                m = self._coeff_stream._degree
            else:
                raise ValueError("not a polynomial")
        else:
            m = degree + 1

        if S._arity == 1:
            return R(self[0:m])
        return R.sum(self[0:m])

    def _floordiv_(self, other):
        r"""
        Return ``self`` floor divided by ``other``.

        INPUT:

        - ``other`` -- nonzero series

        EXAMPLES::

            sage: L.<x,y> = LazyPowerSeriesRing(ZZ)
            sage: g = x^2 + y*x
            sage: x // g
            0
            sage: g = (x^2 + y*x) / (1 - x + x*y)                                       # needs sage.libs.singular
            sage: x // g
            0
            sage: f = (x + y) / (1 - x - y + x*y)                                       # needs sage.libs.singular
            sage: f // g                                                                # needs sage.libs.singular
            0

            sage: L.<x> = LazyPowerSeriesRing(QQ)
            sage: g = (x + 2*x^2) / (1 - x - x^2)
            sage: 3 // g
            0
            sage: x // g
            1 - 3*x + 5*x^2 - 10*x^3 + 20*x^4 - 40*x^5 + 80*x^6 + O(x^7)
            sage: x^2 // g
            x - 3*x^2 + 5*x^3 - 10*x^4 + 20*x^5 - 40*x^6 + 80*x^7 + O(x^8)
            sage: f = (x + x^2) / (1 - x)
            sage: f // g
            1 - x + x^2 - 4*x^3 + 6*x^4 - 14*x^5 + 26*x^6 + O(x^7)
        """
        if isinstance(other._coeff_stream, Stream_zero):
            raise ZeroDivisionError("cannot divide by 0")
        P = self.parent()
        if P not in IntegralDomains():
            raise TypeError("must be an integral domain")
        left = self._coeff_stream
        right_order = other._coeff_stream._approximate_order
        if left._approximate_order < right_order:
            if left._true_order:
                return P.zero()
            while left._approximate_order < right_order:
                # TODO: Implement a bound on computing the order of a Stream
                if left[left._approximate_order]:
                    left._true_order = True
                    return P.zero()
                left._approximate_order += 1
        return super()._floordiv_(other)

class LazyPowerSeries_gcd_mixin:
    """
    A lazy power series that also implements the GCD algorithm.
    """
    def gcd(self, other):
        r"""
        Return the greatest common divisor of ``self`` and ``other``.

        EXAMPLES::

            sage: L.<x> = LazyPowerSeriesRing(QQ)
            sage: a = 16*x^5 / (1 - 5*x)
            sage: b = (22*x^2 + x^8) / (1 - 4*x^2)
            sage: a.gcd(b)
            x^2
        """
        P = self.parent()
        if P._arity != 1:
            raise NotImplementedError("only implemented for arity one")
        if not self or not other:
            return P.zero()
        sv = self.valuation()
        ov = other.valuation()
        val = min(sv, ov)
        assert val is not infinity
        # This assumes the base ring is a field
        return P.gen(0) ** val

    def xgcd(self, f):
        r"""
        Return the extended gcd of ``self`` and ``f``.

        OUTPUT:

        A triple ``(g, s, t)`` such that ``g`` is the gcd of ``self``
        and ``f``, and ``s`` and ``t`` are cofactors satisfying the
        Bezout identity

        .. MATH::

            g = s \cdot \mathrm{self} + t \cdot f.

        EXAMPLES::

            sage: L.<x> = LazyPowerSeriesRing(QQ)
            sage: a = 16*x^5 / (1 - 2*x)
            sage: b = (22*x^3 + x^8) / (1 - 3*x^2)
            sage: g, s, t = a.xgcd(b)
            sage: g
            x^3
            sage: s
            1/22 - 41/242*x^2 - 8/121*x^3 + 120/1331*x^4 + 1205/5324*x^5 + 316/14641*x^6 + O(x^7)
            sage: t
            1/22 - 41/242*x^2 - 8/121*x^3 + 120/1331*x^4 + 1205/5324*x^5 + 316/14641*x^6 + O(x^7)

            sage: LazyPowerSeriesRing.options.halting_precision(20)  # verify up to degree 20

            sage: g == s * a + t * b
            True

            sage: a = 16*x^5 / (1 - 2*x)
            sage: b = (-16*x^5 + x^8) / (1 - 3*x^2)
            sage: g, s, t = a.xgcd(b)
            sage: g
            x^5
            sage: s
            1/16 - 1/16*x - 3/16*x^2 + 1/8*x^3 - 17/256*x^4 + 9/128*x^5 + 1/128*x^6 + O(x^7)
            sage: t
            1/16*x - 1/16*x^2 - 3/16*x^3 + 1/8*x^4 - 17/256*x^5 + 9/128*x^6 + 1/128*x^7 + O(x^8)
            sage: g == s * a + t * b
            True

            sage: # needs sage.rings.finite_rings
            sage: L.<x> = LazyPowerSeriesRing(GF(2))
            sage: a = L(lambda n: n % 2, valuation=3); a
            x^3 + x^5 + x^7 + x^9 + O(x^10)
            sage: b = L(lambda n: binomial(n,2) % 2, valuation=3); b
            x^3 + x^6 + x^7 + O(x^10)
            sage: g, s, t = a.xgcd(b)
            sage: g
            x^3
            sage: s
            1 + x + x^3 + x^4 + x^5 + O(x^7)
            sage: t
            x + x^2 + x^4 + x^5 + x^6 + O(x^8)
            sage: g == s * a + t * b
            True

            sage: LazyPowerSeriesRing.options._reset()  # reset the options
        """
        P = self.parent()
        if P._arity != 1:
            raise NotImplementedError("only implemented for arity one")
        # one of the elements is zero
        if not self:
            return (P.zero(), P.zero(), P.one())
        if not f:
            return (P.zero(), P.one(), P.zero())
        # get the valuations
        sv = self.valuation()
        fv = f.valuation()
        val = min(sv, fv)
        assert val is not infinity
        # This assumes the base ring is a field
        x = P.gen(0)
        unit = (self + f).shift(-val)
        if not unit[0]:
            # this only happens if they have the same valuation
            # we multiply f by the generator to avoid any cancellations
            unit = (self + f.shift(1)).shift(-val)
            unit = ~unit
            return (x**val,
                    unit,
                    unit * x)
        unit = ~unit
        return (x**val, unit, unit)

class LazyCompletionGradedAlgebraElement(LazyCauchyProductSeries):
    """
    An element of a completion of a graded algebra that is computed lazily.
    """
    def _format_series(self, formatter, format_strings=False):
        r"""
        Return nonzero ``self`` formatted by ``formatter``.

        TESTS::

            sage: # needs sage.modules
            sage: h = SymmetricFunctions(ZZ).h()
            sage: e = SymmetricFunctions(ZZ).e()
            sage: L = LazySymmetricFunctions(tensor([h, e]))
            sage: f = L(lambda n: sum(tensor([h[k], e[n-k]]) for k in range(n+1)))
            sage: f._format_series(repr)
            '(h[]#e[])
             + (h[]#e[1]+h[1]#e[])
             + (h[]#e[2]+h[1]#e[1]+h[2]#e[])
             + (h[]#e[3]+h[1]#e[2]+h[2]#e[1]+h[3]#e[])
             + (h[]#e[4]+h[1]#e[3]+h[2]#e[2]+h[3]#e[1]+h[4]#e[])
             + (h[]#e[5]+h[1]#e[4]+h[2]#e[3]+h[3]#e[2]+h[4]#e[1]+h[5]#e[])
             + (h[]#e[6]+h[1]#e[5]+h[2]#e[4]+h[3]#e[3]+h[4]#e[2]+h[5]#e[1]+h[6]#e[])
             + O^7'
        """
        P = self.parent()
        cs = self._coeff_stream
        v = cs._approximate_order
        if isinstance(cs, Stream_exact):
            if not cs._constant:
                m = cs._degree
            else:
                m = cs._degree + P.options.constant_length
        else:
            m = v + P.options.display_length

        atomic_repr = P._internal_poly_ring.base_ring()._repr_option('element_is_atomic')
        mons = [P._monomial(self[i], i) for i in range(v, m) if self[i]]
        if not isinstance(cs, Stream_exact) or cs._constant:
            if P._internal_poly_ring.base_ring() is P.base_ring():
                bigO = ["O(%s)" % P._monomial(1, m)]
            else:
                bigO = ["O^%s" % m]
        else:
            bigO = []

        from sage.misc.latex import latex
        from sage.typeset.unicode_art import unicode_art
        from sage.typeset.ascii_art import ascii_art
        from sage.misc.repr import repr_lincomb
        from sage.typeset.symbols import ascii_left_parenthesis, ascii_right_parenthesis
        from sage.typeset.symbols import unicode_left_parenthesis, unicode_right_parenthesis
        if formatter == repr:
            poly = repr_lincomb([(1, m) for m in mons + bigO], strip_one=True)
        elif formatter == latex:
            poly = repr_lincomb([(1, m) for m in mons + bigO], is_latex=True, strip_one=True)
        elif formatter == ascii_art:
            if atomic_repr:
                poly = ascii_art(*(mons + bigO), sep=" + ")
            else:
                def parenthesize(m):
                    a = ascii_art(m)
                    h = a.height()
                    return ascii_art(ascii_left_parenthesis.character_art(h),
                                     a, ascii_right_parenthesis.character_art(h))
                poly = ascii_art(*([parenthesize(m) for m in mons] + bigO), sep=" + ")
        elif formatter == unicode_art:
            if atomic_repr:
                poly = unicode_art(*(mons + bigO), sep=" + ")
            else:
                def parenthesize(m):
                    a = unicode_art(m)
                    h = a.height()
                    return unicode_art(unicode_left_parenthesis.character_art(h),
                                       a, unicode_right_parenthesis.character_art(h))
                poly = unicode_art(*([parenthesize(m) for m in mons] + bigO), sep=" + ")

        return poly


class LazySymmetricFunction(LazyCompletionGradedAlgebraElement):
    r"""
    A symmetric function where each degree is computed lazily.

    EXAMPLES::

        sage: s = SymmetricFunctions(ZZ).s()                                            # needs sage.modules
        sage: L = LazySymmetricFunctions(s)                                             # needs sage.modules
    """
    def is_unit(self):
        """
        Return whether this element is a unit in the ring.

        EXAMPLES::

            sage: # needs sage.modules
            sage: m = SymmetricFunctions(ZZ).m()
            sage: L = LazySymmetricFunctions(m)
            sage: L(2*m[1]).is_unit()
            False
            sage: L(-1 + 2*m[1]).is_unit()
            True
            sage: L(2 + m[1]).is_unit()
            False
            sage: m = SymmetricFunctions(QQ).m()
            sage: L = LazySymmetricFunctions(m)
            sage: L(2 + 3*m[1]).is_unit()
            True
        """
        if self.is_zero(): # now 0 != 1
            return False
        return self[0].is_unit()

    def __call__(self, *args, check=True):
        r"""
        Return the composition of ``self`` with ``g``.

        The arity of ``self`` must be equal to the number of
        arguments provided.

        Given a lazy symmetric function `f` of arity `n` and a tuple
        of lazy symmetric functions `g = (g_1,\dots, g_n)` over the
        same base ring, the composition (or plethysm) `(f \circ g)`
        is defined if and only if for each `1\leq i\leq n`:

        - `g_i = 0`, or
        - setting all alphabets except the `i`-th in `f` to zero
          yields a symmetric function with only finitely many
          non-zero coefficients, or
        - `\mathrm{val}(g) > 0`.

        If `f` is a univariate 'exact' lazy symmetric function, we
        can check whether `f` has only finitely many non-zero
        coefficients.  However, if `f` has larger arity, we have no
        way to test whether setting all but one alphabets of `f` to
        zero yields a polynomial, except if `f` itself is 'exact' and
        therefore a symmetric function with only finitely many
        non-zero coefficients.

        INPUT:

        - ``g`` -- other (lazy) symmetric functions

        .. TODO::

            Allow specification of degree one elements.

        EXAMPLES::

            sage: # needs sage.modules
            sage: P.<q> = QQ[]
            sage: s = SymmetricFunctions(P).s()
            sage: L = LazySymmetricFunctions(s)
            sage: f = s[2]
            sage: g = s[3]
            sage: L(f)(L(g)) - L(f(g))
            0
            sage: f = s[2] + s[2,1]
            sage: g = s[1] + s[2,2]
            sage: L(f)(L(g)) - L(f(g))
            0
            sage: L(f)(g) - L(f(g))
            0
            sage: f = s[2] + s[2,1]
            sage: g = s[1] + s[2,2]
            sage: L(f)(L(q*g)) - L(f(q*g))
            0

        The Frobenius character of the permutation action on set
        partitions is a plethysm::

            sage: # needs sage.modules
            sage: s = SymmetricFunctions(QQ).s()
            sage: S = LazySymmetricFunctions(s)
            sage: E1 = S(lambda n: s[n], valuation=1)
            sage: E = 1 + E1
            sage: P = E(E1)
            sage: P[:5]
            [s[], s[1], 2*s[2], s[2, 1] + 3*s[3], 2*s[2, 2] + 2*s[3, 1] + 5*s[4]]

        The plethysm with a tensor product is also implemented::

            sage: # needs sage.modules
            sage: s = SymmetricFunctions(QQ).s()
            sage: X = tensor([s[1],s[[]]])
            sage: Y = tensor([s[[]],s[1]])
            sage: S = LazySymmetricFunctions(s)
            sage: S2 = LazySymmetricFunctions(tensor([s, s]))
            sage: A = S(s[1,1,1])
            sage: B = S2(X+Y)
            sage: A(B)                                                                  # needs lrcalc_python
            (s[]#s[1,1,1]+s[1]#s[1,1]+s[1,1]#s[1]+s[1,1,1]#s[])

            sage: H = S(lambda n: s[n])                                                 # needs sage.modules
            sage: H(S2(X*Y))                                                            # needs lrcalc_python sage.modules
            (s[]#s[]) + (s[1]#s[1]) + (s[1,1]#s[1,1]+s[2]#s[2])
             + (s[1,1,1]#s[1,1,1]+s[2,1]#s[2,1]+s[3]#s[3]) + O^7
            sage: H(S2(X+Y))                                                            # needs sage.modules
            (s[]#s[]) + (s[]#s[1]+s[1]#s[]) + (s[]#s[2]+s[1]#s[1]+s[2]#s[])
             + (s[]#s[3]+s[1]#s[2]+s[2]#s[1]+s[3]#s[])
             + (s[]#s[4]+s[1]#s[3]+s[2]#s[2]+s[3]#s[1]+s[4]#s[])
             + (s[]#s[5]+s[1]#s[4]+s[2]#s[3]+s[3]#s[2]+s[4]#s[1]+s[5]#s[])
             + (s[]#s[6]+s[1]#s[5]+s[2]#s[4]+s[3]#s[3]+s[4]#s[2]+s[5]#s[1]+s[6]#s[])
             + O^7

        TESTS::

            sage: # needs sage.modules
            sage: s = SymmetricFunctions(QQ).s()
            sage: S = LazySymmetricFunctions(s)
            sage: f = 1 / (1 - S(s[2]))
            sage: g = f(s[2]); g                                                        # needs lrcalc_python
            s[] + (s[2,2]+s[4]) + O^7
            sage: S(sum(f[i](s[2]) for i in range(5))).truncate(10) == g.truncate(10)   # needs lrcalc_python
            True
            sage: f = 1 / (1 - S(s[2]))
            sage: g = S(s[1]) / (1 - S(s[1]))
            sage: f(g)                                                                  # needs lrcalc_python
            s[] + s[2] + (s[1,1,1]+2*s[2,1]+s[3])
             + (2*s[1,1,1,1]+4*s[2,1,1]+5*s[2,2]+5*s[3,1]+3*s[4])
             + (2*s[1,1,1,1,1]+10*s[2,1,1,1]+14*s[2,2,1]+18*s[3,1,1]+16*s[3,2]+14*s[4,1]+4*s[5])
             + (3*s[1,1,1,1,1,1]+22*s[2,1,1,1,1]+38*s[2,2,1,1]+28*s[2,2,2]+48*s[3,1,1,1]+82*s[3,2,1]+25*s[3,3]+51*s[4,1,1]+56*s[4,2]+31*s[5,1]+9*s[6])
             + O^7
            sage: f(0)                                                                  # needs lrcalc_python
            1
            sage: f(s(1))
            Traceback (most recent call last):
            ...
            ValueError: can only compose with a positive valuation series

        Check that composing the zero series with anything yields
        zero in the correct parent::

            sage: # needs sage.modules
            sage: e = SymmetricFunctions(QQ).e()
            sage: h = SymmetricFunctions(QQ).h()
            sage: s = SymmetricFunctions(QQ).s()
            sage: p = SymmetricFunctions(QQ).p()
            sage: L = LazySymmetricFunctions(tensor([e, h]))
            sage: r = (L(0)(s[1], p[1])); r
            0
            sage: r.parent()
            Symmetric Functions over Rational Field in the Schur basis

        Check that composing `f` with zero series yields the constant term of `f`::

            sage: f = 3*L(tensor([s[1], s[1]]))                                         # needs sage.modules
            sage: f(0, 0)                                                               # needs sage.modules
            0
            sage: (3+f)(0, 0)                                                           # needs sage.modules
            3
        """
        fP = parent(self)
        if len(args) != fP._arity:
            raise ValueError("arity must be equal to the number of arguments provided")

        # Find a good parent for the result
        from sage.structure.element import get_coercion_model
        cm = get_coercion_model()
        P = cm.common_parent(self.base_ring(), *[parent(h) for h in args])

        # f = 0
        if isinstance(self._coeff_stream, Stream_zero):
            return P.zero()

        # g = (0, ..., 0)
        if all((not isinstance(h, LazyModuleElement) and not h)
               or (isinstance(h, LazyModuleElement)
                   and isinstance(h._coeff_stream, Stream_zero))
               for h in args):
            f = self[0]
            # FIXME: TypeError: unable to convert 0 to a rational
            if f:
                return P(f.leading_coefficient())
            return P.zero()

        if len(args) == 1:
            g = args[0]
            if (isinstance(self._coeff_stream, Stream_exact)
                and not self._coeff_stream._constant):

                if not isinstance(g, LazySymmetricFunction):
                    f = self.symmetric_function()
                    return f(g)

                if (isinstance(g._coeff_stream, Stream_exact)
                    and not g._coeff_stream._constant):
                    f = self.symmetric_function()
                    gs = g.symmetric_function()
                    return P(f(gs))

            if isinstance(g, LazySymmetricFunction):
                R = P._laurent_poly_ring
            else:
                from sage.rings.lazy_series_ring import LazySymmetricFunctions
                R = g.parent()
                P = LazySymmetricFunctions(R)
                g = P(g)

            if check and not (isinstance(self._coeff_stream, Stream_exact)
                              and not self._coeff_stream._constant):
                if g._coeff_stream._approximate_order == 0:
                    if g[0]:
                        raise ValueError("can only compose with a positive valuation series")
                    g._coeff_stream._approximate_order = 1

            if P._arity == 1:
                ps = R.realization_of().p()
            else:
                ps = tensor([R._sets[0].realization_of().p()]*P._arity)
            coeff_stream = Stream_plethysm(self._coeff_stream, g._coeff_stream,
                                           P.is_sparse(), ps, R)
            return P.element_class(P, coeff_stream)

        else:
            raise NotImplementedError("only implemented for arity 1")

    plethysm = __call__

    def revert(self):
        r"""
        Return the compositional inverse of ``self``.

        Given a symmetric function `f`, the compositional inverse is
        a symmetric function `g` over the same base ring, such that
        `f \circ g = p_1`.  Thus, it is the inverse with respect to
        plethystic substitution.

        The compositional inverse exists if and only if:

        - `\mathrm{val}(f) = 1`, or

        - `f = a + b p_1` with `a, b \neq 0`.

        EXAMPLES::

            sage: # needs sage.modules
            sage: h = SymmetricFunctions(QQ).h()
            sage: L = LazySymmetricFunctions(h)
            sage: f = L(lambda n: h[n]) - 1
            sage: f(f.revert())
            h[1] + O^8

        TESTS::

            sage: f = L(lambda n: h[n]) - 1 - h[1]                                      # needs sage.modules
            sage: g = f.revert()                                                        # needs sage.modules
            sage: g[1]                                                                  # needs sage.modules
            Traceback (most recent call last):
            ...
            ValueError: compositional inverse does not exist

            sage: # needs sage.modules
            sage: R.<a,b> = QQ[]
            sage: p = SymmetricFunctions(R.fraction_field()).p()
            sage: L = LazySymmetricFunctions(p)
            sage: f = L(a + b*p[1])
            sage: f.revert()
            (((-a)/b)*p[]) + 1/b*p[1]
            sage: f = L(2*p[1])
            sage: f.revert()
            1/2*p[1]
            sage: f = L(2*p[1] + p[1,1])
            sage: f.revert()
            1/2*p[1] + (-1/8*p[1,1]) + (1/16*p[1,1,1]) + (-5/128*p[1,1,1,1])
                     + (7/256*p[1,1,1,1,1]) + (-21/1024*p[1,1,1,1,1,1])
                     + (33/2048*p[1,1,1,1,1,1,1]) + O^8
            sage: f.revert()(f)
            p[1] + O^8

        ALGORITHM:

        Let `F` be a symmetric function with valuation `1`, i.e.,
        whose constant term vanishes and whose degree one term equals
        `b p_1`.  Then

        .. MATH::

            (F - b p_1) \circ G = F \circ G - b p_1 \circ G = p_1 - b G,

        and therefore `G = (p_1 - (F - b p_1) \circ G) / b`, which
        allows recursive computation of `G`.

        .. SEEALSO::

            The compositional inverse `\Omega` of the symmetric
            function `h_1 + h_2 + \dots` can be handled much more
            efficiently using specialized methods. See
            :func:`~sage.combinat.species.generating_series.LogarithmCycleIndexSeries`

        AUTHORS:

        - Andrew Gainer-Dewar
        - Martin Rubey

        """
        P = self.parent()
        if P._arity != 1:
            raise ValueError("arity must be equal to 1")
        coeff_stream = self._coeff_stream
        if isinstance(coeff_stream, Stream_zero):
            raise ValueError("compositional inverse does not exist")
        R = P._laurent_poly_ring
        if (isinstance(coeff_stream, Stream_exact)
            and coeff_stream.order() >= 0
            and coeff_stream._degree == 2):
            # self = a + b * p_1; self.revert() = -a/b + 1/b * p_1
            a = coeff_stream[0]
            b = coeff_stream[1][Partition([1])]
            X = R(Partition([1]))
            coeff_stream = Stream_exact((-a/b, 1/b * X),
                                        order=0)
            return P.element_class(P, coeff_stream)

        # TODO: coefficients should not be checked here, it prevents
        # us from using self.define in some cases!
        if coeff_stream[0]:
            raise ValueError("cannot determine whether the compositional inverse exists")

        la = Partition([1])
        X = R(la)

        def coefficient(n):
            if n:
                return 0
            c = coeff_stream[1][la]
            if c.is_unit():
                return ~c
            raise ValueError("compositional inverse does not exist")

        b = P(lambda n: 0 if n else coeff_stream[1][la])  # TODO: we want a lazy version of Stream_exact
        b_inv = P(coefficient)  # TODO: we want a lazy version of Stream_exact
        g = P.undefined(valuation=1)
        g.define(b_inv * (X - (self - b * X)(g)))
        return g

    plethystic_inverse = revert

    compositional_inverse = revert

    def derivative_with_respect_to_p1(self, n=1):
        r"""
        Return the symmetric function obtained by taking the
        derivative of ``self`` with respect to the power-sum
        symmetric function `p_1` when the expansion of ``self`` in
        the power-sum basis is considered as a polynomial in `p_k`'s
        (with `k \geq 1`).

        This is the same as skewing ``self`` by the first power-sum
        symmetric function `p_1`.

        INPUT:

        - ``n`` -- (default: 1) nonnegative integer which determines
          which power of the derivative is taken

        EXAMPLES:

        The species `E` of sets satisfies the relationship `E' = E`::

            sage: # needs sage.modules
            sage: h = SymmetricFunctions(QQ).h()
            sage: T = LazySymmetricFunctions(h)
            sage: E = T(lambda n: h[n])
            sage: E - E.derivative_with_respect_to_p1()
            O^6

        The species `C` of cyclic orderings and the species `L` of linear
        orderings satisfy the relationship `C' = L`::

            sage: # needs sage.modules
            sage: p = SymmetricFunctions(QQ).p()
            sage: C = T(lambda n: (sum(euler_phi(k)*p([k])**(n//k)
            ....:                      for k in divisors(n))/n if n > 0 else 0))
            sage: L = T(lambda n: p([1]*n))
            sage: L - C.derivative_with_respect_to_p1()                                 # needs sage.libs.pari
            O^6

        TESTS::

            sage: # needs sage.modules
            sage: T = LazySymmetricFunctions(p)
            sage: a = T(p([1,1,1]))
            sage: a.derivative_with_respect_to_p1()
            (3*p[1,1]) + O^9
            sage: a.derivative_with_respect_to_p1(1)
            (3*p[1,1]) + O^9
            sage: a.derivative_with_respect_to_p1(2)
            6*p[1] + O^8
            sage: a.derivative_with_respect_to_p1(3)
            6*p[] + O^7
        """
        P = self.parent()
        if P._arity != 1:
            raise ValueError("arity must be equal to 1")

        coeff_stream = Stream_map_coefficients(self._coeff_stream,
                                               lambda c: c.derivative_with_respect_to_p1(n),
                                               P.is_sparse())
        coeff_stream = Stream_shift(coeff_stream, -n)
        return P.element_class(P, coeff_stream)

    def functorial_composition(self, *args):
        r"""
        Return the functorial composition of ``self`` and ``g``.

        Let `X` be a finite set of cardinality `m`.  For a group
        action of the symmetric group `g: S_n \to S_X` and a
        (possibly virtual) representation of the symmetric group on
        `X`, `f: S_X \to GL(V)`, the functorial composition is the
        (virtual) representation of the symmetric group `f \Box g:
        S_n \to GL(V)` given by `\sigma \mapsto f(g(\sigma))`.

        This is more naturally phrased in the language of
        combinatorial species.  Let `F` and `G` be species, then
        their functorial composition is the species `F \Box G` with
        `(F \Box G) [A] = F[ G[A] ]`.  In other words, an `(F \Box
        G)`-structure on a set `A` of labels is an `F`-structure
        whose labels are the set of all `G`-structures on `A`.

        The Frobenius character (or cycle index series) of `F \Box G`
        can be computed as follows, see section 2.2 of [BLL]_):

        .. MATH::

            \sum_{n \geq 0} \frac{1}{n!} \sum_{\sigma \in
            \mathfrak{S}_{n}} \operatorname{fix} F[ (G[\sigma])_{1},
            (G[\sigma])_{2}, \ldots ] \, p_{1}^{\sigma_{1}}
            p_{2}^{\sigma_{2}} \cdots.

        .. WARNING::

            The operation `f \Box g` only makes sense when `g`
            corresponds to a permutation representation, i.e., a
            group action.

        EXAMPLES:

        The species `G` of simple graphs can be expressed in terms of
        a functorial composition: `G = \mathfrak{p} \Box
        \mathfrak{p}_{2}`, where `\mathfrak{p}` is the
        :class:`~sage.combinat.species.subset_species.SubsetSpecies`.::

            sage: # needs sage.modules
            sage: R.<q> = QQ[]
            sage: h = SymmetricFunctions(R).h()
            sage: m = SymmetricFunctions(R).m()
            sage: L = LazySymmetricFunctions(m)
            sage: P = L(lambda n: sum(q^k*h[n-k]*h[k] for k in range(n+1)))
            sage: P2 = L(lambda n: h[2]*h[n-2], valuation=2)
            sage: P.functorial_composition(P2)[:4]                                      # needs sage.libs.pari
            [m[],
             m[1],
             (q+1)*m[1, 1] + (q+1)*m[2],
             (q^3+3*q^2+3*q+1)*m[1, 1, 1] + (q^3+2*q^2+2*q+1)*m[2, 1] + (q^3+q^2+q+1)*m[3]]

        For example, there are::

            sage: P.functorial_composition(P2)[4].coefficient([4])[3]                   # needs sage.libs.pari sage.modules
            3

        unlabelled graphs on 4 vertices and 3 edges, and::

            sage: P.functorial_composition(P2)[4].coefficient([2,2])[3]                 # needs sage.libs.pari sage.modules
            8

        labellings of their vertices with two 1's and two 2's.

        The symmetric function `h_1 \sum_n h_n` is the neutral
        element with respect to functorial composition::

            sage: # needs sage.modules
            sage: p = SymmetricFunctions(QQ).p()
            sage: h = SymmetricFunctions(QQ).h()
            sage: e = SymmetricFunctions(QQ).e()
            sage: L = LazySymmetricFunctions(h)
            sage: H = L(lambda n: h[n])
            sage: Ep = p[1]*H.derivative_with_respect_to_p1(); Ep
            h[1] + (h[1,1]) + (h[2,1]) + (h[3,1]) + (h[4,1]) + (h[5,1]) + O^7
            sage: f = L(lambda n: h[n-n//2, n//2])
            sage: f - Ep.functorial_composition(f)                                      # needs sage.libs.pari
            O^7

        The symmetric function `\sum_n h_n` is a left absorbing element::

            sage: H.functorial_composition(f) - H
            O^7

        The functorial composition distributes over the sum::

            sage: # needs sage.modules
            sage: F1 = L(lambda n: h[n])
            sage: F2 = L(lambda n: e[n])
            sage: f1 = F1.functorial_composition(f)
            sage: f2 = F2.functorial_composition(f)
            sage: (F1 + F2).functorial_composition(f) - f1 - f2         # long time
            O^7

        TESTS:

        Check a corner case::

            sage: h = SymmetricFunctions(QQ).h()                                        # needs sage.modules
            sage: L = LazySymmetricFunctions(h)                                         # needs sage.modules
            sage: L(h[2,1]).functorial_composition(3*h[0])                              # needs sage.libs.pari sage.modules
            3*h[] + O^7

        Check an instance of a non-group action::

            sage: # needs sage.modules
            sage: s = SymmetricFunctions(QQ).s()
            sage: p = SymmetricFunctions(QQ).p()
            sage: L = LazySymmetricFunctions(p)
            sage: f = L(lambda n: s[n])
            sage: g = 2*s[2, 1, 1] + s[2, 2] + 3*s[4]
            sage: r = f.functorial_composition(g); r[4]                                 # needs sage.libs.pari
            Traceback (most recent call last):
            ...
            ValueError: the argument is not the Frobenius character of a permutation representation
            sage: g = -p[1, 1, 1]
            sage: r = f.functorial_composition(g); r[3]
            Traceback (most recent call last):
            ...
            ValueError: the argument is not the Frobenius character of a permutation representation
        """
        if len(args) != self.parent()._arity:
            raise ValueError("arity must be equal to the number of arguments provided")
        from sage.combinat.sf.sfa import is_SymmetricFunction
        if not all(isinstance(g, LazySymmetricFunction)
                   or is_SymmetricFunction(g)
                   or not g for g in args):
            raise ValueError("all arguments must be (possibly lazy) symmetric functions")

        if len(args) == 1:
            g = args[0]
            P = g.parent()
            if isinstance(g, LazySymmetricFunction):
                R = P._laurent_poly_ring
            else:
                from sage.rings.lazy_series_ring import LazySymmetricFunctions
                R = g.parent()
                P = LazySymmetricFunctions(R)
                g = P(g)

            p = R.realization_of().p()
            # TODO: does the following introduce a memory leak?
            g = Stream_map_coefficients(g._coeff_stream, p, P.is_sparse())
            f = Stream_map_coefficients(self._coeff_stream, p, P.is_sparse())

            def g_cycle_type(s, n):
                # the cycle type of G[sigma] of any permutation sigma
                # with cycle type s, which is a partition of n
                if not n:
                    if g[0]:
                        return Partition([1]*ZZ(g[0].coefficient([])))
                    return Partition([])

                g_n = g[n]
                if not g_n:
                    return Partition([])
                if any(c < 0 for c in g_n.monomial_coefficients(copy=False).values()):
                    raise ValueError("the argument is not the Frobenius character of a permutation representation")
                res = []
                # k is the length of a cycle in G[sigma], and
                # n! g_n([1]*n) is the number of elements in G[n]
                for k in range(1, 1 + min(lcm(s),
                                          ZZ(factorial(n) * g_n.coefficient([1]*n)))):
                    e = 0
                    for d in divisors(k):
                        m = moebius(d)
                        if not m:
                            continue
                        u = s.power(k // d)
                        e += m * u.aut() * g_n.coefficient(u)
                    # e / k might not be an integer if g is not a
                    # group action, so it is good to check
                    res.extend([k] * ZZ(e / k))
                res.reverse()
                return Partition(res)

            def coefficient(n):
                terms = {}
                t_size = None
                for s in Partitions(n):
                    t = g_cycle_type(s, n)
                    if t_size is None:
                        t_size = sum(t)
                        f_t = f[t_size]
                        if not f_t:
                            break
                    elif t_size != sum(t):
                        raise ValueError("the argument is not the Frobenius character of a permutation representation")

                    terms[s] = t.aut() * f_t.coefficient(t) / s.aut()
                return R(p.element_class(p, terms))

            coeff_stream = Stream_function(coefficient, P._sparse, 0)
            return P.element_class(P, coeff_stream)
        else:
            raise NotImplementedError("only implemented for arity 1")

    def arithmetic_product(self, *args, check=True):
        r"""
        Return the arithmetic product of ``self`` with ``g``.

        The arithmetic product is a binary operation `\boxdot` on the
        ring of symmetric functions which is bilinear in its two
        arguments and satisfies

        .. MATH::

            p_{\lambda} \boxdot p_{\mu} = \prod\limits_{i \geq 1, j \geq 1}
            p_{\mathrm{lcm}(\lambda_i, \mu_j)}^{\mathrm{gcd}(\lambda_i, \mu_j)}

        for any two partitions `\lambda = (\lambda_1, \lambda_2, \lambda_3,
        \dots )` and `\mu = (\mu_1, \mu_2, \mu_3, \dots )` (where `p_{\nu}`
        denotes the power-sum symmetric function indexed by the partition
        `\nu`, and `p_i` denotes the `i`-th power-sum symmetric function).
        This is enough to define the arithmetic product if the base ring
        is torsion-free as a `\ZZ`-module; for all other cases the
        arithmetic product is uniquely determined by requiring it to be
        functorial in the base ring. See
        http://mathoverflow.net/questions/138148/ for a discussion of
        this arithmetic product.

        .. WARNING::

            The operation `f \boxdot g` was originally defined only
            for symmetric functions `f` and `g` without constant
            term.  We extend this definition using the convention
            that the least common multiple of any integer with `0` is
            `0`.

        If `f` and `g` are two symmetric functions which are homogeneous
        of degrees `a` and `b`, respectively, then `f \boxdot g` is
        homogeneous of degree `ab`.

        The arithmetic product is commutative and associative and has
        unity `e_1 = p_1 = h_1`.

        For species `M` and `N` such that `M[\varnothing] =
        N[\varnothing] = \varnothing`, their arithmetic product is
        the species `M \boxdot N` of "`M`-assemblies of cloned
        `N`-structures".  This operation is defined and several
        examples are given in [MM2008]_.

        INPUT:

        - ``g`` -- a cycle index series having the same parent as ``self``

        - ``check`` -- (default: ``True``) a Boolean which, when set
          to ``False``, will cause input checks to be skipped

        OUTPUT:

        The arithmetic product of ``self`` with ``g``.

        .. SEEALSO::

          :meth:`sage.combinat.sf.sfa.SymmetricFunctionAlgebra_generic_Element.arithmetic_product`

        EXAMPLES:

        For `C` the species of (oriented) cycles and `L_{+}` the
        species of nonempty linear orders, `C \boxdot L_{+}`
        corresponds to the species of "regular octopuses"; a `(C
        \boxdot L_{+})`-structure is a cycle of some length, each of
        whose elements is an ordered list of a length which is
        consistent for all the lists in the structure. ::

            sage: R.<q> = QQ[]
            sage: p = SymmetricFunctions(R).p()                                         # needs sage.modules
            sage: m = SymmetricFunctions(R).m()                                         # needs sage.modules
            sage: L = LazySymmetricFunctions(m)                                         # needs sage.modules

            sage: # needs sage.modules
            sage: C = species.CycleSpecies().cycle_index_series()
            sage: c = L(lambda n: C[n])
            sage: Lplus = L(lambda n: p([1]*n), valuation=1)
            sage: r = c.arithmetic_product(Lplus); r                                    # needs sage.libs.pari
            m[1] + (3*m[1,1]+2*m[2])
             + (8*m[1,1,1]+4*m[2,1]+2*m[3])
             + (42*m[1,1,1,1]+21*m[2,1,1]+12*m[2,2]+7*m[3,1]+3*m[4])
             + (144*m[1,1,1,1,1]+72*m[2,1,1,1]+36*m[2,2,1]+24*m[3,1,1]+12*m[3,2]+6*m[4,1]+2*m[5])
             + ...
             + O^7

        In particular, the number of regular octopuses is::

            sage: [r[n].coefficient([1]*n) for n in range(8)]                           # needs sage.libs.pari sage.modules
            [0, 1, 3, 8, 42, 144, 1440, 5760]

        It is shown in [MM2008]_ that the exponential generating
        function for regular octopuses satisfies `(C \boxdot L_{+})
        (x) = \sum_{n \geq 1} \sigma (n) (n - 1)! \frac{x^{n}}{n!}`
        (where `\sigma (n)` is the sum of the divisors of `n`). ::

            sage: [sum(divisors(i))*factorial(i-1) for i in range(1,8)]                 # needs sage.modules
            [1, 3, 8, 42, 144, 1440, 5760]

        AUTHORS:

        - Andrew Gainer-Dewar (2013)

        REFERENCES:

        - [MM2008]_

        TESTS:

        Check that the product with zero works::

            sage: # needs sage.modules
            sage: s = SymmetricFunctions(QQ).s()
            sage: L = LazySymmetricFunctions(s)
            sage: L(0).arithmetic_product(s[2])
            0
            sage: L(s[2]).arithmetic_product(0)
            0

        Check that the arithmetic product of symmetric functions of
        finite support works::

            sage: L(s([2])).arithmetic_product(s([1,1,1]))                              # needs sage.modules
            s[2, 2, 1, 1] + s[3, 1, 1, 1] + s[3, 2, 1] + s[3, 3] + 2*s[4, 1, 1]

            sage: f = 1/(1-L(s[1]))                                                     # needs sage.modules
            sage: f.arithmetic_product(s[1]) - f                                        # needs lrcalc_python sage.modules
            O^7

        Check that the arithmetic product of symmetric functions with
        constant a term works as advertised::

            sage: p = SymmetricFunctions(QQ).p()                                        # needs sage.modules
            sage: L = LazySymmetricFunctions(p)                                         # needs sage.modules
            sage: L(5).arithmetic_product(3*p[2,1])                                     # needs sage.modules
            15*p[]

        Check the arithmetic product of symmetric functions over a
        finite field works::

            sage: s = SymmetricFunctions(FiniteField(2)).s()                            # needs sage.modules
            sage: L = LazySymmetricFunctions(s)                                         # needs sage.modules
            sage: L(s([2])).arithmetic_product(s([1,1,1]))                              # needs sage.modules
            s[2, 2, 1, 1] + s[3, 1, 1, 1] + s[3, 2, 1] + s[3, 3]

        """
        if len(args) != self.parent()._arity:
            raise ValueError("arity must be equal to the number of arguments provided")
        from sage.combinat.sf.sfa import is_SymmetricFunction
        if not all(isinstance(g, LazySymmetricFunction)
                   or is_SymmetricFunction(g)
                   or not g for g in args):
            raise ValueError("all arguments must be (possibly lazy) symmetric functions")

        if len(args) == 1:
            g = args[0]
            P = g.parent()

            # f = 0 or g = (0, ..., 0)
            if (isinstance(self._coeff_stream, Stream_zero)
                or (not isinstance(g, LazyModuleElement) and not g)
                or (isinstance(g, LazyModuleElement)
                    and isinstance(g._coeff_stream, Stream_zero))):
                return P.zero()

            if (isinstance(self._coeff_stream, Stream_exact)
                and not self._coeff_stream._constant):

                if not isinstance(g, LazySymmetricFunction):
                    f = self.symmetric_function()
                    return f.arithmetic_product(g)

                if (isinstance(g._coeff_stream, Stream_exact)
                    and not g._coeff_stream._constant):
                    f = self.symmetric_function()
                    gs = g.symmetric_function()
                    return P(f.arithmetic_product(gs))

            if isinstance(g, LazySymmetricFunction):
                R = P._laurent_poly_ring
            else:
                from sage.rings.lazy_series_ring import LazySymmetricFunctions
                R = g.parent()
                P = LazySymmetricFunctions(R)
                g = P(g)

            # compute the constant term in the case where not both f
            # and g have finite support
            # TODO: this should be done lazily if possible
            c = R.zero()
            if self[0]:
                if (isinstance(g._coeff_stream, Stream_exact)
                    and not g._coeff_stream._constant):
                    gs = g.symmetric_function()
                    c += self[0].arithmetic_product(gs)
                elif check:
                    raise ValueError("can only take the arithmetic product with a positive valuation series")
            if g[0]:
                if (isinstance(self._coeff_stream, Stream_exact)
                    and not self._coeff_stream._constant):
                    fs = self.symmetric_function()
                    c += fs.arithmetic_product(g[0])
                elif check:
                    raise ValueError("can only take the arithmetic product with a positive valuation series")

            p = R.realization_of().p()
            # TODO: does the following introduce a memory leak?
            g = Stream_map_coefficients(g._coeff_stream, p, P.is_sparse())
            f = Stream_map_coefficients(self._coeff_stream, p, P.is_sparse())

            def coefficient(n):
                if not n:
                    return c
                index_set = ((d, n // d) for d in divisors(n))
                return sum(f[i].arithmetic_product(g[j])
                           for i, j in index_set if f[i] and g[j])

            coeff_stream = Stream_function(coefficient, P._sparse, 0)
            return P.element_class(P, coeff_stream)
        else:
            raise NotImplementedError("only implemented for arity 1")

    def symmetric_function(self, degree=None):
        r"""
        Return ``self`` as a symmetric function if ``self`` is actually so.

        INPUT:

        - ``degree`` -- ``None`` or an integer

        OUTPUT:

        If ``degree`` is not ``None``, the terms of the series of
        degree greater than ``degree`` are first truncated.  If
        ``degree`` is ``None`` and the series is not a polynomial
        polynomial, a ``ValueError`` is raised.

        EXAMPLES::

            sage: # needs sage.modules
            sage: s = SymmetricFunctions(QQ).s()
            sage: S = LazySymmetricFunctions(s)
            sage: elt = S(s[2])
            sage: elt.symmetric_function()
            s[2]

        TESTS::

            sage: # needs sage.modules
            sage: s = SymmetricFunctions(QQ).s()
            sage: S = LazySymmetricFunctions(s)
            sage: elt = S(s[2])
            sage: elt.symmetric_function()
            s[2]
            sage: f = 1 / (1 - elt)
            sage: f                                                                     # needs lrcalc_python
            s[] + s[2] + (s[2,2]+s[3,1]+s[4]) + (s[2,2,2]+2*s[3,2,1]+s[3,3]+s[4,1,1]+3*s[4,2]+2*s[5,1]+s[6]) + O^7
            sage: f.symmetric_function()
            Traceback (most recent call last):
            ...
            ValueError: not a symmetric function

            sage: # needs sage.modules
            sage: f4 = f.truncate(5); f4                                                # needs lrcalc_python
            s[] + s[2] + (s[2,2]+s[3,1]+s[4])
            sage: f4.symmetric_function()                                               # needs lrcalc_python
            s[] + s[2] + s[2, 2] + s[3, 1] + s[4]
            sage: f4.symmetric_function() == f.symmetric_function(4)                    # needs lrcalc_python
            True
            sage: S.zero().symmetric_function()
            0
            sage: f4.symmetric_function(0)                                              # needs lrcalc_python
            s[]

        """
        S = self.parent()
        R = S._laurent_poly_ring

        if isinstance(self._coeff_stream, Stream_zero):
            return R.zero()

        if degree is None:
            if (isinstance(self._coeff_stream, Stream_exact)
                and not self._coeff_stream._constant):
                m = self._coeff_stream._degree
            else:
                raise ValueError("not a symmetric function")
        else:
            m = degree + 1

        return R.sum(self[:m])


class LazyDirichletSeries(LazyModuleElement):
    r"""
    A Dirichlet series where the coefficients are computed lazily.

    EXAMPLES::

        sage: L = LazyDirichletSeriesRing(ZZ, "z")
        sage: f = L(constant=1)^2
        sage: f                                                                         # needs sage.symbolic
        1 + 2/2^z + 2/3^z + 3/4^z + 2/5^z + 4/6^z + 2/7^z + O(1/(8^z))
        sage: f.coefficient(100) == number_of_divisors(100)                             # needs sage.libs.pari
        True

    Lazy Dirichlet series is picklable::

        sage: g = loads(dumps(f))
        sage: g                                                                         # needs sage.symbolic
        1 + 2/2^z + 2/3^z + 3/4^z + 2/5^z + 4/6^z + 2/7^z + O(1/(8^z))
        sage: g == f
        True
    """
    def is_unit(self):
        """
        Return whether this element is a unit in the ring.

        EXAMPLES::

            sage: D = LazyDirichletSeriesRing(ZZ, "s")
            sage: D([0, 2]).is_unit()
            False

            sage: D([-1, 2]).is_unit()
            True

            sage: D([3, 2]).is_unit()
            False

            sage: D = LazyDirichletSeriesRing(QQ, "s")
            sage: D([3, 2]).is_unit()
            True
        """
        if self.is_zero(): # now 0 != 1
            return False
        return self[1].is_unit()

    def valuation(self):
        r"""
        Return the valuation of ``self``.

        This method determines the valuation of the series by looking for a
        nonzero coefficient. Hence if the series happens to be zero, then it
        may run forever.

        EXAMPLES::

            sage: L = LazyDirichletSeriesRing(ZZ, "z")
            sage: mu = L(moebius); mu.valuation()                                       # needs sage.libs.pari
            0
            sage: (mu - mu).valuation()                                                 # needs sage.libs.pari
            +Infinity
            sage: g = L(constant=1, valuation=2)
            sage: g.valuation()                                                         # needs sage.symbolic
            log(2)
            sage: (g*g).valuation()                                                     # needs sage.symbolic
            2*log(2)
        """
        if isinstance(self._coeff_stream, Stream_zero):
            return self._coeff_stream.order()
        from sage.functions.log import log
        return log(ZZ(self._coeff_stream.order()))

    def _mul_(self, other):
        """
        Return the product of this series with ``other``.

        INPUT:

        - ``other`` -- other series

        TESTS::

            sage: D = LazyDirichletSeriesRing(QQ, "s")
            sage: zeta = D(constant=1)
            sage: zeta                                                                  # needs sage.symbolic
            1 + 1/(2^s) + 1/(3^s) + O(1/(4^s))
            sage: zeta * zeta                                                           # needs sage.symbolic
            1 + 2/2^s + 2/3^s + 3/4^s + 2/5^s + 4/6^s + 2/7^s + O(1/(8^s))
            sage: [number_of_divisors(n) for n in range(1, 8)]                          # needs sage.libs.pari
            [1, 2, 2, 3, 2, 4, 2]

            sage: mu = D(moebius)
            sage: mu                                                                    # needs sage.symbolic
            1 - 1/(2^s) - 1/(3^s) - 1/(5^s) + 1/(6^s) - 1/(7^s) + O(1/(8^s))
            sage: zeta * mu                                                             # needs sage.symbolic
            1 + O(1/(8^s))
            sage: D.one() * mu is mu
            True
            sage: mu * D.one() is mu
            True

            sage: zeta*(2-zeta)                                                         # needs sage.symbolic
            1 - 1/(4^s) - 2/6^s + O(1/(8^s))

            sage: d1 = D([0,0,1,2,3])
            sage: d2 = D([0,1,2,3])
            sage: d1 * d2                                                               # needs sage.symbolic
            1/(6^s) + 2/8^s + 2/9^s + 3/10^s + 7/12^s + O(1/(13^s))

            sage: d1 * d2                       # not tested                            # needs sage.symbolic
            1/(6^s) + 2/8^s + 2/9^s + 3/10^s + 7/12^s + 6/15^s + 6/16^s + 9/20^s

            sage: L.<t> = LazyLaurentSeriesRing(D)
            sage: 1/(1-t*zeta)                                                          # needs sage.symbolic
            (1 + O(1/(8^s)))
             + (1 + 1/(2^s) + 1/(3^s) + 1/(4^s) + 1/(5^s) + 1/(6^s) + 1/(7^s) + O(1/(8^s)))*t
             + (1 + 2/2^s + 2/3^s + 3/4^s + 2/5^s + 4/6^s + 2/7^s + O(1/(8^s)))*t^2
             + (1 + 3/2^s + 3/3^s + 6/4^s + 3/5^s + 9/6^s + 3/7^s + O(1/(8^s)))*t^3
             + (1 + 4/2^s + 4/3^s + 10/4^s + 4/5^s + 16/6^s + 4/7^s + O(1/(8^s)))*t^4
             + (1 + 5/2^s + 5/3^s + 15/4^s + 5/5^s + 25/6^s + 5/7^s + O(1/(8^s)))*t^5
             + (1 + 6/2^s + 6/3^s + 21/4^s + 6/5^s + 36/6^s + 6/7^s + O(1/(8^s)))*t^6
             + O(t^7)
        """
        P = self.parent()
        left = self._coeff_stream
        right = other._coeff_stream
        if isinstance(left, Stream_zero):
            return self
        if isinstance(right, Stream_zero):
            return other
        if (isinstance(left, Stream_exact)
            and not left._constant
            and left._initial_coefficients == (P._internal_poly_ring.base_ring().one(),)
            and left.order() == 1):
            return other  # self == 1
        if (isinstance(right, Stream_exact)
            and not right._constant
            and right._initial_coefficients == (P._internal_poly_ring.base_ring().one(),)
            and right.order() == 1):
            return self  # other == 1
        coeff = Stream_dirichlet_convolve(left, right, P.is_sparse())
        # Performing exact arithmetic is slow because the series grow large
        #   very quickly as we are multiplying the degree
        #if (isinstance(left, Stream_exact) and not left._constant
        #    and isinstance(right, Stream_exact) and not right._constant):
        #    # Product of finite length Dirichlet series,
        #    #   so the result has finite length
        #    deg = (left._degree - 1) * (right._degree - 1) + 1
        #    order = left._approximate_order * right._approximate_order
        #    coeff_vals = [coeff[i] for i in range(order, deg)]
        #    return P.element_class(P, Stream_exact(coeff_vals,
        #                                           constant=left._constant, order=order, degree=deg))
        return P.element_class(P, coeff)

    def __invert__(self):
        """
        Return the multiplicative inverse of the element.

        TESTS::

            sage: L = LazyDirichletSeriesRing(ZZ, "z", sparse=False)
            sage: ~L(constant=1) - L(moebius)                                           # needs sage.libs.pari
            O(1/(8^z))
            sage: L = LazyDirichletSeriesRing(ZZ, "z", sparse=True)
            sage: ~L(constant=1) - L(moebius)                                           # needs sage.libs.pari
            O(1/(8^z))

        Trying to invert a non-invertible 'exact' series raises a
        ``ZeroDivisionError``::

            sage: f = ~L([0,1], constant=1)
            sage: f[1]
            Traceback (most recent call last):
            ...
            ZeroDivisionError: the Dirichlet inverse only exists if the coefficient with index 1 is non-zero

            sage: f = ~L(lambda n: n-1)
            sage: f[1]
            Traceback (most recent call last):
            ...
            ZeroDivisionError: rational division by zero
        """
        P = self.parent()
        return P.element_class(P, Stream_dirichlet_invert(self._coeff_stream,
                                                          P.is_sparse()))

    def __call__(self, p, *, check=True):
        r"""
        Return the composition of ``self`` with a linear polynomial ``p``.

        Return the series with the variable `s` replaced by a linear
        polynomial `a\cdot s + b`, for positive `a`.

        When `f` is an exact Dirichlet series, we can write

        .. MATH::

            f(s) = \sum_{n=1}^k a_n / n^s + C \zeta(s).

        Thus we can evaluate this for `p \in \CC` by using the analytic
        continuation of the Riemann `\zeta` function for `p \in \CC`
        with the real part of `p` at most `1`. In the case `p = 1`,
        this will return `\infty` if `C \neq 0`.

        EXAMPLES::

            sage: D = LazyDirichletSeriesRing(QQ, "s")
            sage: P.<s> = QQ[]
            sage: Z = D(constant=1)
            sage: from sage.arith.misc import dedekind_psi
            sage: Psi = D(dedekind_psi)
            sage: Z(s)*Z(s-1)/Z(2*s) - Psi                                              # needs sage.symbolic
            O(1/(8^s))

            sage: Z(s)*Z(s-1)/Z(2*s-2) - (1/Psi).map_coefficients(abs)                  # needs sage.symbolic
            O(1/(8^s))

            sage: # needs sage.symbolic
            sage: Z(5)
            zeta(5)
            sage: Z(1+I)
            zeta(I + 1)
            sage: Z(0)
            -1/2
            sage: Z(1)
            Infinity

            sage: f = D([1,2,-3,-4], valuation=2)
            sage: f                                                                     # needs sage.symbolic
            1/(2^s) + 2/3^s - 3/4^s - 4/5^s
            sage: f(2)
            449/3600
            sage: 1/2^2 + 2/3^2 + -3/4^2 + -4/5^2
            449/3600
            sage: f(0)
            -4
            sage: f(1)
            -23/60
            sage: f(-2)
            -126

            sage: f = D([4,2,-3,2])
            sage: f(0)
            5

            sage: f = D([1,2,-3,-4], constant=2)
            sage: bool(f(2) == -1 + -5/3^2 + -6/4^2 + 2*zeta(2))                        # needs sage.symbolic
            True
            sage: f(0)                                                                  # needs sage.symbolic
            -13
            sage: f(1)                                                                  # needs sage.symbolic
            Infinity
        """
        P = self.parent()
        coeff_stream = self._coeff_stream

        # Special behavior for finite series
        if isinstance(coeff_stream, Stream_exact):
            from sage.rings.cc import CC
            if not coeff_stream._constant:
                try:
                    return sum(self[k] * ~(ZZ(k)**p)
                               for k in range(1, coeff_stream._degree))
                except (ValueError, TypeError, ArithmeticError):
                    pass
            elif p in CC:
                from sage.functions.transcendental import zeta
                C = coeff_stream._constant
                ret = sum((self[k] - C) * ~(ZZ(k)**p)
                          for k in range(1, coeff_stream._degree))
                return ret + C * zeta(p)

        R = PolynomialRing(ZZ, P.variable_name())
        p = R(p)
        if p.degree() != 1:
            raise ValueError("the argument must be a linear polynomial of degree 1 with integer coefficients")
        b, a = p
        if a < 0:
            raise ValueError("the leading coefficient must be positive")

        def coefficient(m):
            m = ZZ(m)
            try:
                n = m.nth_root(a)
                return coeff_stream[n] * n ** (-b)
            except ValueError:
                return ZZ.zero()
        R = P._internal_poly_ring.base_ring()
        return P.element_class(P, Stream_function(coefficient, P._sparse, 1))

    def _format_series(self, formatter, format_strings=False):
        """
        Return nonzero ``self`` formatted by ``formatter``.

        TESTS::

            sage: # needs sage.symbolic
            sage: L = LazyDirichletSeriesRing(QQ, "s")
            sage: f = L(constant=1)
            sage: f._format_series(repr)
            '1 + 1/(2^s) + 1/(3^s) + O(1/(4^s))'
            sage: f._format_series(unicode_art)
                 -s    -s
            1 + 2   + 3   + O(1/(4^s))
            sage: L([1,-1,1])._format_series(repr)
            '1 - 1/(2^s) + 1/(3^s)'
            sage: L([1,-1,1])._format_series(ascii_art)
                  -s    -s
            1 + -2   + 3
            sage: R.<x> = QQ[]
            sage: L = LazyDirichletSeriesRing(R, "s")
            sage: L([1,-1 + x,1/3])._format_series(ascii_art)
                                  ( -s)
                                  (3  )
                  ( -s        )   (---)
            (1) + (2  *(x - 1)) + ( 3 )

            sage: L.<z> = LazyLaurentSeriesRing(QQ)
            sage: D = LazyDirichletSeriesRing(L, "s")
            sage: f = D([2, 0, 1/(1-z), 3])
            sage: f                                                                     # needs sage.symbolic
            (2)/1^s + ((1+z+z^2+O(z^3))/3^s) + (3)/4^s
            sage: f._format_series(ascii_art)                                           # needs sage.symbolic
            ((2)/1^s) + ((1 + z + z^2 + O(z^3))/3^s) + ((3)/4^s)
        """
        P = self.parent()
        cs = self._coeff_stream
        v = cs._approximate_order
        if isinstance(cs, Stream_exact):
            if not cs._constant:
                m = cs._degree
            else:
                m = cs._degree + P.options.constant_length
        else:
            m = v + P.options.display_length

        atomic_repr = P._internal_poly_ring.base_ring()._repr_option('element_is_atomic')
        mons = [P._monomial(self[i], i) for i in range(v, m) if self[i]]
        if not isinstance(cs, Stream_exact) or cs._constant:
            if P._internal_poly_ring.base_ring() is P.base_ring():
                bigO = ["O(%s)" % P._monomial(1, m)]
            else:
                bigO = ["O(%s)^%s" % (', '.join(str(g) for g in P._names), m)]
        else:
            bigO = []

        from sage.misc.latex import latex
        from sage.typeset.unicode_art import unicode_art
        from sage.typeset.ascii_art import ascii_art
        from sage.misc.repr import repr_lincomb
        if formatter == repr:
            poly = repr_lincomb([(1, mo) for mo in mons + bigO], strip_one=True)
        elif formatter == latex:
            poly = repr_lincomb([(1, mo) for mo in mons + bigO], is_latex=True, strip_one=True)
        elif formatter in [ascii_art, unicode_art]:
            if formatter == ascii_art:
                from sage.typeset.symbols import ascii_left_parenthesis as left_paren
                from sage.typeset.symbols import ascii_right_parenthesis as right_paren
            else:
                from sage.typeset.symbols import unicode_left_parenthesis as left_paren
                from sage.typeset.symbols import unicode_right_parenthesis as right_paren
            if atomic_repr:
                poly = formatter(*(mons + bigO), sep=" + ")
            else:
                def parenthesize(m):
                    a = formatter(m)
                    h = a.height()
                    return formatter(left_paren.character_art(h),
                                     a, right_paren.character_art(h))
                poly = formatter(*([parenthesize(mo) for mo in mons] + bigO), sep=" + ")

        return poly<|MERGE_RESOLUTION|>--- conflicted
+++ resolved
@@ -1053,13 +1053,7 @@
             sage: L.<z> = LazyLaurentSeriesRing(GF(2))
             sage: bool(z - z)
             False
-<<<<<<< HEAD
-            sage: f = 1 / (1 - z)                                                       # optional - sage.rings.finite_rings
-            sage: bool(f)                                                               # optional - sage.rings.finite_rings
-=======
-            sage: f = 1/(1 - z)
-            sage: bool(f)
->>>>>>> 41031292
+            sage: bool(1/(1 - z))
             True
             sage: M = L(lambda n: n, valuation=0); M
             z + z^3 + z^5 + O(z^7)
@@ -1067,17 +1061,19 @@
             False
             sage: M = L(lambda n: 2*n if n < 10 else 1, valuation=0); M
             O(z^7)
-<<<<<<< HEAD
-            sage: bool(M)                                                               # optional - sage.rings.finite_rings
-            True
-            sage: M[15]                                                                 # optional - sage.rings.finite_rings
-=======
+            sage: bool(M)
+            True
+
+        With the `secure` option, we raise an error if we cannot know
+        whether the series is zero or not::
+
+            sage: # needs sage.rings.finite_rings
+            sage: L.options.secure = True
             sage: bool(M)
             Traceback (most recent call last):
             ...
-            ValueError: undecidable as lazy Laurent series
+            ValueError: undecidable
             sage: M[15]
->>>>>>> 41031292
             1
             sage: bool(M)
             True
@@ -1086,20 +1082,15 @@
             sage: L.<z> = LazyLaurentSeriesRing(GF(2), sparse=True)
             sage: M = L(lambda n: 2*n if n < 10 else 1, valuation=0); M
             O(z^7)
-<<<<<<< HEAD
-            sage: bool(M)                                                               # optional - sage.rings.finite_rings
-            True
-            sage: M[15]                                                                 # optional - sage.rings.finite_rings
-=======
             sage: bool(M)
             Traceback (most recent call last):
             ...
-            ValueError: undecidable as lazy Laurent series
+            ValueError: undecidable
             sage: M[15]
->>>>>>> 41031292
             1
             sage: bool(M)
             True
+            sage: L.options._reset()
 
         Uninitialized series::
 
@@ -1129,12 +1120,14 @@
 
         Comparison with finite halting precision::
 
+            sage: # needs sage.rings.finite_rings
             sage: M = L(lambda n: 2*n if n < 10 else 0, valuation=0)
             sage: bool(M)
             True
             sage: M.is_zero()
             False
 
+            sage: # needs sage.rings.finite_rings
             sage: L.options.halting_precision = 20
             sage: bool(M)
             False
@@ -1145,12 +1138,14 @@
         be indistinguishable from zero until possibly enough
         coefficients are computed::
 
+            sage: # needs sage.rings.finite_rings
             sage: L.<z> = LazyLaurentSeriesRing(GF(2))
             sage: L.options.halting_precision = 20
             sage: f = L(lambda n: 0, valuation=0)
             sage: f.is_zero()
             True
 
+            sage: # needs sage.rings.finite_rings
             sage: g = L(lambda n: 0 if n < 50 else 1, valuation=2)
             sage: bool(g)  # checks up to degree 22 = 2 + 20
             False
@@ -1159,6 +1154,7 @@
             sage: bool(g)  # checks up to degree 62 = 42 + 20
             True
             sage: L.options._reset()
+
         """
         if isinstance(self._coeff_stream, Stream_zero):
             return False
@@ -1666,14 +1662,10 @@
             sage: L.options.display_length = 3
             sage: ascii_art(1 / (1 - e[1]*z))
             e[] + e[1]*z + e[1, 1]*z^2 + O(e[]*z^3)
-<<<<<<< HEAD
-            sage: x = L.undefined(valuation=0)                                          # optional - sage.combinat
-            sage: ascii_art(x + x^2 - 5)                                                # optional - sage.combinat
+            sage: x = L.undefined(valuation=0)
+            sage: ascii_art(x + x^2 - 5)
             Uninitialized Lazy Series
-            sage: L.options._reset()                                                    # optional - sage.combinat
-=======
             sage: L.options._reset()
->>>>>>> 41031292
         """
         from sage.typeset.ascii_art import ascii_art, AsciiArt
         if isinstance(self._coeff_stream, Stream_zero):
@@ -1694,14 +1686,10 @@
             sage: L.options.display_length = 3
             sage: unicode_art(1 / (1 - e[1]*z))
             e[] + e[1]*z + e[1, 1]*z^2 + O(e[]*z^3)
-<<<<<<< HEAD
-            sage: x = L.undefined(valuation=0)                                          # optional - sage.combinat
-            sage: unicode_art(x + x^2 - 5)                                              # optional - sage.combinat
+            sage: x = L.undefined(valuation=0)
+            sage: unicode_art(x + x^2 - 5)
             Uninitialized Lazy Series
-            sage: L.options._reset()                                                    # optional - sage.combinat
-=======
             sage: L.options._reset()
->>>>>>> 41031292
         """
         from sage.typeset.unicode_art import unicode_art, UnicodeArt
         if isinstance(self._coeff_stream, Stream_zero):
@@ -6296,6 +6284,7 @@
 
         The symmetric function `\sum_n h_n` is a left absorbing element::
 
+            sage: # needs sage.modules
             sage: H.functorial_composition(f) - H
             O^7
 
