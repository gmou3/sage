--- conflicted
+++ resolved
@@ -924,10 +924,7 @@
 
         EXAMPLES::
 
-<<<<<<< HEAD
             sage: x = polygen(ZZ, 'x')
-=======
->>>>>>> 3202f651
             sage: ZZ.extension(x^2 - 5, 'a')                                            # optional - sage.rings.number_field
             Order in Number Field in a with defining polynomial x^2 - 5
             sage: ZZ.extension([x^2 + 1, x^2 + 2], 'a,b')                               # optional - sage.rings.number_field
