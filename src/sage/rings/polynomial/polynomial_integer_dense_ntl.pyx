--- conflicted
+++ resolved
@@ -567,7 +567,6 @@
         R = sage.rings.polynomial.polynomial_ring.PolynomialRing(QQ, 'x')
         return R(self.list()).complex_roots()
 
-<<<<<<< HEAD
     def real_root_intervals(self):
         """
         Returns isolating intervals for the real roots of this polynomial.
@@ -583,8 +582,6 @@
         from sage.rings.polynomial.real_roots import real_roots
 
         return real_roots(self)
-=======
->>>>>>> 69d11407
 
 ##     def __copy__(self):
 ##         f = Polynomial_integer_dense(self.parent())
