--- conflicted
+++ resolved
@@ -3502,15 +3502,9 @@
 
         INPUT:
 
-<<<<<<< HEAD
-        - ``ring`` -- the g-algebra to which this ideal belongs
-        - ``gens`` -- the generators of this ideal
-        - ``coerce`` (optional - default True) -- generators are
-=======
         - ``ring`` - the g-algebra to which this ideal belongs
         - ``gens`` - the generators of this ideal
         - ``coerce`` (optional - default: ``True``) - generators are
->>>>>>> 038f6f1f
           coerced into the ring before creating the ideal
         - ``side`` -- optional string, either ``"left"`` (default)
           or ``"twosided"``; defines whether this ideal is left
@@ -4202,22 +4196,14 @@
         INPUT:
 
 
-<<<<<<< HEAD
-        -  ``is_groebner_basis`` -- bool (default False). if
-=======
         -  ``is_groebner_basis`` -- bool (default: ``False``). if
->>>>>>> 038f6f1f
            True, then I.gens() must be a Groebner basis with respect to the
            standard degree lexicographic term order.
 
         -  ``symmetry`` -- default: None; if not None, describes
            symmetries of the ideal
 
-<<<<<<< HEAD
-        -  ``verbose`` -- default: False; if True, printout
-=======
         -  ``verbose`` -- default: ``False``; if True, printout
->>>>>>> 038f6f1f
            useful info during computations
         """
         import sage.rings.polynomial.groebner_fan as groebner_fan
