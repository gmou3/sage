# sage.doctest: needs sage.libs.singular
r"""
Ideals in multivariate polynomial rings

Sage has a powerful system to compute with multivariate polynomial
rings. Most algorithms dealing with these ideals are centered on the
computation of *Groebner bases*. Sage mainly uses Singular to
implement this functionality. Singular is widely regarded as the best
open-source system for Groebner basis calculation in multivariate
polynomial rings over fields.

EXAMPLES:

We compute a Groebner basis for some given ideal. The type returned by
the ``groebner_basis`` method is ``PolynomialSequence``, i.e., it is not a
:class:`MPolynomialIdeal`::

    sage: x,y,z = QQ['x,y,z'].gens()
    sage: I = ideal(x^5 + y^4 + z^3 - 1,  x^3 + y^3 + z^2 - 1)
    sage: B = I.groebner_basis()
    sage: type(B)
    <class 'sage.rings.polynomial.multi_polynomial_sequence.PolynomialSequence_generic'>

Groebner bases can be used to solve the ideal membership problem::

    sage: f,g,h = B
    sage: (2*x*f + g).reduce(B)
    0

    sage: (2*x*f + g) in I
    True

    sage: (2*x*f + 2*z*h + y^3).reduce(B)
    y^3

    sage: (2*x*f + 2*z*h + y^3) in I
    False

We compute a Groebner basis for Cyclic 6, which is a standard
benchmark and test ideal. ::

    sage: R.<x,y,z,t,u,v> = QQ['x,y,z,t,u,v']
    sage: I = sage.rings.ideal.Cyclic(R,6)
    sage: B = I.groebner_basis()
    sage: len(B)
    45

We compute in a quotient of a polynomial ring over `\ZZ/17\ZZ`::

    sage: R.<x,y> = ZZ[]
    sage: S.<a,b> = R.quotient((x^2 + y^2, 17))
    sage: S
    Quotient of Multivariate Polynomial Ring in x, y over Integer Ring
    by the ideal (x^2 + y^2, 17)

    sage: a^2 + b^2 == 0
    True
    sage: a^3 - b^2
    -a*b^2 - b^2

Note that the result of a computation is not necessarily reduced::

    sage: (a+b)^17
    a*b^16 + b^17
    sage: S(17) == 0
    True

Or we can work with `\ZZ/17\ZZ` directly::

    sage: R.<x,y> = Zmod(17)[]
    sage: S.<a,b> = R.quotient((x^2 + y^2,))
    sage: S
    Quotient of Multivariate Polynomial Ring in x, y over Ring of
    integers modulo 17 by the ideal (x^2 + y^2)

    sage: a^2 + b^2 == 0
    True
    sage: a^3 - b^2 == -a*b^2 - b^2 == 16*a*b^2 + 16*b^2
    True
    sage: (a+b)^17
    a*b^16 + b^17
    sage: S(17) == 0
    True


Working with a polynomial ring over `\ZZ`::

    sage: R.<x,y,z,w> = ZZ[]
    sage: I = ideal(x^2 + y^2 - z^2 - w^2, x-y)
    sage: J = I^2
    sage: J.groebner_basis()
    [4*y^4 - 4*y^2*z^2 + z^4 - 4*y^2*w^2 + 2*z^2*w^2 + w^4,
     2*x*y^2 - 2*y^3 - x*z^2 + y*z^2 - x*w^2 + y*w^2,
     x^2 - 2*x*y + y^2]

    sage: y^2 - 2*x*y + x^2 in J
    True
    sage: 0 in J
    True

We do a Groebner basis computation over a number field::

    sage: K.<zeta> = CyclotomicField(3)
    sage: R.<x,y,z> = K[]; R
    Multivariate Polynomial Ring in x, y, z over Cyclotomic Field of order 3 and degree 2

    sage: i = ideal(x - zeta*y + 1, x^3 - zeta*y^3); i
    Ideal (x + (-zeta)*y + 1, x^3 + (-zeta)*y^3) of Multivariate
    Polynomial Ring in x, y, z over Cyclotomic Field of order 3 and degree 2

    sage: i.groebner_basis()
    [y^3 + (2*zeta + 1)*y^2 + (zeta - 1)*y + (-1/3*zeta - 2/3), x + (-zeta)*y + 1]

    sage: S = R.quotient(i); S
    Quotient of Multivariate Polynomial Ring in x, y, z over
    Cyclotomic Field of order 3 and degree 2 by the ideal (x +
    (-zeta)*y + 1, x^3 + (-zeta)*y^3)

    sage: S.0  - zeta*S.1
    -1
    sage: S.0^3 - zeta*S.1^3
    0

Two examples from the Mathematica documentation (done in Sage):

    We compute a Groebner basis::

        sage: R.<x,y> = PolynomialRing(QQ, order='lex')
        sage: ideal(x^2 - 2*y^2, x*y - 3).groebner_basis()
        [x - 2/3*y^3, y^4 - 9/2]

    We show that three polynomials have no common root::

        sage: R.<x,y> = QQ[]
        sage: ideal(x+y, x^2 - 1, y^2 - 2*x).groebner_basis()
        [1]

The next example shows how we can use Groebner bases over `\ZZ` to
find the primes modulo which a system of equations has a solution,
when the system has no solutions over the rationals.

    We first form a certain ideal `I` in `\ZZ[x, y, z]`, and note that
    the Groebner basis of `I` over `\QQ` contains 1, so there are no
    solutions over `\QQ` or an algebraic closure of it (this is not
    surprising as there are 4 equations in 3 unknowns). ::

        sage: P.<x,y,z> = PolynomialRing(ZZ,order='lex')
        sage: I = ideal(-y^2 - 3*y + z^2 + 3, -2*y*z + z^2 + 2*z + 1,
        ....:           x*z + y*z + z^2, -3*x*y + 2*y*z + 6*z^2)
        sage: I.change_ring(P.change_ring(QQ)).groebner_basis()
        [1]

    However, when we compute the Groebner basis of `I` (defined over
    `\ZZ`), we note that there is a certain integer in the ideal
    which is not 1. ::

        sage: I.groebner_basis()
        [x + y + 57119*z + 4, y^2 + 3*y + 17220, y*z + ...,
         2*y + 158864, z^2 + 17223, 2*z + 41856, 164878]

    Now for each prime `p` dividing this integer 164878, the Groebner
    basis of `I` modulo `p` will be non-trivial and will thus give a
    solution of the original system modulo `p`. ::


        sage: factor(164878)
        2 * 7 * 11777

        sage: I.change_ring(P.change_ring(GF(2))).groebner_basis()                      # needs sage.rings.finite_rings
        [x + y + z, y^2 + y, y*z + y, z^2 + 1]
        sage: I.change_ring(P.change_ring(GF(7))).groebner_basis()                      # needs sage.rings.finite_rings
        [x - 1, y + 3, z - 2]
        sage: I.change_ring(P.change_ring(GF(11777))).groebner_basis()                  # needs sage.rings.finite_rings
        [x + 5633, y - 3007, z - 2626]

    The Groebner basis modulo any product of the prime factors is also non-trivial::

        sage: I.change_ring(P.change_ring(IntegerModRing(2 * 7))).groebner_basis()
        [x + 9*y + 13*z, y^2 + 3*y, y*z + 7*y + 6, 2*y + 6, z^2 + 3, 2*z + 10]

    Modulo any other prime the Groebner basis is trivial so there are
    no other solutions. For example::

        sage: I.change_ring(P.change_ring(GF(3))).groebner_basis()                      # needs sage.rings.finite_rings
        [1]

TESTS::

    sage: x,y,z = QQ['x,y,z'].gens()
    sage: I = ideal(x^5 + y^4 + z^3 - 1,  x^3 + y^3 + z^2 - 1)
    sage: I == loads(dumps(I))
    True

.. NOTE::

    Sage distinguishes between lists or sequences of polynomials and
    ideals. Thus an ideal is not identified with a particular set of
    generators. For sequences of multivariate polynomials see
    :class:`sage.rings.polynomial.multi_polynomial_sequence.PolynomialSequence_generic`.

AUTHORS:

- William Stein: initial version

- Kiran S. Kedlaya (2006-02-12): added Macaulay2 analogues of some Singular
  features

- Martin Albrecht (2007,2008): refactoring, many Singular related functions,
  added plot()

- Martin Albrecht (2009): added Groebner basis over rings functionality from
  Singular 3.1

- John Perry (2012): bug fixing equality & containment of ideals
"""

# ****************************************************************************
#
#                               Sage
#
#       Copyright (C) 2005 William Stein <wstein@gmail.com>
#       Copyright (C) 2008,2009 Martin Albrecht <malb@informatik.uni-bremen.de>
#
#  Distributed under the terms of the GNU General Public License (GPL)
#
#    This code is distributed in the hope that it will be useful,
#    but WITHOUT ANY WARRANTY; without even the implied warranty of
#    MERCHANTABILITY or FITNESS FOR A PARTICULAR PURPOSE.  See the GNU
#    General Public License for more details.
#
#  The full text of the GPL is available at:
#
#                  https://www.gnu.org/licenses/
# ****************************************************************************

from warnings import warn

import sage.rings.abc
import sage.rings.polynomial.toy_buchberger as toy_buchberger
import sage.rings.polynomial.toy_d_basis as toy_d_basis
import sage.rings.polynomial.toy_variety as toy_variety
from sage.misc.cachefunc import cached_method
from sage.misc.method_decorator import MethodDecorator
from sage.misc.misc_c import prod
from sage.misc.verbose import get_verbose, verbose
from sage.rings.ideal import Ideal_generic
from sage.rings.integer import Integer
from sage.rings.integer_ring import ZZ
from sage.rings.noncommutative_ideals import Ideal_nc
from sage.rings.qqbar_decorators import handle_AA_and_QQbar
from sage.structure.richcmp import (op_EQ, op_GE, op_GT, op_LE, op_LT, op_NE,
                                    rich_to_bool, richcmp_method)
from sage.structure.sequence import Sequence

try:
    from sage.interfaces.expect import StdOutContext
    from sage.interfaces.singular import singular as singular_default
    from sage.interfaces.singular import singular_gb_standard_options
    from sage.libs.singular.standard_options import \
        libsingular_gb_standard_options
except ImportError:
    singular_gb_standard_options = libsingular_gb_standard_options = MethodDecorator

try:
    from sage.interfaces.magma import magma as magma_default
    from sage.interfaces.magma import magma_gb_standard_options
except ImportError:
    magma_default = None
    magma_gb_standard_options = MethodDecorator


class RequireField(MethodDecorator):
    """
    Decorator which throws an exception if a computation over a
    coefficient ring which is not a field is attempted.

    .. NOTE::

        This decorator is used automatically internally so the user
        does not need to use it manually.
    """
    def __call__(self, *args, **kwds):
        """
        EXAMPLES::

            sage: P.<x,y,z> = PolynomialRing(ZZ)
            sage: I = ideal( x^2 - 3*y, y^3 - x*y, z^3 - x, x^4 - y*z + 1 )
            sage: from sage.rings.polynomial.multi_polynomial_ideal import RequireField
            sage: class Foo(I.__class__):
            ....:     @RequireField
            ....:     def bar(I):
            ....:         return I.groebner_basis()
            ....:
            sage: J = Foo(I.ring(), I.gens())
            sage: J.bar()
            Traceback (most recent call last):
            ...
            ValueError: Coefficient ring must be a field for function 'bar'.
        """
        R = self._instance.ring()
        if not R.base_ring().is_field():
            raise ValueError("Coefficient ring must be a field for function '%s'." % (self.f.__name__))
        return self.f(self._instance, *args, **kwds)


require_field = RequireField


def is_MPolynomialIdeal(x) -> bool:
    """
    Return ``True`` if the provided argument ``x`` is an ideal in a
    multivariate polynomial ring.

    INPUT:

    - ``x`` -- an arbitrary object

    EXAMPLES::

        sage: from sage.rings.polynomial.multi_polynomial_ideal import is_MPolynomialIdeal
        sage: P.<x,y,z> = PolynomialRing(QQ)
        sage: I = [x + 2*y + 2*z - 1, x^2 + 2*y^2 + 2*z^2 - x, 2*x*y + 2*y*z - y]

    Sage distinguishes between a list of generators for an ideal and
    the ideal itself. This distinction is inconsistent with Singular
    but matches Magma's behavior. ::

        sage: is_MPolynomialIdeal(I)
        doctest:warning...
        DeprecationWarning: The function is_MPolynomialIdeal is deprecated;
        use 'isinstance(..., MPolynomialIdeal)' instead.
        See https://github.com/sagemath/sage/issues/38266 for details.
        False

    ::

        sage: I = Ideal(I)
        sage: is_MPolynomialIdeal(I)
        True
    """
    from sage.misc.superseded import deprecation
    deprecation(38266,
                "The function is_MPolynomialIdeal is deprecated; "
                "use 'isinstance(..., MPolynomialIdeal)' instead.")
    return isinstance(x, MPolynomialIdeal)


class MPolynomialIdeal_magma_repr:
    def _magma_init_(self, magma):
        """
        Return a Magma ideal matching this ideal if the base ring
        coerces to Magma and Magma is available.

        INPUT:

        - ``magma`` -- Magma instance

        EXAMPLES::

            sage: # optional - magma
            sage: R.<a,b,c,d,e,f,g,h,i,j> = PolynomialRing(GF(127), 10)
            sage: I = sage.rings.ideal.Cyclic(R,4)  # indirect doctest
            sage: magma(I)
            Ideal of Polynomial ring of rank 10 over GF(127)
            Order: Graded Reverse Lexicographical
            Variables: a, b, c, d, e, f, g, h, i, j
            Basis:
            [
            a + b + c + d,
            a*b + b*c + a*d + c*d,
            a*b*c + a*b*d + a*c*d + b*c*d,
            a*b*c*d + 126
            ]
        """
        P = magma(self.ring())
        G = magma(self.gens())
        return 'ideal<%s|%s>' % (P.name(), G._ref())

    @magma_gb_standard_options
    def _groebner_basis_magma(self, deg_bound=None, prot=False, magma=magma_default):
        """
        Compute a Groebner Basis for this ideal using Magma if
        available.

        INPUT:

        - ``deg_bound`` -- only compute to degree ``deg_bound``, that
          is, ignore all S-polynomials of higher degree (default: ``None``)

        - ``prot`` -- if ``True`` Magma's protocol is printed to stdout

        - ``magma`` -- Magma instance or ``None`` (default instance) (default: ``None``)

        EXAMPLES::

            sage: # optional - magma
            sage: R.<a,b,c,d,e,f,g,h,i,j> = PolynomialRing(GF(127), 10)
            sage: I = sage.rings.ideal.Cyclic(R, 6)
            sage: gb = I.groebner_basis('magma:GroebnerBasis')
            sage: len(gb)
            45

         We may also pass a degree bound to Magma::

            sage: # optional - magma
            sage: R.<a,b,c,d,e,f,g,h,i,j> = PolynomialRing(GF(127), 10)
            sage: I = sage.rings.ideal.Cyclic(R, 6)
            sage: gb = I.groebner_basis('magma:GroebnerBasis', deg_bound=4)
            sage: len(gb)
            5
        """
        R = self.ring()
        if not deg_bound:
            mself = magma(self)
        else:
            mself = magma(list(self.gens()))  # PolynomialSequence converts to a Magma Ideal too, so we force a list

        if get_verbose() >= 2:
            prot = True

        from sage.interfaces.magma import MagmaGBLogPrettyPrinter

        if prot:
            log_parser = MagmaGBLogPrettyPrinter(verbosity=get_verbose() + 1, style="sage" if prot == "sage" else "magma")
        else:
            log_parser = None

        ctx = StdOutContext(magma, silent=not prot, stdout=log_parser)
        if prot:
            magma.SetVerbose('Groebner', 1)
        with ctx:
            if deg_bound:
                mgb = mself.GroebnerBasis(deg_bound)
            else:
                mgb = mself.GroebnerBasis()

        if prot == "sage":
            print("")
            print("Highest degree reached during computation: %2d." % log_parser.max_deg)

        # TODO: rewrite this to be much more sophisticated in multi-level nested cases.
        mgb = [str(mgb[i+1]) for i in range(len(mgb))]
        if R.base_ring().degree() > 1:
            a = str(R.base_ring().gen())
            mgb = [e.replace("$.1",a) for e in mgb]

        from sage.rings.polynomial.multi_polynomial_sequence import \
            PolynomialSequence

        B = PolynomialSequence([R(e) for e in mgb], R, immutable=True)
        return B

class MPolynomialIdeal_singular_base_repr:
    @require_field
    def syzygy_module(self):
        r"""
        Compute the first syzygy (i.e., the module of relations of the
        given generators) of the ideal.

        EXAMPLES::

            sage: R.<x,y> = PolynomialRing(QQ)
            sage: f = 2*x^2 + y
            sage: g = y
            sage: h = 2*f + g
            sage: I = Ideal([f,g,h])
            sage: M = I.syzygy_module(); M
            [       -2        -1         1]
            [       -y 2*x^2 + y         0]
            sage: G = vector(I.gens())
            sage: M*G
            (0, 0)

        ALGORITHM: Uses Singular's syz command
        """
        from sage.libs.singular.function_factory import ff
        syz = ff.syz
        from sage.matrix.constructor import matrix

        #return self._singular_().syz().transpose().sage_matrix(self.ring())
        S = syz(self)
        return matrix(self.ring(), S)

    @libsingular_gb_standard_options
    def _groebner_basis_libsingular(self, algorithm='groebner', *args, **kwds):
        """
        Return the reduced Groebner basis of this ideal.

        If the Groebner basis for this ideal has been calculated
        before, the cached Groebner basis is returned regardless
        of the requested algorithm.

        INPUT:

        - ``algorithm`` -- see below for available algorithms
        - ``redsb`` -- boolean (default: ``True``); return a reduced Groebner basis
        - ``red_tail`` -- boolean (default: ``True``); perform tail reduction

        ALGORITHMS:

        - ``'groebner'`` -- Singular's heuristic script (default)
        - ``'std'`` -- Buchberger's algorithm
        - ``'slimgb'`` -- the *SlimGB* algorithm
        - ``'stdhilb'`` -- Hilbert Basis driven Groebner basis
        - ``'stdfglm'`` -- Buchberger and FGLM

        EXAMPLES:

        We compute a Groebner basis of 'cyclic 4' relative to
        lexicographic ordering. ::

            sage: R.<a,b,c,d> = PolynomialRing(QQ, 4, order='lex')
            sage: I = sage.rings.ideal.Cyclic(R,4); I
            Ideal (a + b + c + d, a*b + a*d + b*c + c*d, a*b*c + a*b*d
            + a*c*d + b*c*d, a*b*c*d - 1) of Multivariate Polynomial
            Ring in a, b, c, d over Rational Field

        ::

            sage: I._groebner_basis_libsingular()
            [c^2*d^6 - c^2*d^2 - d^4 + 1, c^3*d^2 + c^2*d^3 - c - d,
            b*d^4 - b + d^5 - d, b*c - b*d + c^2*d^4 + c*d - 2*d^2,
            b^2 + 2*b*d + d^2, a + b + c + d]

        TESTS:

        We check that :issue:`17676` is fixed::

            sage: R.<x,y,z> = PolynomialRing(ZZ, 3, order='lex')
            sage: I = Ideal(13*x*y*z+6*x*y+78*x*z+36*x-11*y^2*z-66*y*z,
            ....:           168*x*y*z+84*x*y+1008*x*z+504*x+12*y^3
            ....:            -154*y^2*z+72*y^2-924*y*z,
            ....:           -168*x^2*y*z^2-84*x^2*y*z-1008*x^2*z^2-504*x^2*z
            ....:            +x*y^3*z+6*x*y^3+154*x*y^2*z^2+6*x*y^2*z
            ....:            +36*x*y^2+924*x*y*z^2-11*y^4*z-66*y^3*z);
            sage: gI = R * (I.groebner_basis())
            sage: len(gI.gens())
            3
        """
        from sage.libs.singular.function import singular_function
        from sage.libs.singular.function_factory import ff
        from sage.libs.singular.option import opt
        from sage.rings.polynomial.multi_polynomial_ideal_libsingular import (
            slimgb_libsingular, std_libsingular)
        groebner = ff.groebner

        if get_verbose() >= 2:
            opt['prot'] = True
        for name, value in kwds.items():
            if value is not None:
                opt[name] = value

        if algorithm == "std":
            S = std_libsingular(self)
        elif algorithm == "slimgb":
            S = slimgb_libsingular(self)
        elif algorithm == "groebner":
            S = groebner(self)
        else:
            try:
                fnc = singular_function(algorithm)
                S = fnc(self)
            except NameError:
                raise NameError("Algorithm '%s' unknown" % algorithm)
        return S

    @libsingular_gb_standard_options
    def _groebner_cover(self):
        r"""
        Compute the Gröbner cover of the ideal.

        The Gröbner cover is a partition of the space of parameters,
        such that the Gröbner basis is constant for each of the parts.

        OUTPUT:

        A list of parts. Each element of this list contains:

        - The leading monomials of the Gröbner basis in the part
        - The Gröbner basis in the part
        - A list of components of the part. Each component is
          two lists of equations. The parameters in the
          part are those that satisfy the first list of
          equations, but do not satisfy the second one.

        EXAMPLES::

            sage: from sage.libs.singular.function import singular_function, lib
            sage: F = PolynomialRing(QQ,'a').fraction_field()
            sage: F.inject_variables()
            Defining a
            sage: R.<x,y,z> = F[]
            sage: I = R.ideal([-x+3*y+z-5,2*x+a*z+4,4*x-3*z-a-1])
            sage: I._groebner_cover()
            [[[z, y, x],
            [(2*a + 3)*z + (a + 9), (12*a + 18)*y + (-a^2 - 23*a - 36), (4*a + 6)*x + (-a^2 - a + 12)],
            [[[0], [[(2*a + 3)]]]]],
            [[1], [1], [[[(2*a + 3)], [[1]]]]]]
        """
        from sage.rings.fraction_field import FractionField_generic
        from sage.rings.polynomial.multi_polynomial_ring_base import MPolynomialRing_base
        from sage.rings.polynomial.polynomial_ring import PolynomialRing_general
        F = self.base_ring()
        if (not isinstance(F, FractionField_generic) or
            not isinstance(F.ring(), (MPolynomialRing_base, PolynomialRing_general))):
            raise TypeError("the base ring must be a field with parameters")
        from sage.arith.functions import lcm
        from sage.libs.singular.function import lib, singular_function
        lib("grobcov.lib")
        grobcov = singular_function("grobcov")
        polynomials = [f * lcm([c.denominator() for c in f.coefficients()])
                       for f in self.gens()]
        return grobcov(self.ring().ideal(polynomials))


class MPolynomialIdeal_singular_repr(
        MPolynomialIdeal_singular_base_repr):
    """
    An ideal in a multivariate polynomial ring, which has an
    underlying Singular ring associated to it.
    """
    def _singular_(self, singular=None):
        """
        Return Singular ideal corresponding to this ideal.

        EXAMPLES::

            sage: R.<x,y> = PolynomialRing(QQ, 2)
            sage: I = R.ideal([x^3 + y, y])
            sage: S = I._singular_()
            sage: S
            x^3+y,
            y
        """
        if singular is None:
            singular = singular_default
        try:
            self.ring()._singular_(singular).set_ring()
            I = self.__singular
            if not (I.parent() is singular):
                raise ValueError
            I._check_valid()
            return I
        except (AttributeError, ValueError):
            self.ring()._singular_(singular).set_ring()
            try:
                # this may fail for quotient ring elements, but is
                # faster
                gens = [str(x) for x in self.gens()]
                if len(gens) == 0:
                    gens = ['0']
                self.__singular = singular.ideal(gens)
            except TypeError:
                gens = [str(x.lift()) for x in self.gens()]
                if len(gens) == 0:
                    gens = ['0']
                self.__singular = singular.ideal(gens)
        return self.__singular

    @cached_method
    def _groebner_strategy(self):
        """
        Return Singular's Groebner Strategy object for the Groebner
        basis of this ideal which implements some optimized functions.

        EXAMPLES::

            sage: R.<x,y> = PolynomialRing(QQ,2)
            sage: I = R.ideal([y^3 - x^2])
            sage: I._groebner_strategy()
            Groebner Strategy for ideal generated by 1 elements over
            Multivariate Polynomial Ring in x, y over Rational Field

        .. NOTE::

            This function is mainly used internally.
        """
        from sage.libs.singular.groebner_strategy import GroebnerStrategy

        return GroebnerStrategy(MPolynomialIdeal(self.ring(), self.groebner_basis()))

    def plot(self, singular=None):
        r"""
        If you somehow manage to install surf, perhaps you can use
        this function to implicitly plot the real zero locus of this
        ideal (if principal).

        INPUT:

        - ``self`` -- must be a principal ideal in 2 or 3 vars over `\QQ`

        EXAMPLES:

        Implicit plotting in 2-d::

            sage: R.<x,y> = PolynomialRing(QQ,2)
            sage: I = R.ideal([y^3 - x^2])
            sage: I.plot()        # cusp
            Graphics object consisting of 1 graphics primitive
            sage: I = R.ideal([y^2 - x^2 - 1])
            sage: I.plot()        # hyperbola
            Graphics object consisting of 1 graphics primitive
            sage: I = R.ideal([y^2 + x^2*(1/4) - 1])
            sage: I.plot()        # ellipse
            Graphics object consisting of 1 graphics primitive
            sage: I = R.ideal([y^2-(x^2-1)*(x-2)])
            sage: I.plot()        # elliptic curve
            Graphics object consisting of 1 graphics primitive

        Implicit plotting in 3-d::

            sage: R.<x,y,z> = PolynomialRing(QQ,3)
            sage: I = R.ideal([y^2 + x^2*(1/4) - z])
            sage: I.plot()          # a cone; optional - surf
            sage: I = R.ideal([y^2 + z^2*(1/4) - x])
            sage: I.plot()          # same code, from a different angle; optional - surf
            sage: I = R.ideal([x^2*y^2+x^2*z^2+y^2*z^2-16*x*y*z])
            sage: I.plot()          # Steiner surface; optional - surf

        AUTHORS:

        - David Joyner (2006-02-12)
        """
        if self.ring().characteristic() != 0:
            raise TypeError("base ring must have characteristic 0")
        if not self.is_principal():
            raise TypeError("self must be principal")
        if singular is None:
            singular = singular_default
        singular.lib('surf')
        I = singular(self)
        I.plot()

    @require_field
    @cached_method
    @libsingular_gb_standard_options
    def complete_primary_decomposition(self, algorithm='sy'):
        r"""
        Return a list of primary ideals such that their intersection
        is ``self``, together with the associated prime ideals.

        An ideal `Q` is called primary if it is a proper ideal of the
        ring `R`, and if whenever `ab \in Q` and `a \not\in Q`, then
        `b^n \in Q` for some `n \in \ZZ`.

        If `Q` is a primary ideal of the ring `R`, then the radical
        ideal `P` of `Q` (i.e., the ideal consisting of all `a \in R`
        with a^n \in Q` for some `n \in \ZZ`), is called the
        associated prime of `Q`.

        If `I` is a proper ideal of a Noetherian ring `R`, then there
        exists a finite collection of primary ideals `Q_i` such that
        the following hold:

        - the intersection of the `Q_i` is `I`;

        - none of the `Q_i` contains the intersection of the others;

        - the associated prime ideals `P_i` of the `Q_i` are pairwise
          distinct.

        INPUT:

        - ``algorithm`` -- string; one of

          - ``'sy'`` -- (default) use the Shimoyama-Yokoyama
            algorithm

          - ``'gtz'`` -- use the Gianni-Trager-Zacharias algorithm

        OUTPUT:

        - a list of pairs `(Q_i, P_i)`, where the `Q_i` form a primary
          decomposition of ``self`` and `P_i` is the associated prime
          of `Q_i`.

        EXAMPLES::

            sage: R.<x,y,z> = PolynomialRing(QQ, 3, order='lex')
            sage: p = z^2 + 1; q = z^3 + 2
            sage: I = (p*q^2, y - z^2) * R
            sage: pd = I.complete_primary_decomposition(); sorted(pd, key=str)
            [(Ideal (z^2 + 1, y + 1) of Multivariate Polynomial Ring in x, y, z over Rational Field,
              Ideal (z^2 + 1, y + 1) of Multivariate Polynomial Ring in x, y, z over Rational Field),
             (Ideal (z^6 + 4*z^3 + 4, y - z^2) of Multivariate Polynomial Ring in x, y, z over Rational Field,
              Ideal (z^3 + 2, y - z^2) of Multivariate Polynomial Ring in x, y, z over Rational Field)]

            sage: pdc = I.primary_decomposition_complete(algorithm = 'gtz'); sorted(pdc, key=str)
            [(Ideal (z^2 + 1, y - z^2) of Multivariate Polynomial Ring in x, y, z over Rational Field,
              Ideal (z^2 + 1, y - z^2) of Multivariate Polynomial Ring in x, y, z over Rational Field),
             (Ideal (z^6 + 4*z^3 + 4, y - z^2) of Multivariate Polynomial Ring in x, y, z over Rational Field,
              Ideal (z^3 + 2, y - z^2) of Multivariate Polynomial Ring in x, y, z over Rational Field)]

            sage: from functools import reduce
            sage: reduce(lambda Qi,Qj: Qi.intersection(Qj), [Qi for (Qi,radQi) in pd]) == I
            True

            sage: [Qi.radical() == radQi for (Qi,radQi) in pd]
            [True, True]

            sage: P.<x,y,z> = PolynomialRing(ZZ)
            sage: I = ideal( x^2 - 3*y, y^3 - x*y, z^3 - x, x^4 - y*z + 1 )
            sage: I.complete_primary_decomposition()
            Traceback (most recent call last):
            ...
            ValueError: Coefficient ring must be a field for function 'complete_primary_decomposition'.

        ALGORITHM:

        Uses Singular.

        .. NOTE::

            See [BW1993]_ for an introduction to primary decomposition.

        TESTS:

        Check that :issue:`15745` is fixed::

            sage: R.<x,y>= QQ[]
            sage: I = Ideal(R(1))
            sage: I.complete_primary_decomposition()
            []
            sage: I.is_prime()
            False
        """

        # Avoid a bug in Singular (see #15745).
        if self.is_one():
            return []

        from sage.libs.singular.function_factory import ff

        if algorithm == 'sy':
            primdecSY = ff.primdec__lib.primdecSY
            P = primdecSY(self)
        elif algorithm == 'gtz':
            primdecGTZ = ff.primdec__lib.primdecGTZ
            P = primdecGTZ(self)

        R = self.ring()
        V = [(R.ideal(X[0]), R.ideal(X[1])) for X in P]
        return Sequence(V)

    # Seems useful for Tab-Completion
    primary_decomposition_complete = complete_primary_decomposition

    @require_field
    def primary_decomposition(self, algorithm='sy'):
        r"""
        Return a list of primary ideals such that their intersection
        is ``self``.

        An ideal `Q` is called primary if it is a proper ideal of the
        ring `R`, and if whenever `ab \in Q` and `a \not\in Q`, then
        `b^n \in Q` for some `n \in \ZZ`.

        If `Q` is a primary ideal of the ring `R`, then the radical
        ideal `P` of `Q` (i.e., the ideal consisting of all `a \in R`
        with `a^n \in Q` for some `n \in \ZZ`), is called the
        associated prime of `Q`.

        If `I` is a proper ideal of a Noetherian ring `R`, then there
        exists a finite collection of primary ideals `Q_i` such that
        the following hold:

        - the intersection of the `Q_i` is `I`;

        - none of the `Q_i` contains the intersection of the others;

        - the associated prime ideals of the `Q_i` are pairwise
          distinct.

        INPUT:

        - ``algorithm`` -- string; one of

          - ``'sy'`` -- (default) use the Shimoyama-Yokoyama
            algorithm

          - ``'gtz'`` -- use the Gianni-Trager-Zacharias algorithm

        OUTPUT:

        - a list of primary ideals `Q_i` forming a primary
          decomposition of ``self``.

        EXAMPLES::

            sage: R.<x,y,z> = PolynomialRing(QQ, 3, order='lex')
            sage: p = z^2 + 1; q = z^3 + 2
            sage: I = (p*q^2, y - z^2) * R
            sage: pd = I.primary_decomposition(); sorted(pd, key=str)
            [Ideal (z^2 + 1, y + 1)
              of Multivariate Polynomial Ring in x, y, z over Rational Field,
             Ideal (z^6 + 4*z^3 + 4, y - z^2)
              of Multivariate Polynomial Ring in x, y, z over Rational Field]

        ::

            sage: from functools import reduce
            sage: reduce(lambda Qi, Qj: Qi.intersection(Qj), pd) == I
            True

        ALGORITHM:

        Uses Singular.

        REFERENCES:

        - Thomas Becker and Volker Weispfenning. Groebner Bases - A
          Computational Approach To Commutative Algebra. Springer, New
          York 1993.
        """
        return [I for I, _ in self.complete_primary_decomposition(algorithm)]

    @require_field
    def associated_primes(self, algorithm='sy'):
        r"""
        Return a list of the associated primes of primary ideals of
        which the intersection is `I` = ``self``.

        An ideal `Q` is called primary if it is a proper ideal of
        the ring `R` and if whenever `ab \in Q` and
        `a \not\in Q` then `b^n \in Q` for some
        `n \in \ZZ`.

        If `Q` is a primary ideal of the ring `R`, then the
        radical ideal `P` of `Q`, i.e.
        `P = \{a \in R, a^n \in Q\}` for some
        `n \in \ZZ`, is called the
        *associated prime* of `Q`.

        If `I` is a proper ideal of the ring `R` then there
        exists a decomposition in primary ideals `Q_i` such that

        - their intersection is `I`

        - none of the `Q_i` contains the intersection of the
          rest, and

        - the associated prime ideals of `Q_i` are pairwise
          different.


        This method returns the associated primes of the `Q_i`.

        INPUT:

        - ``algorithm`` -- string; one of

          - ``'sy'`` -- (default) use the Shimoyama-Yokoyama algorithm

          - ``'gtz'`` -- use the Gianni-Trager-Zacharias algorithm

        OUTPUT: list of associated primes

        EXAMPLES::

            sage: R.<x,y,z> = PolynomialRing(QQ, 3, order='lex')
            sage: p = z^2 + 1; q = z^3 + 2
            sage: I = (p*q^2, y - z^2) * R
            sage: pd = I.associated_primes(); sorted(pd, key=str)
            [Ideal (z^2 + 1, y + 1) of Multivariate Polynomial Ring in x, y, z over Rational Field,
             Ideal (z^3 + 2, y - z^2) of Multivariate Polynomial Ring in x, y, z over Rational Field]

        ALGORITHM:

        Uses Singular.

        REFERENCES:

        - Thomas Becker and Volker Weispfenning. Groebner Bases - A
          Computational Approach To Commutative Algebra. Springer, New
          York 1993.
        """
        return [P for _,P in self.complete_primary_decomposition(algorithm)]

    def is_prime(self, **kwds):
        r"""
        Return ``True`` if this ideal is prime.

        INPUT:

        - keyword arguments are passed on to
          :meth:`complete_primary_decomposition`; in this way you can
          specify the algorithm to use.

        EXAMPLES::

            sage: R.<x, y> = PolynomialRing(QQ, 2)
            sage: I = (x^2 - y^2 - 1) * R
            sage: I.is_prime()
            True
            sage: (I^2).is_prime()
            False

            sage: J = (x^2 - y^2) * R
            sage: J.is_prime()
            False
            sage: (J^3).is_prime()
            False

            sage: (I * J).is_prime()
            False

        The following is :issue:`5982`.  Note that the quotient ring
        is not recognized as being a field at this time, so the
        fraction field is not the quotient ring itself::

            sage: Q = R.quotient(I); Q
            Quotient of Multivariate Polynomial Ring in x, y over Rational Field
             by the ideal (x^2 - y^2 - 1)
            sage: Q.fraction_field()
            Fraction Field of
             Quotient of Multivariate Polynomial Ring in x, y over Rational Field
              by the ideal (x^2 - y^2 - 1)
        """
        if not self.ring().base_ring().is_field():
            raise NotImplementedError
        CPD = self.complete_primary_decomposition(**kwds)
        if len(CPD) != 1:
            return False
        _, P = CPD[0]
        return self == P

    @require_field
    @handle_AA_and_QQbar
    @singular_gb_standard_options
    @libsingular_gb_standard_options
    def triangular_decomposition(self, algorithm=None, singular=None):
        """
        Decompose zero-dimensional ideal ``self`` into triangular
        sets.

        This requires that the given basis is reduced w.r.t. to the
        lexicographical monomial ordering. If the basis of ``self`` does
        not have this property, the required Groebner basis is
        computed implicitly.

        INPUT:

        - ``algorithm`` -- string or ``None`` (default: ``None``)

        ALGORITHMS:

        - ``'singular:triangL'`` -- decomposition of ``self`` into triangular
          systems (Lazard)

        - ``'singular:triangLfak'`` -- decomposition of ``self`` into triangular systems
          plus factorization

        - ``'singular:triangM'`` -- decomposition of ``self`` into
          triangular systems (Moeller)

        OUTPUT: list `T` of lists `t` such that the variety of
        ``self`` is the union of the varieties of `t` in `L` and each
        `t` is in triangular form

        EXAMPLES::

            sage: P.<e,d,c,b,a> = PolynomialRing(QQ, 5, order='lex')
            sage: I = sage.rings.ideal.Cyclic(P)
            sage: GB = Ideal(I.groebner_basis('libsingular:stdfglm'))
            sage: GB.triangular_decomposition('singular:triangLfak')
            [Ideal (a - 1, b - 1, c - 1, d^2 + 3*d + 1, e + d + 3) of Multivariate Polynomial Ring in e, d, c, b, a over Rational Field,
             Ideal (a - 1, b - 1, c^2 + 3*c + 1, d + c + 3, e - 1) of Multivariate Polynomial Ring in e, d, c, b, a over Rational Field,
             Ideal (a - 1, b^2 + 3*b + 1, c + b + 3, d - 1, e - 1) of Multivariate Polynomial Ring in e, d, c, b, a over Rational Field,
             Ideal (a - 1, b^4 + b^3 + b^2 + b + 1, -c + b^2, -d + b^3,
                    e + b^3 + b^2 + b + 1) of Multivariate Polynomial Ring in e, d, c, b, a over Rational Field,
             Ideal (a^2 + 3*a + 1, b - 1, c - 1, d - 1, e + a + 3) of Multivariate Polynomial Ring in e, d, c, b, a over Rational Field,
             Ideal (a^2 + 3*a + 1, b + a + 3, c - 1, d - 1, e - 1) of Multivariate Polynomial Ring in e, d, c, b, a over Rational Field,
             Ideal (a^4 - 4*a^3 + 6*a^2 + a + 1,
                    -11*b^2 + 6*b*a^3 - 26*b*a^2 + 41*b*a - 4*b - 8*a^3 + 31*a^2 - 40*a - 24,
                    11*c + 3*a^3 - 13*a^2 + 26*a - 2, 11*d + 3*a^3 - 13*a^2 + 26*a - 2,
                    -11*e - 11*b + 6*a^3 - 26*a^2 + 41*a - 4) of Multivariate Polynomial Ring in e, d, c, b, a over Rational Field,
             Ideal (a^4 + a^3 + a^2 + a + 1,
                    b - 1, c + a^3 + a^2 + a + 1, -d + a^3, -e + a^2) of Multivariate Polynomial Ring in e, d, c, b, a over Rational Field,
             Ideal (a^4 + a^3 + a^2 + a + 1,
                    b - a, c - a, d^2 + 3*d*a + a^2, e + d + 3*a) of Multivariate Polynomial Ring in e, d, c, b, a over Rational Field,
             Ideal (a^4 + a^3 + a^2 + a + 1,
                    b - a, c^2 + 3*c*a + a^2, d + c + 3*a, e - a) of Multivariate Polynomial Ring in e, d, c, b, a over Rational Field,
             Ideal (a^4 + a^3 + a^2 + a + 1,
                    b^2 + 3*b*a + a^2, c + b + 3*a, d - a, e - a) of Multivariate Polynomial Ring in e, d, c, b, a over Rational Field,
             Ideal (a^4 + a^3 + a^2 + a + 1,
                    b^3 + b^2*a + b^2 + b*a^2 + b*a + b + a^3 + a^2 + a + 1,
                    c + b^2*a^3 + b^2*a^2 + b^2*a + b^2,
                    -d + b^2*a^2 + b^2*a + b^2 + b*a^2 + b*a + a^2,
                    -e + b^2*a^3 - b*a^2 - b*a - b - a^2 - a) of Multivariate Polynomial Ring in e, d, c, b, a over Rational Field,
             Ideal (a^4 + a^3 + 6*a^2 - 4*a + 1,
                    -11*b^2 + 6*b*a^3 + 10*b*a^2 + 39*b*a + 2*b + 16*a^3 + 23*a^2 + 104*a - 24,
                    11*c + 3*a^3 + 5*a^2 + 25*a + 1, 11*d + 3*a^3 + 5*a^2 + 25*a + 1,
                    -11*e - 11*b + 6*a^3 + 10*a^2 + 39*a + 2) of Multivariate Polynomial Ring in e, d, c, b, a over Rational Field]

            sage: R.<x1,x2> = PolynomialRing(QQ, 2, order='lex')
            sage: f1 = 1/2*((x1^2 + 2*x1 - 4)*x2^2 + 2*(x1^2 + x1)*x2 + x1^2)
            sage: f2 = 1/2*((x1^2 + 2*x1 + 1)*x2^2 + 2*(x1^2 + x1)*x2 - 4*x1^2)
            sage: I = Ideal(f1,f2)
            sage: I.triangular_decomposition()
            [Ideal (x2, x1^2) of Multivariate Polynomial Ring in x1, x2 over Rational Field,
             Ideal (x2, x1^2) of Multivariate Polynomial Ring in x1, x2 over Rational Field,
             Ideal (x2, x1^2) of Multivariate Polynomial Ring in x1, x2 over Rational Field,
             Ideal (x2^4 + 4*x2^3 - 6*x2^2 - 20*x2 + 5, 8*x1 - x2^3 + x2^2 + 13*x2 - 5)
              of Multivariate Polynomial Ring in x1, x2 over Rational Field]

        TESTS::

            sage: R.<x,y> = QQ[]
            sage: J = Ideal(x^2+y^2-2, y^2-1)
            sage: J.triangular_decomposition()
            [Ideal (y^2 - 1, x^2 - 1) of Multivariate Polynomial Ring in x, y over Rational Field]

        Check that this method works over QQbar (:issue:`25351`)::

            sage: R.<x,y> = QQbar[]                                                     # needs sage.rings.number_field
            sage: J = Ideal(x^2 + y^2 - 2, y^2 - 1)                                     # needs sage.rings.number_field
            sage: J.triangular_decomposition()                                          # needs sage.rings.number_field
            [Ideal (y^2 - 1, x^2 - 1) of Multivariate Polynomial Ring in x, y over Algebraic Field]
        """
        P = self.ring()

        is_groebner = self.basis_is_groebner()

        # make sure to work w.r.t. 'lex'
        if P.term_order() != 'lex':
            Q = P.change_ring(order='lex')
        else:
            Q = P

        # the Singular routines are quite picky about their input.
        if is_groebner:
            if Q == P:
                I = MPolynomialIdeal(P, self.interreduced_basis()[::-1])
            else:
                I = self
                I = MPolynomialIdeal(P, I.transformed_basis('fglm')[::-1])  # -> 'lex'
                I = I.change_ring(Q)  # transform to 'lex' GB
        else:
            if Q == P:
                I = MPolynomialIdeal(P, self.groebner_basis()[::-1])
            else:
                I = self.change_ring(Q)  # transform to 'lex' GB
                I = MPolynomialIdeal(Q, I.groebner_basis()[::-1])

        if I.dimension() != 0:
            raise TypeError("dimension must be zero")

        from sage.libs.singular.function import lib as singular_lib
        from sage.libs.singular.function import singular_function

        singular_lib('triang.lib')

        if algorithm is None:
            algorithm = "singular:triangL"

        if algorithm in ("singular:triangL","singular:triangLfak","singular:triangM"):
            f = singular_function(algorithm[9:])
            Tbar = f(I, attributes={I:{'isSB':1}})
        else:
            raise TypeError("algorithm '%s' unknown" % algorithm)

        T = Sequence([ MPolynomialIdeal(Q,t) for t in Tbar])
        return sorted(T, key=lambda x: x.gens())

    @require_field
    @handle_AA_and_QQbar
    def dimension(self, singular=None):
        """
        The dimension of the ring modulo this ideal.

        EXAMPLES::

            sage: P.<x,y,z> = PolynomialRing(GF(32003), order='degrevlex')              # needs sage.rings.finite_rings
            sage: I = ideal(x^2 - y, x^3)                                               # needs sage.rings.finite_rings
            sage: I.dimension()                                                         # needs sage.rings.finite_rings
            1

        If the ideal is the total ring, the dimension is `-1` by convention.

        For polynomials over a finite field of order too large for Singular,
        this falls back on a toy implementation of Buchberger to compute
        the Groebner basis, then uses the algorithm described in Chapter 9,
        Section 1 of Cox, Little, and O'Shea's "Ideals, Varieties, and Algorithms".

        EXAMPLES::

            sage: # needs sage.rings.finite_rings
            sage: R.<x,y> = PolynomialRing(GF(2147483659^2), order='lex')
            sage: I = R.ideal([x*y, x*y + 1])
            sage: I.dimension()
            verbose 0 (...: multi_polynomial_ideal.py, dimension) Warning: falling back to very slow toy implementation.
            -1
            sage: I=ideal([x*(x*y+1), y*(x*y+1)])
            sage: I.dimension()
            verbose 0 (...: multi_polynomial_ideal.py, dimension) Warning: falling back to very slow toy implementation.
            1
            sage: I = R.ideal([x^3*y, x*y^2])
            sage: I.dimension()
            verbose 0 (...: multi_polynomial_ideal.py, dimension) Warning: falling back to very slow toy implementation.
            1
            sage: R.<x,y> = PolynomialRing(GF(2147483659^2), order='lex')
            sage: I = R.ideal(0)
            sage: I.dimension()
            verbose 0 (...: multi_polynomial_ideal.py, dimension) Warning: falling back to very slow toy implementation.
            2

        ALGORITHM:

        Uses Singular, unless the characteristic is too large.

        TESTS:

        Check that this method works over QQbar (:issue:`25351`)::

            sage: P.<x,y,z> = QQbar[]                                                   # needs sage.rings.number_field
            sage: I = ideal(x^2-y, x^3-QQbar(-1))                                       # needs sage.rings.number_field
            sage: I.dimension()                                                         # needs sage.rings.number_field
            1

        .. NOTE::

            Requires computation of a Groebner basis, which can be a
            very expensive operation.
        """
        try:
            return self.__dimension
        except AttributeError:
            try:
                from sage.libs.singular.function_factory import ff
                dim = ff.dim
                v = MPolynomialIdeal(self.ring(),self.groebner_basis())
                self.__dimension = Integer(dim(v, attributes={v:{'isSB':1}}))
            except TypeError:
                try:
                    v = self._groebner_basis_singular_raw()
                    self.__dimension = Integer(v.dim())
                except TypeError:
                    if not self.base_ring().is_field():
                        raise NotImplementedError("dimension() is implemented only over fields.")
                    if self.ring().term_order().is_global():
                        verbose("Warning: falling back to very slow toy implementation.", level=0)
                        # See Chapter 9, Section 1 of Cox, Little, O'Shea's "Ideals, Varieties,
                        # and Algorithms".
                        from sage.sets.set import Set
                        gb = toy_buchberger.buchberger_improved(self)
                        if self.ring().one() in gb:
                            return Integer(-1)
                        ring_vars = self.ring().gens()
                        n = len(ring_vars)
                        lms = [each.lm() for each in gb]
                        # compute M_j, denoted by var_lms
                        var_lms = [Set([]) for _ in lms]
                        for j in range(len(ring_vars)):
                            for i in range(len(lms)):
                                if lms[i].degree(ring_vars[j]) > 0:
                                    var_lms[i] += Set([j+1])
                        # compute intersections of M_j and J
                        # we assume that the iterator starts with the empty set,
                        # then iterates through all subsets of order 1,
                        # then through all subsets of order 2, etc...
                        # the way Sage currently operates
                        all_J = Set([each + 1 for each in range(n)]).subsets()
                        min_dimension = -1
                        all_J = iter(all_J)
                        while min_dimension == -1:
                            try:
                                J = next(all_J)
                            except StopIteration:
                                min_dimension = n
                                break
                            J_intersects_all = True
                            i = 0
                            while J_intersects_all and i < len(var_lms):
                                J_intersects_all = J.intersection(var_lms[i]) != Set([])
                                i += 1
                            if J_intersects_all:
                                min_dimension = len(J)
                        return Integer(n - min_dimension)
                    else:
                        raise TypeError("Local/unknown orderings not supported by 'toy_buchberger' implementation.")
        return self.__dimension

    @require_field
    @handle_AA_and_QQbar
    def vector_space_dimension(self):
        """
        Return the vector space dimension of the ring modulo this ideal. If
        the ideal is not zero-dimensional, a :exc:`TypeError` is raised.

        ALGORITHM:

        Uses Singular.

        EXAMPLES::

            sage: R.<u,v> = PolynomialRing(QQ)
            sage: g = u^4 + v^4 + u^3 + v^3
            sage: I = ideal(g) + ideal(g.gradient())
            sage: I.dimension()
            0
            sage: I.vector_space_dimension()
            4

        When the ideal is not zero-dimensional, we return infinity::

            sage: R.<x,y> = PolynomialRing(QQ)
            sage: I = R.ideal(x)
            sage: I.dimension()
            1
            sage: I.vector_space_dimension()
            +Infinity

        Due to integer overflow, the result is correct only modulo ``2^32``, see :issue:`8586`::

            sage: P.<x,y,z> = PolynomialRing(GF(32003), 3)                              # needs sage.rings.finite_rings
            sage: sage.rings.ideal.FieldIdeal(P).vector_space_dimension()       # known bug, needs sage.rings.finite_rings
            32777216864027

        TESTS:

        Check that this method works over QQbar (:issue:`25351`)::

            sage: # needs sage.rings.number_field
            sage: P.<x,y,z> = QQbar[]
            sage: I = ideal(x^2-y,x^3-QQbar(-1),z-y)
            sage: I.dimension()
            0
            sage: I.vector_space_dimension()
            3
        """
        R = self.ring()
        gb = R.ideal(self.groebner_basis())

        from sage.libs.singular.function_factory import ff
        vdim = ff.vdim
        vd = Integer(vdim(gb, attributes={gb:{'isSB':1}}))

        if vd == -1:
            from sage.rings.infinity import Infinity
            return Infinity
        else:
            return vd

    @require_field
    def _groebner_basis_ginv(self, algorithm='TQ', criteria='CritPartially', division_interface='Janet'):
        r"""
        Compute a Groebner basis using GINV.

        INPUT:

        - ``algorithm`` -- ``'TQ'``, ``'TQBlockHigh'``, ``'TQBlockLow'``, or
          ``'TQDegree'``
        - ``criteria`` -- ``'Without'`` (without any criteria),
          ``'C1'``, ``'CritPartially'`` (partial involutive criteria),
          ``'C1C2C3'``, ``'C1C2C3C4'`` (full involutive criteria)

        - ``division_interface`` -- either ``'Janet'`` or ``'JanetLike'``

        EXAMPLES:

        Currently, only `\GF{p}` and `\QQ` are supported as base fields::

            sage: # optional - ginv
            sage: P.<x,y,z> = PolynomialRing(QQ, order='degrevlex')
            sage: I = sage.rings.ideal.Katsura(P)
            sage: I.groebner_basis(algorithm='ginv')
            [z^3 - 79/210*z^2 + 1/30*y + 1/70*z, y^2 - 3/5*z^2 - 1/5*y + 1/5*z, y*z + 6/5*z^2 - 1/10*y - 2/5*z, x + 2*y + 2*z - 1]
            sage: P.<x,y,z> = PolynomialRing(GF(127), order='degrevlex')
            sage: I = sage.rings.ideal.Katsura(P)
            sage: I.groebner_basis(algorithm='ginv')
            ...
            [z^3 + 22*z^2 - 55*y + 49*z, y^2 - 26*z^2 - 51*y + 51*z, y*z + 52*z^2 + 38*y + 25*z, x + 2*y + 2*z - 1]

        .. NOTE::

            Criterion C1 is Buchberger's co-prime criterion. Criteria
            C2, C3 and C4 in the aggregate are equivalent to the second
            (chain) Buchberger's criterion. Supported term orderings are
            'lex' and 'degrevlex', supported base rings are `\GF{p}` with
            `p < 2^16` and `\QQ`.
        """
        P = self.ring()
        T = P.term_order()
        K = P.base_ring()

        import ginv

        st = ginv.SystemType("Polynomial")

        term_order_map = {'degrevlex':"DegRevLex",'lex':"Lex"}
        try:
            im = ginv.MonomInterface(term_order_map[T.name()], st, list(P.variable_names()))
        except KeyError:
            raise NotImplementedError("Term order '%s' not supported by Sage's GINV interface or GINV" % T.term_order())

        from sage.rings.rational_field import QQ
        if K is QQ:
            ic = ginv.CoeffInterface("GmpQ", st)
        elif K.order() <= 2**16 and K.order().is_prime():
            ic = ginv.CoeffInterface("ModularShort", st, modularShort=K.order())
        else:
            raise NotImplementedError("GINV interface for base ring '%s' is not implemented." % K)

        ip = ginv.PolyInterface("PolyList", st, im, ic)
        iw = ginv.WrapInterface(criteria, ip)
        iD = ginv.DivisionInterface(division_interface, iw)

        system = [ginv.Poly(ip, str(f)) for f in self.gens()]
        G = ginv.basisBuild(algorithm, iD, system)
        G = Sequence([P(str(f)) for f in G.iterGB()])
        return G

    @singular_gb_standard_options
    def _groebner_basis_singular(self, algorithm='groebner', *args, **kwds):
        """
        Return the reduced Groebner basis of this ideal. If the
        Groebner basis for this ideal has been calculated before, the
        cached Groebner basis is returned regardless of the requested
        algorithm.

        INPUT:

        - ``algorithm`` -- see below for available algorithms

        ALGORITHMS:

        'groebner'
            use Singular's groebner heuristic to choose an algorithm (default)

        'std'
            Buchberger's algorithm

        'stdhilb'
            computes the standard basis of the homogeneous ideal in the
            base ring, via a Hilbert driven standard basis computation.

        'stdfglm'
            computes the standard basis of the ideal in the base ring via fglm
            (from the degrevlex ordering to the ordering of the base ring).

        'slimgb'
            the *SlimGB* algorithm

        EXAMPLES:

        We compute a Groebner basis of 'cyclic 4' relative to
        lexicographic ordering. ::

            sage: R.<a,b,c,d> = PolynomialRing(QQ, 4, order='lex')
            sage: I = sage.rings.ideal.Cyclic(R,4); I
            Ideal (a + b + c + d, a*b + a*d + b*c + c*d, a*b*c + a*b*d
            + a*c*d + b*c*d, a*b*c*d - 1) of Multivariate Polynomial
            Ring in a, b, c, d over Rational Field

        ::

            sage: I._groebner_basis_singular()
            [c^2*d^6 - c^2*d^2 - d^4 + 1, c^3*d^2 + c^2*d^3 - c - d,
             b*d^4 - b + d^5 - d, b*c - b*d + c^2*d^4 + c*d - 2*d^2,
             b^2 + 2*b*d + d^2, a + b + c + d]

        ALGORITHM:

        Uses Singular.

        .. NOTE::

            This method is called by the :meth:`.groebner_basis` method
            and the user usually doesn't need to bother with this one.
        """
        from sage.rings.polynomial.multi_polynomial_sequence import \
            PolynomialSequence

        R = self.ring()
        S = self._groebner_basis_singular_raw(algorithm=algorithm, *args, **kwds)
        S = PolynomialSequence([R(S[i+1]) for i in range(len(S))], R, immutable=True)
        return S

    @cached_method
    def _groebner_basis_singular_raw(self, algorithm='groebner', singular=None, *args, **kwds):
        r"""
        Return a Groebner basis in Singular format.

        INPUT:

        - ``algorithm`` -- Singular function to call (default: ``groebner``)

        - ``singular`` -- Singular instance to use (default: ``singular_default``)

        - ``args`` -- ignored

        - ``kwds`` -- Singular options

        EXAMPLES::

            sage: R.<a,b,c,d> = PolynomialRing(QQ, 4, order='lex')
            sage: I = sage.rings.ideal.Cyclic(R,4)
            sage: I._groebner_basis_singular()  # indirect doctest
            [c^2*d^6 - c^2*d^2 - d^4 + 1, c^3*d^2 + c^2*d^3 - c - d,
             b*d^4 - b + d^5 - d, b*c - b*d + c^2*d^4 + c*d - 2*d^2,
             b^2 + 2*b*d + d^2, a + b + c + d]
        """
        if singular is None:
            singular = singular_default
        #try:
        #    return self.__gb_singular
        #except AttributeError:
        #    pass
        # singular options are preserved by @singular_gb_standard_options,
        # so we don't need to do that here too
        from sage.libs.singular.option import _options_py_to_singular
        S = self._singular_()   # for degBound, we need to ensure
                                # that a ring is defined

        if get_verbose() >= 2:
            kwds['prot'] = True

        for o, v in kwds.items():
            o = _options_py_to_singular.get(o,o)
            if v:
                if o in ['degBound','multBound']:
                    singular.eval(o+'=%d' % v)
                else:
                    singular.option(o)
            else:
                if o in ['degBound','multBound']:
                    singular.eval(o+'=0')
                else:
                    singular.option("no"+o)

        obj = self._singular_()

        prot = kwds.get('prot',False)

        if prot == "sage":
            if algorithm == 'slimgb':
                warn("'slimgb' does not print sufficient information for prot='sage' to work reliably, the highest degree reached might be too low.")
            from sage.interfaces.singular import SingularGBLogPrettyPrinter
            log_parser = SingularGBLogPrettyPrinter(verbosity=get_verbose()+1)
        else:
            log_parser = None

        ctx = StdOutContext(singular, silent=not prot, stdout=log_parser)

        with ctx:
            if algorithm == "groebner":
                S = obj.groebner()
            elif algorithm == "std":
                S = obj.std()
            elif algorithm == "slimgb":
                S = obj.slimgb()
            elif algorithm == "stdhilb":
                S = obj.stdhilb()
            elif algorithm == "stdfglm":
                S = obj.stdfglm()
            else:
                raise TypeError("algorithm '%s' unknown" % algorithm)
        self.__gb_singular = S
        if prot == "sage":
            print("")
            print("Highest degree reached during computation: %2d." % log_parser.max_deg)
        return S

    @require_field
    @cached_method
    @handle_AA_and_QQbar
    def genus(self):
        r"""
        Return the geometric genus of the projective curve defined by this
        ideal.

        OUTPUT:

        If the ideal is homogeneous and defines a curve in a projective space,
        then the genus of the curve is returned. If the ideal is not
        homogeneous and defines a curve in an affine space, the genus of the
        projective closure of the curve is returned.

        EXAMPLES:

        Consider the hyperelliptic curve `y^2 = 4x^5 - 30x^3 + 45x - 22` over
        `\QQ`, it has genus 2::

            sage: P.<x> = QQ[]
            sage: f = 4*x^5 - 30*x^3 + 45*x - 22
            sage: C = HyperellipticCurve(f); C
            Hyperelliptic Curve over Rational Field defined by y^2 = 4*x^5 - 30*x^3 + 45*x - 22
            sage: C.genus()
            2

        ::

            sage: P.<x,y> = PolynomialRing(QQ)
            sage: f = y^2 - 4*x^5 - 30*x^3 + 45*x - 22
            sage: I = Ideal([f])
            sage: I.genus()
            2

        Geometric genus is only defined for geometrically irreducible curves.
        You may get a nonsensical answer if the condition is not met.  A curve
        reducible over a quadratic extension of `\QQ`::

            sage: R.<x, y, z> = QQ[]
            sage: C = Curve(x^2 - 2*y^2)
            sage: C.genus()
            -1

        TESTS:

        An ideal that does not define a curve but we get a result! ::

            sage: R.<x, y, z> = QQ[]
            sage: Ideal(x^4 + y^2*x + x).genus()
            0

        An ideal that defines a geometrically reducible affine curve::

            sage: T.<t1,t2,u1,u2> = QQ[]
            sage: TJ = Ideal([t1^2 + u1^2 - 1,t2^2 + u2^2 - 1, (t1-t2)^2 + (u1-u2)^2 -1])
            sage: TJ.genus()
            -1

        Check that this method works over QQbar (:issue:`25351`)::

            sage: # needs sage.rings.number_field
            sage: P.<x,y> = QQbar[]
            sage: I = ideal(y^3*z + x^3*y + x*z^3)
            sage: I.genus()
            3
        """
        from sage.libs.singular.function_factory import ff
        genus = ff.normal__lib.genus
        return Integer(genus(self))

    @handle_AA_and_QQbar
    @libsingular_gb_standard_options
    def intersection(self, *others):
        """
        Return the intersection of the arguments with this ideal.

        EXAMPLES::

            sage: R.<x,y> = PolynomialRing(QQ, 2, order='lex')
            sage: I = x*R
            sage: J = y*R
            sage: I.intersection(J)
            Ideal (x*y) of Multivariate Polynomial Ring in x, y over Rational Field

        The following simple example illustrates that the product need
        not equal the intersection. ::

            sage: I = (x^2, y) * R
            sage: J = (y^2, x) * R
            sage: K = I.intersection(J); K
            Ideal (y^2, x*y, x^2) of Multivariate Polynomial Ring in x, y over Rational Field
            sage: IJ = I*J; IJ
            Ideal (x^2*y^2, x^3, y^3, x*y)
             of Multivariate Polynomial Ring in x, y over Rational Field
            sage: IJ == K
            False

        Intersection of several ideals::

            sage: R.<x,y,z> = PolynomialRing(QQ, 3, order='lex')
            sage: I1 = x * R
            sage: I2 = y * R
            sage: I3 = (x, y) * R
            sage: I4 = (x^2 + x*y*z, y^2 - z^3*y, z^3 + y^5*x*z) * R
            sage: I1.intersection(I2, I3, I4).groebner_basis()
            [x^2*y + x*y*z^4, x*y^2 - x*y*z^3, x*y*z^20 - x*y*z^3]

        The ideals must share the same ring::

            sage: R2.<x,y> = PolynomialRing(QQ, 2, order='lex')
            sage: R3.<x,y,z> = PolynomialRing(QQ, 3, order='lex')
            sage: I2 = x*R2
            sage: I3 = x*R3
            sage: I2.intersection(I3)
            Traceback (most recent call last):
            ...
            TypeError: Intersection is only available for ideals of the same ring.

        TESTS:

        Check that this method works over QQbar (:issue:`25351`)::

            sage: # needs sage.rings.number_field
            sage: R.<x,y> = QQbar[]
            sage: I = x*R
            sage: J = y*R
            sage: I.intersection(J)
            Ideal (x*y) of Multivariate Polynomial Ring in x, y over Algebraic Field
        """
        R = self.ring()

        for other in others:
            if not isinstance(other, MPolynomialIdeal_singular_repr) or other.ring() != R:
                raise TypeError("Intersection is only available for ideals of the same ring.")

        from sage.libs.singular.function_factory import ff
        intersect = ff.intersect

        K = intersect(self, *others)
        return R.ideal(K)

    @require_field
    @libsingular_gb_standard_options
    def minimal_associated_primes(self):
        """
        OUTPUT: list of prime ideals

        EXAMPLES::

            sage: R.<x,y,z> = PolynomialRing(QQ, 3, 'xyz')
            sage: p = z^2 + 1; q = z^3 + 2
            sage: I = (p*q^2, y - z^2) * R
            sage: sorted(I.minimal_associated_primes(), key=str)
            [Ideal (z^2 + 1, -z^2 + y)
              of Multivariate Polynomial Ring in x, y, z over Rational Field,
             Ideal (z^3 + 2, -z^2 + y)
              of Multivariate Polynomial Ring in x, y, z over Rational Field]

        ALGORITHM:

        Uses Singular.
        """
        from sage.libs.singular.function_factory import ff
        minAssGTZ = ff.primdec__lib.minAssGTZ

        M = minAssGTZ(self)
        R = self.ring()
        return [R.ideal(J) for J in M]

    @require_field
    @libsingular_gb_standard_options
    def radical(self):
        r"""
        The radical of this ideal.

        EXAMPLES:

        This is an obviously not radical ideal::

            sage: R.<x,y,z> = PolynomialRing(QQ, 3)
            sage: I = (x^2, y^3, (x*z)^4 + y^3 + 10*x^2) * R
            sage: I.radical()
            Ideal (y, x) of Multivariate Polynomial Ring in x, y, z over Rational Field

        That the radical is correct is clear from the Groebner basis. ::

            sage: I.groebner_basis()
            [y^3, x^2]

        This is the example from the Singular manual::

            sage: p = z^2 + 1; q = z^3 + 2
            sage: I = (p*q^2, y - z^2) * R
            sage: I.radical()
            Ideal (z^2 - y, y^2*z + y*z + 2*y + 2)
             of Multivariate Polynomial Ring in x, y, z over Rational Field

        .. NOTE::

            From the Singular manual: A combination of the algorithms
            of Krick/Logar and Kemper is used. Works also in positive
            characteristic (Kempers algorithm).

        ::

            sage: # needs sage.rings.finite_rings
            sage: R.<x,y,z> = PolynomialRing(GF(37), 3)
            sage: p = z^2 + 1; q = z^3 + 2
            sage: I = (p*q^2, y - z^2) * R
            sage: I.radical()
            Ideal (z^2 - y, y^2*z + y*z + 2*y + 2)
             of Multivariate Polynomial Ring in x, y, z over Finite Field of size 37
        """
        from sage.libs.singular.function_factory import ff
        radical = ff.primdec__lib.radical
        r = radical(self)

        S = self.ring()

        #I = self._singular_()
        #I.parent().lib('primdec.lib')
        #r = I.radical()

        return S.ideal(r)

    @require_field
    @libsingular_gb_standard_options
    def integral_closure(self, p=0, r=True, singular=None):
        """
        Let `I` = ``self``.

        Return the integral closure of `I, ..., I^p`, where `sI` is
        an ideal in the polynomial ring `R=k[x(1),...x(n)]`. If `p` is
        not given, or `p=0`, compute the closure of all powers up to
        the maximum degree in `t` occurring in the closure of `R[It]`
        (so this is the last power whose closure is not just the
        sum/product of the smaller). If `r` is given and ``r is
        True``, ``I.integral_closure()`` starts with a check whether `I`
        is already a radical ideal.

        INPUT:

        - ``p`` -- powers of `I` (default: 0)

        - ``r`` -- check whether ``self`` is a radical ideal first (default: ``True``)

        EXAMPLES::

            sage: R.<x,y> = QQ[]
            sage: I = ideal([x^2, x*y^4, y^5])
            sage: I.integral_closure()
            [x^2, x*y^4, y^5, x*y^3]

        ALGORITHM:

        Uses libSINGULAR.
        """
        from sage.rings.polynomial.multi_polynomial_sequence import \
            PolynomialSequence

        R = self.ring()
        from sage.libs.singular.function_factory import ff
        normalI = ff.reesclos__lib.normalI
        ret = PolynomialSequence(normalI(self, p, int(r))[0], R, immutable=True)
        return ret

    @require_field
    @handle_AA_and_QQbar
    def syzygy_module(self):
        r"""
        Compute the first syzygy (i.e., the module of relations of the
        given generators) of the ideal.

        EXAMPLES::

            sage: R.<x,y> = PolynomialRing(QQ)
            sage: f = 2*x^2 + y
            sage: g = y
            sage: h = 2*f + g
            sage: I = Ideal([f,g,h])
            sage: M = I.syzygy_module(); M
            [       -2        -1         1]
            [       -y 2*x^2 + y         0]
            sage: G = vector(I.gens())
            sage: M*G
            (0, 0)

        ALGORITHM:

        Uses Singular's syz command.

        TESTS:

        Check that this method works over QQbar (:issue:`25351`)::

            sage: # needs sage.rings.number_field
            sage: R.<x,y> = QQbar[]
            sage: f = 2*x^2 + y
            sage: g = y
            sage: h = 2*f + g
            sage: I = Ideal([f,g,h])
            sage: M = I.syzygy_module(); M
            [       -2        -1         1]
            [       -y 2*x^2 + y         0]
            sage: G = vector(I.gens())
            sage: M*G
            (0, 0)
        """
        from sage.libs.singular.function_factory import ff
        syz = ff.syz
        from sage.matrix.constructor import matrix

        #return self._singular_().syz().transpose().sage_matrix(self.ring())
        S = syz(self)
        return matrix(self.ring(), S)

    @require_field
    def free_resolution(self, *args, **kwds):
        r"""
        Return a free resolution of ``self``.

        For input options, see
        :class:`~sage.homology.free_resolution.FreeResolution`.

        EXAMPLES::

            sage: R.<x,y> = PolynomialRing(QQ)
            sage: f = 2*x^2 + y
            sage: g = y
            sage: h = 2*f + g
            sage: I = R.ideal([f,g,h])
            sage: res = I.free_resolution()
            sage: res
            S^1 <-- S^2 <-- S^1 <-- 0
            sage: ascii_art(res.chain_complex())
                                        [-x^2]
                        [  y x^2]       [   y]
             0 <-- C_0 <---------- C_1 <------- C_2 <-- 0

            sage: q = ZZ['q'].fraction_field().gen()
            sage: R.<x,y,z> = q.parent()[]
            sage: I = R.ideal([x^2+y^2+z^2, x*y*z^4])
            sage: I.free_resolution()
            Traceback (most recent call last):
            ...
            NotImplementedError: the ring must be a polynomial ring using Singular
        """
        from sage.rings.polynomial.multi_polynomial_libsingular import \
            MPolynomialRing_libsingular
        if isinstance(self.ring(), MPolynomialRing_libsingular):
            from sage.homology.free_resolution import \
                FiniteFreeResolution_singular
            return FiniteFreeResolution_singular(self, *args, **kwds)
        raise NotImplementedError("the ring must be a polynomial ring using Singular")

    @require_field
    def graded_free_resolution(self, *args, **kwds):
        r"""
        Return a graded free resolution of ``self``.

        For input options, see
        :class:`~sage.homology.graded_resolution.GradedFreeResolution`.

        EXAMPLES::

            sage: R.<x,y> = PolynomialRing(QQ)
            sage: f = 2*x^2 + y^2
            sage: g = y^2
            sage: h = 2*f + g
            sage: I = R.ideal([f,g,h])
            sage: I.graded_free_resolution(shifts=[1])
            S(-1) <-- S(-3)⊕S(-3) <-- S(-5) <-- 0

            sage: f = 2*x^2 + y
            sage: g = y
            sage: h = 2*f + g
            sage: I = R.ideal([f,g,h])
            sage: I.graded_free_resolution(degrees=[1,2])
            S(0) <-- S(-2)⊕S(-2) <-- S(-4) <-- 0

            sage: q = ZZ['q'].fraction_field().gen()
            sage: R.<x,y,z> = q.parent()[]
            sage: I = R.ideal([x^2+y^2+z^2, x*y*z^4])
            sage: I.graded_free_resolution()
            Traceback (most recent call last):
            ...
            NotImplementedError: the ring must be a polynomial ring using Singular
        """
        from sage.rings.polynomial.multi_polynomial_libsingular import \
            MPolynomialRing_libsingular
        if isinstance(self.ring(), MPolynomialRing_libsingular):
            from sage.homology.graded_resolution import \
                GradedFiniteFreeResolution_singular
            return GradedFiniteFreeResolution_singular(self, *args, **kwds)
        raise NotImplementedError("the ring must be a polynomial ring using Singular")

    @handle_AA_and_QQbar
    @singular_gb_standard_options
    @libsingular_gb_standard_options
    def interreduced_basis(self):
        r"""
        If this ideal is spanned by `(f_1, ..., f_n)`,
        return `(g_1, ..., g_s)` such that:

        - `(f_1,...,f_n) = (g_1,...,g_s)`

        - `LT(g_i) \neq LT(g_j)` for all `i \neq j`

        - `LT(g_i)` does not divide `m` for all monomials `m` of
          `\{g_1,...,g_{i-1},g_{i+1},...,g_s\}`

        - `LC(g_i) = 1` for all `i` if the coefficient ring is a field.

        EXAMPLES::

            sage: R.<x,y,z> = PolynomialRing(QQ)
            sage: I = Ideal([z*x + y^3, z + y^3, z + x*y])
            sage: I.interreduced_basis()
            [y^3 + z, x*y + z, x*z - z]

        Note that tail reduction for local orderings is not well-defined::

            sage: R.<x,y,z> = PolynomialRing(QQ,order='negdegrevlex')
            sage: I = Ideal([z*x + y^3, z + y^3, z + x*y])
            sage: I.interreduced_basis()
            [z + x*y, x*y - y^3, x^2*y - y^3]

        A fixed error with nonstandard base fields::

            sage: R.<t> = QQ['t']
            sage: K.<x,y> = R.fraction_field()['x,y']
            sage: I = t*x * K
            sage: I.interreduced_basis()
            [x]

        The interreduced basis of 0 is 0::

            sage: P.<x,y,z> = GF(2)[]
            sage: Ideal(P(0)).interreduced_basis()
            [0]

        ALGORITHM:

        Uses Singular's ``interred`` command or
        :func:`sage.rings.polynomial.toy_buchberger.inter_reduction`
        if conversion to Singular fails.

        TESTS:

        Check that this method works over QQbar (:issue:`25351`)::

            sage: R.<x,y,z> = QQbar[]                                                   # needs sage.rings.number_field
            sage: I = Ideal([z*x + y^3, z + y^3, z + x*y])                              # needs sage.rings.number_field
            sage: I.interreduced_basis()                                                # needs sage.rings.number_field
            [y^3 + z, x*y + z, x*z - z]
        """
        return self.basis.reduced()

    @cached_method
    @handle_AA_and_QQbar
    @singular_gb_standard_options
    def basis_is_groebner(self, singular=None):
        r"""
        Return ``True`` if the generators of this ideal
        (``self.gens()``) form a Groebner basis.

        Let `I` be the set of generators of this ideal. The check is
        performed by trying to lift `Syz(LM(I))` to `Syz(I)` as `I`
        forms a Groebner basis if and only if for every element `S` in
        `Syz(LM(I))`:

        .. MATH::

            S * G = \sum_{i=0}^{m} h_ig_i ---->_G 0.

        ALGORITHM:

        Uses Singular.

        EXAMPLES::

            sage: # needs sage.rings.finite_rings
            sage: R.<a,b,c,d,e,f,g,h,i,j> = PolynomialRing(GF(127), 10)
            sage: I = sage.rings.ideal.Cyclic(R, 4)
            sage: I.basis_is_groebner()
            False
            sage: I2 = Ideal(I.groebner_basis())
            sage: I2.basis_is_groebner()
            True

        A more complicated example::

            sage: R.<U6,U5,U4,U3,U2, u6,u5,u4,u3,u2, h> = PolynomialRing(GF(7583))      # needs sage.rings.finite_rings
            sage: l = [u6 + u5 + u4 + u3 + u2 - 3791*h,                                 # needs sage.rings.finite_rings
            ....:      U6 + U5 + U4 + U3 + U2 - 3791*h,
            ....:      U2*u2 - h^2, U3*u3 - h^2, U4*u4 - h^2,
            ....:      U5*u4 + U5*u3 + U4*u3 + U5*u2 + U4*u2 + U3*u2 - 3791*U5*h
            ....:        - 3791*U4*h - 3791*U3*h - 3791*U2*h - 2842*h^2,
            ....:      U4*u5 + U3*u5 + U2*u5 + U3*u4 + U2*u4 + U2*u3 - 3791*u5*h
            ....:        - 3791*u4*h - 3791*u3*h - 3791*u2*h - 2842*h^2,
            ....:      U5*u5 - h^2, U4*U2*u3 + U5*U3*u2 + U4*U3*u2 + U3^2*u2 - 3791*U5*U3*h
            ....:        - 3791*U4*U3*h - 3791*U3^2*h - 3791*U5*U2*h- 3791*U4*U2*h + U3*U2*h
            ....:        - 3791*U2^2*h - 3791*U4*u3*h - 3791*U4*u2*h - 3791*U3*u2*h
            ....:        - 2843*U5*h^2 + 1897*U4*h^2 - 946*U3*h^2 - 947*U2*h^2 + 2370*h^3,
            ....:      U3*u5*u4 + U2*u5*u4 + U3*u4^2 + U2*u4^2 + U2*u4*u3 - 3791*u5*u4*h
            ....:        - 3791*u4^2*h - 3791*u4*u3*h - 3791*u4*u2*h + u5*h^2 - 2842*u4*h^2,
            ....:      U2*u5*u4*u3 + U2*u4^2*u3 + U2*u4*u3^2 - 3791*u5*u4*u3*h
            ....:        - 3791*u4^2*u3*h - 3791*u4*u3^2*h - 3791*u4*u3*u2*h + u5*u4*h^2
            ....:        + u4^2*h^2 + u5*u3*h^2 - 2842*u4*u3*h^2,
            ....:      U5^2*U4*u3 + U5*U4^2*u3 + U5^2*U4*u2 + U5*U4^2*u2 + U5^2*U3*u2
            ....:        + 2*U5*U4*U3*u2 + U5*U3^2*u2 - 3791*U5^2*U4*h - 3791*U5*U4^2*h
            ....:        - 3791*U5^2*U3*h + U5*U4*U3*h - 3791*U5*U3^2*h - 3791*U5^2*U2*h
            ....:        + U5*U4*U2*h+ U5*U3*U2*h - 3791*U5*U2^2*h - 3791*U5*U3*u2*h
            ....:        - 2842*U5^2*h^2 + 1897*U5*U4*h^2 - U4^2*h^2 - 947*U5*U3*h^2
            ....:        - U4*U3*h^2 - 948*U5*U2*h^2 - U4*U2*h^2 - 1422*U5*h^3 + 3791*U4*h^3,
            ....:      u5*u4*u3*u2*h + u4^2*u3*u2*h + u4*u3^2*u2*h + u4*u3*u2^2*h
            ....:        + 2*u5*u4*u3*h^2 + 2*u4^2*u3*h^2 + 2*u4*u3^2*h^2 + 2*u5*u4*u2*h^2
            ....:        + 2*u4^2*u2*h^2 + 2*u5*u3*u2*h^2 + 1899*u4*u3*u2*h^2,
            ....:      U5^2*U4*U3*u2 + U5*U4^2*U3*u2 + U5*U4*U3^2*u2 - 3791*U5^2*U4*U3*h
            ....:        - 3791*U5*U4^2*U3*h - 3791*U5*U4*U3^2*h - 3791*U5*U4*U3*U2*h
            ....:        + 3791*U5*U4*U3*u2*h + U5^2*U4*h^2 + U5*U4^2*h^2 + U5^2*U3*h^2
            ....:        - U4^2*U3*h^2 - U5*U3^2*h^2 - U4*U3^2*h^2 - U5*U4*U2*h^2 - U5*U3*U2*h^2
            ....:        - U4*U3*U2*h^2 + 3791*U5*U4*h^3 + 3791*U5*U3*h^3 + 3791*U4*U3*h^3,
            ....:      u4^2*u3*u2*h^2 + 1515*u5*u3^2*u2*h^2 + u4*u3^2*u2*h^2
            ....:        + 1515*u5*u4*u2^2*h^2 + 1515*u5*u3*u2^2*h^2 + u4*u3*u2^2*h^2
            ....:        + 1521*u5*u4*u3*h^3 - 3028*u4^2*u3*h^3 - 3028*u4*u3^2*h^3
            ....:        + 1521*u5*u4*u2*h^3 - 3028*u4^2*u2*h^3 + 1521*u5*u3*u2*h^3
            ....:        + 3420*u4*u3*u2*h^3,
            ....:      U5^2*U4*U3*U2*h + U5*U4^2*U3*U2*h + U5*U4*U3^2*U2*h + U5*U4*U3*U2^2*h
            ....:        + 2*U5^2*U4*U3*h^2 + 2*U5*U4^2*U3*h^2 + 2*U5*U4*U3^2*h^2
            ....:        + 2*U5^2*U4*U2*h^2 + 2*U5*U4^2*U2*h^2 + 2*U5^2*U3*U2*h^2
            ....:        - 2*U4^2*U3*U2*h^2 - 2*U5*U3^2*U2*h^2 - 2*U4*U3^2*U2*h^2
            ....:        - 2*U5*U4*U2^2*h^2 - 2*U5*U3*U2^2*h^2 - 2*U4*U3*U2^2*h^2
            ....:        - U5*U4*U3*h^3 - U5*U4*U2*h^3 - U5*U3*U2*h^3 - U4*U3*U2*h^3]

            sage: Ideal(l).basis_is_groebner()                                          # needs sage.rings.finite_rings
            False
            sage: gb = Ideal(l).groebner_basis()                                        # needs sage.rings.finite_rings
            sage: Ideal(gb).basis_is_groebner()                                         # needs sage.rings.finite_rings
            True

        .. NOTE::

            From the Singular Manual for the reduce function we use in
            this method: 'The result may have no meaning if the second
            argument (``self``) is not a standard basis'. I (malb)
            believe this refers to the mathematical fact that the
            results may have no meaning if ``self`` is no standard basis,
            i.e., Singular doesn't 'add' any additional 'nonsense' to
            the result. So we may actually use reduce to determine if
            ``self`` is a Groebner basis.

        TESTS:

        Check that this method works over QQbar (:issue:`25351`)::

            sage: # needs sage.rings.number_field
            sage: R.<a,b,c,d,e,f,g,h,i,j> = QQbar[]
            sage: I = sage.rings.ideal.Cyclic(R,4)
            sage: I.basis_is_groebner()
            False
            sage: I2 = Ideal(I.groebner_basis())
            sage: I2.basis_is_groebner()
            True
        """
        from sage.libs.singular.function_factory import ff
        from sage.libs.singular.option import opt_verb_ctx
        from sage.matrix.constructor import matrix
        sing_reduce = ff.reduce
        syz = ff.syz

        R = self.ring()
        if not R.base_ring().is_field():
            raise ValueError("Coefficient ring must be a field for function 'basis_is_groebner'.")

        try:
            F = matrix(R, 1, self.ngens(), self.gens())
            LTF = matrix(R, 1, self.ngens(), [f.lt() for f in self.gens()])

            with opt_verb_ctx(notWarnSB=True):
                M = F * matrix(R, syz(LTF)).transpose()
                M.set_immutable()
                M = sing_reduce(M, self)

            if any(M):
                return False
            return True
        except TypeError:
            if singular is None:
                singular = singular_default
            R._singular_().set_ring()
            F = singular( tuple(self.gens()), "module" )
            LTF = singular( [f.lt() for f in self.gens()] , "module" )

            M = (F * LTF.syz()).reduce(self._singular_())

            for i in range(M.ncols()):
                if int(singular.eval("%s[1,%s+1]!=0" % (M.name(),i))):
                    return False
            self._singular_().attrib('isSB',1)
        return True

    @require_field
    @handle_AA_and_QQbar
    @singular_gb_standard_options
    @libsingular_gb_standard_options
    def transformed_basis(self, algorithm='gwalk', other_ring=None, singular=None):
        """
        Return a lex or ``other_ring`` Groebner Basis for this ideal.

        INPUT:

        - ``algorithm`` -- see below for options

        - ``other_ring`` -- only valid for ``algorithm='fglm'``; if
          provided, conversion will be performed to this
          ring. Otherwise a lex Groebner basis will be returned.


        ALGORITHMS:

        - ``'fglm'`` -- FGLM algorithm. The input ideal must be given with a reduced
          Groebner Basis of a zero-dimensional ideal

        - ``'gwalk'`` -- Groebner Walk algorithm (*default*)

        - ``'awalk1'`` -- 'first alternative' algorithm

        - ``'awalk2'`` -- 'second alternative' algorithm

        - ``'twalk'`` -- Tran algorithm

        - ``'fwalk'`` -- Fractal Walk algorithm

        EXAMPLES::

            sage: R.<x,y,z> = PolynomialRing(QQ,3)
            sage: I = Ideal([y^3+x^2,x^2*y+x^2, x^3-x^2, z^4-x^2-y])
            sage: I = Ideal(I.groebner_basis())
            sage: S.<z,x,y> = PolynomialRing(QQ,3,order='lex')
            sage: J = Ideal(I.transformed_basis('fglm',S))
            sage: J
            Ideal (z^4 + y^3 - y, x^2 + y^3, x*y^3 - y^3, y^4 + y^3)
             of Multivariate Polynomial Ring in z, x, y over Rational Field

        ::

            sage: R.<z,y,x> = PolynomialRing(GF(32003), 3, order='lex')                 # needs sage.rings.finite_rings
            sage: I = Ideal([y^3 + x*y*z + y^2*z + x*z^3, 3 + x*y + x^2*y + y^2*z])     # needs sage.rings.finite_rings
            sage: I.transformed_basis('gwalk')                                          # needs sage.rings.finite_rings
            [z*y^2 + y*x^2 + y*x + 3,
             z*x + 8297*y^8*x^2 + 8297*y^8*x + 3556*y^7 - 8297*y^6*x^4 + 15409*y^6*x^3
               - 8297*y^6*x^2 - 8297*y^5*x^5 + 15409*y^5*x^4 - 8297*y^5*x^3 + 3556*y^5*x^2
               + 3556*y^5*x + 3556*y^4*x^3 + 3556*y^4*x^2 - 10668*y^4 - 10668*y^3*x
               - 8297*y^2*x^9 - 1185*y^2*x^8 + 14224*y^2*x^7 - 1185*y^2*x^6 - 8297*y^2*x^5
               - 14223*y*x^7 - 10666*y*x^6 - 10666*y*x^5 - 14223*y*x^4 + x^5 + 2*x^4 + x^3,
             y^9 - y^7*x^2 - y^7*x - y^6*x^3 - y^6*x^2 - 3*y^6 - 3*y^5*x - y^3*x^7
               - 3*y^3*x^6 - 3*y^3*x^5 - y^3*x^4 - 9*y^2*x^5 - 18*y^2*x^4 - 9*y^2*x^3
               - 27*y*x^3 - 27*y*x^2 - 27*x]

        ALGORITHM:

        Uses Singular.

        TESTS:

        Check that this method works over QQbar (:issue:`25351`).  We are not currently
        able to specify other_ring, due to the limitations of @handle_AA_and_QQbar::

            sage: # needs sage.rings.number_field
            sage: R.<x,y,z> = QQbar[]
            sage: I = Ideal([y^3 + x^2, x^2*y + x^2, x^3 - x^2, z^4 - x^2 - y])
            sage: I = Ideal(I.groebner_basis())
            sage: S.<z,x,y> = PolynomialRing(QQbar, 3, order='lex')
            sage: J = Ideal(I.transformed_basis('fglm', other_ring=S))  # known bug
            sage: J                                                     # known bug
        """
        from sage.rings.polynomial.multi_polynomial_sequence import \
            PolynomialSequence
        R = self.ring()

        if self.basis_is_groebner():
            I = R.ideal(self.interreduced_basis())
        else:
            I = R.ideal(self.groebner_basis())

        if algorithm in ("gwalk","awalk1","awalk2","twalk","fwalk"):
            from sage.libs.singular.function import lib, singular_function
            lib("grwalk.lib")
            gb = singular_function(algorithm)(I)
            return PolynomialSequence(R, sorted(gb,reverse=True), immutable=True)

        elif algorithm == "fglm":
            # new ring
            if other_ring is None:
                nR = R.change_ring(order='lex')
            else:
                nR = other_ring
            if singular is None:
                singular = singular_default
            Rs = singular(R)
            Is = singular(I)
            Is.attrib('isSB',1)
            singular(nR).set_ring()
            nIs = singular.fglm(Rs,Is)

            return PolynomialSequence(nR, sorted([nR(f) for f in nIs],reverse=True), immutable=True)

        else:
            raise TypeError("cannot convert basis with given algorithm")

    @handle_AA_and_QQbar
    def elimination_ideal(self, variables, algorithm=None, *args, **kwds):
        r"""
        Return the elimination ideal of this ideal with respect to the
        variables given in ``variables``.

        INPUT:

        - ``variables`` -- list or tuple of variables in ``self.ring()``

        - ``algorithm`` -- determines the algorithm to use, see below
          for available algorithms

        ALGORITHMS:

        - ``'libsingular:eliminate'`` -- libSingular's ``eliminate`` command
          (default)

        - ``'giac:eliminate'`` -- Giac's ``eliminate`` command (if available)

        If only a system is given - e.g. 'giac' - the default algorithm is
        chosen for that system.

        EXAMPLES::

            sage: R.<x,y,t,s,z> = PolynomialRing(QQ,5)
            sage: I = R * [x - t, y - t^2, z - t^3, s - x + y^3]
            sage: J = I.elimination_ideal([t, s]); J
            Ideal (y^2 - x*z, x*y - z, x^2 - y)
             of Multivariate Polynomial Ring in x, y, t, s, z over Rational Field

        You can use Giac to compute the elimination ideal::

            sage: print("possible output from giac", flush=True); I.elimination_ideal([t, s], algorithm='giac') == J
            possible output...
            True

        The list of available Giac options is provided at
        :func:`sage.libs.giac.groebner_basis`.

        ALGORITHM:

        Uses Singular, or Giac (if available).

        .. NOTE::

            Requires computation of a Groebner basis, which can be a very
            expensive operation.

        TESTS:

        Check that this method works over QQbar (:issue:`25351`)::

            sage: # needs sage.rings.number_field
            sage: R.<x,y,t,s,z> = QQbar[]
            sage: I = R * [x - t, y - t^2, z - t^3, s - x + y^3]
            sage: J = I.elimination_ideal([t, s]); J
            Ideal (y^2 - x*z, x*y - z, x^2 - y) of Multivariate
            Polynomial Ring in x, y, t, s, z over Algebraic Field
            sage: print("possible output from giac", flush=True); I.elimination_ideal([t, s], algorithm='giac') == J
            possible output...
            True

        Check that the passed variables are actually variables of the ring
        (:issue:`31414`)::

            sage: R.<x,y,z> = QQ[]
            sage: I = R.ideal(x-y, z)
            sage: I.elimination_ideal([x, R(0)])
            Traceback (most recent call last):
            ...
            ValueError: not a ring variable: 0
        """
        if not isinstance(variables, (list, tuple)):
            variables = (variables,)
        gens = self.ring().gens()
        for v in variables:
            if v not in gens:
                raise ValueError("not a ring variable: %s" % v)

        if (algorithm is None or algorithm.lower() == 'libsingular'
                or algorithm == 'libsingular:eliminate'):
            return self._elimination_ideal_libsingular(variables)

        elif algorithm.lower() == 'giac' or algorithm == 'giac:eliminate':
            from sage.libs.giac import groebner_basis as groebner_basis_libgiac
            return groebner_basis_libgiac(
                    self, elim_variables=variables, *args, **kwds).ideal()

        else:
            raise NameError("Algorithm '%s' unknown." % algorithm)

    @libsingular_gb_standard_options
    def _elimination_ideal_libsingular(self, variables):
        r"""
        Compute the elimination ideal using libsingular.

        EXAMPLES::

            sage: R.<x,y,t,s,z> = PolynomialRing(QQ,5)
            sage: I = R * [x-t,y-t^2,z-t^3,s-x+y^3]
            sage: I.elimination_ideal([t,s], "libsingular")  # indirect doctest
            Ideal (y^2 - x*z, x*y - z, x^2 - y) of Multivariate
            Polynomial Ring in x, y, t, s, z over Rational Field
        """
        from sage.libs.singular.function_factory import ff
        eliminate = ff.eliminate

        R = self.ring()
        Is = MPolynomialIdeal(R,self.groebner_basis())
        return MPolynomialIdeal(R, eliminate(Is, prod(variables)) )

    @handle_AA_and_QQbar
    @libsingular_gb_standard_options
    def quotient(self, J):
        r"""
        Given ideals `I` = ``self`` and `J` in the same polynomial
        ring `P`, return the ideal quotient of `I` by `J` consisting
        of the polynomials `a` of `P` such that `\{aJ \subset I\}`.

        This is also referred to as the colon ideal
        (`I`:`J`).

        INPUT:

        - ``J`` -- multivariate polynomial ideal

        EXAMPLES::

            sage: # needs sage.rings.finite_rings
            sage: R.<x,y,z> = PolynomialRing(GF(181), 3)
            sage: I = Ideal([x^2 + x*y*z, y^2 - z^3*y, z^3 + y^5*x*z])
            sage: J = Ideal([x])
            sage: Q = I.quotient(J)
            sage: y*z + x in I
            False
            sage: x in J
            True
            sage: x * (y*z + x) in I
            True

        TESTS:

        This example checks :issue:`16301`::

            sage: R.<x,y,z> = ZZ[]
            sage: I = Ideal(R(2), x*y, x*z + x)
            sage: eD = Ideal(x, z^2-1)
            sage: I.quotient(eD).gens()
            [2, x*z + x, x*y]

        Check that this method works over QQbar (:issue:`25351`)::

            sage: # needs sage.rings.number_field
            sage: R.<x,y,z> = QQbar[]
            sage: I = ideal(x, z)
            sage: J = ideal(R(1))
            sage: I.quotient(J)
            Ideal (z, x) of Multivariate Polynomial Ring in x, y, z over Algebraic Field

        Check that :issue:`12803` is fixed::

            sage: R.<xe,xv> = ZZ[]
            sage: J = ideal(4*xv^3 + 3*xv^2, 3*xe*xv^2 + xe - 2*xv)
            sage: I  = ideal(-3, -3*xv - 1, -3)
            sage: I2 = ideal(-3, -3*xv - 1)
            sage: I == I2
            True
            sage: Q1 = J.quotient(I)
            sage: Q2 = J.quotient(I2)
            sage: Q1 == Q2
            True
        """
        R = self.ring()

        if not isinstance(J, MPolynomialIdeal):
            raise TypeError("J needs to be a multivariate polynomial ideal")

        if R is not J.ring() and not R == J.ring():
            raise TypeError("base rings do not match")

        from sage.libs.singular.function_factory import ff
        quotient = ff.quotient
        return R.ideal(quotient(self, J))

    @handle_AA_and_QQbar
    def saturation(self, other):
        r"""
        Return the saturation (and saturation exponent) of the ideal ``self``
        with respect to the ideal ``other``.

        INPUT:

        - ``other`` -- another ideal in the same ring

        OUTPUT: a pair (ideal, integer)

        EXAMPLES::

            sage: R.<x, y, z> = QQ[]
            sage: I = R.ideal(x^5*z^3, x*y*z, y*z^4)
            sage: J = R.ideal(z)
            sage: I.saturation(J)
            (Ideal (y, x^5) of Multivariate Polynomial Ring in x, y, z over Rational Field, 4)

        TESTS:

        Check that this method works over QQbar (:issue:`25351`)::

            sage: # needs sage.rings.number_field
            sage: R.<x, y, z> = QQbar[]
            sage: I = R.ideal(x^5*z^3, x*y*z, y*z^4)
            sage: J = R.ideal(z)
            sage: I.saturation(other = J)
            (Ideal (y, x^5) of Multivariate Polynomial Ring in x, y, z over Algebraic Field, 4)
        """
        from sage.libs.singular.function_factory import ff

        # function renamed in singular > 4.3.2p4, see issue #35980
        try:
            sat = ff.elim__lib.sat_with_exp
        except NameError:
            sat = ff.elim__lib.sat
        R = self.ring()
        ideal, expo = sat(self, other)
        return (R.ideal(ideal), ZZ(expo))

    @require_field
    def variety(self, ring=None, *, algorithm='triangular_decomposition', proof=True):
        r"""
        Return the variety of this ideal.

        Given a zero-dimensional ideal `I` (= ``self``) of a
        polynomial ring `P` whose order is lexicographic, return the
        variety of `I` as a list of dictionaries with ``(variable, value)``
        pairs. By default, the variety of the ideal over its
        coefficient field `K` is returned; ``ring`` can be specified
        to find the variety over a different ring.

        These dictionaries have cardinality equal to the number of
        variables in `P` and represent assignments of values to these
        variables such that all polynomials in `I` vanish.

        If ``ring`` is specified, then a triangular decomposition of
        ``self`` is found over the original coefficient field `K`;
        then the triangular systems are solved using root-finding over
        ``ring``. This is particularly useful when `K` is ``QQ`` (to
        allow fast symbolic computation of the triangular
        decomposition) and ``ring`` is ``RR``, ``AA``, ``CC``, or
        ``QQbar`` (to compute the whole real or complex variety of the
        ideal).

        Note that with ``ring=RR`` or ``CC``, computation is done
        numerically and potentially inaccurately; in particular, the
        number of points in the real variety may be miscomputed. With
        ``ring=AA`` or ``QQbar``, computation is done exactly
        (which may be much slower, of course).

        INPUT:

        - ``ring`` -- return roots in the ``ring`` instead of the base
          ring of this ideal (default: ``None``)
        - ``algorithm`` -- algorithm or implementation to use; see below for
          supported values
        - ``proof`` -- return a provably correct result (default: ``True``)

        EXAMPLES::

            sage: # needs sage.rings.finite_rings
            sage: K.<w> = GF(27)  # this example is from the MAGMA handbook
            sage: P.<x, y> = PolynomialRing(K, 2, order='lex')
            sage: I = Ideal([x^8 + y + 2, y^6 + x*y^5 + x^2])
            sage: I = Ideal(I.groebner_basis()); I
            Ideal (x - y^47 - y^45 + y^44 - y^43 + y^41 - y^39 - y^38 - y^37 - y^36
                     + y^35 - y^34 - y^33 + y^32 - y^31 + y^30 + y^28 + y^27 + y^26
                     + y^25 - y^23 + y^22 + y^21 - y^19 - y^18 - y^16 + y^15 + y^13
                     + y^12 - y^10 + y^9 + y^8 + y^7 - y^6 + y^4 + y^3 + y^2 + y - 1,
                   y^48 + y^41 - y^40 + y^37 - y^36 - y^33 + y^32 - y^29 + y^28
                     - y^25 + y^24 + y^2 + y + 1)
            of Multivariate Polynomial Ring in x, y over Finite Field in w of size 3^3
            sage: V = I.variety();
            sage: sorted(V, key=str)
            [{y: w^2 + 2*w, x: 2*w + 2}, {y: w^2 + 2, x: 2*w}, {y: w^2 + w, x: 2*w + 1}]
            sage: [f.subs(v)                      # check that all polynomials vanish
            ....:  for f in I.gens() for v in V]
            [0, 0, 0, 0, 0, 0]
            sage: [I.subs(v).is_zero() for v in V]  # same test, but nicer syntax
            [True, True, True]

        However, we only account for solutions in the ground field and not
        in the algebraic closure::

            sage: I.vector_space_dimension()                                            # needs sage.rings.finite_rings
            48

        Here we compute the points of intersection of a hyperbola and a
        circle, in several fields::

            sage: K.<x, y> = PolynomialRing(QQ, 2, order='lex')
            sage: I = Ideal([x*y - 1, (x-2)^2 + (y-1)^2 - 1])
            sage: I = Ideal(I.groebner_basis()); I
            Ideal (x + y^3 - 2*y^2 + 4*y - 4, y^4 - 2*y^3 + 4*y^2 - 4*y + 1)
             of Multivariate Polynomial Ring in x, y over Rational Field

        These two curves have one rational intersection::

            sage: I.variety()
            [{y: 1, x: 1}]

        There are two real intersections::

            sage: sorted(I.variety(ring=RR), key=str)
            [{y: 0.361103080528647, x: 2.76929235423863},
             {y: 1.00000000000000, x: 1.00000000000000}]
            sage: I.variety(ring=AA)                                                    # needs sage.rings.number_field
            [{y: 1, x: 1},
             {y: 0.3611030805286474?, x: 2.769292354238632?}]

        and a total of four intersections::

            sage: sorted(I.variety(ring=CC), key=str)
            [{y: 0.31944845973567... + 1.6331702409152...*I,
              x: 0.11535382288068... - 0.58974280502220...*I},
             {y: 0.31944845973567... - 1.6331702409152...*I,
              x: 0.11535382288068... + 0.58974280502220...*I},
             {y: 0.36110308052864..., x: 2.7692923542386...},
             {y: 1.00000000000000, x: 1.00000000000000}]
            sage: sorted(I.variety(ring=QQbar), key=str)                                # needs sage.rings.number_field
            [{y: 0.3194484597356763? + 1.633170240915238?*I,
              x: 0.11535382288068429? - 0.5897428050222055?*I},
             {y: 0.3194484597356763? - 1.633170240915238?*I,
              x: 0.11535382288068429? + 0.5897428050222055?*I},
             {y: 0.3611030805286474?, x: 2.769292354238632?},
             {y: 1, x: 1}]

        We can also use the :ref:`optional package msolve <spkg_msolve>`
        to compute the variety.
        See :mod:`~sage.rings.polynomial.msolve` for more information. ::

            sage: I.variety(RBF, algorithm='msolve', proof=False)   # optional - msolve
            [{x: [2.76929235423863 +/- 2.08e-15], y: [0.361103080528647 +/- 4.53e-16]},
             {x: 1.000000000000000, y: 1.000000000000000}]

        Computation over floating point numbers may compute only a partial solution,
        or even none at all. Notice that x values are missing from the following variety::

            sage: R.<x,y> = CC[]
            sage: I = ideal([x^2+y^2-1,x*y-1])
            sage: sorted(I.variety(), key=str)
            verbose 0 (...: multi_polynomial_ideal.py, variety) Warning: computations in the complex field are inexact; variety may be computed partially or incorrectly.
            verbose 0 (...: multi_polynomial_ideal.py, variety) Warning: falling back to very slow toy implementation.
            [{y: -0.86602540378443... + 0.500000000000000*I},
             {y: -0.86602540378443... - 0.500000000000000*I},
             {y: 0.86602540378443... + 0.500000000000000*I},
             {y: 0.86602540378443... - 0.500000000000000*I}]

        This is due to precision error,
        which causes the computation of an intermediate Groebner basis to fail.

        If the ground field's characteristic is too large for
        Singular, we resort to a toy implementation::

            sage: # needs sage.rings.finite_rings
            sage: R.<x,y> = PolynomialRing(GF(2147483659^3), order='lex')
            sage: I = ideal([x^3 - 2*y^2, 3*x + y^4])
            sage: I.variety()
            verbose 0 (...: multi_polynomial_ideal.py, groebner_basis) Warning: falling back to very slow toy implementation.
            verbose 0 (...: multi_polynomial_ideal.py, dimension) Warning: falling back to very slow toy implementation.
            verbose 0 (...: multi_polynomial_ideal.py, variety) Warning: falling back to very slow toy implementation.
            [{y: 0, x: 0}]

        The dictionary expressing the variety will be indexed by generators
        of the polynomial ring after changing to the target field.
        But the mapping will also accept generators of the original ring,
        or even generator names as strings, when provided as keys::

            sage: # needs sage.rings.number_field
            sage: K.<x,y> = QQ[]
            sage: I = ideal([x^2 + 2*y - 5, x + y + 3])
            sage: v = I.variety(AA)[0]; v[x], v[y]
            (4.464101615137755?, -7.464101615137755?)
            sage: list(v)[0].parent()
            Multivariate Polynomial Ring in x, y over Algebraic Real Field
            sage: v[x]
            4.464101615137755?
            sage: v["y"]
            -7.464101615137755?

        ``msolve`` also works over finite fields::

            sage: R.<x, y> = PolynomialRing(GF(536870909), 2, order='lex')              # needs sage.rings.finite_rings
            sage: I = Ideal([x^2 - 1, y^2 - 1])                                         # needs sage.rings.finite_rings
            sage: sorted(I.variety(algorithm='msolve',          # optional - msolve, needs sage.rings.finite_rings
            ....:                  proof=False),
            ....:        key=str)
            [{x: 1, y: 1},
             {x: 1, y: 536870908},
             {x: 536870908, y: 1},
             {x: 536870908, y: 536870908}]

        but may fail in small characteristic, especially with ideals of high
        degree with respect to the characteristic::

            sage: R.<x, y> = PolynomialRing(GF(3), 2, order='lex')
            sage: I = Ideal([x^2 - 1, y^2 - 1])
            sage: I.variety(algorithm='msolve', proof=False)    # optional - msolve
            Traceback (most recent call last):
            ...
            NotImplementedError: characteristic 3 too small

        ALGORITHM:

        - With ``algorithm`` = ``'triangular_decomposition'`` (default),
          uses triangular decomposition, via Singular if possible, falling back
          on a toy implementation otherwise.

        - With ``algorithm`` = ``'msolve'``, uses the
          :ref:`optional package msolve <spkg_msolve>`.
          Note that msolve uses heuristics and therefore
          requires setting the ``proof`` flag to ``False``. See
          :mod:`~sage.rings.polynomial.msolve` for more information.
        """
        if algorithm == "triangular_decomposition":
            return self._variety_triangular_decomposition(ring)
        elif algorithm == "msolve":
            from . import msolve
            return msolve.variety(self, ring, proof=proof)
        else:
            raise ValueError(f"unknown algorithm {algorithm!r}")

    def _variety_triangular_decomposition(self, ring):
        r"""
        Compute the variety of this ideal by triangular decomposition.

        The triangular decomposition is computed using Singular when conversion
        of the ideal to Singular is supported, falling back to a toy Python
        implementation otherwise.

        TESTS::

            sage: K.<w> = GF(27)                                                        # needs sage.rings.finite_rings
            sage: P.<x, y> = PolynomialRing(K, 2, order='lex')                          # needs sage.rings.finite_rings
            sage: I = Ideal([ x^8 + y + 2, y^6 + x*y^5 + x^2 ])                         # needs sage.rings.finite_rings

        Testing the robustness of the Singular interface::

            sage: T = I.triangular_decomposition('singular:triangLfak')                 # needs sage.rings.finite_rings
            sage: sorted(I.variety(), key=str)                                          # needs sage.rings.finite_rings
            [{y: w^2 + 2*w, x: 2*w + 2}, {y: w^2 + 2, x: 2*w}, {y: w^2 + w, x: 2*w + 1}]

        Testing that a bug is indeed fixed ::

            sage: R = PolynomialRing(GF(2), 30, ['x%d'%(i+1) for i in range(30)], order='lex')
            sage: R.inject_variables()
            Defining...
            sage: I = Ideal([x1 + 1, x2, x3 + 1, x5*x10 + x10 + x18, x5*x11 + x11, \
                             x5*x18, x6, x7 + 1, x9, x10*x11 + x10 + x18, x10*x18 + x18, \
                             x11*x18, x12, x13, x14, x15, x16 + 1, x17 + x18 + 1, x19, x20, \
                             x21 + 1, x22, x23, x24, x25 + 1, x28 + 1, x29 + 1, x30, x8, \
                             x26, x1^2 + x1, x2^2 + x2, x3^2 + x3, x4^2 + x4, x5^2 + x5, \
                             x6^2 + x6, x7^2 + x7, x8^2 + x8, x9^2 + x9, x10^2 + x10, \
                             x11^2 + x11, x12^2 + x12, x13^2 + x13, x14^2 + x14, x15^2 + x15, \
                             x16^2 + x16, x17^2 + x17, x18^2 + x18, x19^2 + x19, x20^2 + x20, \
                             x21^2 + x21, x22^2 + x22, x23^2 + x23, x24^2 + x24, x25^2 + x25, \
                             x26^2 + x26, x27^2 + x27, x28^2 + x28, x29^2 + x29, x30^2 + x30])
            sage: I.basis_is_groebner()
            True
            sage: sorted("".join(str(V[g]) for g in R.gens()) for V in I.variety())  # long time (6s on sage.math, 2011)
            ['101000100000000110001000100110',
             '101000100000000110001000101110',
             '101000100100000101001000100110',
             '101000100100000101001000101110',
             '101010100000000110001000100110',
             '101010100000000110001000101110',
             '101010100010000110001000100110',
             '101010100010000110001000101110',
             '101010100110000110001000100110',
             '101010100110000110001000101110',
             '101100100000000110001000100110',
             '101100100000000110001000101110',
             '101100100100000101001000100110',
             '101100100100000101001000101110',
             '101110100000000110001000100110',
             '101110100000000110001000101110',
             '101110100010000110001000100110',
             '101110100010000110001000101110',
             '101110100110000110001000100110',
             '101110100110000110001000101110']

        Check that the issue at :issue:`7425` is fixed::

            sage: R.<x, y, z> = QQ[]
            sage: I = R.ideal([x^2-y^3*z, x+y*z])
            sage: I.dimension()
            1
            sage: I.variety()
            Traceback (most recent call last):
            ...
            ValueError: The dimension of the ideal is 1, but it should be 0

        Check that the issue at :issue:`7425` is fixed::

            sage: S.<t> = PolynomialRing(QQ)
            sage: F.<q> = QQ.extension(t^4 + 1)
            sage: R.<x,y> = PolynomialRing(F)
            sage: I = R.ideal(x, y^4 + 1)
            sage: I.variety()
            [...{y: -q^3, x: 0}...]

        Check that computing the variety of the ``[1]`` ideal is allowed (:issue:`13977`)::

            sage: R.<x,y> = QQ[]
            sage: I = R.ideal(1)
            sage: I.variety()
            []

        Check that the issue at :issue:`16485` is fixed::

            sage: R.<a,b,c> = PolynomialRing(QQ, order='lex')
            sage: I = R.ideal(c^2 - 2, b - c, a)
            sage: I.variety(QQbar)                                                      # needs sage.rings.number_field
            [...a: 0...]

        An early version of :issue:`25351` broke this method by adding the
        @handle_AA_and_QQbar decorator to it.  To check for this bug, verify
        that this circle and this hyperbola have two real intersections and
        two more complex ones::

            sage: # needs sage.rings.number_field
            sage: K.<x, y> = PolynomialRing(AA)
            sage: I = Ideal([ x*y - 1, (x-2)^2 + (y-1)^2 - 1])
            sage: len(I.variety())
            2
            sage: K.<x, y> = PolynomialRing(QQbar)
            sage: I = Ideal([ x*y - 1, (x-2)^2 + (y-1)^2 - 1])
            sage: len(I.variety())
            4
        """

        def _variety(T, V, v=None):
            """
            Return variety ``V`` for one triangular set of
            polynomials ``T``.
            """
            if v is None:
                v = {}
            found = False
            for f in T:
                if f.is_univariate() and not f.is_constant():
                    T.remove(f)
                    found = True
                    break

            if found is False:
                V.append(v)
                return V

            variable = f.variable(0)
            roots = f.univariate_polynomial().roots(ring=ring, multiplicities=False)

            for root in roots:
                vbar = v.copy()
                vbar[variable] = root
                Tbar = [ f.subs({variable:root}) for f in T ]
                _variety(Tbar,V,vbar)

            return V

        d = self.dimension()
        if d > 0:
            raise ValueError("The dimension of the ideal is %s, but it should be 0" % d)
        if d == -1:
            return []

        if isinstance(self.base_ring(), sage.rings.abc.ComplexField):
            verbose("Warning: computations in the complex field are inexact; variety may be computed partially or incorrectly.", level=0, caller_name='variety')
        P = self.ring()
        if ring is not None:
            P = P.change_ring(ring)
        try:
            TI = self.triangular_decomposition('singular:triangLfak')
            T = [list(each.gens()) for each in TI]
        except TypeError:  # conversion to Singular not supported
            if self.ring().term_order().is_global():
                verbose("Warning: falling back to very slow toy implementation.", level=0, caller_name='variety')
                T = toy_variety.triangular_factorization(self.groebner_basis())
            else:
                raise TypeError("Local/unknown orderings not supported by 'toy_buchberger' implementation.")

        from sage.misc.converting_dict import KeyConvertingDict
        V = []
        for t in T:
            V.extend(KeyConvertingDict(P, v)
                     for v in _variety([P(f) for f in t], []))
        return V

    @require_field
    @handle_AA_and_QQbar
    def hilbert_polynomial(self, algorithm='sage'):
        r"""
        Return the Hilbert polynomial of this ideal.

        INPUT:

        - ``algorithm`` -- (default: ``'sage'``) must be either ``'sage'``
          or ``'singular'``

        Let `I` (which is ``self``) be a homogeneous ideal and
        `R = \bigoplus_d R_d` (which is ``self.ring()``) be a graded
        commutative algebra over a field `K`. The *Hilbert polynomial*
        is the unique polynomial `HP(t)` with rational coefficients
        such that `HP(d) = \dim_K R_d` for all but finitely many
        positive integers `d`.

        EXAMPLES::

            sage: P.<x,y,z> = PolynomialRing(QQ)
            sage: I = Ideal([x^3*y^2 + 3*x^2*y^2*z + y^3*z^2 + z^5])
            sage: I.hilbert_polynomial()                                                # needs sage.libs.flint
            5*t - 5

        Of course, the Hilbert polynomial of a zero-dimensional ideal
        is zero::

            sage: J0 = Ideal([x^3*y^2 + 3*x^2*y^2*z + y^3*z^2 + z^5,
            ....:             y^3 - 2*x*z^2 + x*y, x^4 + x*y - y*z^2])
            sage: J = P*[m.lm() for m in J0.groebner_basis()]
            sage: J.dimension()
            0
            sage: J.hilbert_polynomial()                                                # needs sage.libs.flint
            0

        It is possible to request a computation using the Singular library::

            sage: I.hilbert_polynomial(algorithm='singular') == I.hilbert_polynomial()  # needs sage.libs.flint
            True
            sage: J.hilbert_polynomial(algorithm='singular') == J.hilbert_polynomial()  # needs sage.libs.flint
            True

        Here is a bigger examples::

            sage: n = 4; m = 11; P = PolynomialRing(QQ, n * m, "x"); x = P.gens()
            sage: M = Matrix(n, x)
            sage: Minors = P.ideal(M.minors(2))
            sage: hp = Minors.hilbert_polynomial(); hp                                  # needs sage.libs.flint
            1/21772800*t^13 + 61/21772800*t^12 + 1661/21772800*t^11
             + 26681/21772800*t^10 + 93841/7257600*t^9 + 685421/7257600*t^8
             + 1524809/3110400*t^7 + 39780323/21772800*t^6 + 6638071/1360800*t^5
             + 12509761/1360800*t^4 + 2689031/226800*t^3 + 1494509/151200*t^2
             + 12001/2520*t + 1

        Because Singular uses 32-bit integers, the above example would fail
        with Singular. We don't test it here, as it has a side-effect on
        other tests that is not understood yet (see :issue:`26300`)::

            sage: Minors.hilbert_polynomial(algorithm='singular')       # not tested
            Traceback (most recent call last):
            ...
            RuntimeError: error in Singular function call 'hilbPoly':
            int overflow in hilb 1
            error occurred in or before poly.lib::hilbPoly line 58: `   intvec v=hilb(I,2);`
            expected intvec-expression. type 'help intvec;'

        Note that in this example, the Hilbert polynomial gives the
        coefficients of the Hilbert-Poincaré series in all degrees::

            sage: P = PowerSeriesRing(QQ, 't', default_prec=50)
            sage: hs = Minors.hilbert_series()                                          # needs sage.libs.flint
            sage: list(P(hs.numerator()) / P(hs.denominator())) == [hp(t=k)             # needs sage.libs.flint
            ....:                                                   for k in range(50)]
            True

        TESTS:

        Check that :issue:`27483` and :issue:`28110` are fixed::

            sage: P.<x,y,z> = PolynomialRing(QQ)
            sage: I = Ideal([x^3, x*y^2, y^4, x^2*y*z, y^3*z, x^2*z^2, x*y*z^2, x*z^3])
            sage: I.hilbert_polynomial(algorithm='singular')
            3
            sage: I.hilbert_polynomial()                                                # needs sage.libs.flint
            3

        Check that this method works over ``QQbar`` (:issue:`25351`)::

            sage: P.<x,y,z> = QQbar[]                                                   # needs sage.rings.number_field
            sage: I = Ideal([x^3*y^2 + 3*x^2*y^2*z + y^3*z^2 + z^5])                    # needs sage.rings.number_field
            sage: I.hilbert_polynomial()                                                # needs sage.rings.number_field
            5*t - 5

        Check for :issue:`33597`::

            sage: R.<X, Y, Z> = QQ[]
            sage: I = R.ideal([X^2*Y^3, X*Z])
            sage: I.hilbert_polynomial()                                                # needs sage.libs.flint
            t + 5
        """
        if not self.is_homogeneous():
            raise TypeError("ideal must be homogeneous")
        if algorithm == 'sage':
            from sage.misc.misc_c import prod
            hilbert_poincare = self.hilbert_series()
            denom = hilbert_poincare.denominator()
            if denom.degree() == 0:
                return denom.parent().zero()
            t = denom.parent().gen()
            s = denom.valuation(t - 1)
            numerator = hilbert_poincare.numerator()
            # we assume the denominator of the Hilbert series is of
            # the form (1 - t)^s, need to scale numerator
            scalar = ~(denom[0] * (s - 1).factorial())
            st = s - 1 + t
            out = scalar * sum(c * prod(st - n - nu for nu in range(s - 1))
                               for n, c in enumerate(numerator))
            return t.parent().zero() + out
        if algorithm == 'singular':
            from sage.libs.singular.function_factory import ff
            hilbPoly = ff.polylib__lib.hilbPoly

            hp = hilbPoly(self)
            t = ZZ['t'].gen()
            fp = ZZ(len(hp) - 1).factorial()
            return sum(ZZ(coeff) * t**i for i, coeff in enumerate(hp)) / fp
        raise ValueError("'algorithm' must be 'sage' or 'singular'")

    @require_field
    @handle_AA_and_QQbar
    def hilbert_series(self, grading=None, algorithm='sage'):
        r"""
        Return the Hilbert series of this ideal.

        INPUT:

        - ``grading`` -- (optional) a list or tuple of integers
        - ``algorithm`` -- (default: ``'sage'``) must be either ``'sage'``
          or ``'singular'``

        Let `I` (which is ``self``) be a homogeneous ideal and
        `R = \bigoplus_d R_d` (which is ``self.ring()``) be a
        graded commutative algebra over a field `K`. Then the
        *Hilbert function* is defined as `H(d) = \dim_K R_d` and
        the *Hilbert series* of `I` is defined as the formal power
        series `HS(t) = \sum_{d=0}^{\infty} H(d) t^d`.

        This power series can be expressed as
        `HS(t) = Q(t) / (1-t)^n` where `Q(t)` is a polynomial
        over `\ZZ` and `n` the number of variables in `R`.
        This method returns `Q(t) / (1-t)^n`, normalised so
        that the leading monomial of the numerator is positive.

        An optional ``grading`` can be given, in which case
        the graded (or weighted) Hilbert series is given.

        EXAMPLES::

            sage: P.<x,y,z> = PolynomialRing(QQ)
            sage: I = Ideal([x^3*y^2 + 3*x^2*y^2*z + y^3*z^2 + z^5])
            sage: I.hilbert_series()                                                    # needs sage.libs.flint
            (t^4 + t^3 + t^2 + t + 1)/(t^2 - 2*t + 1)
            sage: R.<a,b> = PolynomialRing(QQ)
            sage: J = R.ideal([a^2*b, a*b^2])
            sage: J.hilbert_series()                                                    # needs sage.libs.flint
            (t^3 - t^2 - t - 1)/(t - 1)
            sage: J.hilbert_series(grading=(10,3))                                      # needs sage.libs.flint
            (t^25 + t^24 + t^23 - t^15 - t^14 - t^13 - t^12 - t^11
             - t^10 - t^9 - t^8 - t^7 - t^6 - t^5 - t^4 - t^3 - t^2
             - t - 1)/(t^12 + t^11 + t^10 - t^2 - t - 1)

            sage: K = R.ideal([a^2*b^3, a*b^4 + a^3*b^2])
            sage: K.hilbert_series(grading=[1,2])                                       # needs sage.libs.flint
            (t^11 + t^8 - t^6 - t^5 - t^4 - t^3 - t^2 - t - 1)/(t^2 - 1)
            sage: K.hilbert_series(grading=[2,1])                                       # needs sage.libs.flint
            (2*t^7 - t^6 - t^4 - t^2 - 1)/(t - 1)

        TESTS::

            sage: # needs sage.libs.flint
            sage: I.hilbert_series() == I.hilbert_series(algorithm='singular')
            True
            sage: J.hilbert_series() == J.hilbert_series(algorithm='singular')
            True
            sage: J.hilbert_series(grading=(10,3)) == J.hilbert_series(grading=(10,3), algorithm='singular')
            True
            sage: K.hilbert_series(grading=(1,2)) == K.hilbert_series(grading=(1,2), algorithm='singular')
            True
            sage: K.hilbert_series(grading=(2,1)) == K.hilbert_series(grading=(2,1), algorithm='singular')
            True

            sage: P.<x,y,z> = PolynomialRing(QQ)
            sage: I = Ideal([x^3*y^2 + 3*x^2*y^2*z + y^3*z^2 + z^5])
            sage: I.hilbert_series(grading=5)                                                                           # needs sage.libs.flint
            Traceback (most recent call last):
            ...
            TypeError: grading must be a list or a tuple of integers

        Check that this method works over QQbar (:issue:`25351`)::

            sage: P.<x,y,z> = QQbar[]                                                                                   # needs sage.rings.number_field
            sage: I = Ideal([x^3*y^2 + 3*x^2*y^2*z + y^3*z^2 + z^5])                                                    # needs sage.rings.number_field
            sage: I.hilbert_series()                                                                                    # needs sage.rings.number_field
            (t^4 + t^3 + t^2 + t + 1)/(t^2 - 2*t + 1)
        """
        if not self.is_homogeneous():
            raise TypeError("ideal must be homogeneous")

        if algorithm == 'sage':
            from sage.rings.polynomial.hilbert import hilbert_poincare_series

            if grading is not None:
                if not isinstance(grading, (list, tuple)) or any(a not in ZZ for a in grading):
                    raise TypeError("grading must be a list or a tuple of integers")
            gb = MPolynomialIdeal(self.ring(), [mon.lm() for mon in self.groebner_basis()])

            return hilbert_poincare_series(gb, grading)
        elif algorithm == 'singular':
            t = ZZ['t'].gen()
            n = self.ring().ngens()

            if grading is None:
                return self.hilbert_numerator(algorithm='singular') / (1 - t)**n

            # The check that ``grading`` is valid input is done by ``hilbert_numerator()``
            return (self.hilbert_numerator(algorithm='singular', grading=grading)
                    / prod((1 - t**a) for a in grading))
        else:
            raise ValueError("'algorithm' must be one of 'sage' or 'singular'")

    @require_field
    @handle_AA_and_QQbar
    def hilbert_numerator(self, grading=None, algorithm='sage'):
        r"""
        Return the Hilbert numerator of this ideal.

        INPUT:

        - ``grading`` -- (optional) a list or tuple of integers
        - ``algorithm`` -- (default: ``'sage'``) must be either ``'sage'``
          or ``'singular'``

        Let `I` (which is ``self``) be a homogeneous ideal and
        `R = \bigoplus_d R_d` (which is ``self.ring()``) be a
        graded commutative algebra over a field `K`. Then the
        *Hilbert function* is defined as `H(d) = \dim_K R_d` and
        the *Hilbert series* of `I` is defined as the formal power
        series `HS(t) = \sum_{d=0}^{\infty} H(d) t^d`.

        This power series can be expressed as
        `HS(t) = Q(t) / (1-t)^n` where `Q(t)` is a polynomial
        over `\ZZ` and `n` the number of variables in `R`. This
        method returns `Q(t)`, the numerator; hence the name,
        ``hilbert_numerator``. An optional ``grading`` can be given, in
        which case the graded (or weighted) Hilbert numerator is given.

        EXAMPLES::

            sage: P.<x,y,z> = PolynomialRing(QQ)
            sage: I = Ideal([x^3*y^2 + 3*x^2*y^2*z + y^3*z^2 + z^5])
            sage: I.hilbert_numerator()                                                 # needs sage.libs.flint
            -t^5 + 1
            sage: R.<a,b> = PolynomialRing(QQ)
            sage: J = R.ideal([a^2*b, a*b^2])
            sage: J.hilbert_numerator()                                                 # needs sage.libs.flint
            t^4 - 2*t^3 + 1
            sage: J.hilbert_numerator(grading=(10,3))                                   # needs sage.libs.flint
            t^26 - t^23 - t^16 + 1

        TESTS::

            sage: I.hilbert_numerator() == I.hilbert_numerator(algorithm='singular')    # needs sage.libs.flint
            True
            sage: J.hilbert_numerator() == J.hilbert_numerator(algorithm='singular')    # needs sage.libs.flint
            True
            sage: J.hilbert_numerator(grading=(10,3)) == J.hilbert_numerator(grading=(10,3), algorithm='singular')      # needs sage.libs.flint
            True

        Check that this method works over QQbar (:issue:`25351`)::

            sage: P.<x,y,z> = QQbar[]                                                   # needs sage.rings.number_field
            sage: I = Ideal([x^3*y^2 + 3*x^2*y^2*z + y^3*z^2 + z^5])                    # needs sage.rings.number_field
            sage: I.hilbert_numerator()                                                 # needs sage.rings.number_field
            -t^5 + 1

        This example returns a wrong answer in singular < 4.3.2p4 due to an integer overflow::

            sage: n=4; m=11; P = PolynomialRing(QQ, n*m, "x"); x = P.gens(); M = Matrix(n, x)
            sage: I = P.ideal(M.minors(2))
            sage: J = P * [m.lm() for m in I.groebner_basis()]
            sage: J.hilbert_numerator(algorithm='singular') # known bug
            Traceback (most recent call last):
            ....
            RuntimeError: error in Singular function call 'hilb':
            overflow at t^22

        Our two algorithms should always agree; not tested until
        :issue:`33178` is fixed::

            sage: # not tested
            sage: m = ZZ.random_element(2,8)
            sage: nvars = m^2
            sage: R = PolynomialRing(QQ, "x", nvars)
            sage: M = matrix(R, m, R.gens())
            sage: I = R.ideal(M.minors(2))
            sage: n1 = I.hilbert_numerator()
            sage: n2 = I.hilbert_numerator(algorithm='singular')
            sage: n1 == n2
            True
        """
        if not self.is_homogeneous():
            raise TypeError("Ideal must be homogeneous.")

        if algorithm == 'sage':
            from sage.rings.polynomial.hilbert import first_hilbert_series

            if grading is not None:
                if not isinstance(grading, (list, tuple)) or any(a not in ZZ for a in grading):
                    raise TypeError("grading must be a list or a tuple of integers")
            gb = MPolynomialIdeal(self.ring(), [mon.lm() for mon in self.groebner_basis()])

            return first_hilbert_series(gb, grading)
        elif algorithm == 'singular':
            from sage.libs.singular.function_factory import ff
            hilb = ff.hilb

            gb = self.groebner_basis()
            t = ZZ['t'].gen()
            gb = MPolynomialIdeal(self.ring(), gb)
            if grading is not None:
                if not isinstance(grading, (list, tuple)) or any(a not in ZZ for a in grading):
                    raise TypeError("grading must be a list or a tuple of integers")

                hs = hilb(gb, 1, tuple(grading), attributes={gb: {'isSB': 1}})
            else:
                hs = hilb(gb, 1, attributes={gb: {'isSB': 1}})
            return sum(ZZ(hs[i]) * t**i for i in range(len(hs)-1))
        else:
            raise ValueError("'algorithm' must be one of 'sage' or 'singular'")

    @require_field
    def _normal_basis_libsingular(self, degree, weights=None):
        r"""
        Return the normal basis for a given Groebner basis.

        This will use the Groebner basis as computed by
        ``MPolynomialIdeal._groebner_basis_libsingular()``.

        INPUT:

        - ``degree`` -- ``None`` or integer

        - ``weights`` -- tuple of positive integers (default: ``None``); if not
          ``None``, compute the degree with respect to these weights

        OUTPUT:

        If ``degree`` is an integer, only the monomials of the given degree in
        the normal basis.

        EXAMPLES::

            sage: R.<x,y,z> = PolynomialRing(QQ)
            sage: I = R.ideal(x^2-2*x*z+5, x*y^2+y*z+1, 3*y^2-8*x*z)
            sage: I.normal_basis()  # indirect doctest
            [z^2, y*z, x*z, z, x*y, y, x, 1]
            sage: J = R.ideal(x^2-2*x*z+5)
            sage: J.normal_basis(3)  # indirect doctest
            [z^3, y*z^2, x*z^2, y^2*z, x*y*z, y^3, x*y^2]
            sage: [J._normal_basis_libsingular(d, (2, 2, 3)) for d in (0..8)]
            [[1], [], [x, y], [z], [x*y, y^2], [x*z, y*z], [x*y^2, y^3, z^2],
             [x*y*z, y^2*z], [x*y^3, y^4, x*z^2, y*z^2]]

        TESTS:

        Check that zero is not included in trivial results::

            sage: R.<x,y,z> = PolynomialRing(QQ)
            sage: I = R.ideal(x^2-2*x*z+5, x*y^2+y*z+1, 3*y^2-8*x*z)
            sage: I._normal_basis_libsingular(5)
            []

        Check what happens with weights but no degree (:issue:`34789`)::

            sage: TO = TermOrder('wdegrevlex', (2,))
            sage: R = PolynomialRing(QQ, 1, ['k'], order=TO)
            sage: k = R.gen()
            sage: I = R.ideal([k**2])
            sage: I.normal_basis()
            [k, 1]
        """
        from sage.rings.polynomial.multi_polynomial_ideal_libsingular import \
            kbase_libsingular
        from sage.rings.polynomial.multi_polynomial_sequence import \
            PolynomialSequence
        gb = self._groebner_basis_libsingular()
        J = self.ring().ideal(gb)
        if weights is None or degree is None:
            res = kbase_libsingular(J, degree)
        else:
            from sage.libs.singular.function_factory import ff
            res = ff.weightKB(J, -1 if degree is None else degree,
                              tuple(weights), attributes={J: {'isSB': 1}})
        if len(res) == 1 and res[0].is_zero():
            res = []
        return PolynomialSequence(self.ring(), res, immutable=True)

    @require_field
    @handle_AA_and_QQbar
    def normal_basis(self, degree=None, algorithm='libsingular',
                     singular=None):
        """
        Return a vector space basis of the quotient ring of this ideal.

        INPUT:

        - ``degree`` -- integer (default: ``None``)

        - ``algorithm`` -- string (default: ``'libsingular'``); if not the
          default, this will use the ``kbase()`` or ``weightKB()`` command from
          Singular

        - ``singular`` -- the singular interpreter to use when ``algorithm`` is
          not ``'libsingular'`` (default: the default instance)

        OUTPUT:

        Monomials in the basis. If ``degree`` is given, only the monomials of
        the given degree are returned.

        EXAMPLES::

            sage: R.<x,y,z> = PolynomialRing(QQ)
            sage: I = R.ideal(x^2 + y^2 + z^2 - 4, x^2 + 2*y^2 - 5, x*z - 1)
            sage: I.normal_basis()
            [y*z^2, z^2, y*z, z, x*y, y, x, 1]
            sage: I.normal_basis(algorithm='singular')
            [y*z^2, z^2, y*z, z, x*y, y, x, 1]

        The result can be restricted to monomials of a chosen degree, which is
        particularly useful when the quotient ring is not finite-dimensional as
        a vector space.  ::

            sage: J = R.ideal(x^2 + y^2 + z^2 - 4, x^2 + 2*y^2 - 5)
            sage: J.dimension()
            1
            sage: [J.normal_basis(d) for d in (0..3)]
            [[1], [z, y, x], [z^2, y*z, x*z, x*y], [z^3, y*z^2, x*z^2, x*y*z]]
            sage: [J.normal_basis(d, algorithm='singular') for d in (0..3)]
            [[1], [z, y, x], [z^2, y*z, x*z, x*y], [z^3, y*z^2, x*z^2, x*y*z]]

        In case of a polynomial ring with a weighted term order, the degree of
        the monomials is taken with respect to the weights.  ::

            sage: T = TermOrder('wdegrevlex', (1, 2, 3))
            sage: R.<x,y,z> = PolynomialRing(QQ, order=T)
            sage: B = R.ideal(x*y^2 + x^5, z*y + x^3*y).normal_basis(9); B
            [x^2*y^2*z, x^3*z^2, x*y*z^2, z^3]
            sage: all(f.degree() == 9 for f in B)
            True

        TESTS:

        Check that this method works over QQbar (:issue:`25351`)::

            sage: # needs sage.rings.number_field
            sage: R.<x,y,z> = QQbar[]
            sage: I = R.ideal(x^2+y^2+z^2-4, x^2+2*y^2-5, x*z-1)
            sage: I.normal_basis()
            [y*z^2, z^2, y*z, z, x*y, y, x, 1]
            sage: J = R.ideal(x^2+y^2+z^2-4, x^2+2*y^2-5)
            sage: [J.normal_basis(d) for d in (0..3)]
            [[1], [z, y, x], [z^2, y*z, x*z, x*y], [z^3, y*z^2, x*z^2, x*y*z]]

        Check the option ``algorithm="singular"`` with a weighted term order::

            sage: T = TermOrder('wdegrevlex', (1, 2, 3))
            sage: S.<x,y,z> = PolynomialRing(GF(2), order=T)                            # needs sage.rings.finite_rings
            sage: S.ideal(x^6 + y^3 + z^2).normal_basis(6, algorithm='singular')        # needs sage.rings.finite_rings
            [x^4*y, x^2*y^2, y^3, x^3*z, x*y*z, z^2]
        """
        from sage.rings.polynomial.multi_polynomial_sequence import \
            PolynomialSequence

        weights = tuple(x.degree() for x in self.ring().gens())
        if all(w == 1 for w in weights):
            weights = None

        if algorithm == 'libsingular':
            return self._normal_basis_libsingular(degree, weights=weights)
        else:
            if singular is None:
                singular = singular_default
            gb = self.groebner_basis()
            R = self.ring()
            if degree is None:
                res = singular.kbase(R.ideal(gb))
            elif weights is None:
                res = singular.kbase(R.ideal(gb), int(degree))
            else:
                res = singular.weightKB(R.ideal(gb), int(degree),
                                        singular(weights, type='intvec'))
            return PolynomialSequence(R, [R(f) for f in res], immutable=True)


class MPolynomialIdeal_macaulay2_repr:
    """
    An ideal in a multivariate polynomial ring, which has an underlying
    Macaulay2 ring associated to it.

    EXAMPLES::

        sage: R.<x,y,z,w> = PolynomialRing(ZZ, 4)
        sage: I = ideal(x*y-z^2, y^2-w^2)
        sage: I
        Ideal (x*y - z^2, y^2 - w^2) of Multivariate Polynomial Ring in x, y, z, w over Integer Ring
    """

    def _groebner_basis_macaulay2(self, strategy=None):
        r"""
        Return the Groebner basis for this ideal, computed using
        Macaulay2.

        ALGORITHM:

        Compute the Groebner basis using the specified strategy in Macaulay2.
        With no strategy option, the Macaulay2 ``gb`` command is used; other
        possible strategies are "f4" and "mgb", which correspond to the "F4"
        and "MGB" strategies in Macaulay2.

        A big advantage of Macaulay2 is that it can compute the Groebner basis
        of ideals in polynomial rings over the integers.

        INPUT:

        - ``strategy`` -- (default: ``'gb'``) argument specifying the strategy
          to be used by Macaulay2; possibilities: ``'f4'``, ``'gb'``, ``'mgb'``

        EXAMPLES::

            sage: R.<x,y,z,w> = PolynomialRing(ZZ, 4)
            sage: I = ideal(x*y-z^2, y^2-w^2)
            sage: I.groebner_basis('macaulay2')                # indirect doctest; optional - macaulay2
            [z^4 - x^2*w^2, y*z^2 - x*w^2, x*y - z^2, y^2 - w^2]

        The Groebner basis can be used to compute in
        `\ZZ/n\ZZ[x,\ldots]`.

        ::

            sage: R.<x,y,z> = ZZ[]
            sage: I = ideal([y^2*z - x^3 - 19*x*z, y^2, 19^2])
            sage: I.groebner_basis('macaulay2')               # optional - macaulay2
            [x^3 + 19*x*z, y^2, 361]
            sage: I = ideal([y^2*z - x^3 - 19^2*x*z, y^2, 19^2])
            sage: I.groebner_basis('macaulay2')               # optional - macaulay2
            [x^3, y^2, 361]

        Over finite fields, Macaulay2 supports different algorithms to compute
        Gröbner bases::

            sage: # needs sage.rings.finite_rings
            sage: R = PolynomialRing(GF(101), 'x', 4)
            sage: I = sage.rings.ideal.Cyclic(R)
            sage: gb1 = I.groebner_basis('macaulay2:gb')        # optional - macaulay2
            sage: I = sage.rings.ideal.Cyclic(R)
            sage: gb2 = I.groebner_basis('macaulay2:mgb')       # optional - macaulay2
            sage: I = sage.rings.ideal.Cyclic(R)
            sage: gb3 = I.groebner_basis('macaulay2:f4')        # optional - macaulay2
            sage: gb1 == gb2 == gb3             # optional - macaulay2
            True

        TESTS::

            sage: R.<x,y,z> = ZZ[]
            sage: I = ideal([y^2*z - x^3 - 19*x*z, y^2, 19^2])
            sage: I.groebner_basis('macaulay2:gibberish')     # optional - macaulay2
            Traceback (most recent call last):
            ...
            ValueError: unsupported Macaulay2 strategy
        """
        from sage.rings.polynomial.multi_polynomial_sequence import \
            PolynomialSequence

        I = self._macaulay2_()
        if strategy == "gb" or strategy is None:
            m2G = I.gb().generators()
        elif strategy == 'f4':
            m2G = I.groebnerBasis('Strategy=>"F4"')
        elif strategy == 'mgb':
            m2G = I.groebnerBasis('Strategy=>"MGB"')
        else:
            raise ValueError("unsupported Macaulay2 strategy")
        G = str(m2G.external_string()).replace('\n','')
        i = G.rfind('{{')
        j = G.rfind('}}')
        G = G[i+2:j].split(',')
        R = self.ring()
        B = [R(f) for f in G]
        B = PolynomialSequence(self.ring(), B, immutable=True)
        return B

    def _reduce_using_macaulay2(self, f):
        """
        EXAMPLES::

            sage: R.<x,y,z,w> = PolynomialRing(ZZ, 4)
            sage: I = ideal(x*y-z^2, y^2-w^2)
            sage: I._reduce_using_macaulay2(x*y-z^2 + y^2)    # optional  - macaulay2
            w^2
        """
        I = self._macaulay2_()
        M2 = I.parent()
        k = M2('(%r) %% %s' % (f, I.name()))
        R = self.ring()
        return R(k)

class NCPolynomialIdeal(MPolynomialIdeal_singular_repr, Ideal_nc):
    def __init__(self, ring, gens, coerce=True, side='left'):
        r"""
        Create a non-commutative polynomial ideal.

        INPUT:

        - ``ring`` -- the g-algebra to which this ideal belongs
        - ``gens`` -- the generators of this ideal
        - ``coerce`` -- boolean (default: ``True``); generators are
          coerced into the ring before creating the ideal
        - ``side`` -- (optional) string; either ``'left'`` (default)
          or ``'twosided'``. Defines whether this ideal is left or two-sided.

        EXAMPLES::

            sage: # needs sage.combinat sage.modules
            sage: A.<x,y,z> = FreeAlgebra(QQ, 3)
            sage: H = A.g_algebra({y*x: x*y-z, z*x: x*z+2*x, z*y: y*z-2*y})
            sage: H.inject_variables()
            Defining x, y, z
            sage: I = H.ideal([y^2, x^2, z^2 - H.one()],             # indirect doctest
            ....:             coerce=False)
            sage: I  # random
            Left Ideal (y^2, x^2, z^2 - 1) of
             Noncommutative Multivariate Polynomial Ring in x, y, z over Rational Field,
             nc-relations: {z*x: x*z + 2*x, z*y: y*z - 2*y, y*x: x*y - z}
            sage: sorted(I.gens(), key=str)
            [x^2, y^2, z^2 - 1]
            sage: H.ideal([y^2, x^2, z^2 - H.one()], side='twosided')  # random
            Twosided Ideal (y^2, x^2, z^2 - 1) of
             Noncommutative Multivariate Polynomial Ring in x, y, z over Rational Field,
             nc-relations: {z*x: x*z + 2*x, z*y: y*z - 2*y, y*x: x*y - z}
            sage: sorted(H.ideal([y^2, x^2, z^2 - H.one()], side='twosided').gens(),
            ....:        key=str)
            [x^2, y^2, z^2 - 1]
            sage: H.ideal([y^2, x^2, z^2 - H.one()], side='right')
            Traceback (most recent call last):
            ...
            ValueError: Only left and two-sided ideals are allowed.
        """
        if side == "right":
            raise ValueError("Only left and two-sided ideals are allowed.")
        Ideal_nc.__init__(self, ring, gens, coerce=coerce, side=side)

    def __call_singular(self, cmd, arg=None):
        """
        Internal function for calling a Singular function.

        INPUT:

<<<<<<< HEAD
        - ``cmd`` -- string, representing a Singular function
        - ``arg`` (Default: None) -- arguments for which cmd is called
=======
        - ``cmd`` - string, representing a Singular function
        - ``arg`` -- (default: ``None``) arguments for which cmd is called
>>>>>>> 0f347739

        OUTPUT: result of the Singular function call

        EXAMPLES::

            sage: # needs sage.combinat sage.modules
            sage: A.<x,y,z> = FreeAlgebra(QQ, 3)
            sage: H = A.g_algebra({y*x: x*y-z, z*x: x*z+2*x, z*y: y*z-2*y})
            sage: H.inject_variables()
            Defining x, y, z
            sage: id = H.ideal(x + y, y + z)
            sage: id.std()  # indirect doctest  # random
            Left Ideal (z, y, x) of Noncommutative Multivariate Polynomial Ring in x, y, z over Rational Field,
             nc-relations: {z*x: x*z + 2*x, z*y: y*z - 2*y, y*x: x*y - z}
            sage: sorted(id.std().gens(), key=str)
            [x, y, z]
        """
        from sage.libs.singular.function import singular_function
        fun = singular_function(cmd)
        if arg is None:
            return fun(self, ring=self.ring())

        return fun(self, arg, ring=self.ring())

    @cached_method
    def std(self):
        r"""
        Compute a GB of the ideal. It is two-sided if and only if the ideal is two-sided.

        EXAMPLES::

            sage: # needs sage.combinat sage.modules
            sage: A.<x,y,z> = FreeAlgebra(QQ, 3)
            sage: H = A.g_algebra({y*x: x*y-z, z*x: x*z+2*x, z*y: y*z-2*y})
            sage: H.inject_variables()
            Defining x, y, z
            sage: I = H.ideal([y^2, x^2, z^2 - H.one()], coerce=False)
            sage: I.std()  #random
            Left Ideal (z^2 - 1, y*z - y, x*z + x, y^2, 2*x*y - z - 1, x^2) of
             Noncommutative Multivariate Polynomial Ring in x, y, z over Rational Field,
             nc-relations: {z*x: x*z + 2*x, z*y: y*z - 2*y, y*x: x*y - z}
            sage: sorted(I.std().gens(), key=str)
            [2*x*y - z - 1, x*z + x, x^2, y*z - y, y^2, z^2 - 1]


        If the ideal is a left ideal, then :meth:`std` returns a left
        Groebner basis. But if it is a two-sided ideal, then
        the output of :meth:`std` and :meth:`twostd` coincide::

            sage: # needs sage.combinat sage.modules
            sage: JL = H.ideal([x^3, y^3, z^3 - 4*z])
            sage: JL  #random
            Left Ideal (x^3, y^3, z^3 - 4*z) of
             Noncommutative Multivariate Polynomial Ring in x, y, z over Rational Field,
             nc-relations: {z*x: x*z + 2*x, z*y: y*z - 2*y, y*x: x*y - z}
            sage: sorted(JL.gens(), key=str)
            [x^3, y^3, z^3 - 4*z]
            sage: JL.std()  # random
            Left Ideal (z^3 - 4*z, y*z^2 - 2*y*z,
                        x*z^2 + 2*x*z, 2*x*y*z - z^2 - 2*z, y^3, x^3) of
             Noncommutative Multivariate Polynomial Ring in x, y, z over Rational Field,
             nc-relations: {z*x: x*z + 2*x, z*y: y*z - 2*y, y*x: x*y - z}
            sage: sorted(JL.std().gens(), key=str)
            [2*x*y*z - z^2 - 2*z, x*z^2 + 2*x*z, x^3, y*z^2 - 2*y*z, y^3, z^3 - 4*z]
            sage: JT = H.ideal([x^3, y^3, z^3 - 4*z], side='twosided')
            sage: JT  #random
            Twosided Ideal (x^3, y^3, z^3 - 4*z) of
             Noncommutative Multivariate Polynomial Ring in x, y, z over Rational Field,
             nc-relations: {z*x: x*z + 2*x, z*y: y*z - 2*y, y*x: x*y - z}
            sage: sorted(JT.gens(), key=str)
            [x^3, y^3, z^3 - 4*z]
            sage: JT.std()  #random
            Twosided Ideal (z^3 - 4*z, y*z^2 - 2*y*z, x*z^2 + 2*x*z,
                            y^2*z - 2*y^2, 2*x*y*z - z^2 - 2*z, x^2*z + 2*x^2,
                            y^3, x*y^2 - y*z, x^2*y - x*z - 2*x, x^3) of
             Noncommutative Multivariate Polynomial Ring in x, y, z over Rational Field,
             nc-relations: {z*x: x*z + 2*x, z*y: y*z - 2*y, y*x: x*y - z}
            sage: sorted(JT.std().gens(), key=str)
            [2*x*y*z - z^2 - 2*z, x*y^2 - y*z, x*z^2 + 2*x*z, x^2*y - x*z - 2*x,
             x^2*z + 2*x^2, x^3, y*z^2 - 2*y*z, y^2*z - 2*y^2, y^3, z^3 - 4*z]
            sage: JT.std() == JL.twostd()
            True

        ALGORITHM: Uses Singular's ``std`` command
        """
        if self.side() == 'twosided':
            return self.twostd()
        return self.ring().ideal( self.__call_singular('std'), side=self.side())
#        return self.__call_singular('std')

    def elimination_ideal(self, variables):
        r"""
        Return the elimination ideal of this ideal with respect to the
        variables given in ``variables``.

        EXAMPLES::

            sage: # needs sage.combinat sage.modules
            sage: A.<x,y,z> = FreeAlgebra(QQ, 3)
            sage: H = A.g_algebra({y*x: x*y-z, z*x: x*z+2*x, z*y: y*z-2*y})
            sage: H.inject_variables()
            Defining x, y, z
            sage: I = H.ideal([y^2, x^2, z^2 - H.one()], coerce=False)
            sage: I.elimination_ideal([x, z])
            Left Ideal (y^2) of
             Noncommutative Multivariate Polynomial Ring in x, y, z over Rational Field,
             nc-relations: {...}
            sage: J = I.twostd(); J
            Twosided Ideal (z^2 - 1, y*z - y, x*z + x, y^2, 2*x*y - z - 1, x^2) of
             Noncommutative Multivariate Polynomial Ring in x, y, z over Rational Field,
             nc-relations: {...}
            sage: J.elimination_ideal([x, z])
            Twosided Ideal (y^2) of
             Noncommutative Multivariate Polynomial Ring in x, y, z over Rational Field,
             nc-relations: {...}


        ALGORITHM: Uses Singular's ``eliminate`` command
        """
        from sage.misc.misc_c import prod
        if self.side() == 'twosided':
            J = self.twostd()
        else:
            J = self
        return J.ring().ideal(J.__call_singular('eliminate', prod(variables)), side=self.side())
#        return self.__call_singular('std')

    @cached_method
    def twostd(self):
        r"""
        Compute a two-sided GB of the ideal (even if it is a left ideal).

        EXAMPLES::

            sage: # needs sage.combinat sage.modules
            sage: A.<x,y,z> = FreeAlgebra(QQ, 3)
            sage: H = A.g_algebra({y*x: x*y-z, z*x: x*z+2*x, z*y: y*z-2*y})
            sage: H.inject_variables()
            Defining x, y, z
            sage: I = H.ideal([y^2, x^2, z^2 - H.one()], coerce=False)
            sage: I.twostd()  #random
            Twosided Ideal (z^2 - 1, y*z - y, x*z + x, y^2, 2*x*y - z - 1, x^2) of
             Noncommutative Multivariate Polynomial Ring in x, y, z over Rational Field...
            sage: sorted(I.twostd().gens(), key=str)
            [2*x*y - z - 1, x*z + x, x^2, y*z - y, y^2, z^2 - 1]

        ALGORITHM: Uses Singular's ``twostd`` command
        """
        return self.ring().ideal( self.__call_singular('twostd'), side='twosided')
#        return self.__call_singular('twostd')

#    def syz(self):
#        return self.__call_singular('syz')

    @cached_method
    def _groebner_strategy(self):
        """
        Return Singular's Groebner Strategy object for the Groebner
        basis of this ideal which implements some optimized functions.

        EXAMPLES::

           sage: # needs sage.combinat sage.modules
           sage: A.<x,y,z> = FreeAlgebra(QQ, 3)
           sage: H.<x,y,z> = A.g_algebra({y*x: x*y-z, z*x: x*z+2*x, z*y: y*z-2*y})
           sage: I = H.ideal([y^2, x^2, z^2-H.one()], coerce=False)
           sage: I._groebner_strategy()  # random
           Groebner Strategy for ideal generated by 6 elements over
            Noncommutative Multivariate Polynomial Ring in x, y, z over Rational Field,
            nc-relations: {z*x: x*z + 2*x, z*y: y*z - 2*y, y*x: x*y - z}

        .. NOTE::

            This function is mainly used internally.
        """
        from sage.libs.singular.groebner_strategy import NCGroebnerStrategy
        return NCGroebnerStrategy(self.std())

    def reduce(self,p):
        """
        Reduce an element modulo a Groebner basis for this ideal.

        It returns 0 if and only if the element is in this ideal. In any
        case, this reduction is unique up to monomial orders.

        EXAMPLES::

            sage: # needs sage.combinat sage.modules
            sage: A.<x,y,z> = FreeAlgebra(QQ, 3)
            sage: H.<x,y,z> = A.g_algebra({y*x: x*y-z, z*x: x*z+2*x, z*y: y*z-2*y})
            sage: I = H.ideal([y^2, x^2, z^2 - H.one()],
            ....:             coerce=False, side='twosided')
            sage: Q = H.quotient(I); Q  #random
            Quotient of
             Noncommutative Multivariate Polynomial Ring in x, y, z over Rational Field,
             nc-relations: {z*x: x*z + 2*x, z*y: y*z - 2*y, y*x: x*y - z}
             by the ideal (y^2, x^2, z^2 - 1)
            sage: Q.2^2 == Q.one()   # indirect doctest
            True

        Here, we see that the relation that we just found in the quotient
        is actually a consequence of the given relations::

            sage: H.2^2 - H.one() in I.std().gens()                                     # needs sage.combinat sage.modules
            True

        Here is the corresponding direct test::

            sage: I.reduce(z^2)                                                         # needs sage.combinat sage.modules
            1
        """
        return self._groebner_strategy().normal_form(p)

    def _contains_(self,p):
        """
        EXAMPLES:

        We define a left and a two-sided ideal::

            sage: # needs sage.combinat sage.modules
            sage: A.<x,y,z> = FreeAlgebra(QQ, 3)
            sage: H.<x,y,z> = A.g_algebra({y*x: x*y-z, z*x: x*z+2*x, z*y: y*z-2*y})
            sage: JL = H.ideal([x^3, y^3, z^3 - 4*z])
            sage: JL.std()  #random
            Left Ideal (z^3 - 4*z, y*z^2 - 2*y*z, x*z^2 + 2*x*z, 2*x*y*z - z^2 - 2*z, y^3, x^3) of
             Noncommutative Multivariate Polynomial Ring in x, y, z over Rational Field,
             nc-relations: {z*x: x*z + 2*x, z*y: y*z - 2*y, y*x: x*y - z}
            sage: JT = H.ideal([x^3, y^3, z^3 - 4*z], side='twosided')
            sage: JT.std()  #random
            Twosided Ideal (z^3 - 4*z, y*z^2 - 2*y*z, x*z^2 + 2*x*z, y^2*z - 2*y^2, 2*x*y*z - z^2 - 2*z,
                            x^2*z + 2*x^2, y^3, x*y^2 - y*z, x^2*y - x*z - 2*x, x^3) of
             Noncommutative Multivariate Polynomial Ring in x, y, z over Rational Field,
             nc-relations: {z*x: x*z + 2*x, z*y: y*z - 2*y, y*x: x*y - z}

        Apparently, ``x*y^2-y*z`` should be in the two-sided, but not
        in the left ideal::

            sage: x*y^2-y*z in JL   #indirect doctest                                   # needs sage.combinat sage.modules
            False
            sage: x*y^2-y*z in JT                                                       # needs sage.combinat sage.modules
            True
        """
        return self.reduce(p).is_zero()

    @require_field
    def syzygy_module(self):
        r"""
        Compute the first syzygy (i.e., the module of relations of the
        given generators) of the ideal.

        NOTE:

        Only left syzygies can be computed. So, even if the ideal is
        two-sided, then the syzygies are only one-sided. In that case,
        a warning is printed.

        EXAMPLES::

            sage: # needs sage.combinat sage.modules
            sage: A.<x,y,z> = FreeAlgebra(QQ, 3)
            sage: H = A.g_algebra({y*x: x*y-z, z*x: x*z+2*x, z*y: y*z-2*y})
            sage: H.inject_variables()
            Defining x, y, z
            sage: I = H.ideal([y^2, x^2, z^2-H.one()], coerce=False)
            sage: G = vector(I.gens()); G
            d...: UserWarning: You are constructing a free module
            over a noncommutative ring. Sage does not have a concept
            of left/right and both sided modules, so be careful.
            It's also not guaranteed that all multiplications are
            done from the right side.
            d...: UserWarning: You are constructing a free module
            over a noncommutative ring. Sage does not have a concept
            of left/right and both sided modules, so be careful.
            It's also not guaranteed that all multiplications are
            done from the right side.
            (y^2, x^2, z^2 - 1)
            sage: M = I.syzygy_module(); M
            [                                                                         -z^2 - 8*z - 15                                                                                        0                                                                                      y^2]
            [                                                                                       0                                                                          -z^2 + 8*z - 15                                                                                      x^2]
            [                                                              x^2*z^2 + 8*x^2*z + 15*x^2                                                              -y^2*z^2 + 8*y^2*z - 15*y^2                                                                   -4*x*y*z + 2*z^2 + 2*z]
            [                 x^2*y*z^2 + 9*x^2*y*z - 6*x*z^3 + 20*x^2*y - 72*x*z^2 - 282*x*z - 360*x                                                              -y^3*z^2 + 7*y^3*z - 12*y^3                                                                                  6*y*z^2]
            [                                                              x^3*z^2 + 7*x^3*z + 12*x^3                 -x*y^2*z^2 + 9*x*y^2*z - 4*y*z^3 - 20*x*y^2 + 52*y*z^2 - 224*y*z + 320*y                                                                                 -6*x*z^2]
            [  x^2*y^2*z + 4*x^2*y^2 - 8*x*y*z^2 - 48*x*y*z + 12*z^3 - 64*x*y + 108*z^2 + 312*z + 288                                                                           -y^4*z + 4*y^4                                                                                        0]
            [                                                  2*x^3*y*z + 8*x^3*y + 9*x^2*z + 27*x^2                                   -2*x*y^3*z + 8*x*y^3 - 12*y^2*z^2 + 99*y^2*z - 195*y^2                                                                -36*x*y*z + 24*z^2 + 18*z]
            [                                                                           x^4*z + 4*x^4    -x^2*y^2*z + 4*x^2*y^2 - 4*x*y*z^2 + 32*x*y*z - 6*z^3 - 64*x*y + 66*z^2 - 240*z + 288                                                                                        0]
            [x^3*y^2*z + 4*x^3*y^2 + 18*x^2*y*z - 36*x*z^3 + 66*x^2*y - 432*x*z^2 - 1656*x*z - 2052*x                                      -x*y^4*z + 4*x*y^4 - 8*y^3*z^2 + 62*y^3*z - 114*y^3                                                                        48*y*z^2 - 36*y*z]

            sage: M*G                                                                   # needs sage.combinat sage.modules
            (0, 0, 0, 0, 0, 0, 0, 0, 0)

        ALGORITHM: Uses Singular's ``syz`` command
        """
        if self.side() == 'twosided':
            warn("The result of this Syzygy computation is one-sided (left)!")
        from sage.libs.singular.function_factory import ff
        syz = ff.syz
        from sage.matrix.constructor import matrix

        #return self._singular_().syz().transpose().sage_matrix(self.ring())
        S = syz(self)
        return matrix(self.ring(), S)

    def res(self, length):
        r"""
        Compute the resolution up to a given length of the ideal.

        NOTE:

        Only left syzygies can be computed. So, even if the ideal is
        two-sided, then the resolution is only one-sided. In that case,
        a warning is printed.

        EXAMPLES::

            sage: # needs sage.combinat sage.modules
            sage: A.<x,y,z> = FreeAlgebra(QQ, 3)
            sage: H = A.g_algebra({y*x: x*y-z, z*x: x*z+2*x, z*y: y*z-2*y})
            sage: H.inject_variables()
            Defining x, y, z
            sage: I = H.ideal([y^2, x^2, z^2-H.one()], coerce=False)
            sage: I.res(3)
            <Resolution>
        """
        if self.side() == 'twosided':
            warn("The resulting resolution is one-sided (left)!")
        return self.__call_singular('res', length)


@richcmp_method
class MPolynomialIdeal(MPolynomialIdeal_singular_repr,
                       MPolynomialIdeal_macaulay2_repr,
                       MPolynomialIdeal_magma_repr,
                       Ideal_generic):
    def __init__(self, ring, gens, coerce=True):
        r"""
        Create an ideal in a multivariate polynomial ring.

        INPUT:

        - ``ring`` -- the ring the ideal is defined in

        - ``gens`` -- list of generators for the ideal

        - ``coerce`` -- whether to coerce elements to the ring ``ring``

        EXAMPLES::

            sage: R.<x,y> = PolynomialRing(IntegerRing(), 2, order='lex')
            sage: R.ideal([x, y])
            Ideal (x, y) of Multivariate Polynomial Ring in x, y over Integer Ring
            sage: R.<x0,x1> = GF(3)[]
            sage: R.ideal([x0^2, x1^3])
            Ideal (x0^2, x1^3) of Multivariate Polynomial Ring in x0, x1 over Finite Field of size 3
        """
        Ideal_generic.__init__(self, ring, gens, coerce=coerce)
        self._gb_by_ordering = dict()

    def __hash__(self):
        r"""
        Stupid constant hash function.

        TESTS::

            sage: R.<x,y> = PolynomialRing(IntegerRing(), 2, order='lex')
            sage: hash(R.ideal([x, y]))
            0
        """
        return 0

    @cached_method
    def gens(self):
        """
        Return a set of generators / a basis of this ideal. This is usually the
        set of generators provided during object creation.

        EXAMPLES::

           sage: P.<x,y> = PolynomialRing(QQ,2)
           sage: I = Ideal([x, y + 1]); I
           Ideal (x, y + 1) of Multivariate Polynomial Ring in x, y over Rational Field
           sage: I.gens()
           [x, y + 1]
        """
        from sage.rings.polynomial.multi_polynomial_sequence import \
            PolynomialSequence
        return PolynomialSequence(self.ring(), Ideal_generic.gens(self), immutable=True)

    @property
    def basis(self):
        """
        Shortcut to ``gens()``.

        EXAMPLES::

           sage: P.<x,y> = PolynomialRing(QQ,2)
           sage: I = Ideal([x, y + 1])
           sage: I.basis
           [x, y + 1]
        """
        return self.gens()

    def __richcmp__(self, other, op):
        """
        Compare ``self`` and ``other``.

        INPUT:

        - ``other`` -- a polynomial ideal

        OUTPUT: boolean

        ALGORITHM:

        Comparison for ``==`` and ``!=`` compares two Groebner bases.

        Comparison for ``<=`` and ``>=`` tests the inclusion of ideals
        using the usual ideal membership test, namely all generators
        of one ideal must reduce to zero in the other ideal's Groebner
        basis.

        Comparison for ``<`` and ``>`` tests for inclusion and different
        Groebner bases.

        EXAMPLES::

            sage: R.<x,y> = ZZ[]; I = R*[x^2 + y, 2*y]; J = R*[x^2 + y]
            sage: I > J
            True
            sage: J < I
            True
            sage: I == I
            True

        ::

            sage: # needs sage.rings.finite_rings
            sage: R.<x,y> = GF(32003)[]
            sage: I = R*[x^2 + x, y]
            sage: J = R*[x + 1, y]
            sage: J < I
            False
            sage: I < J
            True

        ::

            sage: # needs sage.rings.finite_rings
            sage: R.<x,y> = GF(32003)[]
            sage: I = R*[x^2 + x, y]
            sage: J = R*[x + 1, y]
            sage: J > I
            True
            sage: I > J
            False

        ::

            sage: R = PolynomialRing(QQ,'x,y,z')
            sage: I = R.ideal()
            sage: I == R.ideal()
            True

        ::

            sage: R = PolynomialRing(QQ, names=[])
            sage: R.ideal(0) == R.ideal(0)
            True

        ::

            sage: R.<x,y> = QQ[]
            sage: I = (x^3 + y, y) * R
            sage: J = (x^3 + y, y, y*x^3 + y^2) * R
            sage: I == J
            True

        ::

            sage: R = PolynomialRing(QQ, 'x,y,z', order='degrevlex')
            sage: S = PolynomialRing(QQ, 'x,y,z', order='invlex')
            sage: I = R.ideal([R.0,R.1])
            sage: J = S.ideal([S.0,S.1])
            sage: I == J
            True

        TESTS:

        We test to make sure that pickling works with the cached
        Groebner basis::

            sage: # needs sage.rings.finite_rings
            sage: R.<x,y> = GF(32003)[]
            sage: I = R*[x^2 + x, y]
            sage: J = R*[x + 1, y]
            sage: J >= I
            True
            sage: I >= J
            False

            sage: loads(dumps(I)).__getstate__()                                        # needs sage.rings.finite_rings
            (Monoid of ideals of Multivariate Polynomial Ring in x, y over Finite Field of size 32003,
             {'_Ideal_generic__gens': (x^2 + x, y),
              '_Ideal_generic__ring': Multivariate Polynomial Ring in x, y over Finite Field of size 32003,
              '_cache__groebner_basis': {},
              '_gb_by_ordering': {'degrevlex': [x^2 + x, y]},
              'gens': Pickle of the cached method "gens",
              'groebner_basis': Pickle of the cached method "groebner_basis"})

        This example checks :issue:`12802`::

            sage: R.<x,y> = ZZ[]
            sage: I = R * [ x^2 + y, 2*y ]
            sage: J = R * [ x^2 - y, 2*y ]
            sage: I == J
            True

        Another good test from the discussion in :issue:`12802`::

            sage: Rx = PolynomialRing(QQ, 2, "x")
            sage: Ix = Rx.ideal(Rx.0)
            sage: Ry = PolynomialRing(QQ, 2, "y")
            sage: Iy = Ry.ideal(Ry.0)
            sage: Ix == Iy
            False

        However, this should work if only the orderings are different::

            sage: R = PolynomialRing(QQ, 'x', 2, order='degrevlex')
            sage: S = PolynomialRing(QQ, 'x', 2, order='lex')
            sage: R == S
            False
            sage: I = R*[R.0^2 + R.1, R.1]
            sage: J = S*[S.0^2 + S.1, S.1]
            sage: I == J
            True
        """
        # first check the type
        if not isinstance(other, MPolynomialIdeal):
            return NotImplemented

        if self is other:
            return rich_to_bool(op, 0)

        # comparison for >= and > : swap the arguments
        if op == op_GE:
            return other.__richcmp__(self, op_LE)
        elif op == op_GT:
            return other.__richcmp__(self, op_LT)

        # the ideals may be defined w.r.t. to different term orders
        # but are still the same.
        R = self.ring()
        S = other.ring()

        # separate next two tests to avoid unnecessary creation of
        # Groebner basis
        if S is not R:
            if S.change_ring(order=R.term_order()) != R:  # rings are unique
                return NotImplemented
            else:
                # at this point, the rings are the same, but for the term order,
                # and we can fix that easily
                other_new = other.change_ring(R)
        else:
            other_new = other

        s_gens = self.gens()
        o_gens = other_new.gens()
        try:
            if (s_gens == o_gens) or (set(s_gens) == set(o_gens)):
                # the first clause works in the non-hashable case
                return rich_to_bool(op, 0)
        except TypeError:
            pass

        # comparison for <=
        # needs just the Groebner basis for other
        if op == op_LE:
            l = self.gens()
            try:
                # first check whether the GB is cached already
                if other_new.groebner_basis.is_in_cache():
                    r = other_new.groebner_basis()
                elif len(other_new._gb_by_ordering):
                    o, r = next(iter(other_new._gb_by_ordering.items()))
                    l = self.change_ring(R.change_ring(order=o)).gens()
                else: # use easy GB otherwise
                    newR = R.change_ring(order='degrevlex')
                    l = self.change_ring(newR).gens()
                    r = other_new.change_ring(newR).groebner_basis()
                    # remember this Groebner basis for future reference
                    other_new._gb_by_ordering['degrevlex'] = r
            except AttributeError: # e.g. quotient rings
                r = other_new.groebner_basis()
            return all(f.reduce(r) == 0 for f in l)

        # comparison for == and != and <
        # needs both groebner bases for the same term order
        # first check whether the GBs are cached already
        if op in [op_EQ, op_NE, op_LT]:
            try:
                if (other_new.groebner_basis.is_in_cache()
                    or self.groebner_basis().is_in_cache()):
                    l = self.groebner_basis()
                    r = other_new.groebner_basis()
                else: # use easy GB otherwise
                    newR = R.change_ring(order='degrevlex')
                    l = self.change_ring(newR).groebner_basis()
                    r = other_new.change_ring(newR).groebner_basis()
            except AttributeError: # e.g. quotient rings
                l = self.groebner_basis()
                r = other_new.groebner_basis()
            contained = all(f.reduce(r) == 0 for f in l)
            contains = all(f.reduce(l) == 0 for f in r)
            if op == op_EQ:
                return contained and contains
            elif op == op_NE:
                return not (contained and contains)
            else:  # remaining case <
                return contained and not contains

    def groebner_fan(self, is_groebner_basis=False, symmetry=None, verbose=False):
        r"""
        Return the Groebner fan of this ideal.

        The base ring must be `\QQ` or a finite field
        `\GF{p}` of with `p \leq 32749`.

        EXAMPLES::

            sage: P.<x,y> = PolynomialRing(QQ)
            sage: i = ideal(x^2 - y^2 + 1)
            sage: g = i.groebner_fan()
            sage: g.reduced_groebner_bases()
            [[x^2 - y^2 + 1], [-x^2 + y^2 - 1]]

        INPUT:

        - ``is_groebner_basis`` -- boolean (default: ``False``); if
          ``True``, then ``I.gens()`` must be a Groebner basis with respect to
          the standard degree lexicographic term order

        - ``symmetry`` -- (default: ``None``) if not ``None``, describes
          symmetries of the ideal

        - ``verbose`` -- (default: ``False``) if ``True``, printout
          useful info during computations
        """
        import sage.rings.polynomial.groebner_fan as groebner_fan
        return groebner_fan.GroebnerFan(self, is_groebner_basis=is_groebner_basis,
                                        symmetry=symmetry, verbose=verbose)

    @cached_method(do_pickle=True)
    @handle_AA_and_QQbar
    def groebner_basis(self, algorithm='', deg_bound=None, mult_bound=None, prot=False, *args, **kwds):
        r"""
        Return the reduced Groebner basis of this ideal.

        A Groebner basis `g_1,...,g_n` for an ideal `I` is a
        generating set such that `<LM(g_i)> = LM(I)`, i.e., the
        leading monomial ideal of `I` is spanned by the leading terms
        of `g_1,...,g_n`. Groebner bases are the key concept in
        computational ideal theory in multivariate polynomial rings
        which allows a variety of problems to be solved.

        Additionally, a *reduced* Groebner basis `G` is a unique
        representation for the ideal `<G>` with respect to the chosen
        monomial ordering.

        INPUT:

        - ``algorithm`` -- determines the algorithm to use, see below
          for available algorithms

        - ``deg_bound`` -- only compute to degree ``deg_bound``, that
          is, ignore all S-polynomials of higher degree. (default:
          ``None``)

        - ``mult_bound`` -- the computation is stopped if the ideal is
          zero-dimensional in a ring with local ordering and its
          multiplicity is lower than ``mult_bound``. Singular
          only. (default: ``None``)

        - ``prot`` -- if set to ``True`` the computation protocol of
          the underlying implementation is printed. If an algorithm
          from the ``singular:`` or ``magma:`` family is used,
          ``prot`` may also be ``sage`` in which case the output is
          parsed and printed in a common format where the amount of
          information printed can be controlled via calls to
          :func:`set_verbose`.

        - ``*args`` -- additional parameters passed to the respective
          implementations

        - ``**kwds`` -- additional keyword parameters passed to the
          respective implementations

        ALGORITHMS:

        ``''``
            autoselect (default)

        ``'singular:groebner'``
            Singular's ``groebner`` command

        ``'singular:std'``
            Singular's ``std`` command

        ``'singular:stdhilb'``
            Singular's ``stdhib`` command

        ``'singular:stdfglm'``
            Singular's ``stdfglm`` command

        ``'singular:slimgb'``
            Singular's ``slimgb`` command

        ``'libsingular:groebner'``
            libSingular's ``groebner`` command

        ``'libsingular:std'``
            libSingular's ``std`` command

        ``'libsingular:slimgb'``
            libSingular's ``slimgb`` command

        ``'libsingular:stdhilb'``
            libSingular's ``stdhib`` command

        ``'libsingular:stdfglm'``
            libSingular's ``stdfglm`` command

        ``'toy:buchberger'``
            Sage's toy/educational buchberger without Buchberger criteria

        ``'toy:buchberger2'``
            Sage's toy/educational buchberger with Buchberger criteria

        ``'toy:d_basis'``
            Sage's toy/educational algorithm for computation over PIDs

        ``'macaulay2:gb'``
            Macaulay2's ``gb`` command (if available)

        ``'macaulay2:f4'``
            Macaulay2's ``GroebnerBasis`` command with the strategy "F4" (if available)

        ``'macaulay2:mgb'``
            Macaulay2's ``GroebnerBasis`` command with the strategy "MGB" (if available)

        ``'msolve'``
            :ref:`optional package msolve <spkg_msolve>` (degrevlex order)

        ``'magma:GroebnerBasis'``
            Magma's ``Groebnerbasis`` command (if available)

        ``'ginv:TQ'``, ``'ginv:TQBlockHigh'``, ``'ginv:TQBlockLow'`` and ``'ginv:TQDegree'``
            One of GINV's implementations (if available)

        ``'giac:gbasis'``
            Giac's ``gbasis`` command (if available)

        If only a system is given - e.g. ``'magma'`` - the default algorithm is
        chosen for that system.

        .. NOTE::

            The Singular and libSingular versions of the respective
            algorithms are identical, but the former calls an external
            Singular process while the latter calls a C function,
            and thus the calling overhead is smaller. However, the
            libSingular interface does not support pretty printing of
            computation protocols.

        EXAMPLES:

        Consider Katsura-3 over `\QQ` with lexicographical term
        ordering. We compute the reduced Groebner basis using every
        available implementation and check their equality.

        ::

            sage: P.<a,b,c> = PolynomialRing(QQ,3, order='lex')
            sage: I = sage.rings.ideal.Katsura(P,3)  # regenerate to prevent caching
            sage: I.groebner_basis()
            [a - 60*c^3 + 158/7*c^2 + 8/7*c - 1, b + 30*c^3 - 79/7*c^2 + 3/7*c, c^4 - 10/21*c^3 + 1/84*c^2 + 1/84*c]

        ::

            sage: I = sage.rings.ideal.Katsura(P,3)  # regenerate to prevent caching
            sage: I.groebner_basis('libsingular:groebner')
            [a - 60*c^3 + 158/7*c^2 + 8/7*c - 1, b + 30*c^3 - 79/7*c^2 + 3/7*c, c^4 - 10/21*c^3 + 1/84*c^2 + 1/84*c]

        ::

            sage: I = sage.rings.ideal.Katsura(P,3)  # regenerate to prevent caching
            sage: I.groebner_basis('libsingular:std')
            [a - 60*c^3 + 158/7*c^2 + 8/7*c - 1, b + 30*c^3 - 79/7*c^2 + 3/7*c, c^4 - 10/21*c^3 + 1/84*c^2 + 1/84*c]

        ::

            sage: I = sage.rings.ideal.Katsura(P,3)  # regenerate to prevent caching
            sage: I.groebner_basis('libsingular:stdhilb')
            [a - 60*c^3 + 158/7*c^2 + 8/7*c - 1, b + 30*c^3 - 79/7*c^2 + 3/7*c, c^4 - 10/21*c^3 + 1/84*c^2 + 1/84*c]

        ::

            sage: I = sage.rings.ideal.Katsura(P,3)  # regenerate to prevent caching
            sage: I.groebner_basis('libsingular:stdfglm')
            [a - 60*c^3 + 158/7*c^2 + 8/7*c - 1, b + 30*c^3 - 79/7*c^2 + 3/7*c, c^4 - 10/21*c^3 + 1/84*c^2 + 1/84*c]

        ::

            sage: I = sage.rings.ideal.Katsura(P,3)  # regenerate to prevent caching
            sage: I.groebner_basis('libsingular:slimgb')
            [a - 60*c^3 + 158/7*c^2 + 8/7*c - 1, b + 30*c^3 - 79/7*c^2 + 3/7*c, c^4 - 10/21*c^3 + 1/84*c^2 + 1/84*c]

        Although Giac does support lexicographical ordering, we use degree
        reverse lexicographical ordering here, in order to test against
        :issue:`21884`::

            sage: I = sage.rings.ideal.Katsura(P,3)  # regenerate to prevent caching
            sage: J = I.change_ring(P.change_ring(order='degrevlex'))
            sage: gb = J.groebner_basis('giac')  # random
            sage: gb
            [c^3 - 79/210*c^2 + 1/30*b + 1/70*c, b^2 - 3/5*c^2 - 1/5*b + 1/5*c, b*c + 6/5*c^2 - 1/10*b - 2/5*c, a + 2*b + 2*c - 1]

            sage: J.groebner_basis.set_cache(gb)
            sage: ideal(J.transformed_basis()).change_ring(P).interreduced_basis()  # testing issue #21884
            ...[a - 60*c^3 + 158/7*c^2 + 8/7*c - 1, b + 30*c^3 - 79/7*c^2 + 3/7*c, c^4 - 10/21*c^3 + 1/84*c^2 + 1/84*c]

        Giac's gbasis over `\QQ` can benefit from a probabilistic lifting and
        multi threaded operations::

            sage: A9 = PolynomialRing(QQ, 9, 'x')
            sage: I9 = sage.rings.ideal.Katsura(A9)
            sage: print("possible output from giac", flush=True); I9.groebner_basis("giac", proba_epsilon=1e-7)  # long time (3s)
            possible output...
            Polynomial Sequence with 143 Polynomials in 9 Variables

        The list of available Giac options is provided at :func:`sage.libs.giac.groebner_basis`.

        Note that ``toy:buchberger`` does not return the reduced Groebner
        basis, ::

            sage: I = sage.rings.ideal.Katsura(P,3)  # regenerate to prevent caching
            sage: gb = I.groebner_basis('toy:buchberger')
            sage: gb.is_groebner()
            True
            sage: gb == gb.reduced()
            False

        but that ``toy:buchberger2`` does. ::

            sage: I = sage.rings.ideal.Katsura(P,3)  # regenerate to prevent caching
            sage: gb = I.groebner_basis('toy:buchberger2'); gb
            [a - 60*c^3 + 158/7*c^2 + 8/7*c - 1, b + 30*c^3 - 79/7*c^2 + 3/7*c, c^4 - 10/21*c^3 + 1/84*c^2 + 1/84*c]
            sage: gb == gb.reduced()
            True

        Here we use Macaulay2 with three different strategies over a finite
        field. ::

            sage: # optional - macaulay2
            sage: R.<a,b,c> = PolynomialRing(GF(101), 3)
            sage: I = sage.rings.ideal.Katsura(R,3)  # regenerate to prevent caching
            sage: I.groebner_basis('macaulay2:gb')
            [c^3 + 28*c^2 - 37*b + 13*c, b^2 - 41*c^2 + 20*b - 20*c,
             b*c - 19*c^2 + 10*b + 40*c, a + 2*b + 2*c - 1]
            sage: I = sage.rings.ideal.Katsura(R,3)  # regenerate to prevent caching
            sage: I.groebner_basis('macaulay2:f4')
            [c^3 + 28*c^2 - 37*b + 13*c, b^2 - 41*c^2 + 20*b - 20*c,
             b*c - 19*c^2 + 10*b + 40*c, a + 2*b + 2*c - 1]
            sage: I = sage.rings.ideal.Katsura(R,3)  # regenerate to prevent caching
            sage: I.groebner_basis('macaulay2:mgb')
            [c^3 + 28*c^2 - 37*b + 13*c, b^2 - 41*c^2 + 20*b - 20*c,
             b*c - 19*c^2 + 10*b + 40*c, a + 2*b + 2*c - 1]

        Over prime fields of small characteristic, we can also use the
        :ref:`optional package msolve <spkg_msolve>`::

            sage: R.<a,b,c> = PolynomialRing(GF(101), 3)
            sage: I = sage.rings.ideal.Katsura(R,3)  # regenerate to prevent caching
            sage: I.groebner_basis('msolve')                    # optional - msolve
            [a + 2*b + 2*c - 1, b*c - 19*c^2 + 10*b + 40*c,
             b^2 - 41*c^2 + 20*b - 20*c, c^3 + 28*c^2 - 37*b + 13*c]

        ::

            sage: I = sage.rings.ideal.Katsura(P,3)  # regenerate to prevent caching
            sage: I.groebner_basis('magma:GroebnerBasis')       # optional - magma
            [a - 60*c^3 + 158/7*c^2 + 8/7*c - 1,
             b + 30*c^3 - 79/7*c^2 + 3/7*c, c^4 - 10/21*c^3 + 1/84*c^2 + 1/84*c]

        Singular and libSingular can compute Groebner basis with degree
        restrictions. ::

            sage: R.<x,y> = QQ[]
            sage: I = R*[x^3 + y^2, x^2*y + 1]
            sage: I.groebner_basis(algorithm='singular')
            [x^3 + y^2, x^2*y + 1, y^3 - x]
            sage: I.groebner_basis(algorithm='singular', deg_bound=2)
            [x^3 + y^2, x^2*y + 1]
            sage: I.groebner_basis()
            [x^3 + y^2, x^2*y + 1, y^3 - x]
            sage: I.groebner_basis(deg_bound=2)
            [x^3 + y^2, x^2*y + 1]

        A protocol is printed, if the verbosity level is at least 2,
        or if the argument ``prot`` is provided. Historically, the
        protocol did not appear during doctests, so, we skip the
        examples with protocol output.  ::

            sage: from sage.misc.verbose import set_verbose
            sage: set_verbose(2)
            sage: I = R*[x^3+y^2,x^2*y+1]
            sage: I.groebner_basis()  # not tested
            std in (QQ),(x,y),(dp(2),C)
            [...:2]3ss4s6
            (S:2)--
            product criterion:1 chain criterion:0
            [x^3 + y^2, x^2*y + 1, y^3 - x]
            sage: I.groebner_basis(prot=False)
            std in (QQ),(x,y),(dp(2),C)
            [...:2]3ss4s6
            (S:2)--
            product criterion:1 chain criterion:0
            [x^3 + y^2, x^2*y + 1, y^3 - x]
            sage: set_verbose(0)
            sage: I.groebner_basis(prot=True)  # not tested
            std in (QQ),(x,y),(dp(2),C)
            [...:2]3ss4s6
            (S:2)--
            product criterion:1 chain criterion:0
            [x^3 + y^2, x^2*y + 1, y^3 - x]

        The list of available options is provided at
        :class:`~sage.libs.singular.option.LibSingularOptions`.

        Note that Groebner bases over `\ZZ` can also be computed. ::

            sage: P.<a,b,c> = PolynomialRing(ZZ,3)
            sage: I = P * (a + 2*b + 2*c - 1, a^2 - a + 2*b^2 + 2*c^2, 2*a*b + 2*b*c - b)
            sage: I.groebner_basis()
            [b^3 + b*c^2 + 12*c^3 + b^2 + b*c - 4*c^2,
             2*b*c^2 - 6*c^3 - b^2 - b*c + 2*c^2,
             42*c^3 + b^2 + 2*b*c - 14*c^2 + b,
             2*b^2 + 6*b*c + 6*c^2 - b - 2*c,
             10*b*c + 12*c^2 - b - 4*c,
             a + 2*b + 2*c - 1]

        ::

            sage: I.groebner_basis('macaulay2')                 # optional - macaulay2
            [b^3 + b*c^2 + 12*c^3 + b^2 + b*c - 4*c^2,
             2*b*c^2 - 6*c^3 + b^2 + 5*b*c + 8*c^2 - b - 2*c,
             42*c^3 + b^2 + 2*b*c - 14*c^2 + b,
             2*b^2 - 4*b*c - 6*c^2 + 2*c, 10*b*c + 12*c^2 - b - 4*c,
             a + 2*b + 2*c - 1]

        Groebner bases over `\ZZ/n\ZZ` are also supported::

            sage: P.<a,b,c> = PolynomialRing(Zmod(1000), 3)
            sage: I = P * (a + 2*b + 2*c - 1, a^2 - a + 2*b^2 + 2*c^2, 2*a*b + 2*b*c - b)
            sage: I.groebner_basis()
            [b*c^2 + 732*b*c + 808*b,
             2*c^3 + 884*b*c + 666*c^2 + 320*b,
             b^2 + 438*b*c + 281*b,
             5*b*c + 156*c^2 + 112*b + 948*c,
             50*c^2 + 600*b + 650*c,
             a + 2*b + 2*c + 999,
             125*b]

        ::

            sage: R.<x,y,z> = PolynomialRing(Zmod(2233497349584))
            sage: I = R.ideal([z*(x-3*y), 3^2*x^2-y*z, z^2+y^2])
            sage: I.groebner_basis()
            [2*z^4, y*z^2 + 81*z^3, 248166372176*z^3, 9*x^2 - y*z, y^2 + z^2, x*z +
            2233497349581*y*z, 248166372176*y*z]

        Sage also supports local orderings::

            sage: P.<x,y,z> = PolynomialRing(QQ, 3, order='negdegrevlex')
            sage: I = P * (  x*y*z + z^5, 2*x^2 + y^3 + z^7, 3*z^5 + y^5 )
            sage: I.groebner_basis()
            [x^2 + 1/2*y^3, x*y*z + z^5, y^5 + 3*z^5, y^4*z - 2*x*z^5, z^6]

        We can represent every element in the ideal as a combination
        of the generators using the :meth:`~sage.rings.polynomial.multi_polynomial_element.MPolynomial_polydict.lift` method::

            sage: P.<x,y,z> = PolynomialRing(QQ, 3)
            sage: I = P * ( x*y*z + z^5, 2*x^2 + y^3 + z^7, 3*z^5 + y^5 )
            sage: J = Ideal(I.groebner_basis())
            sage: f = sum(P.random_element(terms=2)*f for f in I.gens())
            sage: f                        # random
            1/2*y^2*z^7 - 1/4*y*z^8 + 2*x*z^5 + 95*z^6 + 1/2*y^5 - 1/4*y^4*z + x^2*y^2 + 3/2*x^2*y*z + 95*x*y*z^2
            sage: f.lift(I.gens())         # random
            [2*x + 95*z, 1/2*y^2 - 1/4*y*z, 0]
            sage: l = f.lift(J.gens()); l  # random
            [0, 0, 0, 0, 0, 0, 0, 0, 0, 0, 0, 0, 0, -1/2*y^2 + 1/4*y*z, 1/2*y^2*z^2 - 1/4*y*z^3 + 2*x + 95*z]
            sage: sum(map(mul, zip(l,J.gens()))) == f
            True

        Groebner bases over fraction fields of polynomial rings are also supported::

            sage: P.<t> = QQ[]
            sage: F = Frac(P)
            sage: R.<X,Y,Z> = F[]
            sage: I = Ideal([f + P.random_element() for f in sage.rings.ideal.Katsura(R).gens()])
            sage: I.groebner_basis().ideal() == I
            True

        In cases where a characteristic cannot be determined, we use a toy implementation of Buchberger's algorithm
        (see :issue:`6581`)::

            sage: R.<a,b> = QQ[]; I = R.ideal(a^2+b^2-1)
            sage: Q = QuotientRing(R,I); K = Frac(Q)
            sage: R2.<x,y> = K[]; J = R2.ideal([(a^2+b^2)*x + y, x+y])
            sage: J.groebner_basis()
            verbose 0 (...: multi_polynomial_ideal.py, groebner_basis) Warning: falling back to very slow toy implementation.
            [x + y]

        ALGORITHM:

        Uses Singular, one of the other systems listed above (if available),
        or a toy implementation.

        TESTS:

        Check :issue:`27445`::

            sage: P = PolynomialRing(QQ, 't', 0)
            sage: P.ideal([P(2)]).groebner_basis()
            [1]
            sage: P.ideal([]).groebner_basis()
            [0]
            sage: P.ideal([0]).groebner_basis()
            [0]
            sage: P.ideal([3, 4, 0, 5]).groebner_basis()
            [1]

            sage: P = PolynomialRing(ZZ, 't', 0)
            sage: P.ideal([P(2)]).groebner_basis()
            [2]
            sage: P.ideal([]).groebner_basis()
            [0]
            sage: P.ideal([0]).groebner_basis()
            [0]
            sage: P.ideal([2, 4, 6]).groebner_basis()
            [2]

            sage: P = PolynomialRing(Zmod(8), 't', 0)
            sage: P.ideal([P(2)]).groebner_basis()
            [2]
            sage: P.ideal([]).groebner_basis()
            [0]
            sage: P.ideal([0]).groebner_basis()
            [0]
            sage: P.ideal([P(3)]).groebner_basis()
            [1]

        Check that this method works over QQbar (:issue:`25351`)::

            sage: # needs sage.rings.number_field
            sage: P.<a,b,c> = PolynomialRing(QQbar, 3, order='lex')
            sage: I = sage.rings.ideal.Katsura(P,3)  # regenerate to prevent caching
            sage: I.groebner_basis()
            [a + (-60)*c^3 + 158/7*c^2 + 8/7*c - 1, b + 30*c^3 + (-79/7)*c^2 + 3/7*c, c^4 + (-10/21)*c^3 + 1/84*c^2 + 1/84*c]
            sage: I = sage.rings.ideal.Katsura(P,3)  # regenerate to prevent caching
            sage: I.groebner_basis('libsingular:groebner')
            [a + (-60)*c^3 + 158/7*c^2 + 8/7*c - 1, b + 30*c^3 + (-79/7)*c^2 + 3/7*c, c^4 + (-10/21)*c^3 + 1/84*c^2 + 1/84*c]
            sage: I = sage.rings.ideal.Katsura(P,3)  # regenerate to prevent caching
            sage: I.groebner_basis('libsingular:std')
            [a + (-60)*c^3 + 158/7*c^2 + 8/7*c - 1, b + 30*c^3 + (-79/7)*c^2 + 3/7*c, c^4 + (-10/21)*c^3 + 1/84*c^2 + 1/84*c]
            sage: I = sage.rings.ideal.Katsura(P,3)  # regenerate to prevent caching
            sage: I.groebner_basis('libsingular:stdhilb')
            [a + (-60)*c^3 + 158/7*c^2 + 8/7*c - 1, b + 30*c^3 + (-79/7)*c^2 + 3/7*c, c^4 + (-10/21)*c^3 + 1/84*c^2 + 1/84*c]
            sage: I = sage.rings.ideal.Katsura(P,3)  # regenerate to prevent caching
            sage: I.groebner_basis('libsingular:stdfglm')
            [a + (-60)*c^3 + 158/7*c^2 + 8/7*c - 1, b + 30*c^3 + (-79/7)*c^2 + 3/7*c, c^4 + (-10/21)*c^3 + 1/84*c^2 + 1/84*c]
            sage: I = sage.rings.ideal.Katsura(P,3)  # regenerate to prevent caching
            sage: I.groebner_basis('libsingular:slimgb')
            [a + (-60)*c^3 + 158/7*c^2 + 8/7*c - 1, b + 30*c^3 + (-79/7)*c^2 + 3/7*c, c^4 + (-10/21)*c^3 + 1/84*c^2 + 1/84*c]

            sage: # needs sage.rings.number_field
            sage: I = sage.rings.ideal.Katsura(P,3)  # regenerate to prevent caching
            sage: J = I.change_ring(P.change_ring(order='degrevlex'))
            sage: gb = J.groebner_basis('giac')  # random
            sage: gb
            [c^3 + (-79/210)*c^2 + 1/30*b + 1/70*c, b^2 + (-3/5)*c^2 + (-1/5)*b + 1/5*c, b*c + 6/5*c^2 + (-1/10)*b + (-2/5)*c, a + 2*b + 2*c - 1]

            sage: # needs sage.rings.number_field
            sage: I = sage.rings.ideal.Katsura(P,3)  # regenerate to prevent caching
            sage: I.groebner_basis('toy:buchberger2')
            [a + (-60)*c^3 + 158/7*c^2 + 8/7*c - 1, b + 30*c^3 + (-79/7)*c^2 + 3/7*c, c^4 + (-10/21)*c^3 + 1/84*c^2 + 1/84*c]
            sage: I = sage.rings.ideal.Katsura(P,3)  # regenerate to prevent caching
            sage: I.groebner_basis('macaulay2:gb')      # optional - macaulay2
            [a + (-60)*c^3 + 158/7*c^2 + 8/7*c - 1, b + 30*c^3 + (-79/7)*c^2 + 3/7*c, c^4 + (-10/21)*c^3 + 1/84*c^2 + 1/84*c]
            sage: I = sage.rings.ideal.Katsura(P,3)  # regenerate to prevent caching
            sage: I.groebner_basis('magma:GroebnerBasis')       # optional - magma
            [a + (-60)*c^3 + 158/7*c^2 + 8/7*c - 1, b + 30*c^3 + (-79/7)*c^2 + 3/7*c, c^4 + (-10/21)*c^3 + 1/84*c^2 + 1/84*c]

        msolve currently supports the degrevlex order only::

            sage: R.<a,b,c> = PolynomialRing(GF(101), 3, order='lex')
            sage: I = sage.rings.ideal.Katsura(R,3)  # regenerate to prevent caching
            sage: I.groebner_basis('msolve')                    # optional - msolve
            Traceback (most recent call last):
            ...
            NotImplementedError: msolve only supports the degrevlex order (use transformed_basis())
        """
        from sage.rings.polynomial.multi_polynomial_sequence import \
            PolynomialSequence
        from sage.rings.polynomial.polynomial_ring_constructor import \
            PolynomialRing

        if algorithm.lower() == "magma":
            algorithm = "magma:GroebnerBasis"
        elif algorithm.lower() == "singular":
            algorithm = "singular:groebner"
        elif algorithm.lower() == "libsingular":
            algorithm = "libsingular:groebner"
        elif algorithm.lower() == "macaulay2":
            algorithm = "macaulay2:gb"
        elif algorithm.lower() == "toy":
            algorithm = "toy:buchberger2"
        elif algorithm.lower() == "giac":
            algorithm = "giac:gbasis"

        if not algorithm:
            try:
                gb = self._groebner_basis_libsingular("groebner", deg_bound=deg_bound, mult_bound=mult_bound, *args, **kwds)
            except (TypeError, NameError, ImportError):  # conversion to Singular not supported
                try:
                    gb = self._groebner_basis_singular("groebner", deg_bound=deg_bound, mult_bound=mult_bound, *args, **kwds)
                except (TypeError, NameError, NotImplementedError, ImportError):  # conversion to Singular not supported
                    R = self.ring()
                    B = R.base_ring()
                    if R.ngens() == 0:
                        if R.base_ring().is_field():
                            if any(g != 0 for g in self.gens()):
                                gb = [R.one()]
                            else:
                                gb = [R.zero()]
                        else:
                            # To deal with this degenerated case,
                            # we take a detour to a polynomial ring
                            # with one variable and then go back.
                            Rt = PolynomialRing(B, 't', 1)
                            It = Rt.ideal([Rt(g) for g in self.gens()])
                            gb = [R(g) for g in It.groebner_basis(
                                algorithm=algorithm,
                                deg_bound=deg_bound, mult_bound=mult_bound,
                                prot=prot, *args, **kwds)]
                    elif (R.term_order().is_global()
                          and isinstance(B, sage.rings.abc.IntegerModRing)
                          and not B.is_field()):
                        verbose("Warning: falling back to very slow toy implementation.", level=0)

                        ch = B.characteristic()
                        R_ZZ = R.change_ring(ZZ)
                        I = R_ZZ.ideal([R_ZZ(f) for f in self.gens()] + [R_ZZ(ch)])
                        gb_ZZ = toy_d_basis.d_basis(I, *args, **kwds)
                        gb = [r for r in (R(f) for f in gb_ZZ) if r]
                    elif R.term_order().is_global():
                        verbose("Warning: falling back to very slow toy implementation.", level=0)
                        gb = toy_buchberger.buchberger_improved(self, *args, **kwds)
                    else:
                        raise TypeError("Local/unknown orderings not supported by 'toy_buchberger' implementation.")

        elif algorithm.startswith('singular:'):
            gb = self._groebner_basis_singular(algorithm[9:], deg_bound=deg_bound, mult_bound=mult_bound, prot=prot, *args, **kwds)
        elif algorithm.startswith('libsingular:'):
            if prot == "sage":
                warn("The libsingular interface does not support prot='sage', reverting to 'prot=True'.")
            gb = self._groebner_basis_libsingular(algorithm[len('libsingular:'):], deg_bound=deg_bound, mult_bound=mult_bound, prot=prot, *args, **kwds)
        elif algorithm.startswith("macaulay2:"):
            gb = self._groebner_basis_macaulay2(strategy=algorithm.split(":")[1], *args, **kwds)
        elif algorithm == 'magma:GroebnerBasis':
            gb = self._groebner_basis_magma(prot=prot, deg_bound=deg_bound, *args, **kwds)
        elif algorithm == 'toy:buchberger':
            gb = toy_buchberger.buchberger(self, *args, **kwds)
        elif algorithm == 'toy:buchberger2':
            gb = toy_buchberger.buchberger_improved(self, *args, **kwds)
        elif algorithm == 'toy:d_basis':
            gb = toy_d_basis.d_basis(self, *args, **kwds)
        elif algorithm.startswith('ginv'):
            if algorithm == 'ginv':
                gb = self._groebner_basis_ginv(*args, **kwds)
            elif ":" in algorithm:
                ginv,alg = algorithm.split(":")
                gb = self._groebner_basis_ginv(algorithm=alg,*args, **kwds)
            else:
                raise NameError("Algorithm '%s' unknown." % algorithm)
        elif algorithm == 'giac:gbasis':
            from sage.libs.giac import groebner_basis as groebner_basis_libgiac
            gb = groebner_basis_libgiac(self, prot=prot, *args, **kwds)
        elif algorithm == 'msolve':
            if self.ring().term_order() != 'degrevlex':
                raise NotImplementedError("msolve only supports the degrevlex order "
                                          "(use transformed_basis())")
            if not (deg_bound is mult_bound is None) or prot:
                raise NotImplementedError("unsupported options for msolve")
            from . import msolve
            return msolve.groebner_basis_degrevlex(self, *args, **kwds)
        else:
            raise NameError("Algorithm '%s' unknown." % algorithm)

        gb = sorted(gb, reverse=True)
        if self.ring().base_ring().is_field():
            _gb = []
            for f in gb:
                if f.lc():
                    _gb.append(f*f.lc()**(-1))
                else:
                    _gb.append(f)
            gb = _gb
        elif self.ring().base_ring() is ZZ:
            if gb[-1].degree() == 0:
                gb = [f % gb[-1] for f in gb[:-1]] + [gb[-1]]

        gb = PolynomialSequence(self.ring(), gb, immutable=True)
        return gb

    def groebner_cover(self):
        r"""
        Compute the Gröbner cover of the ideal, over a field with parameters.

        The Groebner cover is a partition of the space of parameters,
        such that the Groebner basis in each part is given by the same
        expression.

        EXAMPLES::

            sage: F = PolynomialRing(QQ,'a').fraction_field()
            sage: F.inject_variables()
            Defining a
            sage: R.<x,y,z> = F[]
            sage: I = R.ideal([-x+3*y+z-5,2*x+a*z+4,4*x-3*z-1/a])
            sage: I.groebner_cover()
            {Quasi-affine subscheme X - Y of Affine Space of dimension 1 over Rational Field,
               where X is defined by:
                 0
               and Y is defined by:
                 2*a^2 + 3*a: [(2*a^2 + 3*a)*z + (8*a + 1),
                               (12*a^2 + 18*a)*y + (-20*a^2 - 35*a - 2), (4*a + 6)*x + 11],
             Quasi-affine subscheme X - Y of Affine Space of dimension 1 over Rational Field,
               where X is defined by:
                 ...
               and Y is defined by:
                 1: [1],
             Quasi-affine subscheme X - Y of Affine Space of dimension 1 over Rational Field,
               where X is defined by:
                 ...
               and Y is defined by:
                 1: [1]}
        """
        from sage.schemes.affine.affine_space import AffineSpace
        gc = self._groebner_cover()
        F = self.base_ring()
        A = AffineSpace(F.base_ring(), F.ngens(), list(F.gens_dict()))
        result = {}
        ring = F.ring()
        for segment in gc:
            for piece in segment[2]:
                X = A.subscheme([ring(c) for c in piece[0]])
                Y = A.subscheme([ring(c) for c in piece[1][0]])
                for pol in piece[1][1:]:
                    Y = Y.union(A.subscheme([ring(c) for c in pol]))
                result[Y.complement(X)] = segment[1]
        return result

    def change_ring(self, P):
        r"""
        Return the ideal ``I`` in ``P`` spanned by the generators
        `g_1, ..., g_n` of ``self`` as returned by ``self.gens()``.

        INPUT:

        - ``P`` -- a multivariate polynomial ring

        EXAMPLES::

            sage: P.<x,y,z> = PolynomialRing(QQ,3,order='lex')
            sage: I = sage.rings.ideal.Cyclic(P)
            sage: I
            Ideal (x + y + z, x*y + x*z + y*z, x*y*z - 1) of
            Multivariate Polynomial Ring in x, y, z over Rational Field

        ::

            sage: I.groebner_basis()
            [x + y + z, y^2 + y*z + z^2, z^3 - 1]

        ::

            sage: Q.<x,y,z> = P.change_ring(order='degrevlex'); Q
            Multivariate Polynomial Ring in x, y, z over Rational Field
            sage: Q.term_order()
            Degree reverse lexicographic term order

        ::

            sage: J = I.change_ring(Q); J
            Ideal (x + y + z, x*y + x*z + y*z, x*y*z - 1) of
            Multivariate Polynomial Ring in x, y, z over Rational Field

        ::

            sage: J.groebner_basis()
            [z^3 - 1, y^2 + y*z + z^2, x + y + z]
        """
        return P.ideal([P(f) for f in self.gens()])

    def subs(self, in_dict=None, **kwds):
        """
        Substitute variables.

        This method substitutes some variables in the polynomials that
        generate the ideal with given values. Variables that are not
        specified in the input remain unchanged.

        INPUT:

        - ``in_dict`` -- (optional) dictionary of inputs

        - ``**kwds`` -- named parameters

        OUTPUT:

        A new ideal with modified generators. If possible, in the same
        polynomial ring. Raises a :exc:`TypeError` if no common
        polynomial ring of the substituted generators can be found.

        EXAMPLES::

            sage: R.<x,y> = PolynomialRing(ZZ, 2, 'xy')
            sage: I = R.ideal(x^5 + y^5, x^2 + y + x^2*y^2 + 5); I
            Ideal (x^5 + y^5, x^2*y^2 + x^2 + y + 5)
             of Multivariate Polynomial Ring in x, y over Integer Ring
            sage: I.subs(x=y)
            Ideal (2*y^5, y^4 + y^2 + y + 5)
             of Multivariate Polynomial Ring in x, y over Integer Ring
            sage: I.subs({x: y})    # same substitution but with dictionary
            Ideal (2*y^5, y^4 + y^2 + y + 5)
             of Multivariate Polynomial Ring in x, y over Integer Ring

        The new ideal can be in a different ring::

            sage: R.<a,b> = PolynomialRing(QQ, 2)
            sage: S.<x,y> = PolynomialRing(QQ, 2)
            sage: I = R.ideal(a^2 + b^2 + a - b + 2); I
            Ideal (a^2 + b^2 + a - b + 2)
             of Multivariate Polynomial Ring in a, b over Rational Field
            sage: I.subs(a=x, b=y)
            Ideal (x^2 + y^2 + x - y + 2)
             of Multivariate Polynomial Ring in x, y over Rational Field

        The resulting ring need not be a multivariate polynomial ring::

            sage: T.<t> = PolynomialRing(QQ)
            sage: I.subs(a=t, b=t)
            Principal ideal (t^2 + 1) of Univariate Polynomial Ring in t over Rational Field
            sage: var("z")                                                              # needs sage.symbolic
            z
            sage: I.subs(a=z, b=z)                                                      # needs sage.symbolic
            Principal ideal (2*z^2 + 2) of Symbolic Ring

        Variables that are not substituted remain unchanged::

            sage: R.<x,y> = PolynomialRing(QQ, 2)
            sage: I = R.ideal(x^2 + y^2 + x - y + 2); I
            Ideal (x^2 + y^2 + x - y + 2)
             of Multivariate Polynomial Ring in x, y over Rational Field
            sage: I.subs(x=1)
            Ideal (y^2 - y + 4) of Multivariate Polynomial Ring in x, y over Rational Field
        """
        ring = self.ring()
        generators = [f.subs(in_dict, **kwds) for f in self.gens()]
        if not all(gen in ring for gen in generators):
            ring = Sequence(generators).universe()
        try:
            return ring.ideal(generators)
        except AttributeError:
            raise TypeError('Cannot construct an ideal from the substituted generators!')

    def reduce(self, f):
        """
        Reduce an element modulo the reduced Groebner basis for this ideal.
        This returns 0 if and only if the element is in this ideal. In any
        case, this reduction is unique up to monomial orders.

        EXAMPLES::

            sage: R.<x,y> = PolynomialRing(QQ, 2)
            sage: I = (x^3 + y, y) * R
            sage: I.reduce(y)
            0
            sage: I.reduce(x^3)
            0
            sage: I.reduce(x - y)
            x

            sage: I = (y^2 - (x^3 + x)) * R
            sage: I.reduce(x^3)
            y^2 - x
            sage: I.reduce(x^6)
            y^4 - 2*x*y^2 + x^2
            sage: (y^2 - x)^2
            y^4 - 2*x*y^2 + x^2

        .. NOTE::

            Requires computation of a Groebner basis, which can be a
            very expensive operation.
        """
        try:
            strat = self._groebner_strategy()
            return strat.normal_form(f)
        except (TypeError, NotImplementedError, ValueError):
            pass

        gb = self.groebner_basis()
        return f.reduce(gb)

    def _contains_(self, f):
        r"""
        Return ``True`` if ``f`` is in this ideal,
        ``False`` otherwise.

        EXAMPLES::

            sage: R.<x,y> = QQ[]
            sage: I = (x^3 + y, y) * R
            sage: x in I  # indirect doctest
            False
            sage: y in I
            True
            sage: x^3 + 2*y in I
            True

        .. NOTE::

            Requires computation of a Groebner basis, which can be a very
            expensive operation.
        """
        return self.reduce(f).is_zero()

    def homogenize(self, var='h'):
        """
        Return homogeneous ideal spanned by the homogeneous polynomials
        generated by homogenizing the generators of this ideal.

        INPUT:

        - ``h`` -- variable name or variable in cover ring (default: ``'h'``)

        EXAMPLES::

            sage: P.<x,y,z> = PolynomialRing(GF(2))
            sage: I = Ideal([x^2*y + z + 1, x + y^2 + 1]); I
            Ideal (x^2*y + z + 1, y^2 + x + 1) of Multivariate
            Polynomial Ring in x, y, z over Finite Field of size 2

        ::

            sage: I.homogenize()
            Ideal (x^2*y + z*h^2 + h^3, y^2 + x*h + h^2) of
            Multivariate Polynomial Ring in x, y, z, h over Finite
            Field of size 2

        ::

            sage: I.homogenize(y)
            Ideal (x^2*y + y^3 + y^2*z, x*y) of Multivariate
            Polynomial Ring in x, y, z over Finite Field of size 2

        ::

            sage: I = Ideal([x^2*y + z^3 + y^2*x, x + y^2 + 1])
            sage: I.homogenize()
            Ideal (x^2*y + x*y^2 + z^3, y^2 + x*h + h^2) of
            Multivariate Polynomial Ring in x, y, z, h over Finite
            Field of size 2
        """
        I = [f.homogenize(var) for f in self.gens()]
        P = max(I, key=lambda x: x.parent().ngens()).parent()
        return P.ideal([P(f) for f in I])

    def is_homogeneous(self):
        r"""
        Return ``True`` if this ideal is spanned by homogeneous
        polynomials, i.e., if it is a homogeneous ideal.

        EXAMPLES::

            sage: P.<x,y,z> = PolynomialRing(QQ,3)
            sage: I = sage.rings.ideal.Katsura(P)
            sage: I
            Ideal (x + 2*y + 2*z - 1, x^2 + 2*y^2 + 2*z^2 - x, 2*x*y +
            2*y*z - y) of Multivariate Polynomial Ring in x, y, z over
            Rational Field

        ::

            sage: I.is_homogeneous()
            False

        ::

            sage: J = I.homogenize()
            sage: J
            Ideal (x + 2*y + 2*z - h, x^2 + 2*y^2 + 2*z^2 - x*h, 2*x*y
            + 2*y*z - y*h) of Multivariate Polynomial Ring in x, y, z,
            h over Rational Field

        ::

            sage: J.is_homogeneous()
            True
        """
        for f in self.gens():
            if not f.is_homogeneous():
                return False
        return True

    def degree_of_semi_regularity(self):
        r"""
        Return the degree of semi-regularity of this ideal under the
        assumption that it is semi-regular.

        Let `\{f_1, ... , f_m\} \subset K[x_1 , ... , x_n]` be
        homogeneous polynomials of degrees `d_1,... ,d_m`
        respectively. This sequence is semi-regular if:

         * `\{f_1, ... , f_m\} \neq K[x_1 , ... , x_n]`

         * for all `1 \leq i \leq m` and `g \in K[x_1,\dots,x_n]`:
           `deg(g \cdot pi ) < D` and
           `g \cdot f_i \in <f_1 , \dots , f_{i-1}>` implies that
           `g \in <f_1, ..., f_{i-1}>` where `D` is the degree of regularity.

        This notion can be extended to affine polynomials by
        considering their homogeneous components of highest degree.

        The degree of regularity of a semi-regular sequence
        `f_1, ...,f_m` of respective degrees `d_1,...,d_m` is given by the
        index of the first nonpositive coefficient of:

            `\sum c_k z^k = \frac{\prod (1 - z^{d_i})}{(1-z)^n}`

        EXAMPLES:

        We consider a homogeneous example::

            sage: n = 8
            sage: K = GF(127)
            sage: P = PolynomialRing(K, n, 'x')
            sage: s = [K.random_element() for _ in range(n)]
            sage: L = []
            sage: for i in range(2 * n):
            ....:     f = P.random_element(degree=2, terms=binomial(n, 2))
            ....:     f -= f(*s)
            ....:     L.append(f.homogenize())
            sage: I = Ideal(L)
            sage: I.degree_of_semi_regularity()
            4

        From this, we expect a Groebner basis computation to reach at
        most degree 4. For homogeneous systems this is equivalent to
        the largest degree in the Groebner basis::

            sage: max(f.degree() for f in I.groebner_basis())
            4

        We increase the number of polynomials and observe a decrease
        the degree of regularity::

            sage: for i in range(2 * n):
            ....:     f = P.random_element(degree=2, terms=binomial(n, 2))
            ....:     f -= f(*s)
            ....:     L.append(f.homogenize())
            sage: I = Ideal(L)
            sage: I.degree_of_semi_regularity()
            3

            sage: max(f.degree() for f in I.groebner_basis())
            3

        The degree of regularity approaches 2 for quadratic systems as
        the number of polynomials approaches `n^2`::

            sage: for i in range((n-4) * n):
            ....:     f = P.random_element(degree=2, terms=binomial(n, 2))
            ....:     f -= f(*s)
            ....:     L.append(f.homogenize())
            sage: I = Ideal(L)
            sage: I.degree_of_semi_regularity()
            2

            sage: max(f.degree() for f in I.groebner_basis())
            2

        .. NOTE::

            It is unknown whether semi-regular sequences
            exist. However, it is expected that random systems are
            semi-regular sequences. For more details about
            semi-regular sequences see [BFS2004]_.
        """
        degs = [f.degree() for f in self.gens() if f != 0]  # we ignore zeroes
        m, n = self.ngens(), len(set(sum([f.variables() for f in self.gens()],())))
        if m <= n:
            raise ValueError("This function requires an overdefined system of polynomials.")

        from sage.misc.misc_c import prod
        from sage.rings.power_series_ring import PowerSeriesRing
        from sage.rings.rational_field import QQ

        z = PowerSeriesRing(QQ, 'z', default_prec=sum(degs)).gen()
        s = prod([1-z**d for d in degs]) / (1-z)**n
        for dreg in range(sum(degs)):
            if s[dreg] <= 0:
                return ZZ(dreg)
        raise ValueError("BUG: Could not compute the degree of semi-regularity")

    def plot(self, *args, **kwds):
        """
        Plot the real zero locus of this principal ideal.

        INPUT:

        - ``self`` -- a principal ideal in 2 variables

        - ``algorithm`` -- set this to 'surf' if you want 'surf' to
          plot the ideal (default: ``None``)

        - ``*args`` -- (optional) tuples ``(variable, minimum, maximum)``
          for plotting dimensions

        - ``**kwds`` -- optional keyword arguments passed on to
          ``implicit_plot``

        EXAMPLES:

        Implicit plotting in 2-d::

            sage: R.<x,y> = PolynomialRing(QQ, 2)
            sage: I = R.ideal([y^3 - x^2])
            sage: I.plot()                         # cusp                               # needs sage.plot
            Graphics object consisting of 1 graphics primitive

        ::

            sage: I = R.ideal([y^2 - x^2 - 1])
            sage: I.plot((x,-3, 3), (y, -2, 2))    # hyperbola                          # needs sage.plot
            Graphics object consisting of 1 graphics primitive

        ::

            sage: I = R.ideal([y^2 + x^2*(1/4) - 1])
            sage: I.plot()                         # ellipse                            # needs sage.plot
            Graphics object consisting of 1 graphics primitive

        ::

            sage: I = R.ideal([y^2-(x^2-1)*(x-2)])
            sage: I.plot()                         # elliptic curve                     # needs sage.plot
            Graphics object consisting of 1 graphics primitive

        ::

            sage: f = ((x+3)^3 + 2*(x+3)^2 - y^2)*(x^3 - y^2)*((x-3)^3-2*(x-3)^2-y^2)
            sage: I = R.ideal(f)
            sage: I.plot()                         # the Singular logo                  # needs sage.plot
            Graphics object consisting of 1 graphics primitive

        ::

            sage: R.<x,y> = PolynomialRing(QQ, 2)
            sage: I = R.ideal([x - 1])
            sage: I.plot((y, -2, 2))               # vertical line                      # needs sage.plot
            Graphics object consisting of 1 graphics primitive

        ::

            sage: I = R.ideal([-x^2*y + 1])
            sage: I.plot()                         # blow up                            # needs sage.plot
            Graphics object consisting of 1 graphics primitive
        """
        from sage.plot.all import implicit_plot
        from sage.rings.real_mpfr import RR

        K = self.base_ring()
        if not RR.has_coerce_map_from(K):
            raise NotImplementedError("plotting of curves over %s is not implemented yet" % K)

        if not self.is_principal():
            raise TypeError("ideal must be principal")

        f = self.gens()[0]

        variables = sorted(f.parent().gens(), reverse=True)

        if len(variables) == 2 and kwds.get('algorithm','') != 'surf':
            V = [(variables[0], None, None), (variables[1], None, None)]

            if len(args) > 2:
                raise TypeError("Expected up to 2 optional parameters but got %d." % len(args))

            # first check whether user supplied boundaries
            for e in args:
                if not isinstance(e, (tuple, list)) or len(e) != 3:
                    raise TypeError("Optional parameter must be list or tuple or length 3.")
                v,mi,ma = e

                if v not in variables:
                    raise TypeError("Optional parameter must contain variable of ideal generator.")

                vi = variables.index(v)
                V[vi] = v,mi,ma

            # now check whether we should find boundaries
            for var_index in range(2):
                if V[var_index][1] is None:
                    v, mi, ma = variables[var_index], -10, 10
                    for i in range(mi, ma):
                        poly = f.subs({v:i}).univariate_polynomial().change_ring(RR)
                        if not poly or len(poly.roots()) > 0:
                            mi = i - 1
                            break

                    for i in range(ma, mi, -1):
                        poly = f.subs({v:i}).univariate_polynomial().change_ring(RR)
                        if not poly or len(poly.roots()) > 0:
                            ma = i + 1
                            break
                    V[var_index] = variables[var_index], mi, ma

            kwds.setdefault("plot_points",200)
            kwds.pop('algorithm', '')
            return implicit_plot(f, V[0], V[1], **kwds)

        elif len(variables) == 3 or kwds.get('algorithm','') == 'surf':
            MPolynomialIdeal_singular_repr.plot(self, kwds.get("singular",singular_default))
        else:
            raise TypeError("Ideal generator may not have either 2 or 3 variables.")

    def random_element(self, degree, compute_gb=False, *args, **kwds):
        r"""
        Return a random element in this ideal as `r = \sum h_i·f_i`.

        INPUT:

        - ``compute_gb`` -- if ``True`` then a Gröbner basis is computed first
          and `f_i` are the elements in the Gröbner basis. Otherwise whatever
          basis is returned by ``self.gens()`` is used.

        - ``*args`` and ``**kwds`` are passed to ``R.random_element()`` with
          ``R = self.ring()``.

        EXAMPLES:

        We compute a uniformly random element up to the provided degree. ::

            sage: P.<x,y,z> = GF(127)[]
            sage: I = sage.rings.ideal.Katsura(P)
            sage: f = I.random_element(degree=4, compute_gb=True, terms=infinity)
            sage: f.degree() <= 4
            True
            sage: len(list(f)) <= 35
            True

        Note that sampling uniformly at random from the ideal at some large enough degree is
        equivalent to computing a Gröbner basis. We give an example showing how to compute a Gröbner
        basis if we can sample uniformly at random from an ideal::

            sage: n = 3; d = 4
            sage: P = PolynomialRing(GF(127), n, 'x')
            sage: I = sage.rings.ideal.Cyclic(P)

        1. We sample `n^d` uniformly random elements in the ideal::

               sage: F = Sequence(I.random_element(degree=d, compute_gb=True,
               ....:                               terms=infinity)
               ....:              for _ in range(n^d))

        2. We linearize and compute the echelon form::

               sage: A, v = F.coefficients_monomials()
               sage: A.echelonize()

        3. The result is the desired Gröbner basis::

               sage: G = Sequence((A * v).list())
               sage: G.is_groebner()
               True
               sage: Ideal(G) == I
               True

        We return some element in the ideal with no guarantee on the distribution::

            sage: # needs sage.rings.finite_rings
            sage: P = PolynomialRing(GF(127), 10, 'x')
            sage: I = sage.rings.ideal.Katsura(P)
            sage: f = I.random_element(degree=3)
            sage: f  # random
            -25*x0^2*x1 + 14*x1^3 + 57*x0*x1*x2 + ... + 19*x7*x9 + 40*x8*x9 + 49*x1
            sage: f.degree()
            3

        We show that the default method does not sample uniformly at random from the ideal::

            sage: # needs sage.rings.finite_rings
            sage: P.<x,y,z> = GF(127)[]
            sage: G = Sequence([x + 7, y - 2, z + 110])
            sage: I = Ideal([sum(P.random_element() * g for g in G)
            ....:            for _ in range(4)])
            sage: all(I.random_element(degree=1) == 0 for _ in range(100))
            True

        If ``degree`` equals the degree of the generators, a random linear
        combination of the generators is returned::

            sage: P.<x,y> = QQ[]
            sage: I = P.ideal([x^2,y^2])
            sage: set_random_seed(5)
            sage: I.random_element(degree=2)
            -2*x^2 + 2*y^2
        """
        if compute_gb:
            gens = self.groebner_basis()
        else:
            gens = self.basis

        R = self.ring()

        r = R.zero()

        for f in gens:
            d = degree - f.degree()
            if d >= 0:
                h = R.random_element(degree=d, *args, **kwds)
                r += h*f
        return r

    @require_field
    def weil_restriction(self):
        r"""
        Compute the Weil restriction of this ideal over some extension
        field. If the field is a finite field, then this computes
        the Weil restriction to the prime subfield.

        A Weil restriction of scalars - denoted `Res_{L/k}` - is a
        functor which, for any finite extension of fields `L/k` and
        any algebraic variety `X` over `L`, produces another
        corresponding variety `Res_{L/k}(X)`, defined over `k`. It is
        useful for reducing questions about varieties over large
        fields to questions about more complicated varieties over
        smaller fields.

        This function does not compute this Weil restriction directly
        but computes on generating sets of polynomial ideals:

        Let `d` be the degree of the field extension `L/k`, let `a` a
        generator of `L/k` and `p` the minimal polynomial of
        `L/k`. Denote this ideal by `I`.

        Specifically, this function first maps each variable `x` to
        its representation over `k`: `\sum_{i=0}^{d-1} a^i x_i`. Then
        each generator of `I` is evaluated over these representations
        and reduced modulo the minimal polynomial `p`. The result is
        interpreted as a univariate polynomial in `a` and its
        coefficients are the new generators of the returned ideal.

        If the input and the output ideals are radical, this is
        equivalent to the statement about algebraic varieties above.

        OUTPUT: :class:`MPolynomialIdeal`

        EXAMPLES::

            sage: # needs sage.rings.finite_rings
            sage: k.<a> = GF(2^2)
            sage: P.<x,y> = PolynomialRing(k, 2)
            sage: I = Ideal([x*y + 1, a*x + 1])
            sage: I.variety()
            [{y: a, x: a + 1}]
            sage: J = I.weil_restriction()
            sage: J
            Ideal (x0*y0 + x1*y1 + 1, x1*y0 + x0*y1 + x1*y1, x1 + 1, x0 + x1) of
             Multivariate Polynomial Ring in x0, x1, y0, y1 over Finite Field of size 2
            sage: J += sage.rings.ideal.FieldIdeal(J.ring())  # ensure radical ideal
            sage: J.variety()
            [{y1: 1, y0: 0, x1: 1, x0: 1}]
            sage: J.weil_restriction()  # returns J
            Ideal (x0*y0 + x1*y1 + 1, x1*y0 + x0*y1 + x1*y1, x1 + 1, x0 + x1,
             x0^2 + x0, x1^2 + x1, y0^2 + y0, y1^2 + y1) of Multivariate
             Polynomial Ring in x0, x1, y0, y1 over Finite Field of size 2

            sage: # needs sage.rings.finite_rings
            sage: k.<a> = GF(3^5)
            sage: P.<x,y,z> = PolynomialRing(k)
            sage: I = sage.rings.ideal.Katsura(P)
            sage: I.dimension()
            0
            sage: I.variety()
             [{z: 0, y: 0, x: 1}]
            sage: J = I.weil_restriction(); J
            Ideal (x0 - y0 - z0 - 1,
                   x1 - y1 - z1, x2 - y2 - z2, x3 - y3 - z3, x4 - y4 - z4,
                   x0^2 + x2*x3 + x1*x4 - y0^2 - y2*y3 - y1*y4 - z0^2 - z2*z3 - z1*z4 - x0,
                   -x0*x1 - x2*x3 - x3^2 - x1*x4 + x2*x4 + y0*y1 + y2*y3
                        + y3^2 + y1*y4 - y2*y4 + z0*z1 + z2*z3 + z3^2 + z1*z4 - z2*z4 - x1,
                   x1^2 - x0*x2 + x3^2 - x2*x4 + x3*x4 - y1^2 + y0*y2
                         - y3^2 + y2*y4 - y3*y4 - z1^2 + z0*z2 - z3^2 + z2*z4 - z3*z4 - x2,
                   -x1*x2 - x0*x3 - x3*x4 - x4^2
                        + y1*y2 + y0*y3 + y3*y4 + y4^2 + z1*z2 + z0*z3 + z3*z4 + z4^2 - x3,
                   x2^2 - x1*x3 - x0*x4 + x4^2 - y2^2
                                 + y1*y3 + y0*y4 - y4^2 - z2^2 + z1*z3 + z0*z4 - z4^2 - x4,
                   -x0*y0 + x4*y1 + x3*y2 + x2*y3
                                      + x1*y4 - y0*z0 + y4*z1 + y3*z2 + y2*z3 + y1*z4 - y0,
                   -x1*y0 - x0*y1 - x4*y1 - x3*y2 + x4*y2 - x2*y3 + x3*y3
                                      - x1*y4 + x2*y4 - y1*z0 - y0*z1 - y4*z1 - y3*z2
                                              + y4*z2 - y2*z3 + y3*z3 - y1*z4 + y2*z4 - y1,
                   -x2*y0 - x1*y1 - x0*y2 - x4*y2 - x3*y3 + x4*y3 - x2*y4 + x3*y4
                      - y2*z0 - y1*z1 - y0*z2 - y4*z2 - y3*z3 + y4*z3 - y2*z4 + y3*z4 - y2,
                   -x3*y0 - x2*y1 - x1*y2 - x0*y3 - x4*y3 - x3*y4 + x4*y4
                              - y3*z0 - y2*z1 - y1*z2 - y0*z3 - y4*z3 - y3*z4 + y4*z4 - y3,
                   -x4*y0 - x3*y1 - x2*y2 - x1*y3 - x0*y4 - x4*y4
                                      - y4*z0 - y3*z1 - y2*z2 - y1*z3 - y0*z4 - y4*z4 - y4)
             of Multivariate Polynomial Ring in x0, x1, x2, x3, x4, y0, y1, y2, y3, y4,
             z0, z1, z2, z3, z4 over Finite Field of size 3
            sage: J += sage.rings.ideal.FieldIdeal(J.ring())  # ensure radical ideal
            sage: from sage.doctest.fixtures import reproducible_repr
            sage: print(reproducible_repr(J.variety()))
            [{x0: 1, x1: 0, x2: 0, x3: 0, x4: 0,
              y0: 0, y1: 0, y2: 0, y3: 0, y4: 0,
              z0: 0, z1: 0, z2: 0, z3: 0, z4: 0}]


        Weil restrictions are often used to study elliptic curves over
        extension fields so we give a simple example involving those::

            sage: K.<a> = QuadraticField(1/3)                                           # needs sage.rings.number_field
            sage: E = EllipticCurve(K, [1,2,3,4,5])                                     # needs sage.rings.number_field

        We pick a point on ``E``::

            sage: p = E.lift_x(1); p                                                    # needs sage.rings.number_field
            (1 : -6 : 1)

            sage: I = E.defining_ideal(); I                                             # needs sage.rings.number_field
            Ideal (-x^3 - 2*x^2*z + x*y*z + y^2*z - 4*x*z^2 + 3*y*z^2 - 5*z^3)
             of Multivariate Polynomial Ring in x, y, z
              over Number Field in a with defining polynomial x^2 - 1/3
               with a = 0.5773502691896258?

        Of course, the point ``p`` is a root of all generators of ``I``::

            sage: I.subs(x=1, y=2, z=1)                                                 # needs sage.rings.number_field
            Ideal (0) of Multivariate Polynomial Ring in x, y, z
             over Number Field in a with defining polynomial x^2 - 1/3
              with a = 0.5773502691896258?

        ``I`` is also radical::

            sage: I.radical() == I                                                      # needs sage.rings.number_field
            True

        So we compute its Weil restriction::

            sage: J = I.weil_restriction(); J                                           # needs sage.rings.number_field
            Ideal (-x0^3 - x0*x1^2 - 2*x0^2*z0 - 2/3*x1^2*z0 + x0*y0*z0 + y0^2*z0
                     + 1/3*x1*y1*z0 + 1/3*y1^2*z0 - 4*x0*z0^2 + 3*y0*z0^2 - 5*z0^3
                     - 4/3*x0*x1*z1 + 1/3*x1*y0*z1 + 1/3*x0*y1*z1 + 2/3*y0*y1*z1
                     - 8/3*x1*z0*z1 + 2*y1*z0*z1 - 4/3*x0*z1^2 + y0*z1^2 - 5*z0*z1^2,
                   -3*x0^2*x1 - 1/3*x1^3 - 4*x0*x1*z0 + x1*y0*z0 + x0*y1*z0
                     + 2*y0*y1*z0 - 4*x1*z0^2 + 3*y1*z0^2 - 2*x0^2*z1 - 2/3*x1^2*z1
                     + x0*y0*z1 + y0^2*z1 + 1/3*x1*y1*z1 + 1/3*y1^2*z1 - 8*x0*z0*z1
                     + 6*y0*z0*z1 - 15*z0^2*z1 - 4/3*x1*z1^2 + y1*z1^2 - 5/3*z1^3)
            of Multivariate Polynomial Ring in x0, x1, y0, y1, z0, z1 over Rational Field

        We can check that the point ``p`` is still a root of all generators of ``J``::

            sage: J.subs(x0=1, y0=2, z0=1, x1=0, y1=0, z1=0)                            # needs sage.rings.number_field
            Ideal (0, 0) of Multivariate Polynomial Ring in x0, x1, y0, y1, z0, z1
             over Rational Field

        Example for relative number fields::

            sage: # needs sage.rings.number_field
            sage: R.<x> = QQ[]
            sage: K.<w> = NumberField(x^5 - 2)
            sage: R.<x> = K[]
            sage: L.<v> = K.extension(x^2 + 1)
            sage: S.<x,y> = L[]
            sage: I = S.ideal([y^2 - x^3 - 1])
            sage: I.weil_restriction()
            Ideal (-x0^3 + 3*x0*x1^2 + y0^2 - y1^2 - 1, -3*x0^2*x1 + x1^3 + 2*y0*y1) of
             Multivariate Polynomial Ring in x0, x1, y0, y1
              over Number Field in w with defining polynomial x^5 - 2

        .. NOTE::

            Based on a Singular implementation by Michael Brickenstein
        """
        from sage.rings.polynomial.polynomial_ring_constructor import \
            PolynomialRing

        R = self.ring()
        nvars = R.ngens()
        L = R.base_ring()
        if L.is_finite():
            k = L.prime_subfield()
            d = L.degree()
            poly = L.polynomial()
        else:
            k = L.base_field()
            d = L.relative_degree()
            poly = L.relative_polynomial()

        if d == 1:
            return self

        helper = PolynomialRing(k, nvars + 1, (L.variable_name(),) + R.variable_names(), order='lex')
        myminpoly = poly.subs(helper.gen(0))

        l = [helper(str(f)) for f in self.gens()]
        r = myminpoly.degree()
        intermediate_ring = PolynomialRing(k, nvars * r + 1, 'x')
        a = intermediate_ring.gen(0)

        # map e.g. x -> a^2*x_2 + a*x_1 + x_0, where x_0,..,x_2
        # represent the components of x if viewed as a vector in k^r
        map_ideal = [a]

        variables = iter(intermediate_ring.gens()[1:])
        map_ideal.extend(sum([a**i * next(variables) for i in range(r)])
                         for _ in range(nvars))

        myminpoly = myminpoly(*map_ideal)
        l = [f(*map_ideal).reduce([myminpoly]) for f in l]

        result = []
        # split e.g. a^2*x2+a*x1+x0 to x0,x1,x2
        for f in l:
            t = []
            for i in reversed(range(r)):
                g = f.coefficient(a**i)
                f = f - a**i * g
                t.append(g)
            result += reversed(t)

        # eliminate parameter
        new_var_names = [str(var) + "%d" % i for var in R.gens()
                         for i in range(r)]

        result_ring = PolynomialRing(k, nvars * r, new_var_names)

        map_ideal = (0,) + result_ring.gens()
        result = [h(*map_ideal) for h in result]

        return result_ring.ideal(result)


class MPolynomialIdeal_quotient(MPolynomialIdeal):
    r"""
    An ideal in a quotient of a multivariate polynomial ring.

    EXAMPLES::

        sage: Q.<x,y,z,w> = QQ['x,y,z,w'].quotient(['x*y-z^2', 'y^2-w^2'])
        sage: I = ideal(x + y^2 + z - 1)
        sage: I
        Ideal (w^2 + x + z - 1) of Quotient
         of Multivariate Polynomial Ring in x, y, z, w over Rational Field
         by the ideal (x*y - z^2, y^2 - w^2)
    """
    def reduce(self, f):
        r"""
        Reduce an element modulo a Gröbner basis for this ideal.
        This returns 0 if and only if the element is in this ideal. In any
        case, this reduction is unique up to monomial orders.

        EXAMPLES::

            sage: R.<T,U,V,W,X,Y,Z> = PolynomialRing(QQ, order='lex')
            sage: I = R.ideal([T^2 + U^2 - 1, V^2 + W^2 - 1, X^2 + Y^2 + Z^2 - 1])
            sage: Q.<t,u,v,w,x,y,z> = R.quotient(I)
            sage: J = Q.ideal([u*v - x, u*w - y, t - z])
            sage: J.reduce(t^2 - z^2)
            0
            sage: J.reduce(u^2)
            -z^2 + 1
            sage: t^2 - z^2 in J
            True
            sage: u^2 in J
            False
        """
        Q = self.ring()
        gb = self.groebner_basis()
        # In quotient rings, gb is not a Gröbner basis of self, but gb0 is
        # a (possibly non-reduced) Gröbner basis of the preimage of self in
        # the cover ring (see :issue:`33217`). We only use Gröbner bases of
        # pre-existing ideals to potentially take advantage of caching.
        gb0 = Q.defining_ideal().groebner_basis() + [g.lift() for g in gb]
        f0 = f.lift().reduce(gb0)
        return Q._element_constructor_from_element_class(f0, reduce=False)

    def __richcmp__(self, other, op):
        """
        Compare ``self`` and ``other``.

        INPUT:

        - ``other`` -- an ideal in a quotient of a polynomial ring

        OUTPUT: boolean

        TESTS::

            sage: R.<T,U,V,W,X,Y,Z> = PolynomialRing(QQ, order='lex')
            sage: Q.<t,u,v,w,x,y,z> = R.quotient([T^2+U^2-1, V^2+W^2-1, X^2+Y^2+Z^2-1])
            sage: J = Q.ideal([u*v-x, u*w-y, t-z])
            sage: I1 = J + Q.ideal(t^2-z^2)
            sage: I1 <= J, I1 < J, I1 == J, I1 != J
            (True, False, True, False)
            sage: I2 = J + Q.ideal(t-z^2)
            sage: J <= I2, J < I2, J > I2, J >= I2
            (True, True, False, False)

        The ideals must belong to the same quotient ring::

            sage: J0 = R.ideal([g.lift() for g in J.gens()])
            sage: J0 <= J
            Traceback (most recent call last):
            ...
            AttributeError:...
            sage: J <= J0
            Traceback (most recent call last):
            ...
            TypeError: '<=' not supported...
        """
        # The implementation largely follows the superclass, but for simplicity
        # does not deal with different rings or term orders.
        if not isinstance(other, MPolynomialIdeal_quotient):
            return NotImplemented

        if self is other:
            return rich_to_bool(op, 0)

        # comparison for >= and > : swap the arguments
        if op == op_GE:
            return other.__richcmp__(self, op_LE)
        elif op == op_GT:
            return other.__richcmp__(self, op_LT)

        if other.ring() != self.ring():
            return NotImplemented

        s_gens = self.gens()
        o_gens = other.gens()
        try:
            if (s_gens == o_gens) or (set(s_gens) == set(o_gens)):
                # the first clause works in the non-hashable case
                return rich_to_bool(op, 0)
        except TypeError:
            pass

        # comparison for <= and == and != and <
        if op in [op_LE, op_EQ, op_NE, op_LT]:
            contained = all(f in other for f in s_gens)
            if op == op_LE:
                return contained
            contains = all(g in self for g in o_gens)
            if op == op_EQ:
                return contained and contains
            elif op == op_NE:
                return not (contained and contains)
            else:  # remaining case <
                return contained and not contains<|MERGE_RESOLUTION|>--- conflicted
+++ resolved
@@ -3538,13 +3538,8 @@
 
         INPUT:
 
-<<<<<<< HEAD
-        - ``cmd`` -- string, representing a Singular function
-        - ``arg`` (Default: None) -- arguments for which cmd is called
-=======
         - ``cmd`` - string, representing a Singular function
         - ``arg`` -- (default: ``None``) arguments for which cmd is called
->>>>>>> 0f347739
 
         OUTPUT: result of the Singular function call
 
