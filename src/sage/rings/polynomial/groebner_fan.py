--- conflicted
+++ resolved
@@ -1608,11 +1608,7 @@
 
         INPUT:
 
-<<<<<<< HEAD
-        -  ``check`` -- bool (default: True); if True raises a
-=======
         -  ``check`` -- bool (default: ``True``); if True raises a
->>>>>>> 038f6f1f
            ValueError exception if this ideal does not define a tropical curve
            (i.e., the condition that R/I has dimension equal to 1 + the
            dimension of the homogeneity space is not satisfied).
@@ -1892,11 +1888,7 @@
 
         INPUT:
 
-<<<<<<< HEAD
-        -  ``restrict`` -- bool (default: False); if True, add
-=======
         -  ``restrict`` -- bool (default: ``False``); if True, add
->>>>>>> 038f6f1f
            an inequality for each coordinate, so that the cone is restricted
            to the positive orthant.
 
