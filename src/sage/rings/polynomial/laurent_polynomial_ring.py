r"""
Ring of Laurent Polynomials

If `R` is a commutative ring, then the ring of Laurent polynomials in `n`
variables over `R` is `R[x_1^{\pm 1}, x_2^{\pm 1}, \ldots, x_n^{\pm 1}]`.
We implement it as a quotient ring

.. MATH::

    R[x_1, y_1, x_2, y_2, \ldots, x_n, y_n] / (x_1 y_1 - 1, x_2 y_2 - 1, \ldots, x_n y_n - 1).

TESTS::

    sage: P.<q> = LaurentPolynomialRing(QQ)
    sage: qi = q^(-1)
    sage: qi in P
    True
    sage: P(qi)
    q^-1

    sage: A.<Y> = QQ[]
    sage: R.<X> = LaurentPolynomialRing(A)
    sage: matrix(R,2,2,[X,0,0,1])                                                       # optional - sage.modules
    [X 0]
    [0 1]

AUTHORS:

- David Roe (2008-2-23): created
- David Loeffler (2009-07-10): cleaned up docstrings
"""
# ****************************************************************************
#       Copyright (C) 2008 David Roe <roed@math.harvard.edu>,
#                          William Stein <wstein@gmail.com>,
#                          Mike Hansen <mhansen@gmail.com>
#                          Vincent Delecroix <20100.delecroix@gmail.com>
#
# This program is free software: you can redistribute it and/or modify
# it under the terms of the GNU General Public License as published by
# the Free Software Foundation, either version 2 of the License, or
# (at your option) any later version.
#                  https://www.gnu.org/licenses/
# ****************************************************************************

from sage.misc.lazy_import import LazyImport
from sage.rings.polynomial.laurent_polynomial import LaurentPolynomial, LaurentPolynomial_univariate
from sage.rings.polynomial.laurent_polynomial_ring_base import LaurentPolynomialRing_generic
from sage.rings.polynomial.polynomial_ring_constructor import PolynomialRing
from sage.structure.element import parent


def is_LaurentPolynomialRing(R):
    """
    Return ``True`` if and only if R is a Laurent polynomial ring.

    EXAMPLES::

        sage: from sage.rings.polynomial.laurent_polynomial_ring import is_LaurentPolynomialRing
        sage: P = PolynomialRing(QQ, 2, 'x')
        sage: is_LaurentPolynomialRing(P)
        doctest:warning...
        DeprecationWarning: is_LaurentPolynomialRing is deprecated; use isinstance(...,
        sage.rings.polynomial.laurent_polynomial_ring_base.LaurentPolynomialRing_generic) instead
        See https://github.com/sagemath/sage/issues/35229 for details.
        False

        sage: R = LaurentPolynomialRing(QQ,3,'x')                                       # optional - sage.modules
        sage: is_LaurentPolynomialRing(R)                                               # optional - sage.modules
        True
    """
    from sage.misc.superseded import deprecation
    deprecation(35229,
                "is_LaurentPolynomialRing is deprecated; use "
                "isinstance(..., sage.rings.polynomial.laurent_polynomial_ring_base."
                "LaurentPolynomialRing_generic) instead")
    return isinstance(R, LaurentPolynomialRing_generic)


_cache = {}
def LaurentPolynomialRing(base_ring, *args, **kwds):
    r"""
    Return the globally unique univariate or multivariate Laurent polynomial
    ring with given properties and variable name or names.

    There are four ways to call the Laurent polynomial ring constructor:

    1. ``LaurentPolynomialRing(base_ring, name,    sparse=False)``
    2. ``LaurentPolynomialRing(base_ring, names,   order='degrevlex')``
    3. ``LaurentPolynomialRing(base_ring, name, n, order='degrevlex')``
    4. ``LaurentPolynomialRing(base_ring, n, name, order='degrevlex')``

    The optional arguments ``sparse`` and ``order`` *must* be explicitly
    named, and the other arguments must be given positionally.

    INPUT:

    - ``base_ring`` -- a commutative ring
    - ``name`` -- a string
    - ``names`` -- a list or tuple of names, or a comma separated string
    - ``n`` -- a positive integer
    - ``sparse`` -- bool (default: False), whether or not elements are sparse
    - ``order`` -- string or
      :class:`~sage.rings.polynomial.term_order.TermOrder`, e.g.,

      - ``'degrevlex'`` (default) -- degree reverse lexicographic
      - ``'lex'`` -- lexicographic
      - ``'deglex'`` -- degree lexicographic
      - ``TermOrder('deglex',3) + TermOrder('deglex',3)`` -- block ordering

    OUTPUT:

    ``LaurentPolynomialRing(base_ring, name, sparse=False)`` returns a
    univariate Laurent polynomial ring; all other input formats return a
    multivariate Laurent polynomial ring.

    UNIQUENESS and IMMUTABILITY: In Sage there is exactly one
    single-variate Laurent polynomial ring over each base ring in each choice
    of variable and sparseness.  There is also exactly one multivariate
    Laurent polynomial ring over each base ring for each choice of names of
    variables and term order.

    ::

<<<<<<< HEAD
        sage: R.<x,y> = LaurentPolynomialRing(QQ, 2); R                                 # optional - sage.modules
=======
        sage: R.<x,y> = LaurentPolynomialRing(QQ, 2); R
>>>>>>> 3202f651
        Multivariate Laurent Polynomial Ring in x, y over Rational Field
        sage: f = x^2 - 2*y^-2                                                          # optional - sage.modules

    You can't just globally change the names of those variables.
    This is because objects all over Sage could have pointers to
    that polynomial ring.

    ::

        sage: R._assign_names(['z','w'])                                                # optional - sage.modules
        Traceback (most recent call last):
        ...
        ValueError: variable names cannot be changed after object creation.


    EXAMPLES:

    1. ``LaurentPolynomialRing(base_ring, name, sparse=False)``

       ::

           sage: LaurentPolynomialRing(QQ, 'w')
           Univariate Laurent Polynomial Ring in w over Rational Field

       Use the diamond brackets notation to make the variable
       ready for use after you define the ring::

           sage: R.<w> = LaurentPolynomialRing(QQ)
           sage: (1 + w)^3
           1 + 3*w + 3*w^2 + w^3

       You must specify a name::

           sage: LaurentPolynomialRing(QQ)
           Traceback (most recent call last):
           ...
           TypeError: you must specify the names of the variables

           sage: R.<abc> = LaurentPolynomialRing(QQ, sparse=True); R
           Univariate Laurent Polynomial Ring in abc over Rational Field

           sage: R.<w> = LaurentPolynomialRing(PolynomialRing(GF(7),'k')); R            # optional - sage.rings.finite_rings
           Univariate Laurent Polynomial Ring in w over
            Univariate Polynomial Ring in k over Finite Field of size 7

       Rings with different variables are different::

           sage: LaurentPolynomialRing(QQ, 'x') == LaurentPolynomialRing(QQ, 'y')
           False

    2. ``LaurentPolynomialRing(base_ring, names,   order='degrevlex')``

       ::

           sage: R = LaurentPolynomialRing(QQ, 'a,b,c'); R                              # optional - sage.modules
           Multivariate Laurent Polynomial Ring in a, b, c over Rational Field

           sage: S = LaurentPolynomialRing(QQ, ['a','b','c']); S                        # optional - sage.modules
           Multivariate Laurent Polynomial Ring in a, b, c over Rational Field

           sage: T = LaurentPolynomialRing(QQ, ('a','b','c')); T                        # optional - sage.modules
           Multivariate Laurent Polynomial Ring in a, b, c over Rational Field

       All three rings are identical.

       ::

           sage: (R is S) and  (S is T)                                                 # optional - sage.modules
           True

       There is a unique Laurent polynomial ring with each term order::

           sage: R = LaurentPolynomialRing(QQ, 'x,y,z', order='degrevlex'); R           # optional - sage.modules
           Multivariate Laurent Polynomial Ring in x, y, z over Rational Field
           sage: S = LaurentPolynomialRing(QQ, 'x,y,z', order='invlex'); S              # optional - sage.modules
           Multivariate Laurent Polynomial Ring in x, y, z over Rational Field
           sage: S is LaurentPolynomialRing(QQ, 'x,y,z', order='invlex')                # optional - sage.modules
           True
           sage: R == S                                                                 # optional - sage.modules
           False


    3. ``LaurentPolynomialRing(base_ring, name, n, order='degrevlex')``

       If you specify a single name as a string and a number of
       variables, then variables labeled with numbers are created.

       ::

<<<<<<< HEAD
           sage: LaurentPolynomialRing(QQ, 'x', 10)                                     # optional - sage.modules
           Multivariate Laurent Polynomial Ring in x0, x1, x2, x3, x4, x5, x6, x7, x8, x9
            over Rational Field

           sage: LaurentPolynomialRing(GF(7), 'y', 5)                                   # optional - sage.modules sage.rings.finite_rings
=======
           sage: LaurentPolynomialRing(QQ, 'x', 10)
           Multivariate Laurent Polynomial Ring in x0, x1, x2, x3, x4, x5, x6, x7, x8, x9
            over Rational Field

           sage: LaurentPolynomialRing(GF(7), 'y', 5)                                   # optional - sage.rings.finite_rings
>>>>>>> 3202f651
           Multivariate Laurent Polynomial Ring in y0, y1, y2, y3, y4
            over Finite Field of size 7

           sage: LaurentPolynomialRing(QQ, 'y', 3, sparse=True)                         # optional - sage.modules
           Multivariate Laurent Polynomial Ring in y0, y1, y2 over Rational Field

       By calling the
       :meth:`~sage.structure.category_object.CategoryObject.inject_variables`
       method, all those variable names are available for interactive use::

<<<<<<< HEAD
           sage: R = LaurentPolynomialRing(GF(7), 15, 'w'); R                           # optional - sage.modules sage.rings.finite_rings
           Multivariate Laurent Polynomial Ring in w0, w1, w2, w3, w4, w5, w6, w7,
            w8, w9, w10, w11, w12, w13, w14 over Finite Field of size 7
           sage: R.inject_variables()                                                   # optional - sage.modules sage.rings.finite_rings
           Defining w0, w1, w2, w3, w4, w5, w6, w7, w8, w9, w10, w11, w12, w13, w14
           sage: (w0 + 2*w8 + w13)^2                                                    # optional - sage.modules sage.rings.finite_rings
=======
           sage: R = LaurentPolynomialRing(GF(7), 15, 'w'); R                           # optional - sage.rings.finite_rings
           Multivariate Laurent Polynomial Ring in w0, w1, w2, w3, w4, w5, w6, w7,
            w8, w9, w10, w11, w12, w13, w14 over Finite Field of size 7
           sage: R.inject_variables()                                                   # optional - sage.rings.finite_rings
           Defining w0, w1, w2, w3, w4, w5, w6, w7, w8, w9, w10, w11, w12, w13, w14
           sage: (w0 + 2*w8 + w13)^2                                                    # optional - sage.rings.finite_rings
>>>>>>> 3202f651
           w0^2 + 4*w0*w8 + 4*w8^2 + 2*w0*w13 + 4*w8*w13 + w13^2
    """
    from sage.rings.polynomial.polynomial_ring import is_PolynomialRing
    from sage.rings.polynomial.multi_polynomial_ring_base import is_MPolynomialRing

    R = PolynomialRing(base_ring, *args, **kwds)
    if R in _cache:
        return _cache[R]   # put () here to re-enable weakrefs

    if is_PolynomialRing(R):
        # univariate case
        P = LaurentPolynomialRing_univariate(R)
    else:
        assert is_MPolynomialRing(R)
        P = LaurentPolynomialRing_mpair(R)

    _cache[R] = P
    return P

def _split_dict_(D, indices, group_by=None):
    r"""
    Split the dictionary ``D`` by ``indices`` and ``group_by``.

    INPUT:

    - ``D`` -- a dictionary.

    - ``indices`` -- a tuple or list of nonnegative integers.

    - ``group_by`` -- a tuple or list of nonnegative integers.
      If this is ``None`` (default), then no grouping is done.

    OUTPUT:

    A dictionary.

    TESTS::

        sage: from sage.rings.polynomial.laurent_polynomial_ring import _split_dict_
        sage: D = {(0,0,0,0): 'a', (1,0,0,0): 'b',
        ....:      (1,0,0,2): 'c', (1,2,0,3): 'd'}
        sage: _split_dict_(D, [1,0,3])
        {(0, 0, 0): 'a', (0, 1, 0): 'b', (0, 1, 2): 'c', (2, 1, 3): 'd'}
        sage: _split_dict_(D, [2,3], [0,1])
        {(0, 0): {(0, 0): 'a'},
         (1, 0): {(0, 0): 'b', (0, 2): 'c'},
         (1, 2): {(0, 3): 'd'}}
        sage: _split_dict_(D, [3,1], [0])
        {(0,): {(0, 0): 'a'}, (1,): {(0, 0): 'b', (2, 0): 'c', (3, 2): 'd'}}

        sage: _split_dict_(D, [0,None,1,3])
        {(0, 0, 0, 0): 'a', (1, 0, 0, 0): 'b',
         (1, 0, 0, 2): 'c', (1, 0, 2, 3): 'd'}
        sage: _split_dict_(D, [0,1], [None,3,None])
        {(0, 0, 0): {(0, 0): 'a', (1, 0): 'b'},
         (0, 2, 0): {(1, 0): 'c'},
         (0, 3, 0): {(1, 2): 'd'}}
        sage: _split_dict_(D, [None,3,1], [0,None])
        {(0, 0): {(0, 0, 0): 'a'},
         (1, 0): {(0, 0, 0): 'b', (0, 2, 0): 'c',
                     (0, 3, 2): 'd'}}

        sage: _split_dict_(D, [0,1])
        Traceback (most recent call last):
        ...
        SplitDictError: split not possible
        sage: _split_dict_(D, [0], [1])
        Traceback (most recent call last):
        ...
        SplitDictError: split not possible
        sage: _split_dict_({}, [])
        {}
    """
    if not D:
        return {}
    if group_by is None:
        group_by = tuple()

    class SplitDictError(ValueError):
        pass

    def get(T, i):
        return T[i] if i is not None else 0

    def extract(T, indices):
        return tuple(get(T, i) for i in indices)

    remaining = sorted(set(range(len(next(iter(D)))))
                       - set(indices) - set(group_by))
    result = {}
    for K, V in D.items():
        if not all(r == 0 for r in extract(K, remaining)):
            raise SplitDictError('split not possible')
        G = extract(K, group_by)
        I = extract(K, indices)
        result.setdefault(G, dict()).update({I: V})
    if not group_by:
        return result.popitem()[1]
    else:
        return result

def _split_laurent_polynomial_dict_(P, M, d):
    r"""
    Helper function for splitting a multivariate Laurent polynomial
    during conversion.

    INPUT:

    - ``P`` -- the parent to which we want to convert.

    - ``M`` -- the parent from which we want to convert.

    - ``d`` -- a dictionary mapping tuples (representing the exponents)
      to their coefficients. This is the dictionary corresponding to
      an element of ``M``.

    OUTPUT:

    A dictionary corresponding to an element of ``P``.

    TESTS::

        sage: L.<a, b, c, d> = LaurentPolynomialRing(ZZ)                                # optional - sage.modules
        sage: M = LaurentPolynomialRing(ZZ, 'c, d')                                     # optional - sage.modules
        sage: N = LaurentPolynomialRing(M, 'a, b')                                      # optional - sage.modules
        sage: M(c/d + 1/c)  # indirect doctest                                          # optional - sage.modules
        c*d^-1 + c^-1
        sage: N(a + b/c/d + 1/b)  # indirect doctest                                    # optional - sage.modules
        a + (c^-1*d^-1)*b + b^-1
    """
    vars_P = P.variable_names()
    vars_M = M.variable_names()
    if not set(vars_M) & set(vars_P):
        raise TypeError('no common variables')

    def index(T, value):
        try:
            return T.index(value)
        except ValueError:
            return None

    def value(d, R):
        assert d
        if len(d) == 1:
            k, v = next(iter(d.items()))
            if all(i == 0 for i in k):
                return R(v)
        return R(M(d))

    group_by = tuple(index(vars_M, var) for var in vars_P)
    indices = list(range(len(vars_M)))
    for g in group_by:
        if g is not None:
            indices[g] = None
    D = _split_dict_(d, indices, group_by)
    try:
        return {k: value(v, P.base_ring()) for k, v in D.items()}
    except (ValueError, TypeError):
        pass
    return sum(P({k: 1}) * value(v, P) for k, v in D.items()).dict()

def from_fraction_field(L, x):
    r"""
    Helper function to construct a Laurent polynomial from an element of its
    parent's fraction field.

    INPUT:

    - ``L`` -- an instance of :class:`LaurentPolynomialRing_generic`
    - ``x`` -- an element of the fraction field of ``L``

    OUTPUT:

    An instance of the element class of ``L``. If the denominator fails to be
    a unit in ``L`` an error is raised.

    EXAMPLES::

        sage: from sage.rings.polynomial.laurent_polynomial_ring import from_fraction_field
        sage: L.<x, y> = LaurentPolynomialRing(ZZ)                                      # optional - sage.modules
        sage: F = L.fraction_field()                                                    # optional - sage.modules
        sage: xi = F(~x)                                                                # optional - sage.modules
        sage: from_fraction_field(L, xi) == ~x                                          # optional - sage.modules
        True
    """
    d = L(x.denominator())
    if d.is_unit():
        n = L(x.numerator())
        return n * d.inverse_of_unit()
    else:
        raise TypeError("fraction must have unit denominator")


class LaurentPolynomialRing_univariate(LaurentPolynomialRing_generic):
    def __init__(self, R):
        """
        EXAMPLES::

            sage: L = LaurentPolynomialRing(QQ,'x')
            sage: type(L)
            <class 'sage.rings.polynomial.laurent_polynomial_ring.LaurentPolynomialRing_univariate_with_category'>
            sage: L == loads(dumps(L))
            True


        TESTS::

            sage: TestSuite(LaurentPolynomialRing(Zmod(4), 'y')).run()
            sage: TestSuite(LaurentPolynomialRing(ZZ, 'u')).run()
            sage: TestSuite(LaurentPolynomialRing(Zmod(4)['T'], 'u')).run()
        """
        if R.ngens() != 1:
            raise ValueError("must be 1 generator")
        LaurentPolynomialRing_generic.__init__(self, R)

    Element = LaurentPolynomial_univariate

    def _repr_(self):
        """
        TESTS::

            sage: LaurentPolynomialRing(QQ,'x')  # indirect doctest
            Univariate Laurent Polynomial Ring in x over Rational Field
        """
        return "Univariate Laurent Polynomial Ring in %s over %s"%(self._R.variable_name(), self._R.base_ring())

    def _element_constructor_(self, x):
        """
        EXAMPLES::

            sage: L = LaurentPolynomialRing(QQ, 'x')
            sage: L(1/2)
            1/2

            sage: L(x + 3/x)
            3*x^-1 + x

        ::

            sage: L(exp(x))
            Traceback (most recent call last):
            ...
            TypeError: unable to convert e^x to a rational

        ::

            sage: U = LaurentPolynomialRing(QQ, 'a')
            sage: V = LaurentPolynomialRing(QQ, 'c')
            sage: L.<a, b, c, d> = LaurentPolynomialRing(QQ)
            sage: M = LaurentPolynomialRing(QQ, 'c, d')                                 # optional - sage.modules
            sage: Mc, Md = M.gens()                                                     # optional - sage.modules
            sage: N = LaurentPolynomialRing(M, 'a, b')                                  # optional - sage.modules
            sage: Na, Nb = N.gens()                                                     # optional - sage.modules
            sage: U(Na)                                                                 # optional - sage.modules
            a
            sage: V(Mc)                                                                 # optional - sage.modules
            c

            sage: M(L(0))                                                               # optional - sage.modules
            0
            sage: N(L(0))                                                               # optional - sage.modules
            0
            sage: L(M(0))                                                               # optional - sage.modules
            0
            sage: L(N(0))                                                               # optional - sage.modules
            0

        ::

            sage: A.<a> = LaurentPolynomialRing(QQ)
            sage: B.<b> = LaurentPolynomialRing(A)
            sage: B(a)
            a
            sage: C.<c> = LaurentPolynomialRing(B)
            sage: B(C(b))
            b
            sage: D.<d, e> = LaurentPolynomialRing(B)                                   # optional - sage.modules
            sage: B(D(b))                                                               # optional - sage.modules
            b

        TESTS:

        Check that conversion back from fraction field does work (:trac:`26425`)::

            sage: R.<t> = LaurentPolynomialRing(ZZ)
            sage: F = FractionField(R)
            sage: R(F(25/(5*t**2)))
            5*t^-2
            sage: R(F(1/(1+t**2)))
            Traceback (most recent call last):
            ...
            TypeError: fraction must have unit denominator
        """
        from sage.structure.element import Expression
        from sage.rings.fraction_field_element import FractionFieldElement
        from sage.rings.localization import LocalizationElement
        if isinstance(x, Expression):
            return x.laurent_polynomial(ring=self)

        elif isinstance(x, LaurentPolynomial):
            P = x.parent()
            if set(self.variable_names()) & set(P.variable_names()):
                if isinstance(x, LaurentPolynomial_univariate):
                    d = {(k,): v for k, v in x.dict().items()}
                else:
                    d = x.dict()
                x = _split_laurent_polynomial_dict_(self, P, d)
                x = {k[0]: v for k, v in x.items()}
            elif P is self.base_ring():
                x = {0: x}
            elif x.is_constant() and self.has_coerce_map_from(x.parent().base_ring()):
                return self(x.constant_coefficient())
            elif len(self.variable_names()) == len(P.variable_names()):
                x = x.dict()

        elif isinstance(x, FractionFieldElement):
            # since the field of fraction of self is defined corresponding to
            # the polynomial ring of self the conversion of its elements back
            # must be treated separately (:trac:`26425`).
            return from_fraction_field(self, x)

        elif isinstance(x, LocalizationElement):
            # see :trac:`33477`.
            F = self.fraction_field()
            return from_fraction_field(self, F(x))

        return self.element_class(self, x)

    def __reduce__(self):
        """
        Used in pickling.

        EXAMPLES::

            sage: L = LaurentPolynomialRing(QQ, 'x')
            sage: loads(dumps(L)) == L
            True
        """
        return LaurentPolynomialRing_univariate, (self._R,)


class LaurentPolynomialRing_mpair(LaurentPolynomialRing_generic):
    def __init__(self, R):
        """
        EXAMPLES::

            sage: L = LaurentPolynomialRing(QQ,2,'x')                                   # optional - sage.modules
            sage: type(L)                                                               # optional - sage.modules
            <class
            'sage.rings.polynomial.laurent_polynomial_ring.LaurentPolynomialRing_mpair_with_category'>
            sage: L == loads(dumps(L))                                                  # optional - sage.modules
            True
        """
        if R.ngens() <= 0:
            raise ValueError("n must be positive")
        if not R.base_ring().is_integral_domain():
            raise ValueError("base ring must be an integral domain")
        LaurentPolynomialRing_generic.__init__(self, R)

    Element = LazyImport('sage.rings.polynomial.laurent_polynomial_mpair', 'LaurentPolynomial_mpair')

    def _repr_(self):
        """
        TESTS::

            sage: LaurentPolynomialRing(QQ,2,'x').__repr__()                            # optional - sage.modules
            'Multivariate Laurent Polynomial Ring in x0, x1 over Rational Field'
            sage: LaurentPolynomialRing(QQ,1,'x').__repr__()                            # optional - sage.modules
            'Multivariate Laurent Polynomial Ring in x over Rational Field'
        """
        return "Multivariate Laurent Polynomial Ring in %s over %s"%(", ".join(self._R.variable_names()), self._R.base_ring())

    def monomial(self, *args):
        r"""
        Return the monomial whose exponents are given in argument.

        EXAMPLES::

            sage: L = LaurentPolynomialRing(QQ, 'x', 2)                                 # optional - sage.modules
            sage: L.monomial(-3, 5)                                                     # optional - sage.modules
            x0^-3*x1^5
            sage: L.monomial(1, 1)                                                      # optional - sage.modules
            x0*x1
            sage: L.monomial(0, 0)                                                      # optional - sage.modules
            1
            sage: L.monomial(-2, -3)                                                    # optional - sage.modules
            x0^-2*x1^-3

            sage: x0, x1 = L.gens()                                                     # optional - sage.modules
            sage: L.monomial(-1, 2) == x0^-1 * x1^2                                     # optional - sage.modules
            True

            sage: L.monomial(1, 2, 3)                                                   # optional - sage.modules
            Traceback (most recent call last):
            ...
            TypeError: tuple key must have same length as ngens
        """
        if len(args) != self.ngens():
            raise TypeError("tuple key must have same length as ngens")

        from sage.rings.polynomial.polydict import ETuple
        m = ETuple(args, int(self.ngens()))
        return self.element_class(self, self.polynomial_ring().one(), m)

    def _element_constructor_(self, x, mon=None):
        """
        EXAMPLES::

            sage: L = LaurentPolynomialRing(QQ,2,'x')                                   # optional - sage.modules
            sage: L(1/2)                                                                # optional - sage.modules
            1/2

            sage: M = LaurentPolynomialRing(QQ, 'x, y')                                 # optional - sage.modules
            sage: var('x, y')                                                           # optional - sage.modules
            (x, y)
            sage: M(x/y + 3/x)                                                          # optional - sage.modules
            x*y^-1 + 3*x^-1

        ::

            sage: M(exp(x))                                                             # optional - sage.modules
            Traceback (most recent call last):
            ...
            TypeError: unable to convert e^x to a rational

        ::

            sage: L.<a, b, c, d> = LaurentPolynomialRing(QQ)                            # optional - sage.modules
            sage: M = LaurentPolynomialRing(QQ, 'c, d')                                 # optional - sage.modules
            sage: Mc, Md = M.gens()                                                     # optional - sage.modules
            sage: N = LaurentPolynomialRing(M, 'a, b')                                  # optional - sage.modules
            sage: Na, Nb = N.gens()                                                     # optional - sage.modules
            sage: M(c/d)                                                                # optional - sage.modules
            c*d^-1
            sage: N(a*b/c/d)                                                            # optional - sage.modules
            (c^-1*d^-1)*a*b
            sage: N(c/d)                                                                # optional - sage.modules
            c*d^-1
            sage: L(Mc)                                                                 # optional - sage.modules
            c
            sage: L(Nb)                                                                 # optional - sage.modules
            b

            sage: M(L(0))                                                               # optional - sage.modules
            0
            sage: N(L(0))                                                               # optional - sage.modules
            0
            sage: L(M(0))                                                               # optional - sage.modules
            0
            sage: L(N(0))                                                               # optional - sage.modules
            0

            sage: U = LaurentPolynomialRing(QQ, 'a')
            sage: Ua = U.gen()
            sage: V = LaurentPolynomialRing(QQ, 'c')
            sage: Vc = V.gen()
            sage: L(Ua)                                                                 # optional - sage.modules
            a
            sage: L(Vc)                                                                 # optional - sage.modules
            c
            sage: N(Ua)                                                                 # optional - sage.modules
            a
            sage: M(Vc)                                                                 # optional - sage.modules
            c

            sage: P = LaurentPolynomialRing(QQ, 'a, b')                                 # optional - sage.modules
            sage: Q = LaurentPolynomialRing(P, 'c, d')                                  # optional - sage.modules
            sage: Q(P.0)                                                                # optional - sage.modules
            a

        ::

            sage: A.<a> = LaurentPolynomialRing(QQ)
            sage: B.<b> = LaurentPolynomialRing(A)
            sage: C = LaurentPolynomialRing(QQ, 'a, b')                                 # optional - sage.modules
            sage: C(B({1: a}))                                                          # optional - sage.modules
            a*b
            sage: D.<d, e> = LaurentPolynomialRing(B)                                   # optional - sage.modules
            sage: F.<f, g> = LaurentPolynomialRing(D)                                   # optional - sage.modules
            sage: D(F(d*e))                                                             # optional - sage.modules
            d*e

        ::

            sage: from sage.rings.polynomial.polydict import ETuple
            sage: R.<x,y,z> = LaurentPolynomialRing(QQ)                                 # optional - sage.modules
            sage: mon = ETuple({}, int(3))                                              # optional - sage.modules
            sage: P = R.polynomial_ring()                                               # optional - sage.modules
            sage: R(sum(P.gens()), mon)                                                 # optional - sage.modules
            x + y + z
            sage: R(sum(P.gens()), (-1,-1,-1))                                          # optional - sage.modules
            y^-1*z^-1 + x^-1*z^-1 + x^-1*y^-1

        ::

            sage: RL = R.localization(x+1)                                              # optional - sage.modules
            sage: xi = RL(~x)                                                           # optional - sage.modules
            sage: R(xi) == ~x     # indirect doctests                                   # optional - sage.modules
            True
        """
        from sage.structure.element import Expression
        from sage.rings.fraction_field_element import FractionFieldElement
        from sage.rings.localization import LocalizationElement

        if mon is not None:
            return self.element_class(self, x, mon)

        P = parent(x)
        if P is self.polynomial_ring():
            from sage.rings.polynomial.polydict import ETuple
            return self.element_class( self, x, mon=ETuple({}, int(self.ngens())) )

        elif isinstance(x, Expression):
            return x.laurent_polynomial(ring=self)

        elif isinstance(x, LaurentPolynomial):
            if self.variable_names() == P.variable_names():
                # No special processing needed here;
                #   handled by LaurentPolynomial_mpair.__init__
                pass
            elif set(self.variable_names()) & set(P.variable_names()):
                if isinstance(x, LaurentPolynomial_univariate):
                    d = {(k,): v for k, v in x.dict().items()}
                else:
                    d = x.dict()
                x = _split_laurent_polynomial_dict_(self, P, d)
            elif P is self.base_ring():
                from sage.rings.polynomial.polydict import ETuple
                mz = ETuple({}, int(self.ngens()))
                return self.element_class(self, {mz: x}, mz)
            elif x.is_constant() and self.has_coerce_map_from(P.base_ring()):
                return self(x.constant_coefficient())
            elif len(self.variable_names()) == len(P.variable_names()):
                x = x.dict()

        elif isinstance(x, FractionFieldElement):
            # since the field of fraction of self is defined corresponding to
            # the polynomial ring of self the conversion of its elements back
            # must be treated separately (:trac:`33477`).
            return from_fraction_field(self, x)

        elif isinstance(x, LocalizationElement):
            # see :trac:`33477`.
            F = self.fraction_field()
            return from_fraction_field(self, F(x))

        return self.element_class(self, x)

    def __reduce__(self):
        """
        Used in pickling.

        EXAMPLES::

            sage: L = LaurentPolynomialRing(QQ, 2, 'x')                                 # optional - sage.modules
            sage: loads(dumps(L)) == L                                                  # optional - sage.modules
            True
        """
        return LaurentPolynomialRing_mpair, (self._R,)<|MERGE_RESOLUTION|>--- conflicted
+++ resolved
@@ -121,11 +121,7 @@
 
     ::
 
-<<<<<<< HEAD
         sage: R.<x,y> = LaurentPolynomialRing(QQ, 2); R                                 # optional - sage.modules
-=======
-        sage: R.<x,y> = LaurentPolynomialRing(QQ, 2); R
->>>>>>> 3202f651
         Multivariate Laurent Polynomial Ring in x, y over Rational Field
         sage: f = x^2 - 2*y^-2                                                          # optional - sage.modules
 
@@ -215,19 +211,11 @@
 
        ::
 
-<<<<<<< HEAD
            sage: LaurentPolynomialRing(QQ, 'x', 10)                                     # optional - sage.modules
            Multivariate Laurent Polynomial Ring in x0, x1, x2, x3, x4, x5, x6, x7, x8, x9
             over Rational Field
 
            sage: LaurentPolynomialRing(GF(7), 'y', 5)                                   # optional - sage.modules sage.rings.finite_rings
-=======
-           sage: LaurentPolynomialRing(QQ, 'x', 10)
-           Multivariate Laurent Polynomial Ring in x0, x1, x2, x3, x4, x5, x6, x7, x8, x9
-            over Rational Field
-
-           sage: LaurentPolynomialRing(GF(7), 'y', 5)                                   # optional - sage.rings.finite_rings
->>>>>>> 3202f651
            Multivariate Laurent Polynomial Ring in y0, y1, y2, y3, y4
             over Finite Field of size 7
 
@@ -238,21 +226,12 @@
        :meth:`~sage.structure.category_object.CategoryObject.inject_variables`
        method, all those variable names are available for interactive use::
 
-<<<<<<< HEAD
            sage: R = LaurentPolynomialRing(GF(7), 15, 'w'); R                           # optional - sage.modules sage.rings.finite_rings
            Multivariate Laurent Polynomial Ring in w0, w1, w2, w3, w4, w5, w6, w7,
             w8, w9, w10, w11, w12, w13, w14 over Finite Field of size 7
            sage: R.inject_variables()                                                   # optional - sage.modules sage.rings.finite_rings
            Defining w0, w1, w2, w3, w4, w5, w6, w7, w8, w9, w10, w11, w12, w13, w14
            sage: (w0 + 2*w8 + w13)^2                                                    # optional - sage.modules sage.rings.finite_rings
-=======
-           sage: R = LaurentPolynomialRing(GF(7), 15, 'w'); R                           # optional - sage.rings.finite_rings
-           Multivariate Laurent Polynomial Ring in w0, w1, w2, w3, w4, w5, w6, w7,
-            w8, w9, w10, w11, w12, w13, w14 over Finite Field of size 7
-           sage: R.inject_variables()                                                   # optional - sage.rings.finite_rings
-           Defining w0, w1, w2, w3, w4, w5, w6, w7, w8, w9, w10, w11, w12, w13, w14
-           sage: (w0 + 2*w8 + w13)^2                                                    # optional - sage.rings.finite_rings
->>>>>>> 3202f651
            w0^2 + 4*w0*w8 + 4*w8^2 + 2*w0*w13 + 4*w8*w13 + w13^2
     """
     from sage.rings.polynomial.polynomial_ring import is_PolynomialRing
