--- conflicted
+++ resolved
@@ -42,15 +42,7 @@
 import sage.rings.number_field as number_field
 
 from sage.interfaces.all import singular
-<<<<<<< HEAD
 import sage.rings.abc
-from sage.rings.finite_rings.integer_mod_ring import is_IntegerModRing
-=======
-from sage.rings.complex_mpfr import is_ComplexField
-from sage.rings.real_mpfr import is_RealField
-from sage.rings.complex_double import is_ComplexDoubleField
-from sage.rings.real_double import is_RealDoubleField
->>>>>>> af06e5b4
 from sage.rings.rational_field import is_RationalField
 from sage.rings.function_field.function_field import RationalFunctionField
 from sage.rings.finite_rings.finite_field_base import is_FiniteField
@@ -393,17 +385,9 @@
     if (base_ring is ZZ
         or sage.rings.finite_rings.finite_field_constructor.is_FiniteField(base_ring)
         or is_RationalField(base_ring)
-<<<<<<< HEAD
-        or is_IntegerModRing(base_ring)
-        or isinstance(base_ring, (sage.rings.abc.RealField, sage.rings.abc.ComplexField,
+        or isinstance(base_ring, (sage.rings.abc.IntegerModRing,
+                                  sage.rings.abc.RealField, sage.rings.abc.ComplexField,
                                   sage.rings.abc.RealDoubleField, sage.rings.abc.ComplexDoubleField))):
-=======
-        or isinstance(base_ring, sage.rings.abc.IntegerModRing)
-        or is_RealField(base_ring)
-        or is_ComplexField(base_ring)
-        or is_RealDoubleField(base_ring)
-        or is_ComplexDoubleField(base_ring)):
->>>>>>> af06e5b4
         return True
     elif base_ring.is_prime_field():
         return base_ring.characteristic() <= 2147483647
