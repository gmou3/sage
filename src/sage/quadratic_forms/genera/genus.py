--- conflicted
+++ resolved
@@ -26,8 +26,8 @@
 from sage.rings.rational_field import RationalField, QQ
 from sage.rings.integer import Integer
 from sage.rings.finite_rings.finite_field_constructor import FiniteField
-<<<<<<< HEAD
 from copy import deepcopy, copy
+from sage.misc.misc import verbose
 
 def all_genera_by_det(sig_vec, determinant, max_level=None, even=True):
     r"""
@@ -103,10 +103,7 @@
     # clever way to directly match the symbols for different primes.
     for g in mrange_iter(local_symbols):
         # create a Genus from a list of local symbols
-        G = GenusSymbol_global_ring(matrix.identity(1))
-        G._signature = sig_vec
-        G._representative = None
-        G._local_symbols = deepcopy(g)
+        G = GenusSymbol_global_ring(sig_vec, g, representative=None, check=True)
         # discard the empty genera
         if is_GlobalGenus(G):
             genera.append(G)
@@ -305,10 +302,6 @@
                 b1[4] = t
                 blocks.append(b1)
     return blocks
-=======
-from sage.misc.misc import verbose
-import copy
->>>>>>> 3af62ac3
 
 def Genus(A, factored_determinant=None):
     r"""
