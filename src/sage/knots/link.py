# sage.doctest: needs sage.graphs sage.groups
r"""
Links

A knot is defined as embedding of the circle `\mathbb{S}^1` in the
3-dimensional sphere `\mathbb{S}^3`, considered up to ambient isotopy.
They represent the physical idea of a knotted rope, but with the
particularity that the rope is closed. That is, the ends of the
rope are joined.

A link is an embedding of one or more copies of `\mathbb{S}^1` in
`\mathbb{S}^3`, considered up to ambient isotopy. That is, a link
represents the idea of one or more tied ropes. Every knot is a link,
but not every link is a knot.

Generically, the projection of a link on `\RR^2` is a curve with
crossings. The crossings are represented to show which strand goes
over the other. This curve is called a planar diagram of the link.
If we remove the crossings, the resulting connected components are
segments. These segments are called the edges of the diagram.

REFERENCES:

- :wikipedia:`Knot_(mathematics)`
- [Col2013]_
- [KnotAtlas]_

.. SEEALSO::

    There are also tables of link and knot invariants at web-pages
    `KnotInfo <https://knotinfo.math.indiana.edu/>`__ and
    `LinkInfo <https://linkinfo.sitehost.iu.edu>`__. These can be
    used inside Sage after installing the optional package
    ``database_knotinfo`` (type ``sage -i database_knotinfo`` in a command shell,
    see :mod:`~sage.knots.knotinfo`).

AUTHORS:

- Miguel Angel Marco Buzunariz
- Amit Jamadagni
- Sebastian Oehms (October 2020, add :meth:`get_knotinfo` and :meth:`is_isotopic`)
- Sebastian Oehms (May 2022): add :meth:`links_gould_polynomial`
- Sebastian Oehms (May 2023): change the convention about the ``pd_code`` from
  clockwise to anti-clockwise (see :issue:`35665`).
"""

# ****************************************************************************
#       Copyright (C) 2014  Miguel Angel Marco Buzunariz
#                           Amit Jamadagni
#
# This program is free software: you can redistribute it and/or modify
# it under the terms of the GNU General Public License as published by
# the Free Software Foundation, either version 2 of the License, or
# (at your option) any later version.
#
#                  https://www.gnu.org/licenses/
# ****************************************************************************

from copy import deepcopy, copy
from itertools import combinations

from sage.rings.integer_ring import ZZ
from sage.graphs.digraph import DiGraph
from sage.graphs.graph import Graph
from sage.rings.polynomial.laurent_polynomial_ring import LaurentPolynomialRing
from sage.misc.lazy_import import lazy_import
from sage.rings.integer import Integer
from sage.misc.flatten import flatten
from sage.misc.cachefunc import cached_method
from sage.structure.sage_object import SageObject

lazy_import("sage.functions.generalized", "sign")
lazy_import('sage.groups.braid', ['Braid', 'BraidGroup'])
lazy_import('sage.homology.chain_complex', 'ChainComplex')
lazy_import('sage.matrix.constructor', 'matrix')
lazy_import('sage.numerical.mip', 'MixedIntegerLinearProgram')
lazy_import("sage.symbolic.ring", "SR")


class Link(SageObject):
    r"""
    A link.

    A link is an embedding of one or more copies of `\mathbb{S}^1` in
    `\mathbb{S}^3`, considered up to ambient isotopy. That is, a link
    represents the idea of one or more tied ropes. Every knot is a link,
    but not every link is a knot.

    A link can be created by using one of the conventions mentioned below:

    Braid:

    - The closure of a braid is a link::

        sage: B = BraidGroup(8)
        sage: L = Link(B([-1, -1, -1, -2, 1, -2, 3, -2, 3])); L
        Link with 1 component represented by 9 crossings
        sage: L = Link(B([1, 2, 1, -2, -1])); L
        Link with 2 components represented by 5 crossings

      .. NOTE::

          The strands of the braid that have no crossings at all
          are removed.

    - Oriented Gauss Code:

      Label the crossings from `1` to `n` (where `n` is the number of
      crossings) and start moving along the link. Trace every component of
      the link, by starting at a particular point on one component of the
      link and writing down each of the crossings that you encounter until
      returning to the starting point. The crossings are written with sign
      depending on whether we cross them as over or undercrossing. Each
      component is then represented as a list whose elements are the
      crossing numbers. A second list of `+1` and `-1`'s keeps track of
      the orientation of each crossing::

        sage: L = Link([[[-1, 2, 3, -4, 5, -6, 7, 8, -2, -5, 6, 1, -8, -3, 4, -7]],
        ....:           [-1, -1, -1, -1, 1, 1, -1, 1]])
        sage: L
        Link with 1 component represented by 8 crossings

      For links there may be more than one component and the input is
      as follows::

        sage: L = Link([[[-1, 2], [-3, 4], [1, 3, -4, -2]], [-1, -1, 1, 1]])
        sage: L
        Link with 3 components represented by 4 crossings

    - Planar Diagram (PD) Code:

      The diagram of the link is formed by segments that are adjacent to
      the crossings. Label each one of this segments with a positive number,
      and for each crossing, write down the four incident segments. The
      order of these segments is anti-clockwise, starting with the incoming
      undercrossing.

      There is no particular distinction between knots and links for
      this input.

    EXAMPLES:

    One of the representations of the trefoil knot::

        sage: L = Link([[1, 5, 2, 4], [5, 3, 6, 2], [3, 1, 4, 6]])
        sage: L
        Link with 1 component represented by 3 crossings

    .. PLOT::
        :width: 300 px

        L = Link([[1, 5, 2, 4], [5, 3, 6, 2], [3, 1, 4, 6]])
        sphinx_plot(L.plot())

    One of the representations of the Hopf link::

        sage: L = Link([[1, 4, 2, 3], [4, 1, 3, 2]])
        sage: L
        Link with 2 components represented by 2 crossings

    .. PLOT::
        :width: 300 px

        L = Link([[1, 4, 2, 3], [4, 1, 3, 2]])
        sphinx_plot(L.plot())

    We can construct links from the braid group::

        sage: B = BraidGroup(4)
        sage: L = Link(B([-1, -1, -1, -2, 1, -2, 3, -2])); L
        Link with 2 components represented by 8 crossings

    .. PLOT::
        :width: 300 px

        B = BraidGroup(4)
        L = Link(B([-1, -1, -1, -2, 1, -2, 3, -2]))
        sphinx_plot(L.plot())

    ::

        sage: L = Link(B([1, 2, 1, 3])); L
        Link with 2 components represented by 4 crossings

    .. PLOT::
        :width: 300 px

        B = BraidGroup(4)
        L = Link(B([1, 2, 1, 3]))
        sphinx_plot(L.plot())

    We construct the "monster" unknot using a planar code, and
    then construct the oriented Gauss code and braid representation::

        sage: L = Link([[3,4,2,1], [8,7,1,9], [5,3,7,6], [4,5,6,18],
        ....:           [17,18,8,19], [9,14,11,10], [10,11,13,12],
        ....:           [12,13,15,19], [20,15,14,16], [16,2,17,20]])
        sage: L.oriented_gauss_code()
        [[[1, -4, 3, -1, 10, -9, 6, -7, 8, 5, 4, -3, 2, -6, 7, -8, 9, -10, -5, -2]],
         [1, -1, 1, 1, 1, -1, -1, -1, -1, -1]]
        sage: L.braid()
        s0*s1^-3*s2^-1*s1*s3*s2^2*s1^-1*s0^-1*s2*s1^-1*s3^-1*s2*s1^-1

    .. PLOT::
        :width: 300 px

        L = Link([[3,4,2,1], [8,7,1,9], [5,3,7,6], [4,5,6,18],
                  [17,18,8,19], [9,14,11,10], [10,11,13,12],
                  [12,13,15,19], [20,15,14,16], [16,2,17,20]])
        sphinx_plot(L.plot())

    We construct the Ochiai unknot by using an oriented Gauss code::

        sage: L = Link([[[1,-2,-3,-8,-12,13,-14,15,-7,-1,2,-4,10,11,-13,12,
        ....:             -11,-16,4,3,-5,6,-9,7,-15,14,16,-10,8,9,-6,5]],
        ....:           [-1,-1,1,1,1,1,-1,1,1,-1,1,-1,-1,-1,-1,-1]])
        sage: L.pd_code()
        [[10, 1, 11, 2], [2, 11, 3, 12], [3, 21, 4, 20], [12, 20, 13, 19],
         [21, 1, 22, 32], [31, 23, 32, 22], [9, 24, 10, 25], [4, 30, 5, 29],
         [23, 31, 24, 30], [28, 13, 29, 14], [17, 15, 18, 14], [5, 16, 6, 17],
         [15, 6, 16, 7], [7, 26, 8, 27], [25, 8, 26, 9], [18, 27, 19, 28]]

    .. PLOT::
        :width: 300 px

        L = Link([[[1,-2,-3,-8,-12,13,-14,15,-7,-1,2,-4,10,11,-13,12,
                    -11,-16,4,3,-5,6,-9,7,-15,14,16,-10,8,9,-6,5]],
                  [-1,-1,1,1,1,1,-1,1,1,-1,1,-1,-1,-1,-1,-1]])
        sphinx_plot(L.plot())

    We construct the knot `7_1` and compute some invariants::

        sage: B = BraidGroup(2)
        sage: L = Link(B([1]*7))

    .. PLOT::
        :width: 300 px

        B = BraidGroup(2)
        L = Link(B([1]*7))
        sphinx_plot(L.plot())

    ::

        sage: L.alexander_polynomial()
        t^-3 - t^-2 + t^-1 - 1 + t - t^2 + t^3
        sage: L.jones_polynomial()
        -t^10 + t^9 - t^8 + t^7 - t^6 + t^5 + t^3
        sage: L.determinant()
        7
        sage: L.signature()
        -6

    The links here have removed components in which no strand is used::

        sage: B = BraidGroup(8)
        sage: b = B([1])
        sage: L = Link(b)
        sage: b.components_in_closure()
        7
        sage: L.number_of_components()
        1
        sage: L.braid().components_in_closure()
        1
        sage: L.braid().parent()
        Braid group on 2 strands

    .. WARNING::

        Equality of knots is done by comparing the corresponding braids,
        which may give false negatives.

    .. NOTE::

        The behavior of removing unused strands from an element of a
        braid group may change without notice in the future. Do not
        rely on this feature.

    .. TODO::

        Implement methods to creating new links from previously created links.
    """

    def __init__(self, data):
        r"""
        Initialize ``self``.

        TESTS::

            sage: B = BraidGroup(8)
            sage: L = Link(B([-1, -1, -1, -2,1, -2, 3, -2]))
            sage: TestSuite(L).run()
            sage: L = Link(B([1, 2, 1]))
            sage: TestSuite(L).run()
            sage: L = Link(B.one())

            sage: L = Link([[1, 1, 2, 2]])
            sage: TestSuite(L).run()
            sage: L = Link([])
            sage: L = Link([[], []])

            sage: Link([[[-1, 2, -1, 2]],  [1, 1, 1, 1]])
            Traceback (most recent call last):
            ...
            ValueError: invalid input: data is not a valid oriented Gauss code

            sage: Link([[[-1, 2, 3, 4]]])
            Traceback (most recent call last):
            ...
            ValueError: invalid PD code: crossings must be represented by four segments

            sage: L = Link([[1, 5, 2, 4], [5, 3, 6, 2], [3, 1, 4, 3]])
            Traceback (most recent call last):
            ...
            ValueError: invalid PD code: each segment must appear twice

        Segments in PD code must be labelled by positive integers::

            sage: code = [(2, 5, 3, 0), (4, 1, 5, 2), (0, 3, 1, 4)]
            sage: Knot(code)
            Traceback (most recent call last):
            ...
            ValueError: invalid PD code: segment label 0 not allowed

            sage: L = Link(5)
            Traceback (most recent call last):
            ...
            ValueError: invalid input: data must be either a list or a braid

        Verify that :issue:`29692` is fixed::

            sage: B = BraidGroup(5)
            sage: L = Link(B([3,4,3,-4])); L
            Link with 1 component represented by 4 crossings
            sage: L.braid()
            s0*s1*s0*s1^-1

        PD code can be a list of 4-tuples::

            sage: code = [(2, 5, 3, 6), (4, 1, 5, 2), (6, 3, 1, 4)]
            sage: K = Knot(code); K.alexander_polynomial()
            t^-1 - 1 + t
        """
        if isinstance(data, list):
            # either oriented Gauss or PD code
            if len(data) != 2 or not all(isinstance(i, list) for i in data[0]):
                # PD code
                if any(len(i) != 4 for i in data):
                    raise ValueError("invalid PD code: crossings must be represented by four segments")
                flat = flatten(data)
                if 0 in flat:
                    raise ValueError("invalid PD code: segment label 0 not allowed")
                if any(flat.count(i) != 2 for i in set(flat)):
                    raise ValueError("invalid PD code: each segment must appear twice")
                self._pd_code = [list(vertex) for vertex in data]
                self._oriented_gauss_code = None
                self._braid = None
            else:
                # oriented Gauss code
                flat = flatten(data[0])
                if flat:
                    a, b = max(flat), min(flat)
                    if 2 * len(data[1]) != len(flat) or set(range(b, a + 1)) - set([0]) != set(flat):
                        raise ValueError("invalid input: data is not a valid oriented Gauss code")
                self._oriented_gauss_code = data
                self._pd_code = None
                self._braid = None

        else:
            if isinstance(data, Braid):
                # Remove all unused strands
                support = sorted(set().union(*((abs(x), abs(x) + 1) for x in data.Tietze())))
                d = {}
                for i, s in enumerate(support):
                    d[s] = i + 1
                    d[-s] = -i - 1
                if not support:
                    B = BraidGroup(2)
                else:
                    B = BraidGroup(len(support))
                self._braid = B([d[x] for x in data.Tietze()])
                self._oriented_gauss_code = None
                self._pd_code = None

            else:
                raise ValueError("invalid input: data must be either a list or a braid")

        self._mirror = None  # set on invocation of :meth:`mirror_image`
        self._reverse = None  # set on invocation of :meth:`reverse`

    def arcs(self, presentation='pd'):
        r"""
        Return the arcs of ``self``.

        Arcs are the connected components of the planar diagram.

        INPUT:

        - ``presentation`` -- one of the following:

          * ``'pd'`` -- the arcs are returned as lists of parts in the PD code
          * ``'gauss_code'`` -- the arcs are returned as pieces of the Gauss
            code that start with a negative number, and end with the
            following negative one; of there exist a closed arc,
            it is returned as a list of positive numbers only

        OUTPUT: list of lists representing the arcs based upon ``presentation``

        EXAMPLES::

            sage: K = Knot([[[1,-2,3,-1,2,-3]],[1,1,1]])
            sage: K.arcs()
            [[1, 2], [3, 4], [5, 6]]
            sage: K.arcs(presentation='gauss_code')
            [[-3, 1, -2], [-2, 3, -1], [-1, 2, -3]]

        ::

            sage: L = Link([[1, 2, 3, 4], [3, 2, 1, 4]])
            sage: L.arcs()
            [[2, 4], [1], [3]]
            sage: L.arcs(presentation='gauss_code')
            [[-2, -1], [-1, -2], [2, 1]]
            sage: L.gauss_code()
            [[-1, -2], [2, 1]]
        """
        if presentation == 'pd':
            pd_code = self.pd_code()
            G = DiGraph()
            for e in set(flatten(pd_code)):
                G.add_vertex(e)
            for cr in zip(pd_code, self.orientation()):
                if cr[1] == 1:
                    G.add_edge(cr[0][3], cr[0][1])
                else:
                    G.add_edge(cr[0][1], cr[0][3])
            res = []
            for S in G.connected_components_subgraphs():
                check = S.is_directed_acyclic(certificate=True)
                if check[0]:
                    source = S.sources()[0]
                    sink = S.sinks()[0]
                    res.append(S.shortest_path(source, sink))
                else:
                    res.append(check[1])
            return res
        elif presentation == 'gauss_code':
            res = []
            for comp in self.gauss_code():
                if not any(i < 0 for i in comp):
                    res.append(comp)
                else:
                    rescom = []
                    par = []
                    for i in comp:
                        par.append(i)
                        if i < 0:
                            rescom.append(copy(par))
                            par = [i]
                    rescom[0] = par + rescom[0]
                    res = res + rescom
            return res

    def fundamental_group(self, presentation='wirtinger'):
        r"""
        Return the fundamental group of the complement of ``self``.

        INPUT:

        - ``presentation`` -- string; one of the following:

          * ``'wirtinger'`` -- (default) the Wirtinger presentation
            (see :wikipedia:`Link_group`)
          * ``'braid'`` -- the presentation is given by the braid action
            on the free group (see chapter 2 of [Bir1975]_)

        OUTPUT: a finitely presented group

        EXAMPLES::

            sage: L = Link([[1, 4, 3, 2], [3, 4, 1, 2]])
            sage: L.fundamental_group()
            Finitely presented group < x0, x1, x2 | x1*x0^-1*x2^-1*x0, x2*x0*x1^-1*x0^-1 >
            sage: L.fundamental_group('braid')
            Finitely presented group < x0, x1 | 1, 1 >

        We can see, for instance, that the  two presentations of the group
        of the figure eight knot correspond to isomorphic groups::

            sage: K8 = Knot([[[1, -2, 4, -3, 2, -1, 3, -4]], [1, 1, -1, -1]])
            sage: GA = K8.fundamental_group(); GA
            Finitely presented group < x0, x1, x2, x3 |
             x2*x0*x3^-1*x0^-1, x0*x2*x1^-1*x2^-1,
             x1*x3^-1*x2^-1*x3, x3*x1^-1*x0^-1*x1 >
            sage: GB = K8.fundamental_group(presentation='braid'); GB
            Finitely presented group
             < x0, x1, x2 | x1*x2^-1*x1^-1*x0*x1*x2*x1*x2^-1*x1^-1*x0^-1*x1*x2*x1^-1*x0^-1,
                            x1*x2^-1*x1^-1*x0*x1*x2*x1^-1*x2^-1*x1^-1*x0^-1*x1*x2*x1^-1*x0*x1*x2*x1*x2^-1*x1^-1*x0^-1*x1*x2*x1^-2,
                            x1*x2^-1*x1^-1*x0*x1*x2*x1^-1*x2^-1 >
            sage: GA.simplified()
            Finitely presented group
             < x0, x1 | x1^-1*x0*x1*x0^-1*x1*x0*x1^-1*x0^-1*x1*x0^-1 >
            sage: GB.simplified()
            Finitely presented group
             < x0, x2 | x2^-1*x0*x2^-1*x0^-1*x2*x0*x2^-1*x0*x2*x0^-1 >
        """
        from sage.groups.free_group import FreeGroup
        if presentation == 'braid':
            b = self.braid()
            F = FreeGroup(b.strands())
            rels = [x * b / x for x in F.gens()]
            return F.quotient(rels)
        elif presentation == 'wirtinger':
            arcs = self.arcs(presentation='pd')
            F = FreeGroup(len(arcs))
            rels = []
            for crossing, orientation in zip(self.pd_code(), self.orientation()):
                a = arcs.index([i for i in arcs if crossing[0] in i][0])
                b = arcs.index([i for i in arcs if crossing[3] in i][0])
                c = arcs.index([i for i in arcs if crossing[2] in i][0])
                ela = F.gen(a)
                elb = F.gen(b)
                if orientation < 0:
                    elb = elb.inverse()
                elc = F.gen(c)
                rels.append(ela * elb / elc / elb)
            return F.quotient(rels)

    def _repr_(self):
        r"""
        Return a string representation.

        OUTPUT: string representation

        EXAMPLES::

            sage: B = BraidGroup(8)
            sage: L = Link(B([1, 2, 1, 2])); L
            Link with 1 component represented by 4 crossings

            sage: L = Link([[[-1, 2], [-3, 4], [1, 3, -4, -2]], [-1, -1, 1, 1]])
            sage: L
            Link with 3 components represented by 4 crossings
        """
        number_of_components = self.number_of_components()
        if number_of_components > 1:
            plural = 's'
        else:
            plural = ''
        pd_len = len(self.pd_code())
        return 'Link with {} component{} represented by {} crossings'.format(number_of_components, plural, pd_len)

    def __eq__(self, other):
        r"""
        Check equality.

        TESTS::

            sage: B = BraidGroup(8)
            sage: L1 = Link(B([-1, -1, -1, -2, 1, -2, 3, -2, 5, 4]))
            sage: L2 = Link(B([-1, -1, -1, -2, 1, -2, 3, -2, 5, 4]))
            sage: L1 == L2
            True
            sage: L3 = Link(B([-1, -1, -1, -2, 1, -2, 3, -2]))
            sage: L1 == L3
            False
        """
        if not isinstance(other, self.__class__):
            return False
        if self._pd_code is not None:
            if self.pd_code() == other.pd_code():
                return True
        if self._oriented_gauss_code is not None:
            if self.oriented_gauss_code() == other.oriented_gauss_code():
                return True
        return self.braid() == other.braid()

    def __hash__(self):
        r"""
        Return the hash of ``self``.

        EXAMPLES::

            sage: B = BraidGroup(8)
            sage: L1 = Link(B([-1, -1, -1, -2, 1, -2, 3, -2, 5, 4]))
            sage: H = hash(L1)
        """
        return hash(self.braid())

    def __ne__(self, other):
        r"""
        Check inequality.

        TESTS::

            sage: B = BraidGroup(8)
            sage: L1 = Link(B([-1, -1, -1, -2, 1, -2, 3, -2, 5, 4]))
            sage: L2 = Link(B([-1, -1, -1, -2, 1, -2, 3, -2, 5, 4]))
            sage: L1 != L2
            False
            sage: L3 = Link(B([-1, -1, -1, -2, 1, -2, 3, -2]))
            sage: L1 != L3
            True
        """
        return not self.__eq__(other)

    def braid(self, remove_loops=False):
        r"""
        Return a braid representation of ``self``.

        INPUT:

        - ``remove_loops`` -- boolean (default: ``False``); if set to ``True``
          loops will be removed first. This can reduce the number of strands
          needed for an ambient isotopic braid closure. However, this can lead
          to a loss of the regular isotopy.

        OUTPUT: an element in the braid group

        .. WARNING::

            For the unknot with no crossings, this returns the identity
            of the braid group with 2 strands because this disregards
            strands with no crossings.

        EXAMPLES::

            sage: L = Link([[2, 4, 1, 3], [4, 2, 3, 1]])
            sage: L.braid()
            s^2
            sage: L = Link([[[-1, 2, -3, 1, -2, 3]], [-1, -1, -1]])
            sage: L.braid()
            s^-3
            sage: L = Link([[1,7,2,8], [8,5,9,4], [3,10,4,9], [10,6,7,1], [5,2,6,3]])
            sage: L.braid()
            (s0*s1^-1)^2*s1^-1

        using ``remove_loops=True``::

            sage: L = Link([[2, 7, 1, 1], [7, 3, 9, 2], [4, 11, 3, 9], [11, 5, 5, 4]])
            sage: L.braid()
            s0*s1^-1*s2*s3^-1
            sage: L.braid(remove_loops=True)
            1

        TESTS::

            sage: L = Link([])
            sage: L.braid()
            1
            sage: L = Link([[], []])
            sage: L.braid()
            1

        Check that :issue:`25050` is solved::

            sage: A = Link([[[1, 2, -2, -1, -3, -4, 4, 3]], [1, 1, 1, 1]])
            sage: A.braid()
            s0*s1*s2*s3

        Check that :issue:`36884` is solved::

            sage: L = Link([[1, 7, 2, 6], [3, 1, 4, 8], [5, 5, 6, 4], [7, 3, 8, 2]])
            sage: L.braid()
            s0^3*s1*s0*s1^-1
            sage: L.braid(remove_loops=True)
            s^3
        """
        if remove_loops:
            L = self.remove_loops()
            if L != self:
                return L.braid(remove_loops=remove_loops)

        if self._braid is not None:
            return self._braid

        from sage.groups.braid import BraidGroup
        comp = self._isolated_components()
        if len(comp) > 1:
            L1 = Link(comp[0])
            L2 = Link(flatten(comp[1:], max_level=1))
            b1 = L1.braid(remove_loops=remove_loops)
            b2 = L2.braid(remove_loops=remove_loops)
            n1 = b1.parent().strands()
            n2 = b2.parent().strands()
            t1 = list(b1.Tietze())
            t2 = [sign(x) * (abs(x) + n1) for x in b2.Tietze()]
            B = BraidGroup(n1 + n2)
            self._braid = B(t1 + t2)
            return self._braid

        pd_code = self.pd_code()
        if not pd_code:
            B = BraidGroup(2)
            self._braid = B.one()
            return self._braid

        # look for possible Vogel moves, perform them and call recursively to the modified link
        def idx(cross, edge):
            r"""
            Return the index of an edge in a crossing taking loops into account.
            A loop appears as an edge which occurs twice in the crossing.
            In all cases the second occurrence is the correct one needed in
            the Vogel algorithm (see :issue:`36884`).
            """
            i = cross.index(edge)
            if cross.count(edge) > 1:
                return cross.index(edge, i+1)
            else:
                return i

        seifert_circles = self.seifert_circles()
        newedge = max(flatten(pd_code)) + 1
        for region in self.regions():
            n = len(region)
            for i in range(n - 1):
                a = region[i]
                seifcirca = [x for x in seifert_circles if abs(a) in x]
                for j in range(i + 1, n):
                    b = region[j]
                    seifcircb = [x for x in seifert_circles if abs(b) in x]
                    if seifcirca != seifcircb and sign(a) == sign(b):
                        tails, heads = self._directions_of_edges()

                        newPD = [list(vertex) for vertex in pd_code]
                        if sign(a) == 1:
                            # -------------------------------------------------
                            # Visualize insertion of the two new crossings D, E
                            #  \   /
                            #  a\ /b    existing edges, a down, b up
                            #    D
                            # n3/ \n0   newedge + 3, newedge
                            #   \ /
                            #    E
                            # n1/ \n2   newedge + 1, newedge + 2
                            #  /   \
                            # C1   C2   existing crossings
                            # -------------------------------------------------
                            C1 = newPD[newPD.index(heads[a])]
                            C1[idx(C1, a)] = newedge + 1
                            C2 = newPD[newPD.index(tails[b])]
                            C2[idx(C2, b)] = newedge + 2
                            newPD.append([newedge + 3, newedge, b, a]) # D
                            newPD.append([newedge + 2, newedge, newedge + 3, newedge + 1]) # E
                            self._braid = Link(newPD).braid(remove_loops=remove_loops)
                            return self._braid
                        else:
                            # -------------------------------------------------
                            # Visualize insertion of the two new crossings D, E
                            # C1   C2   existing crossings
                            #  \   /
                            # n1\ /n2   newedge + 1, newedge + 2
                            #    D
                            # n3/ \n0   newedge + 3, newedge
                            #   \ /
                            #    E
                            #  a/ \b    existing edges, a up, b down
                            #  /   \
                            # -------------------------------------------------
                            C1 = newPD[newPD.index(heads[-a])]
                            C1[idx(C1, -a)] = newedge + 1
                            C2 = newPD[newPD.index(tails[-b])]
                            C2[idx(C2, -b)] = newedge + 2
                            newPD.append([newedge + 2, newedge + 1, newedge + 3, newedge]) # D
                            newPD.append([newedge + 3, -a, -b, newedge]) # E
                            self._braid = Link(newPD).braid(remove_loops=remove_loops)
                            return self._braid

        # We are in the case where no Vogel moves are necessary.
        G = DiGraph()
        G.add_vertices([tuple(c) for c in seifert_circles])
        for i,c in enumerate(pd_code):
            if self.orientation()[i] == 1:
                a = [x for x in seifert_circles if c[3] in x][0]
                b = [x for x in seifert_circles if c[0] in x][0]
            else:
                a = [x for x in seifert_circles if c[0] in x][0]
                b = [x for x in seifert_circles if c[1] in x][0]
            G.add_edge(tuple(a), tuple(b))

        # Get a simple path from a source to a sink in the digraph
        it = G.all_paths_iterator(starting_vertices=G.sources(), ending_vertices=G.sinks(), simple=True)
        ordered_cycles = next(it)

        B = BraidGroup(len(ordered_cycles))
        available_crossings = copy(pd_code)
        oc_set = set(ordered_cycles[0])
        for i,x in enumerate(pd_code):
            if any(elt in oc_set for elt in x):
                crossing = x
                crossing_index = i
                break
        available_crossings.remove(crossing)
        status = [None for i in ordered_cycles]
        orientation = self.orientation()
        if orientation[crossing_index] == 1:
            b = B([1])
            status[0] = crossing[2]
            status[1] = crossing[1]
        else:
            b = B([-1])
            status[0] = crossing[3]
            status[1] = crossing[2]
        counter = 0
        while available_crossings:
            possibles = [x for x in available_crossings if status[counter] in x]
            if len(status) < counter + 2 or status[counter + 1] is not None:
                possibles = [x for x in possibles if status[counter + 1] in x]
            if possibles:
                added = possibles[0]
                if orientation[pd_code.index(added)] == 1:
                    b *= B([counter + 1])
                    status[counter] = added[2]
                    status[counter + 1] = added[1]
                else:
                    b *= B([-counter - 1])
                    status[counter] = added[3]
                    status[counter + 1] = added[2]
                if counter > 0:
                    counter -= 1
                available_crossings.remove(added)
            else:
                counter += 1
        self._braid = b
        return b

    def _directions_of_edges(self):
        r"""
        Return the directions of the edges given by the PD code of ``self``.

        OUTPUT:

        A tuple of two dictionaries. The first one assigns
        each edge of the PD code to the crossing where it starts.
        The second dictionary assigns it to where it ends.

        EXAMPLES::

            sage: L = Link([[1, 4, 2, 3], [2, 4, 1, 3]])
            sage: tails, heads = L._directions_of_edges()
            sage: tails
            {1: [2, 4, 1, 3], 2: [1, 4, 2, 3], 3: [1, 4, 2, 3], 4: [2, 4, 1, 3]}
            sage: heads
            {1: [1, 4, 2, 3], 2: [2, 4, 1, 3], 3: [2, 4, 1, 3], 4: [1, 4, 2, 3]}

        ::

            sage: L = Link([[1,4,2,5], [5,2,6,3], [3,6,4,1]])
            sage: tails, heads = L._directions_of_edges()
            sage: tails
            {1: [3, 6, 4, 1],
             2: [1, 4, 2, 5],
             3: [5, 2, 6, 3],
             4: [3, 6, 4, 1],
             5: [1, 4, 2, 5],
             6: [5, 2, 6, 3]}
            sage: heads
            {1: [1, 4, 2, 5],
             2: [5, 2, 6, 3],
             3: [3, 6, 4, 1],
             4: [1, 4, 2, 5],
             5: [5, 2, 6, 3],
             6: [3, 6, 4, 1]}

        ::

            sage: L = Link([[1,3,3,2], [2,5,5,4], [4,7,7,1]])
            sage: tails, heads = L._directions_of_edges()
            sage: tails
            {1: [4, 7, 7, 1],
             2: [1, 3, 3, 2],
             3: [1, 3, 3, 2],
             4: [2, 5, 5, 4],
             5: [2, 5, 5, 4],
             7: [4, 7, 7, 1]}
            sage: heads
            {1: [1, 3, 3, 2],
             2: [2, 5, 5, 4],
             3: [1, 3, 3, 2],
             4: [4, 7, 7, 1],
             5: [2, 5, 5, 4],
             7: [4, 7, 7, 1]}
        """
        tails = {}
        heads = {}
        pd_code = self.pd_code()
        for C in pd_code:
            tails[C[2]] = C
            a = C[2]
            D = C
            while a not in heads:
                next_crossing = [x for x in pd_code if a in x and x != D]
                if not next_crossing:
                    heads[a] = D
                    tails[a] = D
                    if D[0] == a:
                        a = D[2]
                    elif D[3] == a:
                        a = D[1]
                    else:
                        a = D[3]
                else:
                    heads[a] = next_crossing[0]
                    tails[a] = D
                    D = next_crossing[0]
                    a = D[(D.index(a)+2) % 4]

        unassigned = set(flatten(pd_code)).difference(set(tails))
        while unassigned:
            a = unassigned.pop()
            for x in pd_code:
                if a in x:
                    D = x
                    break
            while a not in heads:
                tails[a] = D
                for x in pd_code:
                    if a in x and x != D:
                        next_crossing = x
                        break
                heads[a] = next_crossing
                D = next_crossing
                a = D[(D.index(a)+2) % 4]
                if a in unassigned:
                    unassigned.remove(a)
        return tails, heads

    @cached_method
    def _enhanced_states(self):
        r"""
        Return the enhanced states of the diagram.

        Each enhanced state is represented as a tuple containing:

        - A tuple with the type of smoothing made at each crossing (0 represents
          a A-type smoothing, and 1 represents B-type).

        - A tuple with the circles marked as negative. Each circle is
          represented by the smoothings it goes through. Each smoothing
          is represented by the indices of the two strands, and the
          index of the chord, counted clockwise.

        - A tuple with the circles marked as negative.

        - The i-index (degree) corresponding to the state.

        - the j-index (height) corresponding to the state.

        EXAMPLES::

            sage: K = Link([[[1,-2,3,-1,2,-3]],[-1,-1,-1]])
            sage: K.pd_code()
            [[4, 1, 5, 2], [2, 5, 3, 6], [6, 3, 1, 4]]
            sage: K._enhanced_states()
            (((0, 0, 0),
              (((1, 4, 7), (4, 1, 9)), ((2, 5, 7), (5, 2, 8)), ((3, 6, 9), (6, 3, 8))),
              (),
              -3,
              -9),
             ((0, 0, 0),
              (((2, 5, 7), (5, 2, 8)), ((3, 6, 9), (6, 3, 8))),
              (((1, 4, 7), (4, 1, 9)),),
              -3,
              -7),
             ((0, 0, 0),
              (((1, 4, 7), (4, 1, 9)), ((3, 6, 9), (6, 3, 8))),
              (((2, 5, 7), (5, 2, 8)),),
              -3,
              -7),
             ((0, 0, 0),
              (((1, 4, 7), (4, 1, 9)), ((2, 5, 7), (5, 2, 8))),
              (((3, 6, 9), (6, 3, 8)),),
              -3,
              -7),
             ((0, 0, 0),
              (((3, 6, 9), (6, 3, 8)),),
              (((1, 4, 7), (4, 1, 9)), ((2, 5, 7), (5, 2, 8))),
              -3,
              -5),
             ((0, 0, 0),
              (((2, 5, 7), (5, 2, 8)),),
              (((1, 4, 7), (4, 1, 9)), ((3, 6, 9), (6, 3, 8))),
              -3,
              -5),
             ((0, 0, 0),
              (((1, 4, 7), (4, 1, 9)),),
              (((2, 5, 7), (5, 2, 8)), ((3, 6, 9), (6, 3, 8))),
              -3,
              -5),
             ((0, 0, 0),
              (),
              (((1, 4, 7), (4, 1, 9)), ((2, 5, 7), (5, 2, 8)), ((3, 6, 9), (6, 3, 8))),
              -3,
              -3),
             ((1, 0, 0),
              (((3, 6, 9), (6, 3, 8)), ((4, 1, 9), (4, 2, 7), (5, 1, 7), (5, 2, 8))),
              (),
              -2,
              -7),
             ((1, 0, 0),
              (((4, 1, 9), (4, 2, 7), (5, 1, 7), (5, 2, 8)),),
              (((3, 6, 9), (6, 3, 8)),),
              -2,
              -5),
             ((1, 0, 0),
              (((3, 6, 9), (6, 3, 8)),),
              (((4, 1, 9), (4, 2, 7), (5, 1, 7), (5, 2, 8)),),
              -2,
              -5),
             ((1, 0, 0),
              (),
              (((3, 6, 9), (6, 3, 8)), ((4, 1, 9), (4, 2, 7), (5, 1, 7), (5, 2, 8))),
              -2,
              -3),
             ((0, 1, 0),
              (((1, 4, 7), (4, 1, 9)), ((2, 5, 7), (2, 6, 8), (3, 5, 8), (3, 6, 9))),
              (),
              -2,
              -7),
             ((0, 1, 0),
              (((2, 5, 7), (2, 6, 8), (3, 5, 8), (3, 6, 9)),),
              (((1, 4, 7), (4, 1, 9)),),
              -2,
              -5),
             ((0, 1, 0),
              (((1, 4, 7), (4, 1, 9)),),
              (((2, 5, 7), (2, 6, 8), (3, 5, 8), (3, 6, 9)),),
              -2,
              -5),
             ((0, 1, 0),
              (),
              (((1, 4, 7), (4, 1, 9)), ((2, 5, 7), (2, 6, 8), (3, 5, 8), (3, 6, 9))),
              -2,
              -3),
             ((1, 1, 0),
              (((2, 6, 8), (3, 5, 8), (3, 6, 9), (4, 1, 9), (4, 2, 7), (5, 1, 7)),),
              (),
              -1,
              -5),
             ((1, 1, 0),
              (),
              (((2, 6, 8), (3, 5, 8), (3, 6, 9), (4, 1, 9), (4, 2, 7), (5, 1, 7)),),
              -1,
              -3),
             ((0, 0, 1),
              (((1, 3, 9), (1, 4, 7), (6, 3, 8), (6, 4, 9)), ((2, 5, 7), (5, 2, 8))),
              (),
              -2,
              -7),
             ((0, 0, 1),
              (((2, 5, 7), (5, 2, 8)),),
              (((1, 3, 9), (1, 4, 7), (6, 3, 8), (6, 4, 9)),),
              -2,
              -5),
             ((0, 0, 1),
              (((1, 3, 9), (1, 4, 7), (6, 3, 8), (6, 4, 9)),),
              (((2, 5, 7), (5, 2, 8)),),
              -2,
              -5),
             ((0, 0, 1),
              (),
              (((1, 3, 9), (1, 4, 7), (6, 3, 8), (6, 4, 9)), ((2, 5, 7), (5, 2, 8))),
              -2,
              -3),
             ((1, 0, 1),
              (((1, 3, 9), (4, 2, 7), (5, 1, 7), (5, 2, 8), (6, 3, 8), (6, 4, 9)),),
              (),
              -1,
              -5),
             ((1, 0, 1),
              (),
              (((1, 3, 9), (4, 2, 7), (5, 1, 7), (5, 2, 8), (6, 3, 8), (6, 4, 9)),),
              -1,
              -3),
             ((0, 1, 1),
              (((1, 3, 9), (1, 4, 7), (2, 5, 7), (2, 6, 8), (3, 5, 8), (6, 4, 9)),),
              (),
              -1,
              -5),
             ((0, 1, 1),
              (),
              (((1, 3, 9), (1, 4, 7), (2, 5, 7), (2, 6, 8), (3, 5, 8), (6, 4, 9)),),
              -1,
              -3),
             ((1, 1, 1),
              (((1, 3, 9), (3, 5, 8), (5, 1, 7)), ((2, 6, 8), (4, 2, 7), (6, 4, 9))),
              (),
              0,
              -5),
             ((1, 1, 1),
              (((2, 6, 8), (4, 2, 7), (6, 4, 9)),),
              (((1, 3, 9), (3, 5, 8), (5, 1, 7)),),
              0,
              -3),
             ((1, 1, 1),
              (((1, 3, 9), (3, 5, 8), (5, 1, 7)),),
              (((2, 6, 8), (4, 2, 7), (6, 4, 9)),),
              0,
              -3),
             ((1, 1, 1),
              (),
              (((1, 3, 9), (3, 5, 8), (5, 1, 7)), ((2, 6, 8), (4, 2, 7), (6, 4, 9))),
              0,
              -1))
        """
        writhe = self.writhe()
        crossings = self.pd_code()
        ncross = len(crossings)
        smoothings = []
        nmax = max(flatten(crossings)) + 1
        for i in range(2 ** ncross):
            v = Integer(i).bits()
            v = v + (ncross - len(v))*[0]
            G = Graph()
            for j, cr in enumerate(crossings):
                n = nmax + j
                if not v[j]:
                    # For negative crossings, we go from undercrossings to the left
                    G.add_edge((cr[1], cr[0], n), cr[0])
                    G.add_edge((cr[1], cr[0], n), cr[1])
                    G.add_edge((cr[3], cr[2], n), cr[2])
                    G.add_edge((cr[3], cr[2], n), cr[3])
                else:
                    # positive crossings, from undercrossing to the right
                    G.add_edge((cr[0], cr[3], n), cr[0])
                    G.add_edge((cr[0], cr[3], n), cr[3])
                    G.add_edge((cr[2], cr[1], n), cr[2])
                    G.add_edge((cr[2], cr[1], n), cr[1])
            sm = set(tuple(sorted(x for x in b if isinstance(x, tuple)))
                     for b in G.connected_components(sort=False))
            iindex = (writhe - ncross + 2 * sum(v)) // 2
            jmin = writhe + iindex - len(sm)
            jmax = writhe + iindex + len(sm)
            smoothings.append((tuple(v), sm, iindex, jmin, jmax))
        states = []  # we got all the smoothings, now find all the states
        for sm in smoothings:
            for k in range(len(sm[1])+1):
                for circpos in combinations(sorted(sm[1]), k):  # Add each state
                    circneg = sm[1].difference(circpos)
                    j = writhe + sm[2] + len(circpos) - len(circneg)
                    states.append((sm[0], tuple(sorted(circneg)), tuple(circpos), sm[2], j))
        return tuple(states)

    @cached_method
    def _khovanov_homology_cached(self, height, ring=ZZ):
        r"""
        Return the Khovanov homology of the link.

        INPUT:

        - ``height`` -- the height of the homology to compute
        - ``ring`` -- (default: ``ZZ``) the coefficient ring

        OUTPUT:

        The Khovanov homology of the Link in the given height. It is given
        as a tuple of key-value pairs, whose keys are the degrees.

        .. NOTE::

            This method is intended only as the cache for
            :meth:`khovanov_homology`.

        EXAMPLES::

            sage: K = Link([[[1, -2, 3, -1, 2, -3]],[-1, -1, -1]])
            sage: K._khovanov_homology_cached(-5)                                       # needs sage.modules
            ((-3, 0), (-2, Z), (-1, 0), (0, 0))

        The figure eight knot::

            sage: L = Link([[1, 6, 2, 7], [5, 2, 6, 3], [3, 1, 4, 8], [7, 5, 8, 4]])
            sage: L._khovanov_homology_cached(-1)                                       # needs sage.modules
            ((-2, 0), (-1, Z), (0, Z), (1, 0), (2, 0))
        """
        crossings = self.pd_code()
        ncross = len(crossings)
        states = [(_0, set(_1), set(_2), _3, _4)
                  for (_0, _1, _2, _3, _4) in self._enhanced_states()]
        bases = {}  # arrange them by (i,j)
        for st in states:
            i, j = st[3], st[4]
            if j == height:
                if (i,j) in bases:
                    bases[i,j].append(st)
                else:
                    bases[i,j] = [st]
        complexes = {}
        for (i, j) in bases:
            if (i+1, j) in bases:
                m = matrix(ring, len(bases[(i,j)]), len(bases[(i+1,j)]))
                for ii in range(m.nrows()):
                    V1 = bases[(i,j)][ii]
                    for jj in range(m.ncols()):
                        V2 = bases[(i+1, j)][jj]
                        V20 = V2[0]
                        difs = [index for index,value in enumerate(V1[0]) if value != V20[index]]
                        if len(difs) == 1 and not (V2[2].intersection(V1[1]) or V2[1].intersection(V1[2])):
                            m[ii,jj] = (-1)**sum(V2[0][x] for x in range(difs[0]+1, ncross))
                            # Here we have the matrix constructed, now we have to put it in the dictionary of complexes
            else:
                m = matrix(ring, len(bases[(i,j)]), 0)
            complexes[i] = m.transpose()
            if not (i-1, j) in bases:
                complexes[i-1] = matrix(ring, len(bases[(i,j)]), 0)
        homologies = ChainComplex(complexes).homology()
        return tuple(sorted(homologies.items()))

    def khovanov_homology(self, ring=ZZ, height=None, degree=None):
        r"""
        Return the Khovanov homology of the link.

        INPUT:

        - ``ring`` -- (default: ``ZZ``) the coefficient ring

        - ``height`` -- the height of the homology to compute,
          if not specified, all the heights are computed

        - ``degree`` -- the degree of the homology to compute,
          if not specified, all the degrees are computed

        OUTPUT:

        The Khovanov homology of the Link. It is given as a dictionary
        whose keys are the different heights. For each height, the
        homology is given as another dictionary whose keys are the degrees.

        EXAMPLES::

            sage: K = Link([[[1, -2, 3, -1, 2, -3]],[-1, -1, -1]])
            sage: K.khovanov_homology()                                                 # needs sage.modules
            {-9: {-3: Z},
             -7: {-3: 0, -2: C2},
             -5: {-3: 0, -2: Z, -1: 0, 0: 0},
             -3: {-3: 0, -2: 0, -1: 0, 0: Z},
             -1: {0: Z}}

        The figure eight knot::

            sage: L = Link([[1, 6, 2, 7], [5, 2, 6, 3], [3, 1, 4, 8], [7, 5, 8, 4]])
            sage: L.khovanov_homology(height=-1)                                        # needs sage.modules
            {-1: {-2: 0, -1: Z, 0: Z, 1: 0, 2: 0}}

        The Hopf link::

            sage: # needs sage.modules
            sage: B = BraidGroup(2)
            sage: b = B([1, 1])
            sage: K = Link(b)
            sage: K.khovanov_homology(degree=2)
            {2: {2: 0}, 4: {2: Z}, 6: {2: Z}}

        TESTS:

        Check that :issue:`31001` is fixed::

            sage: # needs sage.modules
            sage: L = Link([])
            sage: L.khovanov_homology()
            {-1: {0: Z}, 1: {0: Z}}
            sage: L.khovanov_homology(height=-1)
            {-1: {0: Z}}
            sage: L.khovanov_homology(height=0)
            {}
            sage: L.khovanov_homology(QQ, height=1)
            {1: {0: Vector space of dimension 1 over Rational Field}}
            sage: L.khovanov_homology(GF(2), degree=0)
            {-1: {0: Vector space of dimension 1 over Finite Field of size 2},
             1: {0: Vector space of dimension 1 over Finite Field of size 2}}
            sage: L.khovanov_homology(degree=1)
            {}
            sage: L.khovanov_homology(degree=0, height=1)
            {1: {0: Z}}
            sage: L.khovanov_homology(degree=1, height=1)
            {}
        """
        if not self.pd_code():  # special case for the unknot with no crossings
            from sage.homology.homology_group import HomologyGroup
            homs = {-1: {0: HomologyGroup(1, ring, [0])},
                    1: {0: HomologyGroup(1, ring, [0])}}
            if height is not None:
                if height not in homs:
                    return {}
                homs = {height: homs[height]}
            if degree is not None:
                homs = {ht: {degree: homs[ht][degree]} for ht in homs if degree in homs[ht]}
            return homs

        if height is not None:
            heights = [height]
        else:
            heights = sorted(set(state[-1] for state in self._enhanced_states()))
        if degree is not None:
            homs = {j: dict(self._khovanov_homology_cached(j, ring)) for j in heights}
            homologies = {j: {degree: homs[j][degree]} for j in homs if degree in homs[j]}
        else:
            homologies = {j: dict(self._khovanov_homology_cached(j, ring)) for j in heights}
        return homologies

    def oriented_gauss_code(self):
        r"""
        Return the oriented Gauss code of ``self``.

        The oriented Gauss code has two parts:

        a. the Gauss code

        b. the orientation of each crossing

        The following orientation was taken into consideration for
        construction of knots:

        From the outgoing of the overcrossing if we move in the clockwise
        direction to reach the outgoing of the undercrossing then we label
        that crossing as `-1`.

        From the outgoing of the overcrossing if we move in the anticlockwise
        direction to reach the outgoing of the undercrossing then we label
        that crossing as `+1`.

        One more consideration we take in while constructing the orientation
        is the order of the orientation is same as the ordering of the
        crossings in the Gauss code.

        .. NOTE::

            Convention: under is denoted by `-1`, and over by `+1` in the
            crossing info.

        EXAMPLES::

            sage: L = Link([[1, 10, 2, 11], [6, 3, 7, 2], [3, 9, 4, 12],
            ....:           [9, 6, 10, 5], [8, 4, 5, 1], [11, 7, 12, 8]])
            sage: L.oriented_gauss_code()
            [[[-1, 2, -3, 5], [4, -2, 6, -5], [-4, 1, -6, 3]], [-1, 1, 1, 1, -1, -1]]
            sage: L = Link([[1, 3, 2, 4], [6, 2, 3, 1], [7, 5, 8, 4], [5, 7, 6, 8]])
            sage: L.oriented_gauss_code()
            [[[-1, 2], [-3, 4], [1, 3, -4, -2]], [-1, -1, 1, 1]]

            sage: B = BraidGroup(8)
            sage: b = B([1, 1, 1, 1, 1])
            sage: L = Link(b)
            sage: L.oriented_gauss_code()
            [[[1, -2, 3, -4, 5, -1, 2, -3, 4, -5]], [1, 1, 1, 1, 1]]

        TESTS::

            sage: L = Link([])
            sage: L.oriented_gauss_code()
            [[], []]

            sage: L = Link(BraidGroup(2).one())
            sage: L.oriented_gauss_code()
            [[], []]
        """
        if self._oriented_gauss_code is not None:
            return self._oriented_gauss_code

        pd = self.pd_code()
        orient = self.orientation()
        crossing_info = {}
        for i, j in enumerate(pd):
            if orient[i] == -1:
                crossing_info[(j[0], -1, i + 1)] = j[2]
                crossing_info[(j[1], 1, i + 1)] = j[3]
            elif orient[i] == 1:
                crossing_info[(j[0], -1, i + 1)] = j[2]
                crossing_info[(j[3], 1, i + 1)] = j[1]
        edges = {}
        cross_number = {}
        for i, j in crossing_info.items():
            edges[i[0]] = [j]
            if i[1] == 1:
                cross_number[i[0]] = i[2]
            elif i[1] == -1:
                cross_number[i[0]] = -i[2]
        edges_graph = DiGraph(edges)
        d = edges_graph.all_simple_cycles()
        code = []
        for i in d:
            l = [cross_number[j] for j in i]
            del l[-1]
            code.append(l)
        oriented_code = [code, orient]
        self._oriented_gauss_code = oriented_code
        return self._oriented_gauss_code

    def pd_code(self):
        r"""
        Return the planar diagram code of ``self``.

        The planar diagram is returned in the following format.

        We construct the crossing by starting with the entering component
        of the undercrossing, move in the anti-clockwise direction (see the
        note below) and then generate the list. If the crossing is given by
        `[a, b, c, d]`, then we interpret this information as:

        1. `a` is the entering component of the undercrossing;
        2. `b, d` are the components of the overcrossing;
        3. `c` is the leaving component of the undercrossing.

        .. NOTE::

            Until version 10.0 the convention to read the ``PD`` code has been
            to list the components in clockwise direction. As of version 10.1
            the convention has changed, since it was opposite to the usage in
            most other places.

            Thus, if you use ``PD`` codes from former Sage releases with this
            version you should check for the correct mirror type.

        EXAMPLES::

            sage: L = Link([[[1, -2, 3, -4, 2, -1, 4, -3]], [1, 1, -1, -1]])
            sage: L.pd_code()
            [[6, 2, 7, 1], [2, 6, 3, 5], [8, 3, 1, 4], [4, 7, 5, 8]]

            sage: B = BraidGroup(2)
            sage: b = B([1, 1, 1, 1, 1])
            sage: L = Link(b)
            sage: L.pd_code()
            [[2, 4, 3, 1], [4, 6, 5, 3], [6, 8, 7, 5], [8, 10, 9, 7], [10, 2, 1, 9]]
            sage: L = Link([[[2, -1], [1, -2]], [1, 1]])
            sage: L.pd_code()
            [[2, 4, 1, 3], [4, 2, 3, 1]]
            sage: L = Link([[1, 2, 3, 3], [2, 4, 5, 5], [4, 1, 7, 7]])
            sage: L.pd_code()
            [[1, 2, 3, 3], [2, 4, 5, 5], [4, 1, 7, 7]]

        TESTS::

            sage: L = Link([[], []])
            sage: L.pd_code()
            []

            sage: L = Link(BraidGroup(2).one())
            sage: L.pd_code()
            []
        """
        if self._pd_code is not None:
            return self._pd_code

        if self._oriented_gauss_code is not None:
            oriented_gauss_code = self._oriented_gauss_code
            d_dic = {}
            if len(oriented_gauss_code[0]) > 1:
                d = flatten(oriented_gauss_code[0])
                for i, j in enumerate(d):
                    d_dic[j] = [i + 1, i + 2]
                # here we collect the final component in each Gauss code
                last_component = [i[-1] for i in oriented_gauss_code[0]]
                first_component = [i[0] for i in oriented_gauss_code[0]]
                # here we correct the last_component
                for i, j in zip(last_component, first_component):
                    d_dic[i][1] = d_dic[j][0]
                crossing_dic = {}
                for i,x in enumerate(oriented_gauss_code[1]):
                    if x == -1:
                        crossing_dic[i + 1] = [d_dic[-(i + 1)][0], d_dic[i + 1][0],
                                               d_dic[-(i + 1)][1], d_dic[i + 1][1]]
                    elif x == 1:
                        crossing_dic[i + 1] = [d_dic[-(i + 1)][0], d_dic[i + 1][1],
                                               d_dic[-(i + 1)][1], d_dic[i + 1][0]]
            elif len(oriented_gauss_code[0]) == 1:
                for i, j in enumerate(oriented_gauss_code[0][0]):
                    d_dic[j] = [i + 1, i + 2]
                d_dic[oriented_gauss_code[0][0][-1]][1] = 1
                crossing_dic = {}
                for i, x in enumerate(oriented_gauss_code[1]):
                    if x == -1:
                        crossing_dic[i + 1] = [d_dic[-(i + 1)][0], d_dic[i + 1][0],
                                               d_dic[-(i + 1)][1], d_dic[i + 1][1]]
                    elif x == 1:
                        crossing_dic[i + 1] = [d_dic[-(i + 1)][0], d_dic[i + 1][1],
                                               d_dic[-(i + 1)][1], d_dic[i + 1][0]]
            else:
                crossing_dic = {}

            pd = list(crossing_dic.values())
            self._pd_code = pd
            return self._pd_code

        if self._braid is not None:
            strings = list(range(1, self._braid.strands() + 1))
            b = list(self._braid.Tietze())
            pd = []
            strings_max = strings[-1]
            for i in b:
                if i > 0:
                    pd.append(
                        [strings[i], strings_max + 2, strings_max + 1, strings[i - 1]])
                else:
                    pd.append(
                        [strings[abs(i) - 1], strings[abs(i)], strings_max + 2, strings_max + 1])
                strings[abs(i) - 1] = strings_max + 1
                strings[abs(i)] = strings_max + 2
                strings_max = strings_max + 2
            for i in pd:
                for j in range(4):
                    if i[j] in strings:
                        i[j] = strings.index(i[j]) + 1
            self._pd_code = pd
            return pd

        raise AssertionError("invalid state")

    def gauss_code(self):
        r"""
        Return the Gauss code of ``self``.

        The Gauss code is generated by the following procedure:

        a. Number the crossings from `1` to `n`.
        b. Select a point on the knot and start moving along the component.
        c. At each crossing, take the number of the crossing, along with
           sign, which is `-` if it is an undercrossing and `+` if it is a
           overcrossing.

        EXAMPLES::

            sage: L = Link([[1, 4, 2, 3], [4, 1, 3, 2]])
            sage: L.gauss_code()
            [[-1, 2], [1, -2]]

            sage: B = BraidGroup(8)
            sage: L = Link(B([1, -2, 1, -2, -2]))
            sage: L.gauss_code()
            [[-1, 3, -4, 5], [1, -2, 4, -5, 2, -3]]

            sage: L = Link([[[-1, 2], [-3, 4], [1, 3, -4, -2]], [-1, -1, 1, 1]])
            sage: L.gauss_code()
            [[-1, 2], [-3, 4], [1, 3, -4, -2]]
        """
        return self.oriented_gauss_code()[0]

    def dowker_notation(self):
        r"""
        Return the Dowker notation of ``self``.

        Similar to the PD code we number the components, so every crossing
        is represented by four numbers. We focus on the incoming entities
        of the under and the overcrossing. It is the pair of incoming
        undercrossing and the incoming overcrossing. This information at
        every crossing gives the Dowker notation.

        OUTPUT:

        A list containing the pair of incoming under cross and the incoming
        over cross.

        EXAMPLES::

            sage: L = Link([[[-1, 2, -3, 4, 5, 1, -2, 6, 7, 3, -4, -7, -6,-5]],
            ....:           [-1, -1, -1, -1, 1, -1, 1]])
            sage: L.dowker_notation()
            [(1, 6), (7, 2), (3, 10), (11, 4), (14, 5), (13, 8), (12, 9)]

            sage: B = BraidGroup(4)
            sage: L = Link(B([1, 2, 1, 2]))
            sage: L.dowker_notation()
            [(2, 1), (3, 5), (6, 4), (7, 9)]
            sage: L = Link([[1, 4, 2, 3], [4, 1, 3, 2]])
            sage: L.dowker_notation()
            [(1, 3), (4, 2)]
        """
        pd = self.pd_code()
        orient = self.orientation()
        dn = [(i[0], i[1]) if orient[j] == -1 else (i[0], i[3])
              for j, i in enumerate(pd)]
        return dn

    def _braid_word_components(self):
        r"""
        Return the disjoint braid components, if any, else return the braid
        of ``self``.

        For example consider the braid ``[-1, 3, 1, 3]`` this can be viewed
        as a braid with components as ``[-1, 1]`` and ``[3, 3]``. There is no
        common crossing to these two (in sense there is a crossing between
        strand `1` and `2`, crossing between `3` and `4` but no crossing
        between strand `2` and `3`, so these can be viewed as independent
        components in the braid).

        OUTPUT: list containing the components

        EXAMPLES::

            sage: B = BraidGroup(4)
            sage: L = Link(B([-1, 3, 1, 3]))
            sage: L._braid_word_components()
            ([-1, 1], [3, 3])
            sage: B = BraidGroup(8)
            sage: L = Link(B([-1, 3, 1, 5, 1, 7, 1, 6]))
            sage: L._braid_word_components()
            ([-1, 1, 1, 1], [3], [5, 7, 6])
            sage: L = Link(B([-2, 4, 1, 6, 1, 4]))
            sage: L._braid_word_components()
            ([-2, 1, 1], [4, 4], [6])
        """
        ml = list(self.braid().Tietze())
        if not ml:
            return tuple()

        l = set(abs(k) for k in ml)
        missing1 = set(range(min(l), max(l) + 1)) - l
        if not missing1:
            return (ml,)

        missing = sorted(missing1)
        x = [[] for i in range(len(missing) + 1)]
        for i,a in enumerate(missing):
            for j, mlj in enumerate(ml):
                if mlj != 0 and abs(mlj) < a:
                    x[i].append(mlj)
                    ml[j] = 0
                elif mlj != 0 and abs(mlj) > missing[-1]:
                    x[-1].append(mlj)
                    ml[j] = 0
        return tuple([a for a in x if a])

    def _braid_word_components_vector(self):
        r"""
        The list from the :meth:`_braid_word_components` is flattened to
        give out the vector form.

        OUTPUT: list containing braid word components

        EXAMPLES::

            sage: B = BraidGroup(4)
            sage: L = Link(B([-1, 3, 1, 3]))
            sage: L._braid_word_components_vector()
            [-1, 1, 3, 3]
            sage: B = BraidGroup(8)
            sage: L = Link(B([-1, 3, 1, 5, 1, 7, 1, 6]))
            sage: L._braid_word_components_vector()
            [-1, 1, 1, 1, 3, 5, 7, 6]
            sage: L = Link(B([-2, 4, 1, 6, 1, 4]))
            sage: L._braid_word_components_vector()
            [-2, 1, 1, 4, 4, 6]
        """
        return flatten(self._braid_word_components())

    def _homology_generators(self):
        r"""
        The set of generators for the first homology group of the connected
        Seifert surface of the given link.

        This method uses the :meth:`_braid_word_components_vector` to generate
        the homology generators. The position of the repeated element w.r.t.
        the braid word component vector list is compiled into a list.

        This is based on Lemma 3.1 in [Col2013]_.

        OUTPUT:

        A list of integers `i \in \{1, 2, \ldots, n-1\}` corresponding
        to the simple generators `s_i` that gives a homology generator or
        `0` if the position does not represent a generator.

        EXAMPLES::

            sage: # needs sage.modules
            sage: B = BraidGroup(4)
            sage: L = Link(B([-1, 3, 1, 3]))
            sage: L._homology_generators()
            [1, 0, 3]
            sage: B = BraidGroup(8)
            sage: L = Link(B([-1, 3, 1, 5, 1, 7, 1, 6]))
            sage: L._homology_generators()
            [1, 2, 3, 0, 0, 0, 0]
            sage: L = Link(B([-2, 4, 1, 6, 1, 4]))
            sage: L._homology_generators()
            [0, 2, 0, 4, 0]
        """
        x = self._braid_word_components_vector()
        hom_gen = []
        for j in range(len(x) - 1):
            a = abs(x[j])
            for i in range(j + 1, len(x)):
                if a == abs(x[i]):
                    hom_gen.append(i)
                    break
            else:
                hom_gen.append(0)
        return hom_gen

    @cached_method
    def seifert_matrix(self):
        r"""
        Return the Seifert matrix associated with ``self``.

        ALGORITHM:

        This is the algorithm presented in Section 3.3 of [Col2013]_.

        OUTPUT:

        The intersection matrix of a (not necessarily minimal) Seifert surface.

        EXAMPLES::

            sage: # needs sage.modules
            sage: B = BraidGroup(4)
            sage: L = Link(B([-1, 3, 1, 3]))
            sage: L.seifert_matrix()
            [ 0  0]
            [ 0 -1]
            sage: B = BraidGroup(8)
            sage: L = Link(B([-1, 3, 1, 5, 1, 7, 1, 6]))
            sage: L.seifert_matrix()
            [ 0  0  0]
            [ 1 -1  0]
            [ 0  1 -1]
            sage: L = Link(B([-2, 4, 1, 6, 1, 4]))
            sage: L.seifert_matrix()
            [-1  0]
            [ 0 -1]
        """
        x = self._braid_word_components_vector()
        h = self._homology_generators()
        indices = [i for i, hi in enumerate(h) if hi]
        N = len(indices)
        A = matrix(ZZ, N, N, 0)
        for ni, i in enumerate(indices):
            hi = h[i]
            A[ni, ni] = -(x[i] + x[hi]).sign()
            for nj in range(ni + 1, N):
                j = indices[nj]
                if hi > h[j] or hi < j:
                    continue
                if hi == j:
                    if x[j] > 0:
                        A[nj, ni] = 1
                    else:
                        A[ni, nj] = -1
                elif abs(x[i]) - abs(x[j]) == 1:
                    A[nj, ni] = -1
                elif abs(x[j]) - abs(x[i]) == 1:
                    A[ni, nj] = 1
        A.set_immutable()
        return A

    @cached_method
    def number_of_components(self):
        r"""
        Return the number of connected components of ``self``.

        OUTPUT: number of connected components

        EXAMPLES::

            sage: B = BraidGroup(4)
            sage: L = Link(B([-1, 3, 1, 3]))
            sage: L.number_of_components()
            4
            sage: B = BraidGroup(8)
            sage: L = Link(B([-2, 4, 1, 6, 1, 4]))
            sage: L.number_of_components()
            5
            sage: L = Link(B([1, 2, 1, 2]))
            sage: L.number_of_components()
            1
            sage: L = Link(B.one())
            sage: L.number_of_components()
            1
        """
        G = Graph()
        pd = self.pd_code()
        if not pd:
            return ZZ.one()
        G.add_vertices(set(flatten(pd)))
        for c in pd:
            G.add_edge(c[0], c[2])
            G.add_edge(c[3], c[1])
        return G.connected_components_number()

    def is_knot(self):
        r"""
        Return ``True`` if ``self`` is a knot.

        Every knot is a link but the converse is not true.

        EXAMPLES::

            sage: B = BraidGroup(4)
            sage: L = Link(B([1, 3, 1, -3]))
            sage: L.is_knot()
            False
            sage: B = BraidGroup(8)
            sage: L = Link(B([1, 2, 3, 4, 5, 6]))
            sage: L.is_knot()
            True
        """
        return self.number_of_components() == 1

    def genus(self):
        r"""
        Return the genus of ``self``.

        EXAMPLES::

            sage: B = BraidGroup(4)
            sage: L = Link(B([-1, 3, 1, 3]))
            sage: L.genus()
            0
            sage: L = Link(B([1,3]))
            sage: L.genus()
            0
            sage: B = BraidGroup(8)
            sage: L = Link(B([-2, 4, 1, 6, 1, 4]))
            sage: L.genus()
            0
            sage: L = Link(B([1, 2, 1, 2]))
            sage: L.genus()
            1
        """
        b = self.braid().Tietze()
        if not b:
            return ZZ.zero()

        B = self.braid().parent()
        x = self._braid_word_components()
        q = []
        s_tmp = []
        for xi in x:
            tmp = []
            b1 = min(abs(k) for k in xi)
            for xij in xi:
                if xij > 0:
                    xij = xij - b1 + 1
                else:
                    xij = xij + b1 - 1
                tmp.append(xij)
            s_tmp.append(B(tmp))
        s = []
        for i in s_tmp:
            b = i.Tietze()
            s.append(list(b))
        t = [Link(B(si)).number_of_components() for si in s]
        for i, j in enumerate(s):
            if not j:
                j.append(-2)
        for i in s:
            q2 = max(abs(k) + 1 for k in i)
            q.append(q2)
        g = [((2 - t[i]) + len(x[i]) - q[i]) / 2 for i in range(len(x))]
        return sum(g, ZZ.zero())

    def signature(self):
        r"""
        Return the signature of ``self``.

        This is defined as the signature of the symmetric matrix

        .. MATH::

             V + V^{t},

        where `V` is the :meth:`Seifert matrix <seifert_matrix>`.

        .. SEEALSO:: :meth:`omega_signature`, :meth:`seifert_matrix`

        EXAMPLES::

            sage: # needs sage.modules
            sage: B = BraidGroup(4)
            sage: L = Link(B([-1, 3, 1, 3]))
            sage: L.signature()
            -1
            sage: B = BraidGroup(8)
            sage: L = Link(B([-2, 4, 1, 6, 1, 4]))
            sage: L.signature()
            -2
            sage: L = Link(B([1, 2, 1, 2]))
            sage: L.signature()
            -2
        """
        V = self.seifert_matrix()
        m = V + V.transpose()
        return ZZ.sum(j.real().sign() for j in m.eigenvalues())

    def omega_signature(self, omega):
        r"""
        Compute the `\omega`-signature of ``self``.

        INPUT:

        - `\omega` -- a complex number of modulus 1; this is assumed to be
          coercible to ``QQbar``

        This is defined as the signature of the Hermitian matrix

        .. MATH::

             (1 - \omega) V + (1 - \omega^{-1}) V^{t},

        where `V` is the :meth:`Seifert matrix <seifert_matrix>`,
        as explained on page 122 of [Liv1993]_.

        According to [Con2018]_, this is also known as the
        Levine-Tristram signature, the equivariant signature or the
        Tristram-Levine signature.

        .. SEEALSO:: :meth:`signature`, :meth:`seifert_matrix`

        EXAMPLES::

            sage: # needs sage.modules sage.rings.number_field
            sage: B = BraidGroup(4)
            sage: K = Knot(B([1,1,1,2,-1,2,-3,2,-3]))
            sage: omega = QQbar.zeta(3)
            sage: K.omega_signature(omega)
            -2
        """
        from sage.rings.qqbar import QQbar
        omega = QQbar(omega)
        V = self.seifert_matrix()
        m = (1 - omega) * V + (1 - omega.conjugate()) * V.transpose()
        return ZZ.sum(j.real().sign() for j in m.eigenvalues())

    def alexander_polynomial(self, var='t'):
        r"""
        Return the Alexander polynomial of ``self``.

        INPUT:

        - ``var`` -- (default: ``'t'``) the variable in the polynomial

        EXAMPLES:

        We begin by computing the Alexander polynomial for the
        figure-eight knot::

            sage: # needs sage.modules
            sage: B = BraidGroup(3)
            sage: L = Link(B([1, -2, 1, -2]))
            sage: L.alexander_polynomial()
            -t^-1 + 3 - t

        The "monster" unknot::

            sage: L = Link([[3,1,2,4],[8,9,1,7],[5,6,7,3],[4,18,6,5],
            ....:           [17,19,8,18],[9,10,11,14],[10,12,13,11],
            ....:           [12,19,15,13],[20,16,14,15],[16,20,17,2]])
            sage: L.alexander_polynomial()                                              # needs sage.modules
            1

        Some additional examples::

            sage: # needs sage.modules
            sage: B = BraidGroup(2)
            sage: L = Link(B([1]))
            sage: L.alexander_polynomial()
            1
            sage: L = Link(B.one())
            sage: L.alexander_polynomial()
            1
            sage: B = BraidGroup(3)
            sage: L = Link(B([1, 2, 1, 2]))
            sage: L.alexander_polynomial()
            t^-1 - 1 + t

        When the Seifert surface is disconnected, the Alexander
        polynomial is defined to be `0`::

            sage: # needs sage.modules
            sage: B = BraidGroup(4)
            sage: L = Link(B([1,3]))
            sage: L.alexander_polynomial()
            0

        TESTS::

            sage: # needs sage.modules
            sage: B = BraidGroup(4)
            sage: L = Link(B([-1, 3, 1, 3]))
            sage: L.alexander_polynomial()
            0
            sage: L = Link(B([1,3,1,1,3,3]))
            sage: L.alexander_polynomial()
            0
            sage: B = BraidGroup(8)
            sage: L = Link(B([-2, 4, 1, 6, 1, 4]))
            sage: L.alexander_polynomial()
            0

        .. SEEALSO:: :meth:`conway_polynomial`
        """
        R = LaurentPolynomialRing(ZZ, var)
        # The Alexander polynomial of disjoint links are defined to be 0
        if len(self._braid_word_components()) > 1:
            return R.zero()
        t = R.gen()
        seifert_matrix = self.seifert_matrix()
        f = (seifert_matrix - t * seifert_matrix.transpose()).determinant()
        # could we use a charpoly here ? or faster determinant ?
        if f != 0:
            exp = f.exponents()
            return t ** ((-max(exp) - min(exp)) // 2) * f
        return f

    def conway_polynomial(self):
        """
        Return the Conway polynomial of ``self``.

        This is closely related to the Alexander polynomial.

        See :wikipedia:`Alexander_polynomial` for the definition.

        EXAMPLES::

            sage: # needs sage.modules
            sage: B = BraidGroup(3)
            sage: L = Link(B([1, -2, 1, -2]))
            sage: L.conway_polynomial()
            -t^2 + 1
            sage: Link([[1, 5, 2, 4], [3, 9, 4, 8], [5, 1, 6, 10],
            ....:       [7, 3, 8, 2], [9, 7, 10, 6]])
            Link with 1 component represented by 5 crossings
            sage: _.conway_polynomial()
            2*t^2 + 1
            sage: B = BraidGroup(4)
            sage: L = Link(B([1,3]))
            sage: L.conway_polynomial()
            0

        .. SEEALSO:: :meth:`alexander_polynomial`
        """
        alex = self.alexander_polynomial()
        L = alex.parent()
        R = L.polynomial_ring()
        if alex == 0:
            return R.zero()

        t = L.gen()
        alex = alex(t**2)
        exp = alex.exponents()
        alex = t**((-max(exp) - min(exp)) // 2) * alex

        conway = R.zero()
        t_poly = R.gen()
        binom = t - ~t
        while alex:
            M = max(alex.exponents())
            coeff = alex[M]
            alex -= coeff * binom**M
            conway += coeff * t_poly**M
        return conway

    def khovanov_polynomial(self, var1='q', var2='t', base_ring=ZZ):
        r"""
        Return the Khovanov polynomial of ``self``.

        This is the Poincaré polynomial of the Khovanov homology.

        INPUT:

        - ``var1`` -- (default: ``'q'``) the first variable. Its exponents
          give the (torsion free) rank of the height of Khovanov homology
        - ``var2`` -- (default: ``'t'``) the second variable. Its exponents
          give the (torsion free) rank of the degree of Khovanov homology
        - ``base_ring`` -- (default: ``ZZ``) the ring of the polynomial's
          coefficients

        OUTPUT:

        A two variate Laurent Polynomial over the ``base_ring``, more precisely an
        instance of :class:`~sage.rings.polynomial.laurent_polynomial.LaurentPolynomial`.

        EXAMPLES::

            sage: K = Link([[[1, -2, 3, -1, 2, -3]],[-1, -1, -1]])
            sage: K.khovanov_polynomial()                                               # needs sage.modules
            q^-1 + q^-3 + q^-5*t^-2 + q^-9*t^-3
            sage: K.khovanov_polynomial(base_ring=GF(2))                                # needs sage.modules
            q^-1 + q^-3 + q^-5*t^-2 + q^-7*t^-2 + q^-9*t^-3

        The figure eight knot::

            sage: L = Link([[1, 6, 2, 7], [5, 2, 6, 3], [3, 1, 4, 8], [7, 5, 8, 4]])
            sage: L.khovanov_polynomial(var1='p')                                       # needs sage.modules
            p^5*t^2 + p*t + p + p^-1 + p^-1*t^-1 + p^-5*t^-2
            sage: L.khovanov_polynomial(var1='p', var2='s', base_ring=GF(4))            # needs sage.modules sage.rings.finite_rings
            p^5*s^2 + p^3*s^2 + p*s + p + p^-1 + p^-1*s^-1 + p^-3*s^-1 + p^-5*s^-2

        The Hopf link::

            sage: B = BraidGroup(2)
            sage: b = B([1, 1])
            sage: K = Link(b)
            sage: K.khovanov_polynomial()                                               # needs sage.modules
            q^6*t^2 + q^4*t^2 + q^2 + 1

        .. SEEALSO:: :meth:`khovanov_homology`
        """
        L = LaurentPolynomialRing(base_ring, [var1, var2])
        ch = base_ring.characteristic()
        coeff = {}
        kh = self.khovanov_homology()
        from sage.rings.infinity import infinity
        for h in kh:
            for d in kh[h]:
                H = kh[h][d]
                gens = [g for g in H.gens() if g.order() == infinity or ch.divides(g.order())]
                l = len(gens)
                if l:
                    coeff[(h,d)] = l
        return L(coeff)

    def determinant(self):
        r"""
        Return the determinant of ``self``.

        EXAMPLES::

            sage: # needs sage.modules
            sage: B = BraidGroup(4)
            sage: L = Link(B([-1, 2, 1, 2]))
            sage: L.determinant()
            1
            sage: B = BraidGroup(8)
            sage: L = Link(B([2, 4, 2, 3, 1, 2]))
            sage: L.determinant()
            3
            sage: L = Link(B([1]*16 + [2,1,2,1,2,2,2,2,2,2,2,1,2,1,2,-1,2,-2]))
            sage: L.determinant()
            65
            sage: B = BraidGroup(3)
            sage: Link(B([1, 2, 1, 1, 2])).determinant()
            4

        TESTS::

            sage: # needs sage.modules
            sage: B = BraidGroup(3)
            sage: Link(B([1, 2, 1, -2, -1])).determinant()
            0

        REFERENCES:

        - Definition 6.6.3 in [Cro2004]_
        """
        V = self.seifert_matrix()
        m = V + V.transpose()
        return Integer(abs(m.det()))

    def is_alternating(self):
        r"""
        Return whether the given knot diagram is alternating.

        Alternating diagram implies every overcross is followed by an
        undercross or the vice-versa.

        We look at the Gauss code if the sign is alternating, ``True``
        is returned else the knot is not alternating ``False`` is returned.

        .. WARNING::

            This does not check if a knot admits an alternating diagram
            or not. Thus, this term is used differently than in some of
            the literature, such as in Hoste-Thistlethwaite table.

        .. NOTE::

            Links with more than one component are considered to not
            be alternating (knots) even when such a diagram exists.

        EXAMPLES::

            sage: B = BraidGroup(4)
            sage: L = Link(B([-1, -1, -1, -1]))
            sage: L.is_alternating()
            False
            sage: L = Link(B([1, -2, -1, 2]))
            sage: L.is_alternating()
            False
            sage: L = Link(B([-1, 3, 1, 3, 2]))
            sage: L.is_alternating()
            False
            sage: L = Link(B([1]*16 + [2,1,2,1,2,2,2,2,2,2,2,1,2,1,2,-1,2,-2]))
            sage: L.is_alternating()
            False
            sage: L = Link(B([-1,2,-1,2]))
            sage: L.is_alternating()
            True

        We give the `5_2` knot with an alternating diagram and a
        non-alternating diagram::

            sage: K5_2 = Link([[1, 4, 2, 5], [3, 8, 4, 9], [5, 10, 6, 1],
            ....:              [7, 2, 8, 3], [9, 6, 10, 7]])
            sage: K5_2.is_alternating()
            True

            sage: K5_2b = Link(K5_2.braid())
            sage: K5_2b.is_alternating()
            False

        TESTS:

        Check that :issue:`31001` is fixed::

            sage: L = Knot([])
            sage: L.is_alternating()
            True
        """
        if not self.is_knot():
            return False
        x = self.gauss_code()
        if not x:
            return True
        s = [Integer(i).sign() for i in x[0]]
        return (s == [(-1) ** (i + 1) for i in range(len(x[0]))]
                or s == [(-1) ** i for i in range(len(x[0]))])

    def orientation(self):
        r"""
        Return the orientation of the crossings of the link diagram
        of ``self``.

        EXAMPLES::

            sage: L = Link([[1, 2, 5, 4], [3, 7, 6, 5], [4, 6, 9, 8], [7, 11, 10, 9],
            ....:           [8, 10, 13, 1], [11, 3, 2, 13]])
            sage: L.orientation()
            [-1, 1, -1, 1, -1, 1]
            sage: L = Link([[1, 6, 2, 7], [7, 2, 8, 3], [3, 10, 4, 11], [11, 4, 12, 5],
            ....:           [14, 6, 1, 5], [13, 8, 14, 9], [12, 10, 13, 9]])
            sage: L.orientation()
            [-1, -1, -1, -1, 1, -1, 1]
            sage: L = Link([[1, 3, 3, 2], [2, 5, 5, 4], [4, 7, 7, 1]])
            sage: L.orientation()
            [-1, -1, -1]
        """
        directions = self._directions_of_edges()[0]
        orientation = []
        for C in self.pd_code():
            if C[0] == C[3] or C[2] == C[1]:
                orientation.append(-1)
            elif C[3] == C[2] or C[0] == C[1]:
                orientation.append(1)
            elif directions[C[3]] == C:
                orientation.append(-1)
            else:
                orientation.append(1)
        return orientation

    def seifert_circles(self):
        r"""
        Return the Seifert circles from the link diagram of ``self``.

        Seifert circles are the circles obtained by smoothing all crossings
        respecting the orientation of the segments.

        Each Seifert circle is represented as a list of the segments
        that form it.

        EXAMPLES::

            sage: L = Link([[[1, -2, 3, -4, 2, -1, 4, -3]], [1, 1, -1, -1]])
            sage: L.seifert_circles()
            [[1, 7, 5, 3], [2, 6], [4, 8]]
            sage: L = Link([[[-1, 2, 3, -4, 5, -6, 7, 8, -2, -5, 6, 1, -8, -3, 4, -7]],
            ....:           [-1, -1, -1, -1, 1, 1, -1, 1]])
            sage: L.seifert_circles()
            [[1, 13, 9, 3, 15, 5, 11, 7], [2, 10, 6, 12], [4, 16, 8, 14]]
            sage: L = Link([[[-1, 2, -3, 4, 5, 1, -2, 6, 7, 3, -4, -7, -6, -5]],
            ....:           [-1, -1, -1, -1, 1, -1, 1]])
            sage: L.seifert_circles()
            [[1, 7, 3, 11, 5], [2, 8, 14, 6], [4, 12, 10], [9, 13]]
            sage: L = Link([[1, 7, 2, 6], [7, 3, 8, 2], [3, 11, 4, 10], [11, 5, 12, 4],
            ....:           [14, 5, 1, 6], [13, 9, 14, 8], [12, 9, 13, 10]])
            sage: L.seifert_circles()
            [[1, 7, 3, 11, 5], [2, 8, 14, 6], [4, 12, 10], [9, 13]]
            sage: L = Link([[[-1, 2, -3, 5], [4, -2, 6, -5], [-4, 1, -6, 3]],
            ....:           [-1, 1, 1, 1, -1, -1]])
            sage: L.seifert_circles()
            [[1, 11, 8], [2, 7, 12, 4, 5, 10], [3, 9, 6]]

            sage: B = BraidGroup(2)
            sage: L = Link(B([1, 1, 1]))
            sage: L.seifert_circles()
            [[1, 3, 5], [2, 4, 6]]

        TESTS:

        Check that :issue:`25050` is solved::

            sage: A = Link([[[1, 2, -2, -1, -3, -4, 4, 3]], [1, 1, 1, 1]])
            sage: A.seifert_circles()
            [[3], [7], [1, 5], [2, 4], [6, 8]]
        """
        pd = self.pd_code()
        available_segments = set(flatten(pd))
        # detect looped segments. They must be their own Seifert circles
        result = [[a] for a in available_segments
                  if any(C.count(a) > 1 for C in pd)]

        # remove the looped segments from the available
        for a in result:
            available_segments.remove(a[0])
        tails, heads = self._directions_of_edges()
        while available_segments:
            a = available_segments.pop()
            if heads[a] == tails[a]:
                result.append([a])
            else:
                C = heads[a]
                par = []
                while a not in par:
                    par.append(a)
                    posnext = C[(C.index(a) - 1) % 4]
                    if tails[posnext] == C and not [posnext] in result:
                        a = posnext
                    else:
                        a = C[(C.index(a) + 1) % 4]
                    if a in available_segments:
                        available_segments.remove(a)
                    C = heads[a]
                result.append(par)
        return result

    def regions(self):
        r"""
        Return the regions from the link diagram of ``self``.

        Regions are obtained always turning left at each crossing.

        Then the regions are represented as a list with the segments that form
        its boundary, with a sign depending on the orientation of the segment
        as part of the boundary.

        EXAMPLES::

            sage: L = Link([[[-1, +2, -3, 4, +5, +1, -2, +6, +7, 3, -4, -7, -6,-5]],
            ....:           [-1, -1, -1, -1, 1, -1, 1]])
            sage: L.regions()
            [[14, -5, 12, -9], [13, 9], [11, 5, 1, 7, 3], [10, -3, 8, -13],
             [6, -1], [4, -11], [2, -7], [-2, -6, -14, -8], [-4, -10, -12]]
            sage: L = Link([[[1, -2, 3, -4, 2, -1, 4, -3]],[1, 1, -1, -1]])
            sage: L.regions()
            [[8, 4], [7, -4, 1], [6, -1, -3], [5, 3, -8], [2, -5, -7], [-2, -6]]
            sage: L = Link([[[-1, +2, 3, -4, 5, -6, 7, 8, -2, -5, +6, +1, -8, -3, 4, -7]],
            ....:           [-1, -1, -1, -1, 1, 1, -1, 1]])
            sage: L.regions()
            [[16, 8, 14, 4], [15, -4], [13, -8, 1], [12, -1, -7], [11, 7, -16, 5],
             [10, -5, -15, -3], [9, 3, -14], [6, -11], [2, -9, -13], [-2, -12, -6, -10]]

            sage: B = BraidGroup(2)
            sage: L = Link(B([-1, -1, -1]))
            sage: L.regions()
            [[6, -5], [5, 1, 3], [4, -3], [2, -1], [-2, -6, -4]]
            sage: L = Link([[[1, -2, 3, -4], [-1, 5, -3, 2, -5, 4]],
            ....:           [-1, 1, 1, -1, -1]])
            sage: L.regions()
            [[10, -4, -7], [9, 7, -3], [8, 3], [6, -9, -2], [5, 2, -8, 4],
             [1, -5], [-1, -10, -6]]
            sage: L = Link([[1, 3, 3, 2], [2, 4, 4, 5], [5, 6, 6, 7], [7, 8, 8, 1]])
            sage: L.regions()
            [[-3], [-4], [-6], [-8], [7, 1, 2, 5], [-1, 8, -7, 6, -5, 4, -2, 3]]

        .. NOTE::

            The link diagram is assumed to have only one completely isolated
            component. This is because otherwise some regions would have
            disconnected boundary.

        TESTS::

            sage: B = BraidGroup(6)
            sage: L = Link(B([1, 3, 5]))
            sage: L.regions()
            Traceback (most recent call last):
            ...
            NotImplementedError: can only have one isolated component
        """
        if len(self._isolated_components()) != 1:
            raise NotImplementedError("can only have one isolated component")
        pd = self.pd_code()
        if len(pd) == 1:
            if pd[0][0] == pd[0][3]:
                return [[-pd[0][2]], [pd[0][0]], [pd[0][2], -pd[0][0]]]
            else:
                return [[pd[0][2]], [-pd[0][0]], [-pd[0][2], pd[0][0]]]

        tails, heads = self._directions_of_edges()
        available_edges = set(flatten(pd))

        loops = [i for i in available_edges if heads[i] == tails[i]]
        available_edges = available_edges.union({-i for i in available_edges})
        regions = []

        for edge in loops:
            cros = heads[edge]
            if cros[3] == edge:
                regions.append([edge])
            else:
                regions.append([-edge])
            available_edges.remove(edge)
            available_edges.remove(-edge)
        available_edges = sorted(available_edges)

        while available_edges:
            edge = available_edges.pop()
            region = []
            while edge not in region:
                region.append(edge)
                if edge > 0:
                    cros = heads[edge]
                    ind = cros.index(edge)
                else:
                    cros = tails[-edge]
                    ind = cros.index(-edge)
                next_edge = cros[(ind - 1) % 4]
                if [next_edge] in regions:
                    region.append(-next_edge)
                    next_edge = cros[(ind + 1) % 4]
                elif [-next_edge] in regions:
                    region.append(next_edge)
                    next_edge = cros[(ind + 1) % 4]
                if tails[next_edge] == cros:
                    edge = next_edge
                else:
                    edge = -next_edge
                if edge in available_edges:
                    available_edges.remove(edge)
            regions.append(region)
        return regions

    def remove_loops(self):
        r"""
        Return an ambient isotopic link in which all loops are removed.

        EXAMPLES::

            sage: b = BraidGroup(4)((3, 2, -1, -1))
            sage: L = Link(b)
            sage: L.remove_loops()
            Link with 2 components represented by 2 crossings
            sage: K4 = Link([[1, 7, 2, 6], [3, 1, 4, 8], [5, 5, 6, 4], [7, 3, 8, 2]])
            sage: K3 = K4.remove_loops()
            sage: K3.pd_code()
            [[1, 7, 2, 4], [3, 1, 4, 8], [7, 3, 8, 2]]
            sage: U = Link([[1, 2, 2, 1]])
            sage: U.remove_loops()
            Link with 1 component represented by 0 crossings
        """
        pd = self.pd_code()
        new_pd = []
        loop_crossings = []
        for cr in pd:
            if len(set(cr)) == 4:
                new_pd.append(list(cr))
            else:
                loop_crossings.append(cr)
        if not loop_crossings:
            return self
        if not new_pd:
            # trivial knot
            return type(self)([])
        new_edges = flatten(new_pd)
        for cr in loop_crossings:
            rem = set([e for e in cr if e in new_edges])
            if len(rem) == 2:
                # put remaining edges together
                a, b = sorted(rem)
                for ncr in new_pd:
                    if b in ncr:
                        ncr[ncr.index(b)] = a
                        break
        res = type(self)(new_pd)
        return res.remove_loops()

    @cached_method
    def mirror_image(self):
        r"""
        Return the mirror image of ``self``.

        EXAMPLES::

            sage: g = BraidGroup(2).gen(0)
            sage: K = Link(g^3)
            sage: K2 = K.mirror_image(); K2
            Link with 1 component represented by 3 crossings
            sage: K2.braid()
            s^-3

        .. PLOT::
            :width: 300 px

            g = BraidGroup(2).gen(0)
            K = Link(g**3)
            sphinx_plot(K.plot())

        .. PLOT::
            :width: 300 px

            g = BraidGroup(2).gen(0)
            K = Link(g**3)
            sphinx_plot(K.mirror_image().plot())

        ::

            sage: K = Knot([[[1, -2, 3, -1, 2, -3]], [1, 1, 1]])
            sage: K2 = K.mirror_image(); K2
            Knot represented by 3 crossings
            sage: K.pd_code()
            [[4, 2, 5, 1], [2, 6, 3, 5], [6, 4, 1, 3]]
            sage: K2.pd_code()
            [[4, 1, 5, 2], [2, 5, 3, 6], [6, 3, 1, 4]]

        .. PLOT::
            :width: 300 px

            K = Link([[[1,-2,3,-1,2,-3]],[1,1,1]])
            sphinx_plot(K.plot())

        .. PLOT::
            :width: 300 px

            K = Link([[[1,-2,3,-1,2,-3]],[1,1,1]])
            K2 = K.mirror_image()
            sphinx_plot(K2.plot())

        TESTS:

        check that :issue:`30997` is fixed::

            sage: L = Link([[6, 2, 7, 1], [5, 13, 6, 12], [8, 3, 9, 4],
            ....:           [2, 13, 3, 14], [14, 8, 15, 7], [11, 17, 12, 16],
            ....:           [9, 18, 10, 11], [17, 10, 18, 5], [4, 16, 1, 15]]) # L9n25{0}{0} from KnotInfo
            sage: Lmm = L.mirror_image().mirror_image()
            sage: L == Lmm
            True
        """
        # Use the braid information if it is the shortest version
        #   of what we have already computed
        if self._mirror:
            return self._mirror

        if self._braid:
            lb = len(self._braid.Tietze())

            if self._pd_code:
                lpd = len(self.pd_code())
            else:
                lpd = float('inf')

            if self._oriented_gauss_code:
                logc = len(self.oriented_gauss_code()[-1])
            else:
                logc = float('inf')

            if lb <= logc and lb <= lpd:
                self._mirror = type(self)(self._braid.mirror_image())
                self._mirror._mirror = self
                return self._mirror

        # Otherwise we fallback to the PD code
        pd = [[a[0], a[3], a[2], a[1]] for a in self.pd_code()]
        self._mirror = type(self)(pd)
        self._mirror._mirror = self
        return self._mirror

    def reverse(self):
        r"""
        Return the reverse of ``self``. This is the link obtained from ``self``
        by reverting the orientation on all components.

        EXAMPLES::

            sage: K3 = Knot([[5, 2, 4, 1], [3, 6, 2, 5], [1, 4, 6, 3]])
            sage: K3r = K3.reverse(); K3r.pd_code()
            [[4, 1, 5, 2], [2, 5, 3, 6], [6, 3, 1, 4]]
            sage: K3 == K3r
            True

        a non reversable knot::

            sage: K8_17 = Knot([[6, 1, 7, 2], [14, 7, 15, 8], [8, 4, 9, 3],
            ....:               [2, 14, 3, 13], [12, 6, 13, 5], [4, 10, 5, 9],
            ....:               [16, 11, 1, 12], [10, 15, 11, 16]])
            sage: K8_17r = K8_17.reverse()
            sage: b = K8_17.braid(); b
            s0^2*s1^-1*(s1^-1*s0)^2*s1^-1
            sage: br = K8_17r.braid(); br
            s0^-1*s1*s0^-2*s1^2*s0^-1*s1
            sage: b.is_conjugated(br)
            False
            sage: b == br.reverse()
            False
            sage: b.is_conjugated(br.reverse())
            True
            sage: K8_17b = Link(b)
            sage: K8_17br = K8_17b.reverse()
            sage: bbr = K8_17br.braid(); bbr
            (s1^-1*s0)^2*s1^-2*s0^2
            sage: br == bbr
            False
            sage: br.is_conjugated(bbr)
            True
        """
        if self._reverse:
            return self._reverse

        b = self._braid
        if b and len(b.Tietze()) <= len(self.pd_code()):
            self._reverse = type(self)(self._braid.reverse())
            self._reverse._reverse = self
            return self._reverse

        # Otherwise we fallback to the PD code
        pd = [[a[2], a[3], a[0], a[1]] for a in self.pd_code()]
        self._reverse = type(self)(pd)
        self._reverse._reverse = self
        return self._reverse

    def writhe(self):
        r"""
        Return the writhe of ``self``.

        EXAMPLES::

            sage: L = Link([[[1, -2, 3, -4, 2, -1, 4, -3]],[1, 1, -1, -1]])
            sage: L.writhe()
            0
            sage: L = Link([[[-1, 2, -3, 4, 5, 1, -2, 6, 7, 3, -4, -7, -6,-5]],
            ....:            [-1, -1, -1, -1, 1, -1, 1]])
            sage: L.writhe()
            -3
            sage: L = Link([[[-1, 2, 3, -4, 5, -6, 7, 8, -2, -5, 6, 1, -8, -3, 4, -7]],
            ....:            [-1, -1, -1, -1, 1, 1, -1, 1]])
            sage: L.writhe()
            -2
        """
        x = self.oriented_gauss_code()
        pos = x[1].count(1)
        neg = (-1) * x[1].count(-1)
        return pos + neg

    def jones_polynomial(self, variab=None, skein_normalization=False, algorithm='jonesrep'):
        r"""
        Return the Jones polynomial of ``self``.

        The normalization is so that the unknot has Jones polynomial `1`.
        If ``skein_normalization`` is ``True``, the variable of the result
        is replaced by a itself to the power of `4`, so that the result
        agrees with the conventions of [Lic1997]_ (which in particular differs
        slightly from the conventions used otherwise in this class), had
        one used the conventional Kauffman bracket variable notation directly.

        If ``variab`` is ``None`` return a polynomial in the variable `A`
        or `t`, depending on the value ``skein_normalization``. In
        particular, if ``skein_normalization`` is ``False``, return the
        result in terms of the variable `t`, also used in [Lic1997]_.

        ALGORITHM:

        The calculation goes through one of two possible algorithms,
        depending on the value of ``algorithm``. Possible values are
        ``'jonesrep'`` which uses the Jones representation of a braid
        representation of ``self`` to compute the polynomial of the
        trace closure of the braid, and ``statesum`` which recursively
        computes the Kauffman bracket of ``self``. Depending on how the
        link is given, there might be significant time gains in using
        one over the other. When the trace closure of the braid is
        ``self``, the algorithms give the same result.

        INPUT:

        - ``variab`` -- variable (default: ``None``); the variable in the
          resulting polynomial; if unspecified, use either a default variable
          in `\ZZ[A,A^{-1}]` or the variable `t` in the symbolic ring

        - ``skein_normalization`` -- boolean (default: ``False``); determines
          the variable of the resulting polynomial

        - ``algorithm`` -- string (default: ``'jonesrep'``); algorithm to use
          and can be one of the following:

          * ``'jonesrep'`` -- use the Jones representation of the braid
            representation

          * ``'statesum'`` -- recursively computes the Kauffman bracket

        OUTPUT:

        If ``skein_normalization`` if ``False``, this returns an element
        in the symbolic ring as the Jones polynomial of the link might
        have fractional powers when the link is not a knot. Otherwise the
        result is a Laurent polynomial in ``variab``.

        EXAMPLES:

        The unknot::

            sage: B = BraidGroup(9)
            sage: b = B([1, 2, 3, 4, 5, 6, 7, 8])
            sage: Link(b).jones_polynomial()
            1

        The "monster" unknot::

            sage: L = Link([[3,1,2,4],[8,9,1,7],[5,6,7,3],[4,18,6,5],
            ....:           [17,19,8,18],[9,10,11,14],[10,12,13,11],
            ....:           [12,19,15,13],[20,16,14,15],[16,20,17,2]])
            sage: L.jones_polynomial()                                                  # needs sage.symbolic
            1

        The Ochiai unknot::

            sage: L = Link([[[1,-2,-3,-8,-12,13,-14,15,-7,-1,2,-4,10,11,-13,12,
            ....:             -11,-16,4,3,-5,6,-9,7,-15,14,16,-10,8,9,-6,5]],
            ....:           [-1,-1,1,1,1,1,-1,1,1,-1,1,-1,-1,-1,-1,-1]])
            sage: L.jones_polynomial()          # long time                             # needs sage.symbolic
            1

        Two unlinked unknots::

            sage: B = BraidGroup(4)
            sage: b = B([1, 3])
            sage: Link(b).jones_polynomial()                                            # needs sage.symbolic
            -sqrt(t) - 1/sqrt(t)

        The Hopf link::

            sage: B = BraidGroup(2)
            sage: b = B([-1,-1])
            sage: Link(b).jones_polynomial()                                            # needs sage.symbolic
            -1/sqrt(t) - 1/t^(5/2)

        Different representations of the trefoil and one of its mirror::

            sage: B = BraidGroup(2)
            sage: b = B([-1, -1, -1])
            sage: Link(b).jones_polynomial(skein_normalization=True)
            -A^-16 + A^-12 + A^-4
            sage: Link(b).jones_polynomial()
            1/t + 1/t^3 - 1/t^4
            sage: B = BraidGroup(3)
            sage: b = B([-1, -2, -1, -2])
            sage: Link(b).jones_polynomial(skein_normalization=True)
            -A^-16 + A^-12 + A^-4
            sage: R.<x> = LaurentPolynomialRing(GF(2))
            sage: Link(b).jones_polynomial(skein_normalization=True, variab=x)
            x^-16 + x^-12 + x^-4
            sage: B = BraidGroup(3)
            sage: b = B([1, 2, 1, 2])
            sage: Link(b).jones_polynomial(skein_normalization=True)
            A^4 + A^12 - A^16

        `K11n42` (the mirror of the "Kinoshita-Terasaka" knot) and `K11n34`
        (the mirror of the "Conway" knot) in [KnotAtlas]_::

            sage: B = BraidGroup(4)
            sage: K11n42 = Link(B([1, -2, 3, -2, 3, -2, -2, -1, 2, -3, -3, 2, 2]))
            sage: K11n34 = Link(B([1, 1, 2, -3, 2, -3, 1, -2, -2, -3, -3]))
            sage: bool(K11n42.jones_polynomial() == K11n34.jones_polynomial())          # needs sage.symbolic
            True

        The two algorithms for computation give the same result when the
        trace closure of the braid representation is the link itself::

            sage: # needs sage.symbolic
            sage: L = Link([[[-1, 2, -3, 4, 5, 1, -2, 6, 7, 3, -4, -7, -6, -5]],
            ....:           [-1, -1, -1, -1, 1, -1, 1]])
            sage: jonesrep = L.jones_polynomial(algorithm='jonesrep')
            sage: statesum = L.jones_polynomial(algorithm='statesum')
            sage: bool(jonesrep == statesum)
            True

        When we have thrown away unknots so that the trace closure of the
        braid is not necessarily the link itself, this is only true up to a
        power of the Jones polynomial of the unknot::

            sage: B = BraidGroup(3)
            sage: b = B([1])
            sage: L = Link(b)
            sage: b.components_in_closure()
            2
            sage: L.number_of_components()
            1
            sage: b.jones_polynomial()                                                  # needs sage.symbolic
            -sqrt(t) - 1/sqrt(t)
            sage: L.jones_polynomial()                                                  # needs sage.symbolic
            1
            sage: L.jones_polynomial(algorithm='statesum')                              # needs sage.symbolic
            1

        TESTS::

            sage: L = Link([])
            sage: L.jones_polynomial(algorithm='statesum')                              # needs sage.symbolic
            1

            sage: L.jones_polynomial(algorithm='other')
            Traceback (most recent call last):
            ...
            ValueError: bad value of algorithm

        Check that :issue:`31001` is fixed::

            sage: L.jones_polynomial()
            1
        """
        if algorithm == 'statesum':
            poly = self._bracket()
            t = poly.parent().gens()[0]
            writhe = self.writhe()
            jones = poly * (-t)**(-3 * writhe)
            # Switch to the variable A to have the result agree with the output
            # of the jonesrep algorithm
            A = LaurentPolynomialRing(ZZ, 'A').gen()
            jones = jones(A**-1)

            if skein_normalization:
                if variab is None:
                    return jones
                else:
                    return jones(variab)
            else:
                if variab is None:
                    variab = 't'
                # We force the result to be in the symbolic ring because of the expand
                return jones(SR(variab)**(ZZ(1)/ZZ(4))).expand()
        elif algorithm == 'jonesrep':
            braid = self.braid()
            # Special case for the trivial knot with no crossings
            if not braid.Tietze():
                if skein_normalization:
                    return LaurentPolynomialRing(ZZ, 'A').one()
                else:
                    return SR.one()
            return braid.jones_polynomial(variab, skein_normalization)

        raise ValueError("bad value of algorithm")

    @cached_method
    def _bracket(self):
        r"""
        Return the Kaufmann bracket polynomial of the diagram of ``self``.

        Note that this is not an invariant of the link, but of the diagram.
        In particular, it is not invariant under Reidemeister I moves.

        EXAMPLES::

            sage: L = Link([[[-1, 2, 3, -4, 5, -6, 7, 8, -2, -5, 6, 1, -8, -3, 4, -7]],
            ....:           [-1, -1, -1, -1, 1, 1, -1, 1]])
            sage: L._bracket()
            -t^-10 + 2*t^-6 - t^-2 + 2*t^2 - t^6 + t^10 - t^14
            sage: L = Link([[2, 1, 3, 4], [4, 3, 1, 2]])
            sage: L._bracket()
            -t^-4 - t^4
        """
        t = LaurentPolynomialRing(ZZ, 't').gen()
        pd_code = self.pd_code()
        if not pd_code:
            return t.parent().one()
        if len(pd_code) == 1:
            if pd_code[0][0] == pd_code[0][3]:
                return -t**(-3)
            else:
                return -t**3

        cross = pd_code[0]
        rest = [list(vertex) for vertex in pd_code[1:]]
        [a, b, c, d] = cross
        if a == d and c == b and len(rest) > 0:
            return (~t + t**(-5)) * Link(rest)._bracket()
        elif a == b and c == d and len(rest) > 0:
            return (t + t**5) * Link(rest)._bracket()
        elif a == d:
            for cross in rest:
                if b in cross:
                    cross[cross.index(b)] = c
            return -t**(-3) * Link(rest)._bracket()
        elif a == b:
            for cross in rest:
                if c in cross:
                    cross[cross.index(c)] = d
            return -t**3 * Link(rest)._bracket()
        elif c == d:
            for cross in rest:
                if b in cross:
                    cross[cross.index(b)] = a
            return -t**3 * Link(rest)._bracket()
        elif c == b:
            for cross in rest:
                if d in cross:
                    cross[cross.index(d)] = a
            return -t**(-3) * Link(rest)._bracket()
        else:
            rest_2 = [list(vertex) for vertex in rest]
            for cross in rest:
                if b in cross:
                    cross[cross.index(b)] = a
                if c in cross:
                    cross[cross.index(c)] = d
            for cross in rest_2:
                if b in cross:
                    cross[cross.index(b)] = c
                if d in cross:
                    cross[cross.index(d)] = a
            return t * Link(rest)._bracket() + ~t * Link(rest_2)._bracket()

    @cached_method
    def _isolated_components(self):
        r"""
        Return the PD codes of the isolated components of ``self``.

        Isolated components are links corresponding to subdiagrams that
        do not have any common crossing.

        EXAMPLES::

            sage: L = Link([[1, 1, 2, 2], [3, 3, 4, 4]])
            sage: L._isolated_components()
            [[[1, 1, 2, 2]], [[3, 3, 4, 4]]]
        """
        G = Graph()
        for c in self.pd_code():
            G.add_vertex(tuple(c))
        V = G.vertices(sort=True)
        setV = [set(c) for c in V]
        for i in range(len(V) - 1):
            for j in range(i + 1, len(V)):
                if setV[i].intersection(setV[j]):
                    G.add_edge(V[i], V[j])
        return [[list(i) for i in j]
                for j in G.connected_components(sort=False)]

    @cached_method
    def homfly_polynomial(self, var1=None, var2=None, normalization='lm'):
        r"""
        Return the HOMFLY polynomial of ``self``.

        The HOMFLY polynomial `P(K)` of a link `K` is a Laurent polynomial
        in two variables defined using skein relations and for the unknot
        `U`, we have `P(U) = 1`.

        INPUT:

        - ``var1`` -- (default: ``'L'``) the first variable. If ``normalization``
          is set to ``az`` resp. ``vz`` the default is ``a`` resp. ``v``
        - ``var2`` -- (default: ``'M'``) the second variable. If ``normalization``
          is set to ``az`` resp. ``vz`` the default is ``z``
        - ``normalization`` -- (default: ``lm``) the system of coordinates
          and can be one of the following:

          * ``'lm'`` -- corresponding to the Skein relation
            `L\cdot P(K _+) + L^{-1}\cdot P(K _-) + M\cdot P(K _0) = 0`

          * ``'az'`` -- corresponding to the Skein relation
            `a\cdot P(K _+) - a^{-1}\cdot P(K _-) = z  \cdot P(K _0)`

          * ``'vz'`` -- corresponding to the Skein relation
            `v^{-1}\cdot P(K _+) - v\cdot P(K _-) = z  \cdot P(K _0)`

          where `P(K _+)`, `P(K _-)` and `P(K _0)` represent the HOMFLY
          polynomials of three links that vary only in one crossing;
          that is the positive, negative, or smoothed links respectively

        OUTPUT: a Laurent polynomial over the integers

        .. NOTE::

            Use the ``'az'`` normalization to agree with the data
            in [KnotAtlas]_

            Use the ``'vz'`` normalization to agree with the data
            `KnotInfo <http://www.indiana.edu/~knotinfo/>`__.

        EXAMPLES:

        We give some examples::

            sage: g = BraidGroup(2).gen(0)
            sage: K = Knot(g^5)
            sage: K.homfly_polynomial()                                                 # needs sage.libs.homfly
            L^-4*M^4 - 4*L^-4*M^2 + 3*L^-4 - L^-6*M^2 + 2*L^-6

        The Hopf link::

            sage: L = Link([[1,4,2,3],[4,1,3,2]])
            sage: L.homfly_polynomial('x', 'y')                                         # needs sage.libs.homfly
            -x^-1*y + x^-1*y^-1 + x^-3*y^-1

        Another version of the Hopf link where the orientation
        has been changed. Therefore we substitute `x \mapsto L^{-1}`
        and `y \mapsto M`::

            sage: L = Link([[1,3,2,4], [4,2,3,1]])
            sage: L.homfly_polynomial()                                                 # needs sage.libs.homfly
            L^3*M^-1 - L*M + L*M^-1
            sage: L = Link([[1,3,2,4], [4,2,3,1]])
            sage: L.homfly_polynomial(normalization='az')                               # needs sage.libs.homfly
            a^3*z^-1 - a*z - a*z^-1

        The figure-eight knot::

            sage: L = Link([[2,5,4,1], [5,3,7,6], [6,9,1,4], [9,7,3,2]])
            sage: L.homfly_polynomial()                                                 # needs sage.libs.homfly
            -L^2 + M^2 - 1 - L^-2
            sage: L.homfly_polynomial('a', 'z', 'az')                                   # needs sage.libs.homfly
            a^2 - z^2 - 1 + a^-2

        The "monster" unknot::

            sage: L = Link([[3,1,2,4], [8,9,1,7], [5,6,7,3], [4,18,6,5],
            ....:           [17,19,8,18], [9,10,11,14], [10,12,13,11],
            ....:           [12,19,15,13], [20,16,14,15], [16,20,17,2]])
            sage: L.homfly_polynomial()                                                 # needs sage.libs.homfly
            1

        Comparison with KnotInfo::

            sage: # needs sage.libs.homfly
            sage: KI =  K.get_knotinfo(mirror_version=False); KI
             <KnotInfo.K5_1: '5_1'>
            sage: K.homfly_polynomial(normalization='vz') == KI.homfly_polynomial()
            True

        The knot `9_6`::

            sage: # needs sage.libs.homfly
            sage: B = BraidGroup(3)
            sage: K = Knot(B([-1,-1,-1,-1,-1,-1,-2,1,-2,-2]))
            sage: K.homfly_polynomial()
            L^10*M^4 - L^8*M^6 - 3*L^10*M^2 + 4*L^8*M^4 + L^6*M^6 + L^10
             - 3*L^8*M^2 - 5*L^6*M^4 - L^8 + 7*L^6*M^2 - 3*L^6
            sage: K.homfly_polynomial('a', 'z', normalization='az')
            -a^10*z^4 + a^8*z^6 - 3*a^10*z^2 + 4*a^8*z^4 + a^6*z^6 - a^10
             + 3*a^8*z^2 + 5*a^6*z^4 - a^8 + 7*a^6*z^2 + 3*a^6

        TESTS:

        This works with isolated components::

            sage: # needs sage.libs.homfly
            sage: L = Link([[[1, -1], [2, -2]], [1, 1]])
            sage: L2 = Link([[1, 4, 2, 3], [2, 4, 1, 3]])
            sage: L2.homfly_polynomial()
            -L*M^-1 - L^-1*M^-1
            sage: L.homfly_polynomial()
            -L*M^-1 - L^-1*M^-1
            sage: L.homfly_polynomial(normalization='az')
            a*z^-1 - a^-1*z^-1
            sage: L2.homfly_polynomial('α', 'ζ', 'az')
            α*ζ^-1 - α^-1*ζ^-1
            sage: L.homfly_polynomial(normalization='vz')
            -v*z^-1 + v^-1*z^-1
            sage: L2.homfly_polynomial('ν', 'ζ', 'vz')
            -ν*ζ^-1 + ν^-1*ζ^-1

        Check that :issue:`30346` is fixed::

            sage: L = Link([])
            sage: L.homfly_polynomial()                                                 # needs sage.libs.homfly
            1

        REFERENCES:

        - :wikipedia:`HOMFLY_polynomial`
        - http://mathworld.wolfram.com/HOMFLYPolynomial.html
        """
        if not var1:
            if normalization == 'az':
                var1 = 'a'
            elif normalization == 'vz':
                var1 = 'v'
            else:
                var1 = 'L'
        if not var2:
            if normalization == 'lm':
                var2 = 'M'
            else:
                var2 = 'z'

        L = LaurentPolynomialRing(ZZ, [var1, var2])
        if len(self._isolated_components()) > 1:
            if normalization == 'lm':
                fact = L({(1, -1):-1, (-1, -1):-1})
            elif normalization == 'az':
                fact = L({(1, -1):1, (-1, -1):-1})
            elif normalization == 'vz':
                fact = L({(1, -1):-1, (-1, -1):1})
            else:
                raise ValueError('normalization must be either `lm`, `az` or `vz`')
            fact = fact ** (len(self._isolated_components())-1)
            for i in self._isolated_components():
                fact = fact * Link(i).homfly_polynomial(var1, var2, normalization)
            return fact
        s = '{}'.format(self.number_of_components())
        ogc = self.oriented_gauss_code()
        if not ogc[0]:
            return L.one()
        for comp in ogc[0]:
            s += ' {}'.format(len(comp))
            for cr in comp:
                s += ' {} {}'.format(abs(cr)-1, sign(cr))
        for i, cr in enumerate(ogc[1]):
            s += ' {} {}'.format(i, cr)
        from sage.libs.homfly import homfly_polynomial_dict
        dic = homfly_polynomial_dict(s)
        if normalization == 'lm':
            return L(dic)
        elif normalization == 'az':
            auxdic = {}
            for a in dic:
                if (a[0] + a[1]) % 4 == 0:
                    auxdic[a] = dic[a]
                else:
                    auxdic[a] = -dic[a]
            if self.number_of_components() % 2:
                return L(auxdic)
            else:
                return -L(auxdic)
        elif normalization == 'vz':
            h_az = self.homfly_polynomial(var1=var1, var2=var2, normalization='az')
            a, z = h_az.parent().gens()
            v = ~a
            return h_az.subs({a:v})
        else:
            raise ValueError('normalization must be either `lm`, `az` or `vz`')

    def links_gould_polynomial(self, varnames='t0, t1'):
        r"""
        Return the Links-Gould polynomial of ``self``. See [MW2012]_, section 3
        and references given there. See also the docstring of
        :meth:`~sage.groups.braid.Braid.links_gould_polynomial`.

        INPUT:

        - ``varnames`` -- string (default: ``'t0, t1'``)

        OUTPUT: a Laurent polynomial in the given variable names

        EXAMPLES::

            sage: Hopf = Link([[1, 3, 2, 4], [4, 2, 3, 1]])
            sage: Hopf.links_gould_polynomial()
            -1 + t1^-1 + t0^-1 - t0^-1*t1^-1
        """
        return self.braid().links_gould_polynomial(varnames=varnames)

    def _coloring_matrix(self, n=None):
        r"""
        Return the coloring matrix of ``self``.

        The coloring matrix is a matrix over a prime field
        whose right kernel gives the colorings of the diagram.

        INPUT:

        - ``n`` -- the number of colors to consider (if ommitted the
          value of the determinant of ``self`` will be taken)

        OUTPUT: a matrix over the residue class ring of integers modulo ``n``

        EXAMPLES::

            sage: # needs sage.libs.pari sage.modules
            sage: K = Link([[[1, -2, 3, -1, 2, -3]], [1, 1, 1]])
            sage: K._coloring_matrix(3)
            [2 2 2]
            [2 2 2]
            [2 2 2]
            sage: K8 = Knot([[[1, -2, 4, -3, 2, -1, 3, -4]], [1, 1, -1, -1]])
            sage: K8._coloring_matrix(4)
            [2 0 3 3]
            [3 3 2 0]
            [0 3 3 2]
            [3 2 0 3]

        REFERENCES:

        - :wikipedia:`Fox_n-coloring`
        """
        if not n:
            n = self.determinant()
        from sage.rings.finite_rings.integer_mod_ring import IntegerModRing
        R = IntegerModRing(n)
        arcs = self.arcs(presentation='pd')
        di = len(arcs)
        M = matrix(R, di, di)
        crossings = self.pd_code()
        for i in range(di):
            crossing = crossings[i]
            for j in range(di):
                arc = arcs[j]
                if crossing[3] in arc:
                    M[i, j] += 2
                if crossing[0] in arc:
                    M[i, j] -= 1
                if crossing[2] in arc:
                    M[i, j] -= 1
        return M

    def is_colorable(self, n=None):
        r"""
        Return whether the link is ``n``-colorable.

        A link is ``n``-colorable if its arcs can be painted with
        ``n`` colours, labeled from ``0`` to ``n - 1``, in such a way
        that at any crossing, the average of the indices of the
        undercrossings equals twice the index of the overcrossing.

        INPUT:

        - ``n`` -- the number of colors to consider (if ommitted the
          value of the determinant of ``self`` will be taken)

        EXAMPLES:

        We show that the trefoil knot is 3-colorable::

            sage: K = Link([[[1, -2, 3, -1, 2, -3]], [1, 1, 1]])
            sage: K.is_colorable(3)                                                     # needs sage.libs.pari sage.modules
            True

        But the figure eight knot is not::

            sage: K8 = Link([[[1, -2, 4, -3, 2, -1, 3, -4]], [1, 1, -1, -1]])
            sage: K8.is_colorable(3)                                                    # needs sage.libs.pari sage.modules
            False

        But it is colorable with respect to the value of its determinant::

            sage: K8.determinant()
            5
            sage: K8.is_colorable()
            True

        An examples with non prime determinant::

            sage: K = Knots().from_table(6, 1)
            sage: K.determinant()
            9
            sage: K.is_colorable()
            True

        REFERENCES:

        - :wikipedia:`Fox_n-coloring`

        - Chapter 3 of [Liv1993]_

        .. SEEALSO:: :meth:`colorings` and :meth:`coloring_maps`
        """
        M = self._coloring_matrix(n=n)
        if M.base_ring().is_field():
            return self._coloring_matrix(n=n).nullity() > 1
        else:
            # nullity is not implemented in this case
            return M.right_kernel_matrix().dimensions()[0] > 1

    def colorings(self, n=None):
        r"""
        Return the ``n``-colorings of ``self``.

        INPUT:

        - ``n`` -- the number of colors to consider (if ommitted the value
          of the determinant of ``self`` will be taken). Note that there
          are no colorings if n is coprime to the determinant of ``self``

        OUTPUT:

        a list with the colorings. Each coloring is represented as
        a dictionary that maps a tuple of the edges forming each arc
        (as in the PD code) to the index of the corresponding color.

        EXAMPLES::

            sage: K = Link([[[1, -2, 3, -1, 2, -3]], [1, 1, 1]])
            sage: K.colorings(3)                                                        # needs sage.libs.pari sage.modules
            [{(1, 2): 0, (3, 4): 1, (5, 6): 2},
             {(1, 2): 0, (3, 4): 2, (5, 6): 1},
             {(1, 2): 1, (3, 4): 0, (5, 6): 2},
             {(1, 2): 1, (3, 4): 2, (5, 6): 0},
             {(1, 2): 2, (3, 4): 0, (5, 6): 1},
             {(1, 2): 2, (3, 4): 1, (5, 6): 0}]
            sage: K.pd_code()
            [[4, 2, 5, 1], [2, 6, 3, 5], [6, 4, 1, 3]]
            sage: K.arcs('pd')
            [[1, 2], [3, 4], [5, 6]]

        Note that ``n`` is not the number of different colors to be used. It
        can be looked upon the size of the color palette::

            sage: K = Knots().from_table(9, 15)
            sage: cols = K.colorings(13); len(cols)
            156
            sage: max(cols[0].values())
            12
            sage: max(cols[13].values())
            9

        REFERENCES:

        - :wikipedia:`Fox_n-coloring`

        - Chapter 3 of [Liv1993]_

        .. SEEALSO:: :meth:`is_colorable` and :meth:`coloring_maps`
        """
        from sage.modules.free_module import FreeModule
        M = self._coloring_matrix(n=n)
        KM = M.right_kernel_matrix()
        F = FreeModule(M.base_ring(), KM.dimensions()[0])
        K = [v*KM for v in F]
        res = set([])
        arcs = self.arcs('pd')
        for coloring in K:
            colors = sorted(set(coloring))
            if len(colors) >= 2:
                res.add(tuple(coloring))
        return [{tuple(arc): col for arc, col in zip(arcs, c)}
                for c in sorted(res)]

    def coloring_maps(self, n=None, finitely_presented=False):
        r"""
        Return the `n`-coloring maps of ``self``. These are group
        homomorphisms from the fundamental group of ``self`` to the
        `n`-th dihedral group.

        INPUT:

        - ``n`` -- the number of colors to consider (if ommitted the value
          of the determinant of ``self`` will be taken). Note that there
          are no coloring maps if n is coprime to the determinant of ``self``

        - ``finitely_presented`` -- boolean (default: ``False``); whether to
          choose the dihedral groups as finitely presented groups. If not set
          to ``True`` they are represented as permutation groups.

        OUTPUT:

        a list of group homomporhisms from the fundamental group of ``self``
        to the `n`-th dihedral group (represented according to the key
        argument ``finitely_presented``).

        EXAMPLES::

          sage: L5a1_1 = Link([[8, 2, 9, 1], [10, 7, 5, 8], [4, 10, 1, 9],
          ....:                [2, 5, 3, 6], [6, 3, 7, 4]])
          sage: L5a1_1.determinant()
          8
          sage: L5a1_1.coloring_maps(2)
          [Group morphism:
             From: Finitely presented group < x0, x1, x2, x3, x4 | x4*x1*x0^-1*x1^-1, x0*x4^-1*x3^-1*x4, x2*x0*x1^-1*x0^-1, x1*x3^-1*x2^-1*x3, x3*x2^-1*x4^-1*x2 >
             To:   Dihedral group of order 4 as a permutation group,
           Group morphism:
             From: Finitely presented group < x0, x1, x2, x3, x4 | x4*x1*x0^-1*x1^-1, x0*x4^-1*x3^-1*x4, x2*x0*x1^-1*x0^-1, x1*x3^-1*x2^-1*x3, x3*x2^-1*x4^-1*x2 >
             To:   Dihedral group of order 4 as a permutation group]
          sage: col_maps = L5a1_1.coloring_maps(4); len(col_maps)
          12
          sage: col_maps = L5a1_1.coloring_maps(5); len(col_maps)
          0
          sage: col_maps = L5a1_1.coloring_maps(12); len(col_maps)
          36
          sage: col_maps = L5a1_1.coloring_maps(); len(col_maps)
          56

        applying the map::

          sage: cm1 = col_maps[0]
          sage: gs = L5a1_1.fundamental_group().gens()
          sage: d = cm1(gs[0]); d
          (1,8)(2,7)(3,6)(4,5)
          sage: d.parent()
          Dihedral group of order 16 as a permutation group

        using the finitely presented dihedral group::

          sage: col_maps = L5a1_1.coloring_maps(2, finitely_presented=True)
          sage: d = col_maps[0](gs[1]); d
          b*a
          sage: d.parent()
          Finitely presented group < a, b | a^2, b^2, (a*b)^2 >

        REFERENCES:

        - :wikipedia:`Fox_n-coloring`

        - Chapter 3 of [Liv1993]_

        .. SEEALSO:: :meth:`is_colorable` and :meth:`colorings`
        """
        if not n:
            n = self.determinant()

        if finitely_presented:
            from sage.groups.finitely_presented_named import DihedralPresentation
            D = DihedralPresentation(n)
        else:
            from sage.groups.perm_gps.permgroup_named import DihedralGroup
            D = DihedralGroup(n)

        a, b = D.gens()
        gr = self.fundamental_group()
        cols = self.colorings(n=n)
        maps = []
        for c in cols:
            t = list(c.values())
            ims = [b*a**i for i in t]
            maps.append(gr.hom(ims))
        return maps

    def plot(self, gap=0.1, component_gap=0.5, solver=None,
             color='blue', **kwargs):
        r"""
        Plot ``self``.

        INPUT:

        - ``gap`` -- (default: 0.1) the size of the blank gap left for
          the crossings

        - ``component_gap`` -- (default: 0.5) the gap between isolated
          components

        - ``solver`` -- the linear solver to use, see
          :class:`~sage.numerical.mip.MixedIntegerLinearProgram`

        - ``color`` -- string (default: ``'blue'``); a color or a coloring (as
          returned by :meth:`colorings`

        The usual keywords for plots can be used here too.

        EXAMPLES:

        We construct the simplest version of the unknot::

            sage: L = Link([[2, 1, 1, 2]])
            sage: L.plot()                                                              # needs sage.plot
            Graphics object consisting of ... graphics primitives

        .. PLOT::
            :width: 300 px

            B = BraidGroup(2)
            L = Link([[2, 1, 1, 2]])
            sphinx_plot(L.plot())

        We construct a more interesting example of the unknot::

            sage: L = Link([[2, 1, 4, 5], [3, 5, 6, 7], [4, 1, 9, 6], [9, 2, 3, 7]])
            sage: L.plot()                                                              # needs sage.plot
            Graphics object consisting of ... graphics primitives

        .. PLOT::
            :width: 300 px

            L = Link([[2,1,4,5], [3,5,6,7], [4,1,9,6], [9,2,3,7]])
            sphinx_plot(L.plot())

        The "monster" unknot::

            sage: L = Link([[3,1,2,4], [8,9,1,7], [5,6,7,3], [4,18,6,5],
            ....:           [17,19,8,18], [9,10,11,14], [10,12,13,11],
            ....:           [12,19,15,13], [20,16,14,15], [16,20,17,2]])
            sage: L.plot()                                                              # needs sage.plot
            Graphics object consisting of ... graphics primitives

        .. PLOT::
            :width: 300 px

            L = Link([[3,1,2,4],[8,9,1,7],[5,6,7,3],[4,18,6,5],
                      [17,19,8,18],[9,10,11,14],[10,12,13,11],
                      [12,19,15,13],[20,16,14,15],[16,20,17,2]])
            sphinx_plot(L.plot())

        The Ochiai unknot::

            sage: L = Link([[[1,-2,-3,-8,-12,13,-14,15,-7,-1,2,-4,10,11,-13,12,
            ....:             -11,-16,4,3,-5,6,-9,7,-15,14,16,-10,8,9,-6,5]],
            ....:           [-1,-1,1,1,1,1,-1,1,1,-1,1,-1,-1,-1,-1,-1]])
            sage: L.plot()                                                              # needs sage.plot
            Graphics object consisting of ... graphics primitives

        .. PLOT::
            :width: 300 px

            L = Link([[[1,-2,-3,-8,-12,13,-14,15,-7,-1,2,-4,10,11,-13,12,
                        -11,-16,4,3,-5,6,-9,7,-15,14,16,-10,8,9,-6,5]],
                      [-1,-1,1,1,1,1,-1,1,1,-1,1,-1,-1,-1,-1,-1]])
            sphinx_plot(L.plot())

        One of the representations of the trefoil knot::

            sage: L = Link([[1, 5, 2, 4], [5, 3, 6, 2], [3, 1, 4, 6]])
            sage: L.plot()                                                              # needs sage.plot
            Graphics object consisting of 14 graphics primitives

        .. PLOT::
            :width: 300 px

            L = Link([[1, 5, 2, 4], [5, 3, 6, 2], [3, 1, 4, 6]])
            sphinx_plot(L.plot())

        The figure-eight knot::

            sage: L = Link([[2, 1, 4, 5], [5, 6, 7, 3], [6, 4, 1, 9], [9, 2, 3, 7]])
            sage: L.plot()                                                              # needs sage.plot
            Graphics object consisting of ... graphics primitives

        .. PLOT::
            :width: 300 px

            L = Link([[2,1,4,5], [5,6,7,3], [6,4,1,9], [9,2,3,7]])
            sphinx_plot(L.plot())

        The knot `K11n121` in [KnotAtlas]_::

            sage: L = Link([[4,2,5,1], [10,3,11,4], [5,16,6,17], [7,12,8,13],
            ....:           [18,9,19,10], [2,11,3,12], [13,20,14,21], [15,6,16,7],
            ....:           [22,18,1,17], [8,19,9,20], [21,14,22,15]])
            sage: L.plot()                                                              # needs sage.plot
            Graphics object consisting of ... graphics primitives

        .. PLOT::
            :width: 300 px

            L = Link([[4,2,5,1], [10,3,11,4], [5,16,6,17], [7,12,8,13],
                      [18,9,19,10], [2,11,3,12], [13,20,14,21], [15,6,16,7],
                      [22,18,1,17], [8,19,9,20], [21,14,22,15]])
            sphinx_plot(L.plot())

        One of the representations of the Hopf link::

            sage: L = Link([[1, 4, 2, 3], [4, 1, 3, 2]])
            sage: L.plot()                                                              # needs sage.plot
            Graphics object consisting of ... graphics primitives

        .. PLOT::
            :width: 300 px

            L = Link([[1, 4, 2, 3], [4, 1, 3, 2]])
            sphinx_plot(L.plot())

        Plotting links with multiple isolated components::

            sage: L = Link([[[-1, 2, -3, 1, -2, 3], [4, -5, 6, -4, 5, -6]],
            ....:            [1, 1, 1, 1, 1, 1]])
            sage: L.plot()                                                              # needs sage.plot
            Graphics object consisting of ... graphics primitives

        .. PLOT::
            :width: 300 px

            L = Link([[[-1,2,-3,1,-2,3], [4,-5,6,-4,5,-6]], [1,1,1,1,1,1]])
            sphinx_plot(L.plot())

        If a coloring is passed, the different arcs are plotted with
        the corresponding colors (see :meth:`colorings`)::

            sage: B = BraidGroup(4)
            sage: b = B([1,2,3,1,2,-1,-3,2,3])
            sage: L = Link(b)
            sage: L.plot(color=L.colorings()[0])                                        # needs sage.plot
            Graphics object consisting of ... graphics primitives

        .. PLOT::
            :width: 300 px

            B = BraidGroup(4)
            b = B([1, 2, 3, 1, 2, -1, -3, 2, 3])
            L = Link(b)
            sphinx_plot(L.plot(color=L.colorings()[0]))

        TESTS:

        Check that :issue:`20315` is fixed::

            sage: # needs sage.plot
            sage: L = Link([[2,1,4,5], [5,6,7,3], [6,4,1,9], [9,2,3,7]])
            sage: L.plot(solver='GLPK')
            Graphics object consisting of ... graphics primitives
            sage: L.plot(solver='Coin')    # optional - sage_numerical_backends_coin
            Graphics object consisting of ... graphics primitives
            sage: L.plot(solver='CPLEX')   # optional - CPLEX
            Graphics object consisting of ... graphics primitives
            sage: L.plot(solver='Gurobi')  # optional - Gurobi
            Graphics object consisting of ... graphics primitives
        """
        pd_code = self.pd_code()
        if type(color) is not dict:
            coloring = {int(i): color for i in set(flatten(pd_code))}
        else:
            from sage.plot.colors import rainbow
            ncolors = max([int(i) for i in color.values()]) + 1
            arcs = self.arcs()
            rainb = rainbow(ncolors)
            coloring = {int(i): rainb[color[tuple(j)]] for j in arcs for i in j}
        comp = self._isolated_components()
        # Handle isolated components individually
        if len(comp) > 1:
            L1 = Link(comp[0])
            L2 = Link(flatten(comp[1:], max_level=1))
            P1 = L1.plot(gap, **kwargs)
            P2 = L2.plot(gap, **kwargs)
            xtra = P1.get_minmax_data()['xmax'] + component_gap - P2.get_minmax_data()['xmin']
            for P in P2:
                if hasattr(P, 'path'):
                    for p in P.path[0]:
                        p[0] += xtra
                    for p in P.vertices:
                        p[0] += xtra
                else:
                    P.xdata = [p + xtra for p in P.xdata]
            return P1 + P2

        if 'axes' not in kwargs:
            kwargs['axes'] = False
        if 'aspect_ratio' not in kwargs:
            kwargs['aspect_ratio'] = 1

        from sage.plot.line import line
        from sage.plot.bezier_path import bezier_path
        from sage.plot.circle import circle

        # Special case for the unknot
        if not pd_code:
            return circle((0,0), ZZ(1)/ZZ(2), color=color, **kwargs)

        # The idea is the same followed in spherogram, but using MLP instead of
        # network flows.
        # We start by computing a way to bend the edges left or right
        # such that the resulting regions are in fact closed regions
        # with straight angles, and using the minimal number of bends.
        regions = sorted(self.regions(), key=len)
        edges = list(set(flatten(pd_code)))
        edges.sort()
        MLP = MixedIntegerLinearProgram(maximization=False, solver=solver)
        # v will be the list of variables in the MLP problem. There will be
        # two variables for each edge counting the number of bendings needed.
        # The one with even index corresponds to the flow of this number from
        # the left-hand-side region to the right-hand-side region if the edge
        # is positive oriented. The one with odd index corresponds to the
        # flow in the opposite direction. For a negative oriented edge the
        # same is true but with exchanged directions. At the end, since we
        # are minimizing the total, only one of each will be nonzero.
        v = MLP.new_variable(nonnegative=True, integer=True)

        def flow_from_source(e):
            r"""
            Return the flow variable from the source.
            """
            if e > 0:
                return v[2*edges.index(e)]
            else:
                return v[2*edges.index(-e)+1]

        def flow_to_sink(e):
            r"""
            Return the flow variable to the sink.
            """
            return flow_from_source(-e)

        # one condition for each region
        lr = len(regions)
        for i in range(lr):
            r = regions[i]
            if i < lr - 1:
                # capacity of interior region, sink if positive, source if negative
                capacity = len(r) - 4
            else:
                # capacity of exterior region, only sink (added to fix :issue:`37587`).
                capacity = len(r) + 4
            flow = sum(flow_to_sink(e) - flow_from_source(e) for e in r)
            MLP.add_constraint(flow == capacity)  # exterior region only sink

        MLP.set_objective(MLP.sum(v.values()))
        MLP.solve()
        # we store the result in a vector s packing right bends as negative left ones
        values = MLP.get_values(v, convert=ZZ, tolerance=1e-3)
        s = [values[2*i] - values[2*i + 1] for i in range(len(edges))]
        # segments represents the different parts of the previous edges after bending
        segments = {e: [(e,i) for i in range(abs(s[edges.index(e)])+1)] for e in edges}
        pieces = {tuple(i): [i] for j in segments.values() for i in j}
        nregions = []
        for r in regions[:-1]:  # interior regions
            nregion = []
            for e in r:
                if e > 0:
                    rev = segments[e][:-1]
                    sig = sign(s[edges.index(e)])
                    nregion += [[a, sig] for a in rev]
                    nregion.append([segments[e][-1], 1])
                else:
                    rev = segments[-e][1:]
                    rev.reverse()
                    sig = sign(s[edges.index(-e)])
                    nregion += [[a, -sig] for a in rev]
                    nregion.append([segments[-e][0], 1])
            nregions.append(nregion)
        N = max(segments) + 1
        segments = [i for j in segments.values() for i in j]
        badregions = [nr for nr in nregions if any(-1 == x[1] for x in nr)]
        while badregions:
            badregion = badregions[0]
            a = 0
            while badregion[a][1] != -1:
                a += 1
            c = -1
            b = a
            while c != 2:
                if b == len(badregion)-1:
                    b = 0
                else:
                    b += 1
                c += badregion[b][1]
            otherregion = [nr for nr in nregions
                           if any(badregion[b][0] == x[0] for x in nr)]
            if len(otherregion) == 1:
                otherregion = None
            elif otherregion[0] == badregion:
                otherregion = otherregion[1]
            else:
                otherregion = otherregion[0]
            N1 = N
            N = N + 2
            N2 = N1 + 1
            segments.append(N1)
            segments.append(N2)
            if type(badregion[b][0]) in (int, Integer):
                segmenttoadd = [x for x in pieces
                                if badregion[b][0] in pieces[x]]
                if len(segmenttoadd) > 0:
                    pieces[segmenttoadd[0]].append(N2)
            else:
                pieces[tuple(badregion[b][0])].append(N2)

            if a < b:
                r1 = badregion[:a] + [[badregion[a][0], 0], [N1, 1]] + badregion[b:]
                r2 = badregion[a + 1:b] + [[N2, 1],[N1, 1]]
            else:
                r1 = badregion[b:a] + [[badregion[a][0], 0], [N1, 1]]
                r2 = badregion[:b] + [[N2, 1],[N1, 1]] + badregion[a + 1:]

            if otherregion:
                c = [x for x in otherregion if badregion[b][0] == x[0]]
                c = otherregion.index(c[0])
                otherregion.insert(c + 1, [N2,otherregion[c][1]])
                otherregion[c][1] = 0
            nregions.remove(badregion)
            nregions.append(r1)
            nregions.append(r2)
            badregions = [nr for nr in nregions if any(x[1] == -1 for x in nr)]
        MLP = MixedIntegerLinearProgram(maximization=False, solver=solver)
        v = MLP.new_variable(nonnegative=True, integer=True)
        for e in segments:
            MLP.set_min(v[e], 1)
        for r in nregions:
            horp = []
            horm = []
            verp = []
            verm = []
            direction = 0
            for se in r:
                if direction % 4 == 0:
                    horp.append(v[se[0]])
                elif direction == 1:
                    verp.append(v[se[0]])
                elif direction == 2:
                    horm.append(v[se[0]])
                elif direction == 3:
                    verm.append(v[se[0]])
                if se[1] == 1:
                    direction += 1
            MLP.add_constraint(MLP.sum(horp) - MLP.sum(horm) == 0)
            MLP.add_constraint(MLP.sum(verp) - MLP.sum(verm) == 0)
        MLP.set_objective(MLP.sum(v.values()))
        MLP.solve()
        v = MLP.get_values(v)
        lengths = {piece: sum(v[a] for a in pieces[piece]) for piece in pieces}
        image = line([], **kwargs)
        crossings = {tuple(pd_code[0]): (0, 0, 0)}
        availables = pd_code[1:]
        used_edges = []
        ims = line([], **kwargs)
        while len(used_edges) < len(edges):
            cross_keys = list(crossings.keys())
            i = 0
            j = 0
            while cross_keys[i][j] in used_edges:
                if j < 3:
                    j += 1
                else:
                    j = 0
                    i += 1
            c = cross_keys[i]
            e = c[j]
            kwargs['color'] = coloring[e]
            used_edges.append(e)
            direction = (crossings[c][2] + c.index(e)) % 4
            orien = self.orientation()[pd_code.index(list(c))]
            if s[edges.index(e)] < 0:
                turn = -1
            else:
                turn = 1
            lengthse = [lengths[(e,k)] for k in range(abs(s[edges.index(e)])+1)]
            if c.index(e) == 0 or (c.index(e) == 3 and orien == 1) or (c.index(e) == 1 and orien == -1):
                turn = -turn
                lengthse.reverse()
            tailshort = (c.index(e) % 2 == 0)
            x0 = crossings[c][0]
            y0 = crossings[c][1]
            im = []
            for l in lengthse:
                if direction == 0:
                    x1 = x0 + l
                    y1 = y0
                elif direction == 1:
                    x1 = x0
                    y1 = y0 + l
                elif direction == 2:
                    x1 = x0 - l
                    y1 = y0
                elif direction == 3:
                    x1 = x0
                    y1 = y0 - l
                im.append(([[x0, y0], [x1, y1]], l, direction))
                direction = (direction + turn) % 4
                x0 = x1
                y0 = y1
            direction = (direction - turn) % 4
            c2 = [ee for ee in availables if e in ee]
            if len(c2) == 1:
                availables.remove(c2[0])
                crossings[tuple(c2[0])] = (x1, y1, (direction - c2[0].index(e) + 2) % 4)
            c2 = [ee for ee in pd_code if e in ee and ee != list(c)]
            if not c2:
                headshort = not tailshort
            else:
                headshort = (c2[0].index(e) % 2 == 0)
            a = deepcopy(im[0][0])
            b = deepcopy(im[-1][0])

            def delta(u, v):
                if u < v:
                    return -gap
                if u > v:
                    return gap
                return 0

            if tailshort:
                im[0][0][0][0] += delta(a[1][0], im[0][0][0][0])
                im[0][0][0][1] += delta(a[1][1], im[0][0][0][1])
            if headshort:
                im[-1][0][1][0] -= delta(b[1][0], im[-1][0][0][0])
                im[-1][0][1][1] -= delta(b[1][1], im[-1][0][0][1])
            l = line([], **kwargs)
            c = 0
            p = im[0][0][0]
            if len(im) == 4 and max(x[1] for x in im) == 1:
                l = bezier_path([[im[0][0][0], im[0][0][1], im[-1][0][0], im[-1][0][1]]], **kwargs)
                p = im[-1][0][1]
            else:
                while c < len(im)-1:
                    if im[c][1] > 1:
                        (a, b) = im[c][0]
                        if b[0] > a[0]:
                            e = [b[0] - 1, b[1]]
                        elif b[0] < a[0]:
                            e = [b[0] + 1, b[1]]
                        elif b[1] > a[1]:
                            e = [b[0], b[1] - 1]
                        elif b[1] < a[1]:
                            e = [b[0], b[1] + 1]
                        l += line((p, e), **kwargs)
                        p = e
                    if im[c+1][1] == 1 and c < len(im) - 2:
                        xr = round(im[c+2][0][1][0])
                        yr = round(im[c+2][0][1][1])
                        xp = xr - im[c+2][0][1][0]
                        yp = yr - im[c+2][0][1][1]
                        q = [p[0] + im[c+1][0][1][0] - im[c+1][0][0][0] - xp,
                             p[1] + im[c+1][0][1][1] - im[c+1][0][0][1] - yp]
                        l += bezier_path([[p, im[c+1][0][0], im[c+1][0][1], q]], **kwargs)
                        c += 2
                        p = q
                    else:
                        if im[c+1][1] == 1:
                            q = im[c+1][0][1]
                        else:
                            q = [im[c+1][0][0][0] + sign(im[c+1][0][1][0] - im[c+1][0][0][0]),
                                 im[c+1][0][0][1] + sign(im[c+1][0][1][1] - im[c+1][0][0][1])]
                        l += bezier_path([[p, im[c+1][0][0], q]], **kwargs)
                        p = q
                        c += 1
            l += line([p, im[-1][0][1]], **kwargs)
            image += l
            ims += sum(line(a[0], **kwargs) for a in im)
        return image

    def _markov_move_cmp(self, braid):
        r"""
        Return whether ``self`` can be transformed to the closure of ``braid``
        by a sequence of Markov moves.

        More precisely it is checked whether the braid of ``self`` is conjugated
        to the given braid in the following sense. If both braids have the same
        number of strands it is checked if they are conjugated to each other in
        their common braid group (Markov move I).  If the number of strands differs,
        the braid having less strands is extended by Markov moves II (appendening
        the largest generator or its inverse recursively) until a common braid
        group can be achieved, where conjugation is tested.

        Be aware, that a negative result does not ensure that ``self`` is not
        isotopic to the closure of ``braid``.

        EXAMPLES::

            sage: b = BraidGroup(4)((1, 2, -3, 2, 2, 2, 2, 2, 2, -1, 2, 3, 2))
            sage: L = Link([[2, 5, 4, 1], [5, 7, 6, 4], [7, 9, 8, 6], [9, 11, 10, 8],
            ....:           [11, 13, 12, 10], [13, 15, 14, 12], [15, 17, 16, 14],
            ....:           [3, 19, 18, 17], [16, 18, 21, 1], [19, 3, 2, 21]])
            sage: L._markov_move_cmp(b)  # both are isotopic to ``9_3``
            True
            sage: bL = L.braid(); bL
            s0^7*s1*s0^-1*s1
            sage: Lb = Link(b); Lb
            Link with 1 component represented by 13 crossings
            sage: Lb._markov_move_cmp(bL)
            True
            sage: L == Lb
            False
            sage: b.strands() > bL.strands()
            True

        REFERENCES:

        - :wikipedia:`Markov_theorem`
        """
        sb = self.braid()
        sb_ind = sb.strands()

        ob = braid
        ob_ind = ob.strands()

        if sb_ind == ob_ind:
            return sb.is_conjugated(ob)

        if sb_ind > ob_ind:
            # if the braid of self has more strands we have to perfom
            # Markov II moves
            B = sb.parent()
            g = B.gen(ob_ind-1)
            ob = B(ob)
            if sb_ind > ob_ind+1:
                # proceed by recursion
                res = self._markov_move_cmp(ob*g)
                if not res:
                    res = self._markov_move_cmp(ob*~g)
            else:
                res = sb.is_conjugated(ob*g)
                if not res:
                    res = sb.is_conjugated(ob*~g)
            return res
        else:
            L = Link(ob)
            return L._markov_move_cmp(sb)

    @cached_method
    def _knotinfo_matching_list(self):
        r"""
        Return a list of links from the KnotInfo and LinkInfo databases which match
        the properties of ``self`` as much as possible.

        OUTPUT:

        A tuple ``(l, proved)`` where ``l`` is the matching list and ``proved`` a boolean
        telling if the entries of ``l`` are checked to be isotopic to ``self`` or not.

        EXAMPLES::

            sage: KnotInfo.L5a1_0.inject()
            Defining L5a1_0
            sage: ML = L5a1_0.link()._knotinfo_matching_list(); ML                      # needs sage.libs.homfly
            ([<KnotInfo.L5a1_0: 'L5a1{0}'>, <KnotInfo.L5a1_1: 'L5a1{1}'>], True)
            sage: ML == Link(L5a1_0.braid())._knotinfo_matching_list()                  # needs sage.libs.homfly
            True

        Care is needed for links having non irreducible HOMFLY-PT polynomials::

            sage: k4_1 = KnotInfo.K4_1.link()
            sage: k5_2 = KnotInfo.K5_2.link()
            sage: k = k4_1.connected_sum(k5_2)
            sage: k._knotinfo_matching_list()   # optional - database_knotinfo          # needs sage.libs.homfly
            ([<KnotInfo.K9_12: '9_12'>], False)
        """
        from sage.knots.knotinfo import KnotInfoSeries
        pd_code = self.pd_code()
        cr = len(pd_code)
        co = self.number_of_components()

        # set the limits for the KnotInfoSeries
        if cr > 11 and co > 1:
            cr = 11
        if cr > 13:
            cr = 13

        Hp = self.homfly_polynomial(normalization='vz')

        det = None
        if cr > 6:
            # for larger crossing numbers the KnotInfoSeries become very
            # large, as well. For better performance we restrict the cached
            # lists by the determinant and number of components.
            #
            # Since :meth:`determinant` is not implemented for proper links
            # we have to go back to the roots.
            ap = self.alexander_polynomial()
            det = Integer(abs(ap(-1)))

        is_knot = self.is_knot()
        if is_knot and cr < 11:
            S = KnotInfoSeries(cr, True, None)
            l = S.lower_list(oriented=True, comp=co, det=det, homfly=Hp)
        else:
            # the result of :meth:`is_alternating` depends on the specific
            # diagram of the link. For example ``K11a_2`` is an alternating
            # knot but ``Link(KnotInfo.K11a_2.braid()).is_alternating()``
            # gives ``False``. Therefore, we have to take both series
            # into consideration.
            Sa = KnotInfoSeries(cr, is_knot, True)
            Sn = KnotInfoSeries(cr, is_knot, False)
            la = Sa.lower_list(oriented=True, comp=co, det=det, homfly=Hp)
            ln = Sn.lower_list(oriented=True, comp=co, det=det, homfly=Hp)
            l = sorted(set(la + ln))

        br = self.braid()
        br_ind = br.strands()

        res = []
        for L in l:
            if L.pd_notation() == pd_code:
                # pd_notation is unique in the KnotInfo database
                res.append(L)
                continue

            Lbraid = L.braid()
            if Lbraid.strands() <= br_ind:
                if self._markov_move_cmp(Lbraid):
                    res.append(L)

        if res:
            if len(res) > 1 or res[0].is_unique():
                return res, True
        return l, False

    def _knotinfo_matching_dict(self):
        r"""
        Return a dictionary mapping items of the enum :class:`~sage.knots.knotinfo.SymmetryMutant`
        to list of links from the KnotInfo and LinkInfo databases which match
        the properties of the according symmetry mutant of ``self`` as much as
        possible.

        OUTPUT:

        A pair (``match_lists, proves``) of dictionaries with keys from the
        enum :class:`~sage.knots.knotinfo.SymmetryMutant`. The first dictionary maps these keys to
        the corresponding matching list and ``proves`` maps them to booleans
        telling if the entries of the corresponding ``match_lists`` are checked
        to be isotopic to the symmetry mutant of ``self`` or not.

        EXAMPLES::

            sage: KnotInfo.L4a1_0.inject()
            Defining L4a1_0
            sage: L4a1_0.link()._knotinfo_matching_dict()
            ({<SymmetryMutant.itself: 's'>: [<KnotInfo.L4a1_0: 'L4a1{0}'>],
              <SymmetryMutant.reverse: 'r'>: [<KnotInfo.L4a1_0: 'L4a1{0}'>],
              <SymmetryMutant.mirror_image: 'm'>: [],
              <SymmetryMutant.concordance_inverse: 'c'>: []},
             {<SymmetryMutant.itself: 's'>: True,
              <SymmetryMutant.reverse: 'r'>: True,
              <SymmetryMutant.mirror_image: 'm'>: False,
              <SymmetryMutant.concordance_inverse: 'c'>: False})
        """
        from sage.knots.knotinfo import SymmetryMutant
        mutant = {}
        mutant[SymmetryMutant.itself] = self
        mutant[SymmetryMutant.reverse] = self.reverse()
        mutant[SymmetryMutant.mirror_image] = self.mirror_image()
        mutant[SymmetryMutant.concordance_inverse] = mutant[SymmetryMutant.mirror_image].reverse()
        match_lists = {k: list(mutant[k]._knotinfo_matching_list()[0]) for k in mutant.keys()}
        proves = {k: mutant[k]._knotinfo_matching_list()[1] for k in mutant.keys()}
        return match_lists, proves

    def get_knotinfo(self, mirror_version=True, unique=True):
        r"""
        Identify this link as an item of the KnotInfo database (if possible).

        INPUT:

        - ``mirror_version`` -- boolean (default: ``True``); if set to ``False``
          the result of the method will be just the instance of :class:`~sage.knots.knotinfo.KnotInfoBase`
          (by default the result is a tuple of the instance and an enum, see
          explanation of the output below)

        - ``unique`` -- boolean (default: ``True``); this only affects the case
          where a unique identification is not possible. If set to ``False`` you
          can obtain a matching list (see explanation of the output below).

        OUTPUT:

        If ``self`` is a knot, then an element of the free monoid over prime
        knots constructed from the KnotInfo database is returned. More explicitly
        this is an element of :class:`~sage.knots.free_knotinfo_monoid.FreeKnotInfoMonoidElement`.
        Else a tuple ``(K, m)`` is returned where ``K`` is an instance of
        :class:`~sage.knots.knotinfo.KnotInfoBase` and ``m`` an instance of
        :class:`~sage.knots.knotinfo.SymmetryMutant` (for chiral links) specifying
        the symmetry mutant of ``K`` to which ``self`` is isotopic. The value of
        ``m`` is ``unknown`` if it cannot be determined uniquely and the keyword
        option ``unique=False`` is given.

        For proper links, if the orientation mutant cannot be uniquely determined,
        K will be a series of links gathering all links having the same unoriented
        name, that is an instance of :class:`~sage.knots.knotinfo.KnotInfoSeries`.

        If ``mirror_version`` is set to ``False`` then the result is just ``K``
        (that is: ``m`` is suppressed).

<<<<<<< HEAD
        If it is not possible to determine a unique result a :class:`NotImplementedError`
=======
        If it is not possible to determine a unique result
        a :exc:`NotImplementedError`
>>>>>>> 24698e7e
        will be raised. To avoid this you can set ``unique`` to ``False``. You
        will get a list of matching candidates instead.

        .. NOTE::

            The identification of proper links may fail to be unique due to the
            following fact: In opposite to the database for knots, there are pairs
            of oriented mutants of an unoriented link which are isotopic to each
            other. For example ``L5a1_0`` and ``L5a1_1`` is such a pair.

            This is because all combinatorial possible oriented mutants are
            listed with individual names regardless whether they are pairwise
            non isotopic or not. In such a case the identification is not
            unique and therefore a series of the links will be returned which
            gathers all having the same unoriented name.

            To obtain the individual oriented links being isotopic to ``self``
            use the keyword ``unique`` (see the examples for ``L2a1_1`` and
            ``L5a1_0`` below).

        EXAMPLES::

            sage: # optional - database_knotinfo
            sage: L = Link([[4,1,5,2], [10,4,11,3], [5,17,6,16], [7,13,8,12],
            ....:           [18,10,19,9], [2,12,3,11], [13,21,14,20], [15,7,16,6],
            ....:           [22,17,1,18], [8,20,9,19], [21,15,22,14]])
            sage: L.get_knotinfo()
            KnotInfo['K11n_121m']
            sage: K = KnotInfo.K10_25
            sage: l = K.link()
            sage: l.get_knotinfo()
            KnotInfo['K10_25']
            sage: k11  = KnotInfo.K11n_82.link()
            sage: k11m = k11.mirror_image()
            sage: k11mr = k11m.reverse()
            sage: k11mr.get_knotinfo()
            KnotInfo['K11n_82m']
            sage: k11r = k11.reverse()
            sage: k11r.get_knotinfo()
            KnotInfo['K11n_82']
            sage: k11rm = k11r.mirror_image()
            sage: k11rm.get_knotinfo()
            KnotInfo['K11n_82m']

        Knots with more than 13 and multi-component links having more than 11
        crossings cannot be identified. In addition non prime multi-component
        links or even links whose HOMFLY-PT polynomial is not irreducible cannot
        be identified::

            sage: b, = BraidGroup(2).gens()
            sage: Link(b**13).get_knotinfo()    # optional - database_knotinfo
            KnotInfo['K13a_4878']
            sage: Link(b**14).get_knotinfo()
            Traceback (most recent call last):
            ...
            NotImplementedError: this link having more than 11 crossings cannot be determined

            sage: Link([[1, 4, 2, 5], [3, 8, 4, 1], [5, 2, 6, 3],
            ....:       [6, 10, 7, 9], [10, 8, 9, 7]])
            Link with 2 components represented by 5 crossings
            sage: _.get_knotinfo()                                                      # needs sage.libs.homfly
            Traceback (most recent call last):
            ...
            NotImplementedError: this (possibly non prime) link cannot be determined

        Lets identify the monster unknot::

            sage: L = Link([[3,1,2,4], [8,9,1,7], [5,6,7,3], [4,18,6,5],
            ....:           [17,19,8,18], [9,10,11,14], [10,12,13,11],
            ....:           [12,19,15,13], [20,16,14,15], [16,20,17,2]])
            sage: L.get_knotinfo()
            KnotInfo['K0_1']

        Usage of option ``mirror_version``::

            sage: L.get_knotinfo(mirror_version=False) == KnotInfo.K0_1
            True

        Usage of option ``unique``::

            sage: # optional - database_knotinfo
            sage: l = K.link(K.items.gauss_notation)
            sage: l.get_knotinfo()
            Traceback (most recent call last):
            ...
            NotImplementedError: this link cannot be uniquely determined
            use keyword argument `unique` to obtain more details
            sage: l.get_knotinfo(unique=False)
            [KnotInfo['K10_25'], KnotInfo['K10_56']]
            sage: t = (1, -2, 1, 1, -2, 1, -2, -2)
            sage: l8 = Link(BraidGroup(3)(t))
            sage: l8.get_knotinfo()
            Traceback (most recent call last):
            ...
            NotImplementedError: this link cannot be uniquely determined
            use keyword argument `unique` to obtain more details
            sage: l8.get_knotinfo(unique=False)
            [(<KnotInfo.L8a19_0_0: 'L8a19{0,0}'>, <SymmetryMutant.itself: 's'>),
             (<KnotInfo.L8a19_1_1: 'L8a19{1,1}'>, <SymmetryMutant.itself: 's'>)]
            sage: t = (2, -3, -3, -2, 3, 3, -2, 3, 1, -2, -2, 1)
            sage: l12 = Link(BraidGroup(5)(t))
            sage: l12.get_knotinfo()
            Traceback (most recent call last):
            ...
            NotImplementedError: this link having more than 11 crossings
            cannot be uniquely determined
            use keyword argument `unique` to obtain more details
            sage: l12.get_knotinfo(unique=False)
            [(<KnotInfo.L10n36_0: 'L10n36{0}'>, <SymmetryMutant.unknown: '?'>),
             (<KnotInfo.L10n36_1: 'L10n36{1}'>, <SymmetryMutant.unknown: '?'>),
             (<KnotInfo.L10n59_0: 'L10n59{0}'>, <SymmetryMutant.itself: 's'>),
             (<KnotInfo.L10n59_1: 'L10n59{1}'>, <SymmetryMutant.itself: 's'>)]

        Furthermore, if the result is a complete  series of oriented links having
        the same unoriented name (according to the note above) the option can be
        used to achieve more detailed information::

            sage: L2a1 = Link(b**2)
            sage: L2a1.get_knotinfo()
            (Series of links L2a1, <SymmetryMutant.mixed: 'x'>)
            sage: L2a1.get_knotinfo(unique=False)
            [(<KnotInfo.L2a1_0: 'L2a1{0}'>, <SymmetryMutant.mirror_image: 'm'>),
             (<KnotInfo.L2a1_1: 'L2a1{1}'>, <SymmetryMutant.itself: 's'>)]

            sage: KnotInfo.L5a1_0.inject()
            Defining L5a1_0
            sage: l5 = Link(L5a1_0.braid())
            sage: l5.get_knotinfo()
            (Series of links L5a1, <SymmetryMutant.itself: 's'>)
            sage: _[0].inject()
            Defining L5a1
            sage: list(L5a1)
            [<KnotInfo.L5a1_0: 'L5a1{0}'>, <KnotInfo.L5a1_1: 'L5a1{1}'>]
            sage: l5.get_knotinfo(unique=False)
            [(<KnotInfo.L5a1_0: 'L5a1{0}'>, <SymmetryMutant.itself: 's'>),
             (<KnotInfo.L5a1_1: 'L5a1{1}'>, <SymmetryMutant.itself: 's'>)]

        Clarifying the series around the Perko pair (:wikipedia:`Perko_pair`)::

            sage: for i in range(160, 166):           # optional - database_knotinfo
            ....:     K = Knots().from_table(10, i)
            ....:     print('%s_%s' %(10, i), '--->', K.get_knotinfo())
            10_160 ---> KnotInfo['K10_160']
            10_161 ---> KnotInfo['K10_161m']
            10_162 ---> KnotInfo['K10_162']
            10_163 ---> KnotInfo['K10_163']
            10_164 ---> KnotInfo['K10_164']
            10_165 ---> KnotInfo['K10_165m']

        Clarifying ther Perko series against `SnapPy
        <https://snappy.math.uic.edu/index.html>`__::

            sage: import snappy                    # optional - snappy
            ...

            sage: # optional - database_knotinfo snappy
            sage: from sage.knots.knotinfo import KnotInfoSeries
            sage: KnotInfoSeries(10, True, True)
            Series of knots K10
            sage: _.inject()
            Defining K10
            sage: for i in range(160, 166):
            ....:     K = K10(i)
            ....:     k = K.link(K.items.name, snappy=True)
            ....:     print(k, '--->', k.sage_link().get_knotinfo())
            <Link 10_160: 1 comp; 10 cross> ---> KnotInfo['K10_160']
            <Link 10_161: 1 comp; 10 cross> ---> KnotInfo['K10_161m']
            <Link 10_162: 1 comp; 10 cross> ---> KnotInfo['K10_161']
            <Link 10_163: 1 comp; 10 cross> ---> KnotInfo['K10_162']
            <Link 10_164: 1 comp; 10 cross> ---> KnotInfo['K10_163']
            <Link 10_165: 1 comp; 10 cross> ---> KnotInfo['K10_164']
            sage: snappy.Link('10_166')
            <Link 10_166: 1 comp; 10 cross>
            sage: _.sage_link().get_knotinfo()
            KnotInfo['K10_165m']

        Another pair of confusion (see the corresponding `Warning
        <http://katlas.math.toronto.edu/wiki/10_86>`__)::

            sage: # optional - database_knotinfo snappy
            sage: Ks10_86 = snappy.Link('10_86')
            sage: Ks10_83 = snappy.Link('10_83')
            sage: Ks10_86.sage_link().get_knotinfo(unique=False)
            [KnotInfo['K10_83c'], KnotInfo['K10_83m']]
            sage: Ks10_83.sage_link().get_knotinfo(unique=False)
            [KnotInfo['K10_86'], KnotInfo['K10_86r']]

        Non prime knots can be detected, as well::

            sage: b = BraidGroup(4)((1, 2, 2, 2, -1, 2, 2, 2, -3, -3, -3))
            sage: Kb = Knot(b)
            sage: Kb.get_knotinfo()
            KnotInfo['K3_1']^2*KnotInfo['K3_1m']

            sage: K = Link([[4, 2, 5, 1], [8, 6, 9, 5], [6, 3, 7, 4], [2, 7, 3, 8],
            ....:  [10, 15, 11, 16], [12, 21, 13, 22], [14, 11, 15, 12], [16, 9, 17, 10],
            ....:  [18, 25, 19, 26], [20, 23, 21, 24], [22, 13, 23, 14], [24, 19, 25, 20],
            ....:  [26, 17, 1, 18]])
            sage: K.get_knotinfo()    # optional - database_knotinfo, long time
            KnotInfo['K4_1']*KnotInfo['K9_2m']

        TESTS::

            sage: # optional - database_knotinfo
            sage: L = KnotInfo.L10a171_1_1_0
            sage: l = L.link(L.items.braid_notation)
            sage: l.get_knotinfo(unique=False)
            [(<KnotInfo.L10a171_0_1_0: 'L10a171{0,1,0}'>, <SymmetryMutant.unknown: '?'>),
             (<KnotInfo.L10a171_1_0_1: 'L10a171{1,0,1}'>, <SymmetryMutant.unknown: '?'>),
             (<KnotInfo.L10a171_1_1_0: 'L10a171{1,1,0}'>, <SymmetryMutant.unknown: '?'>),
             (<KnotInfo.L10a171_1_1_1: 'L10a171{1,1,1}'>, <SymmetryMutant.unknown: '?'>)]
            sage: KnotInfo.L10a151_0_0.link().get_knotinfo()
            Traceback (most recent call last):
            ...
            NotImplementedError: this link cannot be uniquely determined (unknown chirality)
            use keyword argument `unique` to obtain more details
            sage: KnotInfo.L10a151_0_0.link().get_knotinfo(unique=False)
            [(<KnotInfo.L10a151_0_0: 'L10a151{0,0}'>, <SymmetryMutant.unknown: '?'>),
             (<KnotInfo.L10a151_0_1: 'L10a151{0,1}'>, <SymmetryMutant.unknown: '?'>),
             (<KnotInfo.L10a151_1_0: 'L10a151{1,0}'>, <SymmetryMutant.unknown: '?'>),
             (<KnotInfo.L10a151_1_1: 'L10a151{1,1}'>, <SymmetryMutant.unknown: '?'>)]

            sage: L = KnotInfo.L6a2_0
            sage: L1 = L.link()
            sage: L2 = L.link(L.items.braid_notation)
            sage: L1.get_knotinfo() == L2.get_knotinfo()
            True
        """
        non_unique_hint = '\nuse keyword argument `unique` to obtain more details'
        from sage.knots.knotinfo import SymmetryMutant

        def answer(L):
            r"""
            Return a single item of the KnotInfo database according to the keyword
            arguments ``mirror_version``.
            """
            if not mirror_version:
                return L

            def find_mutant(proved=True):
                r"""
                Return the according symmetry mutant from the matching list
                and removes the entry from the list.
                """
                for k in match_lists:
                    if proved:
                        prove = proves[k] or any(proves[m] for m in k.matches(L))
                        if not prove:
                            continue
                    if k.is_minimal(L):
                        lk = match_lists[k]
                        if L in lk:
                            lk.remove(L)
                            return k

            sym_mut = None
            if SymmetryMutant.unknown.matches(L):
                if unique:
                    raise NotImplementedError('this link cannot be uniquely determined (unknown chirality)%s' % non_unique_hint)
                sym_mut = SymmetryMutant.unknown

            if not sym_mut:
                sym_mut = find_mutant()

            if not sym_mut:
                sym_mut = find_mutant(proved=False)

            if not unique and not sym_mut:
                return None

            if not sym_mut:
                # In case of a chiral link this means that the HOMFLY-PT
                # polynomial does not distinguish mirror images (see the above
                # example ``L10n36_0``).
                sym_mut = SymmetryMutant.unknown

            if unique and sym_mut is SymmetryMutant.unknown:
                raise NotImplementedError('symmetry mutant of this link cannot be uniquely determined%s' % non_unique_hint)

            if L.is_knot():
                from sage.knots.free_knotinfo_monoid import FreeKnotInfoMonoid
                FKIM = FreeKnotInfoMonoid()
                return FKIM((L, sym_mut))

            return L, sym_mut

        def answer_unori(S):
            r"""
            Return a series of oriented links having the same unoriented name
            according to the keyword ``mirror_version``.
            """
            if not mirror_version:
                return S

            sym_mut = [answer(L)[1] for L in S]
            if all(i is SymmetryMutant.mirror_image for i in sym_mut):
                # all matching links are mirrored to self
                return S, SymmetryMutant.mirror_image
            if all(i is SymmetryMutant.itself for i in sym_mut):
                # all matching links are self itself
                return S, SymmetryMutant.itself
            if any(i is SymmetryMutant.unknown for i in sym_mut):
                # unknown chirality for a matching link
                return S, SymmetryMutant.unknown
            # finally several mirror types match
            return S, SymmetryMutant.mixed

        def answer_list(l):
            r"""
            Return a list of items of the KnotInfo database according to the keyword
            argument ``unique``.
            """
            if not unique:
                ansl = []
                for L in l:
                    a = answer(L)
                    if a:
                        ansl.append(a)
                return sorted(list(set(ansl)))

            if len(set(l)) == 1:
                return answer(l[0])

            if not l[0].is_knot():
                S = l[0].series(oriented=True)
                if set(S) == set(l):
                    return answer_unori(S)

            raise NotImplementedError('this link cannot be uniquely determined%s' % non_unique_hint)

        H = self.homfly_polynomial(normalization='vz')
        num_fac = sum(exp for f, exp in H.factor())
        if num_fac > 1 and self.is_knot():
            # we cannot be sure if this is a prime knot (see the example for the connected
            # sum of K4_1 and K5_2 in the doctest of :meth:`_knotinfo_matching_list`)
            # Therefor we calculate it directly in the free KnotInfo monoid
            from sage.knots.free_knotinfo_monoid import FreeKnotInfoMonoid
            FKIM = FreeKnotInfoMonoid()
            return FKIM.from_knot(self, unique=unique)

        match_lists, proves = self._knotinfo_matching_dict()

        # first add only proved matching lists
        proved = any(proves[k] for k in proves.keys())

        l = []
        if proved and unique and self.is_knot():
            for k in match_lists.keys():
                if proves[k]:
                    l += match_lists[k]
        else:
            # for multi-component links there could regularily be more than one
            # matching entry
            for k in match_lists.keys():
                l += match_lists[k]

        if l and not unique:
            return answer_list(l)

        if proved:
            return answer_list(l)

        # here we come if we cannot be sure about the found result

        uniq_txt = ('', '')
        if l:
            uniq_txt = (' uniquely', non_unique_hint)

        cr = len(self.pd_code())
        if self.is_knot() and cr > 13:
            # we cannot not be sure if this link is recorded in the KnotInfo database
            raise NotImplementedError('this knot having more than 13 crossings cannot be%s determined%s' % uniq_txt)

        if not self.is_knot() and cr > 11:
            # we cannot not be sure if this link is recorded in the KnotInfo database
            raise NotImplementedError('this link having more than 11 crossings cannot be%s determined%s' % uniq_txt)

        if num_fac > 1:
            raise NotImplementedError('this (possibly non prime) link cannot be%s determined%s' % uniq_txt)

        if not l:
            from sage.features.databases import DatabaseKnotInfo
            DatabaseKnotInfo().require()
            return l

        return answer_list(l)

    def is_isotopic(self, other):
        r"""
        Check whether ``self`` is isotopic to ``other``.

        INPUT:

        - ``other`` -- another instance of :class:`Link`

        EXAMPLES::

            sage: l1 = Link([[2, 9, 3, 10], [4, 13, 5, 14], [6, 11, 7, 12],
            ....:            [8, 1, 9, 2], [10, 7, 11, 8], [12, 5, 13, 6],
            ....:            [14, 3, 1, 4]])
            sage: l2 = Link([[1, 8, 2, 9], [9, 2, 10, 3], [3, 14, 4, 1],
            ....:            [13, 4, 14, 5], [5, 12, 6, 13], [11, 6, 12, 7],
            ....:            [7, 10, 8, 11]])
            sage: l1.is_isotopic(l2)
            True

            sage: l3 = l2.mirror_image()
            sage: l1.is_isotopic(l3)
            False

            sage: # optional - database_knotinfo
            sage: L = KnotInfo.L7a7_0_0
            sage: L.series(oriented=True).inject()
            Defining L7a7
            sage: L == L7a7(0)
            True
            sage: l = L.link()
            sage: l.is_isotopic(L7a7(1).link())
            Traceback (most recent call last):
            ...
            NotImplementedError: comparison not possible!
            sage: l.is_isotopic(L7a7(2).link())
            True
            sage: l.is_isotopic(L7a7(3).link())
            False

        Using verbosity::

            sage: set_verbose(1)
            sage: l1.is_isotopic(l2)
            verbose 1 (... link.py, is_isotopic) identified by KnotInfo (KnotInfo.K7_2, SymmetryMutant.mirror_image)
            True
            sage: l1.is_isotopic(l3)
            verbose 1 (... link.py, is_isotopic) different Homfly-PT polynomials
            False
            sage: set_verbose(0)

        TESTS:

        Check that :issue:`37668` is fixed::

            sage: L = KnotInfo.L6a2_0
            sage: L1 = L.link()
            sage: L2 = L.link(L.items.braid_notation)
            sage: set_verbose(1)
            sage: L1.is_isotopic(L2)
            verbose 1 (... link.py, is_isotopic) identified by KnotInfo uniquely (KnotInfo.L6a2_0, SymmetryMutant.itself)
            True
            sage: KnotInfo.K0_1.link().is_isotopic(KnotInfo.L2a1_0.link())
            verbose 1 (... link.py, is_isotopic) different number of components
            False

            sage: # optional - database_knotinfo
            sage: K = KnotInfo.K10_67
            sage: K1 = K.link()
            sage: K1r = K.link().reverse()
            sage: K1.is_isotopic(K1r)
            verbose 1 (... link.py, is_isotopic) unidentified by KnotInfo ([<KnotInfo.K10_67: '10_67'>], SymmetryMutant.itself != [<KnotInfo.K10_67: '10_67'>], SymmetryMutant.reverse)
            False
            sage: KnotInfo.K10_25.link().is_isotopic(KnotInfo.K10_56.link())
            verbose 1 (... link.py, is_isotopic) unidentified by KnotInfo ([<KnotInfo.K10_25: '10_25'>] != [<KnotInfo.K10_56: '10_56'>], SymmetryMutant.itself)
            False
            sage: KnotInfo.L8n2_0.link().is_isotopic(KnotInfo.L8n2_1.link())
            verbose 1 (... link.py, is_isotopic) identified by KnotInfoSeries ([<KnotInfo.L8n2_0: 'L8n2{0}'>, <KnotInfo.L8n2_1: 'L8n2{1}'>], SymmetryMutant.reverse)
            True
            sage: set_verbose(0)
        """
        from sage.misc.verbose import verbose
        if not isinstance(other, Link):
            verbose('other is not a link')
            return False

        if self == other:
            # surely isotopic
            verbose('identified by representation')
            return True

        if self.number_of_components() != other.number_of_components():
            # surely non isotopic
            verbose('different number of components')
            return False

        if self.homfly_polynomial() != other.homfly_polynomial():
            # surely non isotopic
            verbose('different Homfly-PT polynomials')
            return False

        if self._markov_move_cmp(other.braid()):
            # surely isotopic
            verbose('identified via Markov moves')
            return True

        slists, sproves = self._knotinfo_matching_dict()
        olists, oproves = other._knotinfo_matching_dict()
        proved_s = None
        proved_o = None
        for k in slists.keys():
            sl = slists[k]
            ol = olists[k]
            sp = sproves[k]
            op = oproves[k]
            if sp and op:
                if sorted(sl) == sorted(ol):
                    if len(sl) == 1:
                        verbose('identified by KnotInfo uniquely (%s, %s)' % (sl[0], k))
                        return True
                    elif not self.is_knot():
                        if len(set([l.series(oriented=True) for l in sl])) == 1:
                            # all matches are orientation mutants of each other
                            verbose('identified by KnotInfoSeries (%s, %s)' % (sl, k))
                            return True
                        else:
                            verbose('KnotInfoSeries non-unique (%s, %s)' % (sl, k))
                    else:
                        verbose('KnotInfo non-unique (%s, %s)' % (sl, k))
                else:
                    common = [l for l in sl if l in ol]
                    if common:
                        # better don't trust
                        verbose('KnotInfo common: %s' % common)
                    else:
                        verbose('unidentified by KnotInfo (%s != %s, %s)' % (sl, ol, k))
                        return False
            elif sp:
                proved_s = (sl, k)
            elif op:
                proved_o = (ol, k)
        if proved_s and proved_o:
            sl, sk = proved_s
            ol, ok = proved_o
            verbose('unidentified by KnotInfo (%s, %s != %s, %s)' % (sl, sk, ol, ok))
            return False

        for k in slists.keys():
            # second loop without provings
            sl = slists[k]
            ol = olists[k]
            if sorted(sl) == sorted(ol) and len(sl) == 1:
                verbose('identified by KnotInfo (%s, %s)' % (sl[0], k))
                return True

        raise NotImplementedError('comparison not possible!')<|MERGE_RESOLUTION|>--- conflicted
+++ resolved
@@ -4128,12 +4128,8 @@
         If ``mirror_version`` is set to ``False`` then the result is just ``K``
         (that is: ``m`` is suppressed).
 
-<<<<<<< HEAD
-        If it is not possible to determine a unique result a :class:`NotImplementedError`
-=======
         If it is not possible to determine a unique result
         a :exc:`NotImplementedError`
->>>>>>> 24698e7e
         will be raised. To avoid this you can set ``unique`` to ``False``. You
         will get a list of matching candidates instead.
 
