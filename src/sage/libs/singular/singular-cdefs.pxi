"""
C level declarations of symbols in the SINGULAR libary.

AUTHOR: Martin Albrecht <malb@informatik.uni-bremen.de>

NOTE: our ring, poly etc. types are not the Singular ring, poly,
etc. types. They are deferences. So a Singular ring is a ring* here.

"""
include "../../ext/cdefs.pxi"

cdef extern from "stdsage.h":
    ctypedef void PyObject

    # Global tuple -- useful optimization
    void init_global_empty_tuple()
    object PY_NEW(object t)
    void* PY_TYPE(object o)
    int PY_TYPE_CHECK(object o, object t)
    object IS_INSTANCE(object o, object t)


# Shared Library Loading,
cdef extern from "dlfcn.h":
    void *dlopen(char *, long)
    char *dlerror()

cdef extern from "stdlib.h":
    void *calloc(size_t nmemb, size_t size)
    void free(void *ptr)
    void delete "delete" (void *ptr)

cdef extern from "libsingular.h":

<<<<<<< HEAD
    # numbers, i.e. coefficients (except modInt)
    ctypedef struct number "snumber":
        mpz_t z
        mpz_t n
        int s

    ctypedef struct napoly "polyrec"

    ctypedef struct lnumber "slnumber":
        napoly *z
        napoly *n
        int s
=======
    # all possible ring orders per block

    cdef enum rRingOrder_t:
        ringorder_no
        ringorder_a
        ringorder_a64 # for int64 weights
        ringorder_c
        ringorder_C
        ringorder_M
        ringorder_S
        ringorder_s
        ringorder_lp
        ringorder_dp
        ringorder_rp
        ringorder_Dp
        ringorder_wp
        ringorder_Wp
        ringorder_ls
        ringorder_ds
        ringorder_Ds
        ringorder_ws
        ringorder_Ws
        ringorder_L
>>>>>>> 5c754e8b

    # This is the basis ring datatype of SINGULAR
    # Please note: This is not the SINGULAR ring, it has one pointer
    # layer less.

    ctypedef struct ring "ip_sring":
        char **names # array of names
        short N # number of generators

        int  *order  # array of orderings
        int  *block0 # starting pos
        int  *block1 # ending pos
<<<<<<< HEAD
        int  **wvhdl
        int  OrdSgn
        int  ShortOut
        int  CanShortOut
        number *minpoly
        char **names
        char **parameter
        ring *algring
        short N
        short P
        int ch
=======
        int  **wvhdl # weight arrays

        int  OrdSgn  # determines if we have a polynomial or a quotient ring
        int  ShortOut # short printing
        int  CanShortOut # short printing capabilities
>>>>>>> 5c754e8b

    # This is the basic polynomial datatype of SINGULAR

    # Please note: This is not the SINGULAR poly, it has one pointer
    # layer less.

    ctypedef struct poly "polyrec":
        poly *next

    # This is the basic ideal/matrix datatype of SINGULAR

    # Please note: This is not the SINGULAR ideal, it has one pointer
    # layer less.

    ctypedef struct ideal "ip_sideal":
        poly **m
        long rank
        int nrows
        int ncols

    # comment from the SINGULAR code:

    #  'keiner (ausser obachman) darf das folgenden benutzen !!!'
    #  in English: 'nobody (except obachman) may use the following!!!'
    #
    # I feel so obachman today.

    ctypedef struct intvec:
        int *(*ivGetVec)()
        int (*rows)()
        int (*cols)()

    # oMalloc Bins
    ctypedef struct omBin "omBin_s"

<<<<<<< HEAD
=======
    # numbers, i.e. coefficients

    ctypedef struct number "snumber":
        mpz_t z
        mpz_t n
        int s
>>>>>>> 5c754e8b


    # SINGULAR Init
    # ------------------------
    void feInitResources(char *name)

    void rChangeCurrRing(ring *r)
    cdef ring *currRing
    cdef omBin *rnumber_bin
    cdef omBin *sip_sring_bin
    cdef int (*pLDeg)(poly *p, int *l, ring *r)

    int siInit(char *)

    # OMalloc
    void *omAlloc0(size_t size)
    void *omAllocBin(omBin *bin)
    void *omAlloc0Bin(omBin *bin)
    char *omStrDup(char *)
    void omFree(void *)


    # rDefault accepts the characteristic, the number of variables,
    # and an array of variable names.
    ring *rDefault(int char, int nvars, char **names)

    void rDelete(ring *r) # Destructor
    int rChar(ring *r) # Returns the characteristic of the ring
    char* rRingVar(short i, ring *r) # Returns the name of the i-th variable of the ring r.

    # if you change anything in the ring, like the term ordering
    # this needs to be called
    void rUnComplete(ring *r)

    # this enables the changes done after rUnComplete
    void rComplete(ring *r, int force)

<<<<<<< HEAD
    ring *rCopy0(ring *)

=======
    ###
>>>>>>> 5c754e8b
    ### Polynomials
    ####

    ### The rule of thumb is: p_XXX accepts a ring as parameter, while
    ### pXXX doesn't. It relies on currRing.

    ## Constructions / Destructors
    ## -------------------------------

    # new empty monomial
    poly *p_Init(ring *r)

    # const polynomial from int
    poly *p_ISet(int i, ring *r)

    # const polynomial from number (coefficient)
    poly *p_NSet(number *n,ring *r)

    # destructor
    void p_Delete(poly **p, ring *r)

    # set the coeff n for the current list element p in r
    int p_SetCoeff(poly *p, number *n, ring *r)

    # get the coeff of the current list element p in r
    number *p_GetCoeff(poly *p, ring *r)

    # sets the exponent e at index v for the list element (monomial) p in r
    # v starts counting at 1
    int p_SetExp(poly *p, int v, int e, ring *r)

    # get the exponent at index v of the monomial p in r
    int p_GetExp(poly *p, int v, ring *r)

    # if SetExp is called on p, p_Setm needs to be called afterwards
    # to finalize the change.
    void p_Setm(poly *p, ring *r)

    # gets a component out of a polynomial vector
    poly *pTakeOutComp1(poly **, int)

    # copies p
    poly *p_Copy(poly *p, ring *r)

    # homogenizes p by multiplying certain powers of the varnum-th variable
    poly *pHomogen (poly *p, int varnum)

    # returns whether a polynomial is homogenous.
    int pIsHomogeneous(poly *p)

    char *p_String(poly *p, ring *r, ring *r)

    ## Arithmetic
    ## -------------------------------

    # returns -p, p is destroyed
    poly *p_Neg(poly *p, ring *r)

    # returns p*n, p is const (i.e. copied)
    poly *pp_Mult_nn(poly *p, number *n, ring *r)

    # returns p*m, does neither destroy p nor m
    poly *pp_Mult_mm(poly *p, poly *m, ring *r)

    # returns p+q, destroys p and q
    poly *p_Add_q(poly *p, poly *q, ring *r)

    # return p - m*q, destroys p; const: q,m
    poly *p_Minus_mm_Mult_qq(poly *p, poly *m, poly *q, ring *r)

    # returns p + m*q destroys p, const: q, m
    poly *p_Plus_mm_Mult_qq(poly *p, poly *m, poly *q, ring *r)

    # returns p*q, does neither destroy p nor q
    poly *pp_Mult_qq(poly *p, poly *q, ring *r)

    # returns p*q, destroys p and q
    poly *p_Mult_q(poly *p, poly *q, ring *r)

    poly *pDivide(poly *,poly *)

    # returns the i-th power of p; p will be destroyed, requires global ring
    poly *pPower(poly *p, int exp)

    # returns newly allocated copy of Lm(p), coef is copied,
    # next=NULL, p might be NULL
    poly *p_Head(poly *p, ring *r)

    # returns TRUE, if leading monom of a divides leading monom of b
    # i.e., if there exists a expvector c > 0, s.t. b = a + c;
    int p_DivisibleBy(poly *a, poly *b, ring *r)

    # like pDivisibleBy, except that it is assumed that a!=NULL, b!=NULL
    int p_LmDivisibleBy(poly *a, poly *b, ring *r)

    # least common multiplies for MONOMIALS only, result is written to m
    # p_Setm must be called on m afterwards.
    void pLcm(poly *a, poly *b, poly *m)

    # total degree of p
    long pTotaldegree(poly *p, ring *r)

    # iterates through the monomials of p
    poly *pNext(poly *p)

    int p_Cmp(poly *l, poly *r, ring *r)
    int p_ExpVectorEqual(poly *p, poly *m, ring *r)

    int p_IsConstant(poly *, ring *)
    int p_LmIsConstant(poly *p, ring *)
    int p_IsUnit(poly *, ring *)

    poly *pSubst(poly *, int varidx, poly *value)

    poly *pInvers(int n, poly *, intvec *)

    # gcd of f and g
    poly *singclap_gcd ( poly *f, poly *g )

    # resultants of f and g in x
    poly *singclap_resultant ( poly *f, poly *g , poly *x)

    # extended GVD
    int singclap_extgcd( poly *f, poly *g, poly *res, poly *pa, poly *pb )

    # polynomial division (as opposed to monomial division)
    poly *singclap_pdivide ( poly *f, poly *g )

    # factorization
    ideal *singclap_factorize ( poly *f, intvec ** v , int with_exps)

    # is square free
    int singclap_isSqrFree(poly *f)

    # normal form calculation of p with respect to F, Q is quotient
    # ring.
    poly *kNF(ideal *F, ideal *Q, poly *p)

<<<<<<< HEAD

    poly *pDiff(poly *, int)

    # this guy actually calculates with napoly not poly
    #poly *singclap_alglcm(poly *f, poly *g)

    # Numbers
    # ---------------------------------

    # General
=======
    # General Numbers
>>>>>>> 5c754e8b
    number *n_Init(int n, ring *r)
    void n_Delete(number **n, ring *r)
    int nInt(number *n)
    number *n_Div(number *a, number *b, ring *r)
    int n_GreaterZero(number *a, ring *r)
    int n_IsZero(number *a, ring *r)

    number *n_Sub(number *a, number *b, ring *r)
    number *nInvers(number *n)

    # Rational Numbers
    number *nlInit(int)
    number *nlInit2gmp(mpz_t i, mpz_t j)
    number *nlInit2(int i, int j)
    number *nlGetNom(number *n, ring *r)
    number *nlGetDenom(number *n, ring *r)
    number *nlRInit(int)

    # Integer Numbers
    cdef long SR_INT
    long SR_TO_INT(number *)
    long SR_HDL(mpz_t )

<<<<<<< HEAD
    # Algebraic Numbers
    number *naPar(int)
    void naPower(number *, int, number **)
    number *naMult(number *, number *)
    number *naAdd(number *, number *)
    number *naCopy(number *)
    number *naInit(int)
    void naDelete(number **, ring*)
    int naIsZero(number *)
    char * naRead(char *s, number *)
    int naIsOne(number *)
    int naIsZero(number *)

    number *napGetCoeff(napoly *z)
    int napGetExp(napoly *, int)
    napoly *napIter(napoly *)


    #
    # Ideals
    # -----------------------------------
=======
>>>>>>> 5c754e8b

    # Ideals
    ideal *idInit(int size, int rank)
    void id_Delete(ideal **, ring *)
    ideal *fast_map(ideal *, ring *, ideal *, ring *)
    ideal *idLift(ideal *mod, ideal *submod, ideal **rest, int goodShape, int isSB, int divide)
    void idShow(ideal *i)
    int IDELEMS(ideal *i)<|MERGE_RESOLUTION|>--- conflicted
+++ resolved
@@ -32,21 +32,13 @@
 
 cdef extern from "libsingular.h":
 
-<<<<<<< HEAD
-    # numbers, i.e. coefficients (except modInt)
+    # all possible ring orders per block
     ctypedef struct number "snumber":
         mpz_t z
         mpz_t n
         int s
 
     ctypedef struct napoly "polyrec"
-
-    ctypedef struct lnumber "slnumber":
-        napoly *z
-        napoly *n
-        int s
-=======
-    # all possible ring orders per block
 
     cdef enum rRingOrder_t:
         ringorder_no
@@ -69,7 +61,6 @@
         ringorder_ws
         ringorder_Ws
         ringorder_L
->>>>>>> 5c754e8b
 
     # This is the basis ring datatype of SINGULAR
     # Please note: This is not the SINGULAR ring, it has one pointer
@@ -82,25 +73,15 @@
         int  *order  # array of orderings
         int  *block0 # starting pos
         int  *block1 # ending pos
-<<<<<<< HEAD
-        int  **wvhdl
-        int  OrdSgn
-        int  ShortOut
-        int  CanShortOut
-        number *minpoly
-        char **names
-        char **parameter
-        ring *algring
-        short N
-        short P
-        int ch
-=======
         int  **wvhdl # weight arrays
 
         int  OrdSgn  # determines if we have a polynomial or a quotient ring
         int  ShortOut # short printing
         int  CanShortOut # short printing capabilities
->>>>>>> 5c754e8b
+        char **parameter
+        ring *algring
+        short P
+        int ch
 
     # This is the basic polynomial datatype of SINGULAR
 
@@ -136,15 +117,8 @@
     # oMalloc Bins
     ctypedef struct omBin "omBin_s"
 
-<<<<<<< HEAD
-=======
     # numbers, i.e. coefficients
 
-    ctypedef struct number "snumber":
-        mpz_t z
-        mpz_t n
-        int s
->>>>>>> 5c754e8b
 
 
     # SINGULAR Init
@@ -182,12 +156,8 @@
     # this enables the changes done after rUnComplete
     void rComplete(ring *r, int force)
 
-<<<<<<< HEAD
-    ring *rCopy0(ring *)
-
-=======
     ###
->>>>>>> 5c754e8b
+
     ### Polynomials
     ####
 
@@ -326,20 +296,9 @@
     # ring.
     poly *kNF(ideal *F, ideal *Q, poly *p)
 
-<<<<<<< HEAD
-
+    # General Numbers
     poly *pDiff(poly *, int)
 
-    # this guy actually calculates with napoly not poly
-    #poly *singclap_alglcm(poly *f, poly *g)
-
-    # Numbers
-    # ---------------------------------
-
-    # General
-=======
-    # General Numbers
->>>>>>> 5c754e8b
     number *n_Init(int n, ring *r)
     void n_Delete(number **n, ring *r)
     int nInt(number *n)
@@ -358,12 +317,7 @@
     number *nlGetDenom(number *n, ring *r)
     number *nlRInit(int)
 
-    # Integer Numbers
-    cdef long SR_INT
-    long SR_TO_INT(number *)
-    long SR_HDL(mpz_t )
-
-<<<<<<< HEAD
+
     # Algebraic Numbers
     number *naPar(int)
     void naPower(number *, int, number **)
@@ -381,12 +335,11 @@
     int napGetExp(napoly *, int)
     napoly *napIter(napoly *)
 
-
-    #
-    # Ideals
-    # -----------------------------------
-=======
->>>>>>> 5c754e8b
+    # Integer Numbers
+    cdef long SR_INT
+    long SR_TO_INT(number *)
+    long SR_HDL(mpz_t )
+
 
     # Ideals
     ideal *idInit(int size, int rank)
