--- conflicted
+++ resolved
@@ -149,11 +149,7 @@
       for giac. If None, the global ``giacpy_sage.giacsettings.threads`` is
       considered.
 
-<<<<<<< HEAD
-    - ``prot`` -- (default: False) if True print detailled informations
-=======
     - ``prot`` -- (default: ``False``) if True print detailled informations
->>>>>>> 038f6f1f
 
     - ``elim_variables`` -- (default: None) a list of variables to eliminate
       from the ideal.
