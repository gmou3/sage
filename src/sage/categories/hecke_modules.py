r"""
Hecke modules
"""
#*****************************************************************************
#  Copyright (C) 2005      David Kohel <kohel@maths.usyd.edu>
#                          William Stein <wstein@math.ucsd.edu>
#                2008-2009 Nicolas M. Thiery <nthiery at users.sf.net>
#
#  Distributed under the terms of the GNU General Public License (GPL)
#                  http://www.gnu.org/licenses/
#******************************************************************************

from sage.categories.category_types import Category_module
from sage.categories.homsets import HomsetsCategory
from sage.categories.modules_with_basis import ModulesWithBasis

class HeckeModules(Category_module):
    r"""
    The category of Hecke modules.

    A Hecke module is a module `M` over the \emph{anemic} Hecke
    algebra, i.e., the Hecke algebra generated by Hecke operators
    `T_n` with `n` coprime to the level of `M`.  (Every Hecke module
    defines a level function, which is a positive integer.)  The
    reason we require that `M` only be a module over the anemic Hecke
    algebra is that many natural maps, e.g., degeneracy maps,
    Atkin-Lehner operators, etc., are `\Bold{T}`-module homomorphisms; but
    they are homomorphisms over the anemic Hecke algebra.

    EXAMPLES:

    We create the category of Hecke modules over `\QQ`::

        sage: C = HeckeModules(RationalField()); C
        Category of Hecke modules over Rational Field

    TODO: check that this is what we want::

        sage: C.super_categories()
        [Category of vector spaces with basis over Rational Field]

    # [Category of vector spaces over Rational Field]

    Note that the base ring can be an arbitrary commutative ring::

        sage: HeckeModules(IntegerRing())
        Category of Hecke modules over Integer Ring
        sage: HeckeModules(FiniteField(5))
        Category of Hecke modules over Finite Field of size 5

    The base ring doesn't have to be a principal ideal domain::

        sage: HeckeModules(PolynomialRing(IntegerRing(), 'x'))
        Category of Hecke modules over Univariate Polynomial Ring in x over Integer Ring

    TESTS::

        sage: TestSuite(HeckeModules(ZZ)).run()
    """
    def __init__(self, R):
        """
        TESTS::

            sage: TestSuite(HeckeModules(ZZ)).run()

            sage: HeckeModules(Partitions(3)).run()
            Traceback (most recent call last):
            ...
            TypeError: R (=Partitions of the integer 3) must be a commutative ring
        """
        from commutative_rings import CommutativeRings
        if R not in CommutativeRings():
            raise TypeError("R (=%s) must be a commutative ring"%R)
        Category_module.__init__(self, R)

    def super_categories(self):
        """
        EXAMPLES::

            sage: HeckeModules(QQ).super_categories()
            [Category of vector spaces with basis over Rational Field]
        """
        R = self.base_ring()
        return [ModulesWithBasis(R)]


    def _repr_object_names(self):
        """
        Return the names of the objects of this category.

        .. SEEALSO:: :meth:`Category._repr_object_names`

        EXAMPLES::

            sage: HeckeModules(QQ)._repr_object_names()
            'Hecke modules over Rational Field'
            sage: HeckeModules(QQ)
            Category of Hecke modules over Rational Field
        """
        return "Hecke modules over {}".format(self.base())

    class ParentMethods:

        def _Hom_(self, Y, category):
            r"""
            Returns the homset from ``self`` to ``Y`` in the category ``category``

            INPUT::

            - ``Y`` -- an Hecke module
            - ``category`` -- a subcategory of :class:`HeckeModules`() or None

            The sole purpose of this method is to construct the homset
            as a :class:`~sage.modular.hecke.homspace.HeckeModuleHomspace`. If
            ``category`` is specified and is not a subcategory of
            :class:`HeckeModules`, a ``TypeError`` is raised instead

            This method is not meant to be called directly. Please use
            :func:`sage.categories.homset.Hom` instead.

            EXAMPLES::

                sage: M = ModularForms(Gamma0(7), 4)
                sage: H = M._Hom_(M, category = HeckeModules(QQ)); H
                Set of Morphisms from Modular Forms space of dimension 3 for Congruence Subgroup Gamma0(7) of weight 4 over Rational Field to Modular Forms space of dimension 3 for Congruence Subgroup Gamma0(7) of weight 4 over Rational Field in Category of Hecke modules over Rational Field
                sage: H.__class__
                <class 'sage.modular.hecke.homspace.HeckeModuleHomspace_with_category'>
                sage: TestSuite(H).run(skip=["_test_elements", "_test_an_element", "_test_elements_eq",
                ....:                        "_test_elements_eq_reflexive", "_test_elements_eq_transitive",
                ....:                        "_test_elements_eq_symmetric", "_test_elements_neq", "_test_some_elements",
                ....:                        "_test_zero", "_test_additive_associativity",
                ....:                        "_test_one", "_test_associativity", "_test_prod"])

            Fixing :meth:`_test_zero` (``__call__`` should accept a
            function as input) and :meth:`_test_elements*` (modular
            form morphisms elements should inherit from categories) is
            :trac:`12879`.

            TESTS::

                sage: H = M._Hom_(M, category = HeckeModules(GF(5))); H
                Traceback (most recent call last):
                ...
                TypeError: Category of Hecke modules over Finite Field of size 5 is not a subcategory of Category of Hecke modules over Rational Field

            """
            # TODO: double check that it's the correct HeckeModules category below:
            if category is not None and not category.is_subcategory(HeckeModules(self.base_ring())):
                raise TypeError("%s is not a subcategory of %s"%(category, HeckeModules(self.base_ring())))
            from sage.modular.hecke.homspace import HeckeModuleHomspace
            return HeckeModuleHomspace(self, Y, category = category)

    class Homsets(HomsetsCategory):
        """
<<<<<<< HEAD
        .. TODO:: shall there be any additional category structure on Homsets of hecke modules?

        TESTS::

            sage: HeckeModules(ZZ).Homsets().super_categories()
            [Category of homsets]
=======
        TESTS::

            sage: TestSuite(HeckeModules(ZZ).Homsets()).run()
>>>>>>> a70d6821
        """

        def base_ring(self):
            """
            EXAMPLES::

                sage: HeckeModules(QQ).Homsets().base_ring()
                Rational Field
            """
            return self.base_category().base_ring()

        def extra_super_categories(self):
            """
            TESTS:

            Check that Hom sets of Hecke modules are in the correct
            category (see :trac:`17359`)::

                sage: HeckeModules(ZZ).Homsets().super_categories()
                [Category of modules over Integer Ring, Category of homsets]
                sage: HeckeModules(QQ).Homsets().super_categories()
                [Category of vector spaces over Rational Field, Category of homsets]
            """
            from sage.categories.modules import Modules
            return [Modules(self.base_ring())]

        class ParentMethods:
            pass<|MERGE_RESOLUTION|>--- conflicted
+++ resolved
@@ -152,18 +152,9 @@
 
     class Homsets(HomsetsCategory):
         """
-<<<<<<< HEAD
-        .. TODO:: shall there be any additional category structure on Homsets of hecke modules?
-
-        TESTS::
-
-            sage: HeckeModules(ZZ).Homsets().super_categories()
-            [Category of homsets]
-=======
         TESTS::
 
             sage: TestSuite(HeckeModules(ZZ).Homsets()).run()
->>>>>>> a70d6821
         """
 
         def base_ring(self):
