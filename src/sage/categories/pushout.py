--- conflicted
+++ resolved
@@ -1166,19 +1166,12 @@
             sage: x + s
             Traceback (most recent call last):
             ...
-<<<<<<< HEAD
             TypeError: unsupported operand parent(s) for +:
             'Multivariate Polynomial Ring in x, y, z over Integer Ring' and
             'Multivariate Polynomial Ring in y, s over Rational Field'
-            sage: R = PolynomialRing(ZZ, 'x', 500)
-            sage: S = PolynomialRing(GF(5), 'x', 200)                                   # optional - sage.rings.finite_rings
+            sage: R = PolynomialRing(ZZ, 'x', 50)
+            sage: S = PolynomialRing(GF(5), 'x', 20)                                    # optional - sage.rings.finite_rings
             sage: R.gen(0) + S.gen(0)                                                   # optional - sage.rings.finite_rings
-=======
-            TypeError: unsupported operand parent(s) for +: 'Multivariate Polynomial Ring in x, y, z over Integer Ring' and 'Multivariate Polynomial Ring in y, s over Rational Field'
-            sage: R = PolynomialRing(ZZ, 'x', 50)
-            sage: S = PolynomialRing(GF(5), 'x', 20)
-            sage: R.gen(0) + S.gen(0)
->>>>>>> f3acd426
             2*x0
         """
         if len(self.vars) <= 1:
