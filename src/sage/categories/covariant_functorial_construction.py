--- conflicted
+++ resolved
@@ -190,12 +190,8 @@
             sage: Cat1 = Rings()
             sage: Cat2 = Groups()
             sage: cartesian_product.category_from_categories((Cat1, Cat1, Cat1))
-<<<<<<< HEAD
-            Join of Category of Cartesian products of monoids and Category of Cartesian products of commutative additive groups
-=======
             Join of Category of Cartesian products of monoids and
                     Category of Cartesian products of commutative additive groups
->>>>>>> e2749b3d
 
             sage: cartesian_product.category_from_categories((Cat1, Cat2))
             Category of Cartesian products of monoids
