--- conflicted
+++ resolved
@@ -823,11 +823,7 @@
 
                 - ``n`` -- a positive integer.
 
-<<<<<<< HEAD
-                - ``reduced`` -- (default: False) if set to True, the presentation matrix
-=======
                 - ``reduced`` -- (default: ``False``) if set to True, the presentation matrix
->>>>>>> 038f6f1f
                   will be reduced.
 
                 EXAMPLES::
