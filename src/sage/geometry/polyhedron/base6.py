r"""
Base class for polyhedra: Methods for plotting and affine hull projection
"""

# ****************************************************************************
#       Copyright (C) 2008-2012 Marshall Hampton <hamptonio@gmail.com>
#       Copyright (C) 2011-2015 Volker Braun <vbraun.name@gmail.com>
#       Copyright (C) 2012-2018 Frederic Chapoton
#       Copyright (C) 2013      Andrey Novoseltsev
#       Copyright (C) 2014-2017 Moritz Firsching
#       Copyright (C) 2014-2019 Thierry Monteil
#       Copyright (C) 2015      Nathann Cohen
#       Copyright (C) 2015-2017 Jeroen Demeyer
#       Copyright (C) 2015-2017 Vincent Delecroix
#       Copyright (C) 2015-2018 Dima Pasechnik
#       Copyright (C) 2015-2020 Jean-Philippe Labbe <labbe at math.huji.ac.il>
#       Copyright (C) 2015-2021 Matthias Koeppe
#       Copyright (C) 2016-2019 Daniel Krenn
#       Copyright (C) 2017      Marcelo Forets
#       Copyright (C) 2017-2018 Mark Bell
#       Copyright (C) 2019      Julian Ritter
#       Copyright (C) 2019-2020 Laith Rastanawi
#       Copyright (C) 2019-2020 Sophia Elia
#       Copyright (C) 2019-2021 Jonathan Kliem <jonathan.kliem@gmail.com>
#
# This program is free software: you can redistribute it and/or modify
# it under the terms of the GNU General Public License as published by
# the Free Software Foundation, either version 2 of the License, or
# (at your option) any later version.
#                  https://www.gnu.org/licenses/
# ****************************************************************************

from sage.misc.cachefunc import cached_method
from sage.modules.vector_space_morphism import linear_transformation
from sage.matrix.constructor import matrix
from sage.modules.free_module_element import vector
from sage.geometry.convex_set import AffineHullProjectionData
from .base5 import Polyhedron_base5

class Polyhedron_base6(Polyhedron_base5):
    r"""
    Methods related to plotting including affine hull projection.

    TESTS::

        sage: from sage.geometry.polyhedron.base6 import Polyhedron_base6
        sage: P = polytopes.cube()
        sage: Polyhedron_base6.plot(P)                                                  # needs sage.plot
        Graphics3d Object
        sage: print(Polyhedron_base6.tikz(P, output_type='TikzPicture'))                # needs sage.plot
        \RequirePackage{luatex85}
        \documentclass[tikz]{standalone}
        \begin{document}
        \begin{tikzpicture}%
            [x={(1.000000cm, 0.000000cm)},
            y={(-0.000000cm, 1.000000cm)},
            z={(0.000000cm, -0.000000cm)},
            scale=1.000000,
            back/.style={loosely dotted, thin},
            edge/.style={color=blue!95!black, thick},
            facet/.style={fill=blue!95!black,fill opacity=0.800000},
            vertex/.style={inner sep=1pt,circle,draw=green!25!black,fill=green!75!black,thick}]
        %
        %
        %% This TikZ-picture was produced with Sagemath version ...
        %% with the command: ._tikz_3d_in_3d and parameters:
        %% view = [0, 0, 1]
        %% angle = 0
        %% scale = 1
        %% edge_color = blue!95!black
        %% facet_color = blue!95!black
        %% opacity = 0.8
        %% vertex_color = green
        %% axis = False
        %%
        %% Coordinate of the vertices:
        %%
        \coordinate (1.00000, -1.00000, -1.00000) at (1.00000, -1.00000, -1.00000);
        \coordinate (1.00000, 1.00000, -1.00000) at (1.00000, 1.00000, -1.00000);
        \coordinate (1.00000, 1.00000, 1.00000) at (1.00000, 1.00000, 1.00000);
        \coordinate (1.00000, -1.00000, 1.00000) at (1.00000, -1.00000, 1.00000);
        \coordinate (-1.00000, -1.00000, 1.00000) at (-1.00000, -1.00000, 1.00000);
        \coordinate (-1.00000, -1.00000, -1.00000) at (-1.00000, -1.00000, -1.00000);
        \coordinate (-1.00000, 1.00000, -1.00000) at (-1.00000, 1.00000, -1.00000);
        \coordinate (-1.00000, 1.00000, 1.00000) at (-1.00000, 1.00000, 1.00000);
        %%
        %%
        %% Drawing edges in the back
        %%
        \draw[edge,back] (1.00000, -1.00000, -1.00000) -- (1.00000, 1.00000, -1.00000);
        \draw[edge,back] (1.00000, -1.00000, -1.00000) -- (1.00000, -1.00000, 1.00000);
        \draw[edge,back] (1.00000, -1.00000, -1.00000) -- (-1.00000, -1.00000, -1.00000);
        \draw[edge,back] (1.00000, 1.00000, -1.00000) -- (1.00000, 1.00000, 1.00000);
        \draw[edge,back] (1.00000, 1.00000, -1.00000) -- (-1.00000, 1.00000, -1.00000);
        \draw[edge,back] (-1.00000, -1.00000, 1.00000) -- (-1.00000, -1.00000, -1.00000);
        \draw[edge,back] (-1.00000, -1.00000, -1.00000) -- (-1.00000, 1.00000, -1.00000);
        \draw[edge,back] (-1.00000, 1.00000, -1.00000) -- (-1.00000, 1.00000, 1.00000);
        %%
        %%
        %% Drawing vertices in the back
        %%
        \node[vertex] at (1.00000, -1.00000, -1.00000)     {};
        \node[vertex] at (1.00000, 1.00000, -1.00000)     {};
        \node[vertex] at (-1.00000, 1.00000, -1.00000)     {};
        \node[vertex] at (-1.00000, -1.00000, -1.00000)     {};
        %%
        %%
        %% Drawing the facets
        %%
        \fill[facet] (-1.00000, 1.00000, 1.00000) -- (1.00000, 1.00000, 1.00000) -- (1.00000, -1.00000, 1.00000) -- (-1.00000, -1.00000, 1.00000) -- cycle {};
        %%
        %%
        %% Drawing edges in the front
        %%
        \draw[edge] (1.00000, 1.00000, 1.00000) -- (1.00000, -1.00000, 1.00000);
        \draw[edge] (1.00000, 1.00000, 1.00000) -- (-1.00000, 1.00000, 1.00000);
        \draw[edge] (1.00000, -1.00000, 1.00000) -- (-1.00000, -1.00000, 1.00000);
        \draw[edge] (-1.00000, -1.00000, 1.00000) -- (-1.00000, 1.00000, 1.00000);
        %%
        %%
        %% Drawing the vertices in the front
        %%
        \node[vertex] at (1.00000, 1.00000, 1.00000)     {};
        \node[vertex] at (1.00000, -1.00000, 1.00000)     {};
        \node[vertex] at (-1.00000, -1.00000, 1.00000)     {};
        \node[vertex] at (-1.00000, 1.00000, 1.00000)     {};
        %%
        %%
        \end{tikzpicture}
        \end{document}

        sage: Q = polytopes.hypercube(4)
        sage: Polyhedron_base6.show(Q)                                                  # needs sage.plot
        sage: Polyhedron_base6.schlegel_projection(Q)
        The projection of a polyhedron into 3 dimensions

        sage: R = polytopes.simplex(5)
        sage: Polyhedron_base6.affine_hull(R)
        A 5-dimensional polyhedron in ZZ^6 defined as the convex hull of 1 vertex and 5 lines
        sage: Polyhedron_base6.affine_hull_projection(R)
        A 5-dimensional polyhedron in ZZ^5 defined as the convex hull of 6 vertices
    """
    def plot(self,
             point=None, line=None, polygon=None,  # None means unspecified by the user
             wireframe='blue', fill='green',
             position=None,
             orthonormal=True,  # whether to use orthonormal projections
             **kwds):
        r"""
        Return a graphical representation.

        INPUT:

        - ``point``, ``line``, ``polygon`` -- Parameters to pass to
          point (0d), line (1d), and polygon (2d) plot commands.
          Allowed values are:

          * A Python dictionary to be passed as keywords to the plot
            commands.

          * A string or triple of numbers: The color. This is
            equivalent to passing the dictionary ``{'color':...}``.

          * ``False``: Switches off the drawing of the corresponding
            graphics object

        - ``wireframe``, ``fill`` -- Similar to ``point``, ``line``,
          and ``polygon``, but ``fill`` is used for the graphics
          objects in the dimension of the polytope (or of dimension 2
          for higher dimensional polytopes) and ``wireframe`` is used
          for all lower-dimensional graphics objects
          (default: 'green' for ``fill`` and 'blue' for ``wireframe``)

        - ``position`` -- positive number; the position to take the projection
          point in Schlegel diagrams.

        - ``orthonormal`` -- Boolean (default: ``True``); whether to use
          orthonormal projections.

        - ``**kwds`` -- optional keyword parameters that are passed to
          all graphics objects.

        OUTPUT:

        A (multipart) graphics object.

        EXAMPLES::

            sage: square = polytopes.hypercube(2)
            sage: point = Polyhedron([[1,1]])
            sage: line = Polyhedron([[1,1],[2,1]])
            sage: cube = polytopes.hypercube(3)
            sage: hypercube = polytopes.hypercube(4)

        By default, the wireframe is rendered in blue and the fill in green::

            sage: # needs sage.plot
            sage: square.plot()
            Graphics object consisting of 6 graphics primitives
            sage: point.plot()
            Graphics object consisting of 1 graphics primitive
            sage: line.plot()
            Graphics object consisting of 2 graphics primitives
            sage: cube.plot()
            Graphics3d Object
            sage: hypercube.plot()
            Graphics3d Object

        Draw the lines in red and nothing else::

            sage: # needs sage.plot
            sage: square.plot(point=False, line='red', polygon=False)
            Graphics object consisting of 4 graphics primitives
            sage: point.plot(point=False, line='red', polygon=False)
            Graphics object consisting of 0 graphics primitives
            sage: line.plot(point=False, line='red', polygon=False)
            Graphics object consisting of 1 graphics primitive
            sage: cube.plot(point=False, line='red', polygon=False)
            Graphics3d Object
            sage: hypercube.plot(point=False, line='red', polygon=False)
            Graphics3d Object

        Draw points in red, no lines, and a blue polygon::

            sage: # needs sage.plot
            sage: square.plot(point={'color':'red'}, line=False, polygon=(0,0,1))
            Graphics object consisting of 2 graphics primitives
            sage: point.plot(point={'color':'red'}, line=False, polygon=(0,0,1))
            Graphics object consisting of 1 graphics primitive
            sage: line.plot(point={'color':'red'}, line=False, polygon=(0,0,1))
            Graphics object consisting of 1 graphics primitive
            sage: cube.plot(point={'color':'red'}, line=False, polygon=(0,0,1))
            Graphics3d Object
            sage: hypercube.plot(point={'color':'red'}, line=False, polygon=(0,0,1))
            Graphics3d Object

        If we instead use the ``fill`` and ``wireframe`` options, the
        coloring depends on the dimension of the object::

            sage: # needs sage.plot
            sage: square.plot(fill='green', wireframe='red')
            Graphics object consisting of 6 graphics primitives
            sage: point.plot(fill='green', wireframe='red')
            Graphics object consisting of 1 graphics primitive
            sage: line.plot(fill='green', wireframe='red')
            Graphics object consisting of 2 graphics primitives
            sage: cube.plot(fill='green', wireframe='red')
            Graphics3d Object
            sage: hypercube.plot(fill='green', wireframe='red')
            Graphics3d Object

        It is possible to draw polyhedra up to dimension 4, no matter what the
        ambient dimension is::

            sage: hcube = polytopes.hypercube(5)
            sage: facet = hcube.facets()[0].as_polyhedron(); facet
            A 4-dimensional polyhedron in ZZ^5 defined as the convex hull of 16 vertices
            sage: facet.plot()                                                          # needs sage.plot
            Graphics3d Object

        For a 3d plot, we may draw the polygons with rainbow colors, using any of the following ways::

            sage: cube.plot(polygon='rainbow')                                          # needs sage.plot
            Graphics3d Object
            sage: cube.plot(polygon={'color':'rainbow'})                                # needs sage.plot
            Graphics3d Object
            sage: cube.plot(fill='rainbow')                                             # needs sage.plot
            Graphics3d Object

        For a 3d plot, the size of a point, the thickness of a line and the width of an arrow
        are controlled by the respective parameters::

            sage: prism = Polyhedron(vertices=[[0,0,0],[1,0,0],[0,1,0]], rays=[[0,0,1]])
            sage: prism.plot(size=20, thickness=30, width=1)                            # needs sage.plot
            Graphics3d Object
            sage: prism.plot(point={'size':20, 'color':'black'},                        # needs sage.plot
            ....:            line={'thickness':30, 'width':1, 'color':'black'},
            ....:            polygon='rainbow')
            Graphics3d Object

        TESTS::

            sage: for p in square.plot():                                               # needs sage.plot
            ....:     print("{} {}".format(p.options()['rgbcolor'], p))
            blue Point set defined by 4 point(s)
            blue Line defined by 2 points
            blue Line defined by 2 points
            blue Line defined by 2 points
            blue Line defined by 2 points
            green Polygon defined by 4 points

            sage: for p in line.plot():                                                 # needs sage.plot
            ....:     print("{} {}".format(p.options()['rgbcolor'], p))
            blue Point set defined by 2 point(s)
            green Line defined by 2 points

            sage: for p in point.plot():                                                # needs sage.plot
            ....:     print("{} {}".format(p.options()['rgbcolor'], p))
            green Point set defined by 1 point(s)

        Draw the lines in red and nothing else::

            sage: for p in square.plot(point=False, line='red', polygon=False):         # needs sage.plot
            ....:     print("{} {}".format(p.options()['rgbcolor'], p))
            red Line defined by 2 points
            red Line defined by 2 points
            red Line defined by 2 points
            red Line defined by 2 points

        Draw vertices in red, no lines, and a blue polygon::

            sage: for p in square.plot(point={'color':'red'}, line=False, polygon=(0,0,1)):         # needs sage.plot
            ....:     print("{} {}".format(p.options()['rgbcolor'], p))
            red Point set defined by 4 point(s)
            (0, 0, 1) Polygon defined by 4 points

            sage: for p in line.plot(point={'color':'red'}, line=False, polygon=(0,0,1)):           # needs sage.plot
            ....:     print("{} {}".format(p.options()['rgbcolor'], p))
            red Point set defined by 2 point(s)

            sage: for p in point.plot(point={'color':'red'}, line=False, polygon=(0,0,1)):          # needs sage.plot
            ....:     print("{} {}".format(p.options()['rgbcolor'], p))
            red Point set defined by 1 point(s)

        Draw in red without wireframe::

            sage: for p in square.plot(wireframe=False, fill="red"):                    # needs sage.plot
            ....:     print("{} {}".format(p.options()['rgbcolor'], p))
            red Polygon defined by 4 points

            sage: for p in line.plot(wireframe=False, fill="red"):                      # needs sage.plot
            ....:     print("{} {}".format(p.options()['rgbcolor'], p))
            red Line defined by 2 points

            sage: for p in point.plot(wireframe=False, fill="red"):                     # needs sage.plot
            ....:     print("{} {}".format(p.options()['rgbcolor'], p))
            red Point set defined by 1 point(s)

        We try to draw the polytope in 2 or 3 dimensions::

            sage: # needs sage.plot
            sage: type(Polyhedron(ieqs=[(1,)]).plot())
            <class 'sage.plot.graphics.Graphics'>
            sage: type(polytopes.hypercube(1).plot())
            <class 'sage.plot.graphics.Graphics'>
            sage: type(polytopes.hypercube(2).plot())
            <class 'sage.plot.graphics.Graphics'>
            sage: type(polytopes.hypercube(3).plot())
            <class 'sage.plot.plot3d.base.Graphics3dGroup'>

        In 4d a projection to 3d is used::

            sage: type(polytopes.hypercube(4).plot())                                   # needs sage.plot
            <class 'sage.plot.plot3d.base.Graphics3dGroup'>
            sage: type(polytopes.hypercube(5).plot())
            Traceback (most recent call last):
            ...
            NotImplementedError: plotting of 5-dimensional polyhedra not implemented

        If the polyhedron is not full-dimensional, the :meth:`affine_hull_projection` is used if necessary::

            sage: # needs sage.plot
            sage: type(Polyhedron([(0,), (1,)]).plot())
            <class 'sage.plot.graphics.Graphics'>
            sage: type(Polyhedron([(0,0), (1,1)]).plot())
            <class 'sage.plot.graphics.Graphics'>
            sage: type(Polyhedron([(0,0,0), (1,1,1)]).plot())
            <class 'sage.plot.plot3d.base.Graphics3dGroup'>
            sage: type(Polyhedron([(0,0,0,0), (1,1,1,1)]).plot())
            <class 'sage.plot.graphics.Graphics'>
            sage: type(Polyhedron([(0,0,0,0,0), (1,1,1,1,1)]).plot())
            <class 'sage.plot.graphics.Graphics'>
            sage: type(Polyhedron([(0,0,0,0), (1,1,1,1), (1,0,0,0)]).plot())
            <class 'sage.plot.graphics.Graphics'>

        TESTS:

        Check that :issue:`30015` is fixed::

            sage: fcube = polytopes.hypercube(4)
            sage: tfcube = fcube.face_truncation(fcube.faces(0)[0])
            sage: sp = tfcube.schlegel_projection()
            sage: for face in tfcube.faces(2):
            ....:     vertices = face.ambient_Vrepresentation()
            ....:     indices = [sp.coord_index_of(vector(x)) for x in vertices]
            ....:     projected_vertices = [sp.transformed_coords[i] for i in indices]
            ....:     assert Polyhedron(projected_vertices).dim() == 2

        Check that :issue:`31802` is fixed::

            sage: # needs sage.plot
            sage: halfspace = Polyhedron(rays=[(0, 0, 1)], lines=[(1, 0, 0), (0, 1, 0)])
            sage: len(halfspace.projection().arrows)
            5
            sage: halfspace.plot(fill=(0, 1, 0))
            Graphics3d Object
            sage: fullspace = Polyhedron(lines=[(1, 0, 0), (0, 1, 0), (0, 0, 1)])
            sage: len(fullspace.projection().arrows)
            6
            sage: fullspace.plot(color=(1, 0, 0), alpha=0.5)
            Graphics3d Object
            sage: cone = Polyhedron(rays=[(1, 0, 0), (0, 1, 0), (0, 0, 1)])
            sage: cone.plot(fill='rainbow', alpha=0.6)
            Graphics3d Object
            sage: p = Polyhedron(vertices=[(0, 0, 0), (1, 0, 0)], rays=[(-1, 1, 0), (1, 1, 0), (0, 0, 1)])
            sage: p.plot(fill='mediumspringgreen', point='red', size=30, width=2)
            Graphics3d Object

            sage: cylinder = Polyhedron(vertices=[(0, 0, 0), (1, 0, 0), (0, 1, 0)], lines=[(0, 0, 1)])
            sage: cylinder.plot(fill='red')  # check it is not all black                # needs sage.plot
            Graphics3d Object
            sage: quarter = Polyhedron(rays=[(-1, 0, 0), (1, 0, 0), (0, 1, 0), (0, 0, 1)])
            sage: quarter.plot(fill='rainbow')  # check it is not all black nor with too many colors                    # needs sage.plot
            Graphics3d Object
        """
        def merge_options(*opts):
            merged = dict()
            for i in range(len(opts)):
                opt = opts[i]
                if opt is None:
                    continue
                elif opt is False:
                    return False
                elif isinstance(opt, (str, list, tuple)):
                    merged['color'] = opt
                else:
                    merged.update(opt)
            return merged

        d = min(self.dim(), 2)
        opts = [wireframe] * d + [fill] + [False] * (2-d)
        # The point/line/polygon options take precedence over wireframe/fill
        opts = [merge_options(opt1, opt2, kwds)
                for opt1, opt2 in zip(opts, [point, line, polygon])]

        def project(polyhedron, ortho):
            if polyhedron.ambient_dim() <= 3:
                return polyhedron.projection()
            elif polyhedron.dim() <= 3:
                if ortho:
                    return polyhedron.affine_hull_projection(orthonormal=True, extend=True).projection()
                else:
                    return polyhedron.affine_hull_projection().projection()
            elif polyhedron.dimension() == 4:
                # For 4d-polyhedron, we can use schlegel projections:
                return polyhedron.schlegel_projection(position=position)
            else:
                return polyhedron.projection()

        projection = project(self, orthonormal)
        try:
            plot_method = projection.plot
        except AttributeError:
            raise NotImplementedError('plotting of {0}-dimensional polyhedra not implemented'
                                          .format(self.ambient_dim()))
        return plot_method(*opts)

    def show(self, **kwds):
        r"""
        Display graphics immediately

        This method attempts to display the graphics immediately,
        without waiting for the currently running code (if any) to
        return to the command line. Be careful, calling it from within
        a loop will potentially launch a large number of external
        viewer programs.

        INPUT:

        - ``kwds`` -- optional keyword arguments. See :meth:`plot` for
          the description of available options.

        OUTPUT:

        This method does not return anything. Use :meth:`plot` if you
        want to generate a graphics object that can be saved or
        further transformed.

        EXAMPLES::

            sage: square = polytopes.hypercube(2)
            sage: square.show(point='red')                                              # needs sage.plot
        """
        self.plot(**kwds).show()

    def tikz(self, view=[0, 0, 1], angle=0, scale=1,
             edge_color='blue!95!black', facet_color='blue!95!black',
             opacity=0.8, vertex_color='green', axis=False,
             output_type=None):
        r"""
        Return a tikz picture of ``self`` as a string or as a
        :class:`~sage.misc.latex_standalone.TikzPicture`
        according to a projection ``view`` and an angle ``angle``
        obtained via the threejs viewer. ``self`` must be bounded.

        INPUT:

        - ``view`` -- list (default: [0,0,1]) representing the rotation axis (see note below).
        - ``angle`` -- integer (default: 0) angle of rotation in degree from 0 to 360 (see note
          below).
        - ``scale`` -- integer (default: 1) specifying the scaling of the tikz picture.
        - ``edge_color`` -- string (default: 'blue!95!black') representing colors which tikz
          recognize.
        - ``facet_color`` -- string (default: 'blue!95!black') representing colors which tikz
          recognize.
        - ``vertex_color`` -- string (default: 'green') representing colors which tikz
          recognize.
        - ``opacity`` -- real number (default: 0.8) between 0 and 1 giving the opacity of
          the front facets.
<<<<<<< HEAD
        - ``axis`` -- Boolean (default: False) draw the axes at the origin or not.
=======
        - ``axis`` -- Boolean (default: ``False``) draw the axes at the origin or not.
>>>>>>> 038f6f1f
        - ``output_type`` -- string (default: ``None``), valid values
          are ``None`` (deprecated), ``'LatexExpr'`` and ``'TikzPicture'``,
          whether to return a LatexExpr object (which inherits from Python
          str) or a ``TikzPicture`` object from module
          :mod:`sage.misc.latex_standalone`

        OUTPUT:

        - LatexExpr object or TikzPicture object

        .. NOTE::

            This is a wrapper of a method of the projection object
            ``self.projection()``. See :meth:`~sage.geometry.polyhedron.plot.Projection.tikz`
            for more detail.

            The inputs ``view`` and ``angle`` can be obtained by visualizing it
            using ``.show(aspect_ratio=1)``. This will open an interactive view
            in your default browser, where you can rotate the polytope. Once
            the desired view angle is found, click on the information icon in
            the lower right-hand corner and select *Get Viewpoint*. This will
            copy a string of the form '[x,y,z],angle' to your local clipboard.
            Go back to Sage and type ``Img = P.tikz([x,y,z],angle)``.

            The inputs ``view`` and ``angle`` can also be obtained from the
            viewer Jmol::

                1) Right click on the image
                2) Select ``Console``
                3) Select the tab ``State``
                4) Scroll to the line ``moveto``

            It reads something like::

                moveto 0.0 {x y z angle} Scale

            The ``view`` is then [x,y,z] and ``angle`` is angle.
            The following number is the scale.

            Jmol performs a rotation of ``angle`` degrees along the
            vector [x,y,z] and show the result from the z-axis.


        EXAMPLES::

            sage: # needs sage.plot
            sage: co = polytopes.cuboctahedron()
            sage: Img = co.tikz([0, 0, 1], 0, output_type='TikzPicture')
            sage: Img
            \documentclass[tikz]{standalone}
            \begin{document}
            \begin{tikzpicture}%
                    [x={(1.000000cm, 0.000000cm)},
                    y={(0.000000cm, 1.000000cm)},
                    z={(0.000000cm, 0.000000cm)},
                    scale=1.000000,
            ...
            Use print to see the full content.
            ...
            \node[vertex] at (1.00000, 0.00000, 1.00000)     {};
            \node[vertex] at (1.00000, 1.00000, 0.00000)     {};
            %%
            %%
            \end{tikzpicture}
            \end{document}
            sage: print('\n'.join(Img.content().splitlines()[12:21]))
            %% with the command: ._tikz_3d_in_3d and parameters:
            %% view = [0, 0, 1]
            %% angle = 0
            %% scale = 1
            %% edge_color = blue!95!black
            %% facet_color = blue!95!black
            %% opacity = 0.8
            %% vertex_color = green
            %% axis = False
            sage: print('\n'.join(Img.content().splitlines()[22:26]))
            %% Coordinate of the vertices:
            %%
            \coordinate (-1.00000, -1.00000, 0.00000) at (-1.00000, -1.00000, 0.00000);
            \coordinate (-1.00000, 0.00000, -1.00000) at (-1.00000, 0.00000, -1.00000);

        When output type is a :class:`sage.misc.latex_standalone.TikzPicture`::

            sage: # needs sage.plot
            sage: co = polytopes.cuboctahedron()
            sage: t = co.tikz([674, 108, -731], 112, output_type='TikzPicture'); t
            \documentclass[tikz]{standalone}
            \begin{document}
            \begin{tikzpicture}%
                    [x={(0.249656cm, -0.577639cm)},
                    y={(0.777700cm, -0.358578cm)},
                    z={(-0.576936cm, -0.733318cm)},
                    scale=1.000000,
            ...
            Use print to see the full content.
            ...
            \node[vertex] at (1.00000, 0.00000, 1.00000)     {};
            \node[vertex] at (1.00000, 1.00000, 0.00000)     {};
            %%
            %%
            \end{tikzpicture}
            \end{document}
            sage: path_to_file = t.pdf()        # not tested

        """
        return self.projection().tikz(view, angle, scale,
                                      edge_color, facet_color,
                                      opacity, vertex_color, axis,
                                      output_type=output_type)

    def _rich_repr_(self, display_manager, **kwds):
        r"""
        Rich Output Magic Method

        See :mod:`sage.repl.rich_output` for details.

        EXAMPLES::

            sage: from sage.repl.rich_output import get_display_manager
            sage: dm = get_display_manager()
            sage: polytopes.hypercube(2)._rich_repr_(dm)
            OutputPlainText container

        The ``supplemental_plot`` preference lets us control whether
        this object is shown as text or picture+text::

            sage: dm.preferences.supplemental_plot
            'never'
            sage: del dm.preferences.supplemental_plot
            sage: polytopes.hypercube(3)
            A 3-dimensional polyhedron in ZZ^3 defined as the convex hull of 8 vertices (use the .plot() method to plot)
            sage: dm.preferences.supplemental_plot = 'never'
        """
        prefs = display_manager.preferences
        is_small = (self.ambient_dim() <= 2)
        can_plot = (prefs.supplemental_plot != 'never')
        plot_graph = can_plot and (prefs.supplemental_plot == 'always' or is_small)
        # Under certain circumstances we display the plot as graphics
        if plot_graph:
            plot_kwds = dict(kwds)
            plot_kwds.setdefault('title', repr(self))
            output = self.plot(**plot_kwds)._rich_repr_(display_manager)
            if output is not None:
                return output
        # create text for non-graphical output
        if can_plot:
            text = '{0} (use the .plot() method to plot)'.format(repr(self))
        else:
            text = repr(self)
        # latex() produces huge tikz environment, override
        tp = display_manager.types
        if (prefs.text == 'latex' and tp.OutputLatex in display_manager.supported_output()):
            return tp.OutputLatex(r'\text{{{0}}}'.format(text))
        return tp.OutputPlainText(text)

    @cached_method
    def gale_transform(self):
        r"""
        Return the Gale transform of a polytope as described in the
        reference below.

        OUTPUT:

        A list of vectors, the Gale transform.  The dimension is the
        dimension of the affine dependencies of the vertices of the
        polytope.

        EXAMPLES:

        This is from the reference, for a triangular prism::

            sage: p = Polyhedron(vertices = [[0,0],[0,1],[1,0]])
            sage: p2 = p.prism()
            sage: p2.gale_transform()
            ((-1, 0), (0, -1), (1, 1), (-1, -1), (1, 0), (0, 1))

        REFERENCES:

            Lectures in Geometric Combinatorics, R.R.Thomas, 2006, AMS Press.

        .. SEEALSO::

            :func:`~sage.geometry.polyhedron.library.gale_transform_to_polyhedron`.

        TESTS::

            sage: P = Polyhedron(rays=[[1,0,0]])
            sage: P.gale_transform()
            Traceback (most recent call last):
            ...
            ValueError: not a polytope

        Check that :issue:`29073` is fixed::

            sage: P = polytopes.icosahedron(exact=False)                                # needs sage.groups
            sage: sum(P.gale_transform()).norm() < 1e-15                                # needs sage.groups
            True
        """
        if not self.is_compact():
            raise ValueError('not a polytope')

        A = matrix(self.n_vertices(),
                   [[1]+x for x in self.vertex_generator()])
        A = A.transpose()
        A_ker = A.right_kernel_matrix(basis='computed')
        return tuple(A_ker.columns())

    def _test_gale_transform(self, tester=None, **options):
        r"""
        Run tests on the method :meth:`.gale_transform` and its inverse
        :meth:`~sage.geometry.polyhedron.library.gale_transform_to_polytope`.

        TESTS::

            sage: polytopes.cross_polytope(3)._test_gale_transform()
        """
        if tester is None:
            tester = self._tester(**options)

        if not self.is_compact():
            with tester.assertRaises(ValueError):
                self.gale_transform()
            return

        # Check :issue:`29073`.
        if not self.base_ring().is_exact() and self.ambient_dim() > 0:
            g = self.gale_transform()
            tester.assertTrue(sum(g).norm() < 1e-10 or sum(g).norm()/matrix(g).norm() < 1e-13)
            return

        # Prevent very long doctests.
        if self.n_vertices() + self.n_rays() > 50 or self.n_facets() > 50:
            return

        if not self.is_empty():
            # ``gale_transform_to_polytope`` needs at least one vertex to work.
            from sage.geometry.polyhedron.library import gale_transform_to_polytope
            g = self.gale_transform()
            P = gale_transform_to_polytope(g, base_ring=self.base_ring(), backend=self.backend())

            try:
                import sage.graphs.graph
                assert sage.graphs.graph  # to muffle pyflakes
            except ImportError:
                pass
            else:
                tester.assertTrue(self.is_combinatorially_isomorphic(P))

    def projection(self, projection=None):
        r"""
        Return a projection object.

        INPUT:

        - ``proj`` -- a projection function

        OUTPUT:

        The identity projection. This is useful for plotting
        polyhedra.

        .. SEEALSO::

            :meth:`~sage.geometry.polyhedron.base6.Polyhedron_base6.schlegel_projection` for a more interesting projection.

        EXAMPLES::

            sage: p = polytopes.hypercube(3)
            sage: proj = p.projection()
            sage: proj
            The projection of a polyhedron into 3 dimensions
        """
        from .plot import Projection
        if projection is not None:
            self.projection = Projection(self, projection)
        else:
            self.projection = Projection(self)
        return self.projection

    def render_solid(self, **kwds):
        r"""
        Return a solid rendering of a 2- or 3-d polytope.

        EXAMPLES::

            sage: p = polytopes.hypercube(3)
            sage: p_solid = p.render_solid(opacity=.7)                                  # needs sage.plot
            sage: type(p_solid)                                                         # needs sage.plot
            <class 'sage.plot.plot3d.index_face_set.IndexFaceSet'>
        """
        proj = self.projection()
        if self.ambient_dim() == 3:
            return proj.render_solid_3d(**kwds)
        if self.ambient_dim() == 2:
            return proj.render_fill_2d(**kwds)
        raise ValueError("render_solid is only defined for 2 and 3 dimensional polyhedra")

    def render_wireframe(self, **kwds):
        r"""
        For polytopes in 2 or 3 dimensions, return the edges
        as a list of lines.

        EXAMPLES::

            sage: p = Polyhedron([[1,2,],[1,1],[0,0]])
            sage: p_wireframe = p.render_wireframe()                                    # needs sage.plot
            sage: p_wireframe._objects                                                  # needs sage.plot
            [Line defined by 2 points, Line defined by 2 points, Line defined by 2 points]
        """
        proj = self.projection()
        if self.ambient_dim() == 3:
            return proj.render_wireframe_3d(**kwds)
        if self.ambient_dim() == 2:
            return proj.render_outline_2d(**kwds)
        raise ValueError("render_wireframe is only defined for 2 and 3 dimensional polyhedra")

    def schlegel_projection(self, facet=None, position=None):
        r"""
        Return the Schlegel projection.

        * The facet is orthonormally transformed into its affine hull.

        * The position specifies a point coming out of the barycenter of the
          facet from which the other vertices will be projected into the facet.

        INPUT:

        - ``facet`` -- a :class:`~sage.geometry.polyhedron.face.PolyhedronFace`.
          The facet into which the Schlegel diagram is created. The default is the first facet.

        - ``position`` -- a positive number. Determines a relative distance
          from the barycenter of ``facet``. A value close to 0 will place the
          projection point close to the facet and a large value further away.
          Default is `1`. If the given value is too large, an error is returned.

        OUTPUT:

        A :class:`~sage.geometry.polyhedron.plot.Projection` object.

        EXAMPLES::

            sage: p = polytopes.hypercube(3)
            sage: sch_proj = p.schlegel_projection()
            sage: schlegel_edge_indices = sch_proj.lines
            sage: schlegel_edges = [sch_proj.coordinates_of(x) for x in schlegel_edge_indices]
            sage: len([x for x in schlegel_edges if x[0][0] > 0])
            8

        The Schlegel projection preserves the convexity of facets, see :issue:`30015`::

            sage: fcube = polytopes.hypercube(4)
            sage: tfcube = fcube.face_truncation(fcube.faces(0)[0])
            sage: tfcube.facets()[-1]
            A 3-dimensional face of a Polyhedron in QQ^4 defined as the convex hull of 8 vertices
            sage: sp = tfcube.schlegel_projection(tfcube.facets()[-1])
            sage: sp.plot()                                                             # needs sage.plot
            Graphics3d Object

        The same truncated cube but see inside the tetrahedral facet::

            sage: tfcube.facets()[4]
            A 3-dimensional face of a Polyhedron in QQ^4 defined as the convex hull of 4 vertices
            sage: sp = tfcube.schlegel_projection(tfcube.facets()[4])                   # needs sage.symbolic
            sage: sp.plot()                                                             # needs sage.plot sage.symbolic
            Graphics3d Object

        A different values of ``position`` changes the projection::

            sage: # needs sage.symbolic
            sage: sp = tfcube.schlegel_projection(tfcube.facets()[4], 1/2)
            sage: sp.plot()                                                             # needs sage.plot
            Graphics3d Object
            sage: sp = tfcube.schlegel_projection(tfcube.facets()[4], 4)
            sage: sp.plot()                                                             # needs sage.plot
            Graphics3d Object

        A value which is too large give a projection point that sees more than
        one facet resulting in a error::

            sage: sp = tfcube.schlegel_projection(tfcube.facets()[4], 5)
            Traceback (most recent call last):
            ...
            ValueError: the chosen position is too large
        """
        proj = self.projection()
        return proj.schlegel(facet, position)

    def affine_hull(self, *args, **kwds):
        r"""
        Return the affine hull of ``self`` as a polyhedron.

        EXAMPLES::

            sage: half_plane_in_space = Polyhedron(ieqs=[(0,1,0,0)], eqns=[(0,0,0,1)])
            sage: half_plane_in_space.affine_hull().Hrepresentation()
            (An equation (0, 0, 1) x + 0 == 0,)

            sage: polytopes.cube().affine_hull().is_universe()
            True
        """
        if args or kwds:
            raise TypeError("the method 'affine_hull' does not take any parameters; perhaps you meant 'affine_hull_projection'")
        if not self.inequalities():
            return self
        self_as_face = self.faces(self.dimension())[0]
        return self_as_face.affine_tangent_cone()

    @cached_method
    def _affine_hull_projection(self, *,
                                as_convex_set=True, as_affine_map=True, as_section_map=True,
                                orthogonal=False, orthonormal=False,
                                extend=False, minimal=False):
        r"""
        Return ``self`` projected into its affine hull.

        INPUT:

        See :meth:`affine_hull_projection`.

        OUTPUT:

        An instance of :class:`~sage.geometry.convex_set.AffineHullProjectionData`.
        See :meth:`affine_hull_projection` for details.

        TESTS:

        Check that :issue:`23355` is fixed::

            sage: P = Polyhedron([[7]]); P
            A 0-dimensional polyhedron in ZZ^1 defined as the convex hull of 1 vertex
            sage: P.affine_hull_projection()
            A 0-dimensional polyhedron in ZZ^0 defined as the convex hull of 1 vertex
            sage: P.affine_hull_projection(orthonormal='True')
            A 0-dimensional polyhedron in QQ^0 defined as the convex hull of 1 vertex
            sage: P.affine_hull_projection(orthogonal='True')
            A 0-dimensional polyhedron in QQ^0 defined as the convex hull of 1 vertex

        Check that :issue:`24047` is fixed::

            sage: P1 = Polyhedron(vertices=[[-1, 1], [0, -1], [0, 0], [-1, -1]])
            sage: P2 = Polyhedron(vertices=[[1, 1], [1, -1], [0, -1], [0, 0]])
            sage: P = P1.intersection(P2)
            sage: A, b = P.affine_hull_projection(as_affine_map=True,
            ....:                                 orthonormal=True, extend=True)

            sage: Polyhedron([(2,3,4)]).affine_hull_projection()
            A 0-dimensional polyhedron in ZZ^0 defined as the convex hull of 1 vertex

        Check that backend is preserved::

            sage: polytopes.simplex(backend='field').affine_hull_projection().backend()
            'field'

            sage: P = Polyhedron(vertices=[[0,0], [1,0]], backend='field')
            sage: P.affine_hull_projection(orthogonal=True, orthonormal=True,
            ....:                          extend=True).backend()
            'field'

        Check that :issue:`29116` is fixed::

            sage: V = [[1, 0, -1, 0, 0],
            ....:      [1, 0, 0, -1, 0],
            ....:      [1, 0, 0, 0, -1],
            ....:      [1, 0, 0, +1, 0],
            ....:      [1, 0, 0, 0, +1],
            ....:      [1, +1, 0, 0, 0]]
            sage: P = Polyhedron(V)
            sage: P.affine_hull_projection()
            A 4-dimensional polyhedron in ZZ^4 defined as the convex hull of 6 vertices
            sage: P.affine_hull_projection(orthonormal=True)                            # needs sage.symbolic
            Traceback (most recent call last):
            ...
            ValueError: the base ring needs to be extended; try with "extend=True"
            sage: P.affine_hull_projection(orthonormal=True, extend=True)               # needs sage.rings.number_field
            A 4-dimensional polyhedron in AA^4 defined as the convex hull of 6 vertices
        """
        result = AffineHullProjectionData()

        if self.is_empty():
            raise ValueError('affine hull projection of an empty polyhedron is undefined')

        # handle trivial full-dimensional case
        if self.ambient_dim() == self.dim():
            if as_convex_set:
                result.image = self
            if as_affine_map:
                identity = linear_transformation(matrix(self.base_ring(),
                                                        self.dim(),
                                                        self.dim(),
                                                        self.base_ring().one()))
                result.projection_linear_map = result.section_linear_map = identity
                result.projection_translation = result.section_translation = self.ambient_space().zero()
        elif orthogonal or orthonormal:
            # see TODO
            if not self.is_compact():
                raise NotImplementedError('"orthogonal=True" and "orthonormal=True" work only for compact polyhedra')
            affine_basis = self.an_affine_basis()
            v0 = affine_basis[0].vector()
            # We implicitly translate the first vertex of the affine basis to zero.
            vi = tuple(v.vector() - v0 for v in affine_basis[1:])
            M = matrix(self.base_ring(), self.dim(), self.ambient_dim(), vi)

            # Switch base_ring to AA if necessary,
            # since gram_schmidt needs to be able to take square roots.
            # Pick orthonormal basis and transform all vertices accordingly
            # if the orthonormal transform makes it necessary, change base ring.
            try:
                A, G = M.gram_schmidt(orthonormal=orthonormal)
            except TypeError:
                if not extend:
                    raise ValueError('the base ring needs to be extended; try with "extend=True"')
                from sage.rings.qqbar import AA
                M = matrix(AA, M)
                A = M.gram_schmidt(orthonormal=orthonormal)[0]
                if minimal:
                    from sage.rings.qqbar import number_field_elements_from_algebraics
                    new_ring = number_field_elements_from_algebraics(A.list(), embedded=True, minimal=True)[0]
                    A = A.change_ring(new_ring)
            L = linear_transformation(A, side='right')
            ambient_translation = -vector(A.base_ring(), affine_basis[0])
            image_translation = A * ambient_translation
            # Note the order. We compute ``A*self`` and then translate the image.
            # ``A*self`` uses the incidence matrix and we avoid recomputation.
            # Also, if the new base ring is ``AA``, we want to avoid computing the incidence matrix in that ring.
            # ``convert=True`` takes care of the case, where there might be no coercion (``AA`` and quadratic field).
            if as_convex_set:
                result.image = self.linear_transformation(A, new_base_ring=A.base_ring()) + image_translation
            if as_affine_map:
                result.projection_linear_map = L
                result.projection_translation = image_translation
            if as_section_map:
                L_dagger = linear_transformation(A.transpose() * (A * A.transpose()).inverse(), side='right')
                result.section_linear_map = L_dagger
                result.section_translation = v0.change_ring(A.base_ring())
        else:
            # translate one vertex to the origin
            v0 = self.vertices()[0].vector()
            gens = []
            for v in self.vertices()[1:]:
                gens.append(v.vector() - v0)
            for r in self.rays():
                gens.append(r.vector())
            for l in self.lines():
                gens.append(l.vector())

            # Pick subset of coordinates to coordinatize the affine span
            M = matrix(gens)
            pivots = M.pivots()

            A = matrix(self.base_ring(), len(pivots), self.ambient_dim(),
                       [[1 if j == i else 0 for j in range(self.ambient_dim())] for i in pivots])
            if as_affine_map:
                image_translation = vector(self.base_ring(), self.dim())
                L = linear_transformation(A, side='right')
                result.projection_linear_map = L
                result.projection_translation = image_translation
            if as_convex_set:
                result.image = A*self
            if as_section_map:
                if self.dim():
                    B = M.transpose()/(A*M.transpose())
                else:
                    B = matrix(self.ambient_dim(), 0)
                L_section = linear_transformation(B, side='right')
                result.section_linear_map = L_section
                result.section_translation = v0 - L_section(L(v0) + image_translation)

        return result

    def affine_hull_projection(self,
                               as_polyhedron=None, as_affine_map=False,
                               orthogonal=False, orthonormal=False,
                               extend=False, minimal=False,
                               return_all_data=False,
                               *, as_convex_set=None):
        r"""
        Return the polyhedron projected into its affine hull.

        Each polyhedron is contained in some smallest affine subspace
        (possibly the entire ambient space) -- its affine hull.  We
        provide an affine linear map that projects the ambient space of
        the polyhedron to the standard Euclidean space of dimension of
        the polyhedron, which restricts to a bijection from the affine
        hull.

        The projection map is not unique; some parameters control the
        choice of the map.  Other parameters control the output of the
        function.

        INPUT:

        - ``as_polyhedron`` (or ``as_convex_set``) -- (boolean or the default
          ``None``) and

        - ``as_affine_map`` -- (boolean, default ``False``) control the output

          The default ``as_polyhedron=None`` translates to
          ``as_polyhedron=not as_affine_map``,
          therefore to ``as_polyhedron=True`` if nothing is specified.

          If exactly one of either ``as_polyhedron`` or ``as_affine_map`` is
          set, then either a polyhedron or the affine transformation
          is returned. The affine transformation
          sends the embedded polytope to a fulldimensional one.
          It is given as a pair ``(A, b)``, where A is a linear transformation
          and `b` is a vector, and the affine transformation sends ``v`` to
          ``A(v)+b``.

          If both ``as_polyhedron`` and ``as_affine_map`` are set, then
          both are returned, encapsulated in an instance of
          :class:`~sage.geometry.convex_set.AffineHullProjectionData`.

        - ``return_all_data`` -- (boolean, default ``False``)

          If set, then ``as_polyhedron`` and ``as_affine_map`` will set
          (possibly overridden) and additional (internal) data concerning
          the transformation is returned. Everything is encapsulated
          in an instance of
          :class:`~sage.geometry.convex_set.AffineHullProjectionData` in
          this case.

        - ``orthogonal`` -- boolean (default: ``False``); if ``True``,
          provide an orthogonal transformation.

        - ``orthonormal`` -- boolean (default: ``False``); if ``True``,
          provide an orthonormal transformation. If the base ring does not
          provide the necessary square roots, the extend parameter
          needs to be set to ``True``.

        - ``extend`` -- boolean (default: ``False``); if ``True``,
          allow base ring to be extended if necessary. This becomes
          relevant when requiring an orthonormal transformation.

        - ``minimal`` -- boolean (default: ``False``); if ``True``,
          when doing an extension, it computes the minimal base ring of the
          extension, otherwise the base ring is ``AA``.

        OUTPUT:

        A full-dimensional polyhedron or an affine transformation,
        depending on the parameters ``as_polyhedron`` and ``as_affine_map``,
        or an instance of :class:`~sage.geometry.convex_set.AffineHullProjectionData`
        containing all data (parameter ``return_all_data``).

        If the output is an instance of
        :class:`~sage.geometry.convex_set.AffineHullProjectionData`, the
        following fields may be set:

        - ``image`` -- the projection of the original polyhedron

        - ``projection_map`` -- the affine map as a pair whose first component
          is a linear transformation and its second component a shift;
          see above.

        - ``section_map`` -- an affine map as a pair whose first component
          is a linear transformation and its second component a shift.
          It maps the codomain of ``affine_map`` to the affine hull of
          ``self``.  It is a right inverse of ``projection_map``.

        Note that all of these data are compatible.

         .. TODO::

            - make the parameters ``orthogonal`` and ``orthonormal`` work
              with unbounded polyhedra.

        EXAMPLES::

            sage: triangle = Polyhedron([(1,0,0), (0,1,0), (0,0,1)]);  triangle
            A 2-dimensional polyhedron in ZZ^3 defined as the convex hull of 3 vertices
            sage: triangle.affine_hull_projection()
            A 2-dimensional polyhedron in ZZ^2 defined as the convex hull of 3 vertices

            sage: half3d = Polyhedron(vertices=[(3,2,1)], rays=[(1,0,0)])
            sage: half3d.affine_hull_projection().Vrepresentation()
            (A ray in the direction (1), A vertex at (3))

        The resulting affine hulls depend on the parameter ``orthogonal`` and ``orthonormal``::

            sage: L = Polyhedron([[1,0], [0,1]]); L
            A 1-dimensional polyhedron in ZZ^2 defined as the convex hull of 2 vertices
            sage: A = L.affine_hull_projection(); A
            A 1-dimensional polyhedron in ZZ^1 defined as the convex hull of 2 vertices
            sage: A.vertices()
            (A vertex at (0), A vertex at (1))
            sage: A = L.affine_hull_projection(orthogonal=True); A
            A 1-dimensional polyhedron in QQ^1 defined as the convex hull of 2 vertices
            sage: A.vertices()
            (A vertex at (0), A vertex at (2))
            sage: A = L.affine_hull_projection(orthonormal=True)                        # needs sage.rings.number_field
            Traceback (most recent call last):
            ...
            ValueError: the base ring needs to be extended; try with "extend=True"
            sage: A = L.affine_hull_projection(orthonormal=True, extend=True); A        # needs sage.rings.number_field
            A 1-dimensional polyhedron in AA^1 defined as the convex hull of 2 vertices
            sage: A.vertices()                                                          # needs sage.rings.number_field
            (A vertex at (1.414213562373095?), A vertex at (0.?e-18))

        More generally::

            sage: S = polytopes.simplex(); S
            A 3-dimensional polyhedron in ZZ^4 defined as the convex hull of 4 vertices
            sage: S.vertices()
            (A vertex at (0, 0, 0, 1),
             A vertex at (0, 0, 1, 0),
             A vertex at (0, 1, 0, 0),
             A vertex at (1, 0, 0, 0))
            sage: A = S.affine_hull_projection(); A
            A 3-dimensional polyhedron in ZZ^3 defined as the convex hull of 4 vertices
            sage: A.vertices()
            (A vertex at (0, 0, 0),
             A vertex at (0, 0, 1),
             A vertex at (0, 1, 0),
             A vertex at (1, 0, 0))
            sage: A = S.affine_hull_projection(orthogonal=True); A
            A 3-dimensional polyhedron in QQ^3 defined as the convex hull of 4 vertices
            sage: A.vertices()
            (A vertex at (0, 0, 0),
             A vertex at (2, 0, 0),
             A vertex at (1, 3/2, 0),
             A vertex at (1, 1/2, 4/3))
            sage: A = S.affine_hull_projection(orthonormal=True, extend=True); A        # needs sage.rings.number_field
            A 3-dimensional polyhedron in AA^3 defined as the convex hull of 4 vertices
            sage: A.vertices()                                                          # needs sage.rings.number_field
            (A vertex at (0.7071067811865475?, 0.4082482904638630?, 1.154700538379252?),
             A vertex at (0.7071067811865475?, 1.224744871391589?, 0.?e-18),
             A vertex at (1.414213562373095?, 0.?e-18, 0.?e-18),
             A vertex at (0.?e-18, 0.?e-18, 0.?e-18))

        With the parameter ``minimal`` one can get a minimal base ring::

            sage: # needs sage.rings.number_field
            sage: s = polytopes.simplex(3)
            sage: s_AA = s.affine_hull_projection(orthonormal=True, extend=True)
            sage: s_AA.base_ring()
            Algebraic Real Field
            sage: s_full = s.affine_hull_projection(orthonormal=True, extend=True,
            ....:                                   minimal=True)
            sage: s_full.base_ring()
            Number Field in a with defining polynomial y^4 - 4*y^2 + 1
             with a = 0.5176380902050415?

        More examples with the ``orthonormal`` parameter::

            sage: P = polytopes.permutahedron(3); P
            A 2-dimensional polyhedron in ZZ^3 defined as the convex hull of 6 vertices
            sage: set([F.as_polyhedron().affine_hull_projection(                        # needs sage.combinat sage.rings.number_field
            ....:          orthonormal=True, extend=True).volume()
            ....:     for F in P.affine_hull_projection().faces(1)]) == {1, sqrt(AA(2))}
            True
            sage: set([F.as_polyhedron().affine_hull_projection(                        # needs sage.combinat sage.rings.number_field
            ....:          orthonormal=True, extend=True).volume()
            ....:     for F in P.affine_hull_projection(
            ....:             orthonormal=True, extend=True).faces(1)]) == {sqrt(AA(2))}
            True

            sage: # needs sage.rings.number_field
            sage: D = polytopes.dodecahedron()
            sage: F = D.faces(2)[0].as_polyhedron()
            sage: F.affine_hull_projection(orthogonal=True)
            A 2-dimensional polyhedron in
             (Number Field in sqrt5 with defining polynomial x^2 - 5
              with sqrt5 = 2.236067977499790?)^2
             defined as the convex hull of 5 vertices
            sage: F.affine_hull_projection(orthonormal=True, extend=True)
            A 2-dimensional polyhedron in AA^2 defined as the convex hull of 5 vertices

            sage: # needs sage.rings.number_field
            sage: K.<sqrt2> = QuadraticField(2)
            sage: P = Polyhedron([2*[K.zero()],2*[sqrt2]]); P
            A 1-dimensional polyhedron in
             (Number Field in sqrt2 with defining polynomial x^2 - 2
              with sqrt2 = 1.414213562373095?)^2
             defined as the convex hull of 2 vertices
            sage: P.vertices()
            (A vertex at (0, 0), A vertex at (sqrt2, sqrt2))
            sage: A = P.affine_hull_projection(orthonormal=True); A
            A 1-dimensional polyhedron in
             (Number Field in sqrt2 with defining polynomial x^2 - 2
              with sqrt2 = 1.414213562373095?)^1
             defined as the convex hull of 2 vertices
            sage: A.vertices()
            (A vertex at (0), A vertex at (2))

            sage: # needs sage.rings.number_field
            sage: K.<sqrt3> = QuadraticField(3)
            sage: P = Polyhedron([2*[K.zero()], 2*[sqrt3]]); P
            A 1-dimensional polyhedron in
             (Number Field in sqrt3 with defining polynomial x^2 - 3
              with sqrt3 = 1.732050807568878?)^2
             defined as the convex hull of 2 vertices
            sage: P.vertices()
            (A vertex at (0, 0), A vertex at (sqrt3, sqrt3))
            sage: A = P.affine_hull_projection(orthonormal=True)
            Traceback (most recent call last):
            ...
            ValueError: the base ring needs to be extended; try with "extend=True"
            sage: A = P.affine_hull_projection(orthonormal=True, extend=True); A
            A 1-dimensional polyhedron in AA^1 defined as the convex hull of 2 vertices
            sage: A.vertices()
            (A vertex at (0), A vertex at (2.449489742783178?))
            sage: sqrt(6).n()
            2.44948974278318

        The affine hull is combinatorially equivalent to the input::

            sage: P.is_combinatorially_isomorphic(P.affine_hull_projection())           # needs sage.rings.number_field
            True
            sage: P.is_combinatorially_isomorphic(P.affine_hull_projection(             # needs sage.rings.number_field
            ....:     orthogonal=True))
            True
            sage: P.is_combinatorially_isomorphic(P.affine_hull_projection(             # needs sage.rings.number_field
            ....:     orthonormal=True, extend=True))
            True

        The ``orthonormal=True`` parameter preserves volumes;
        it provides an isometric copy of the polyhedron::

            sage: # needs sage.rings.number_field
            sage: Pentagon = polytopes.dodecahedron().faces(2)[0].as_polyhedron()
            sage: P = Pentagon.affine_hull_projection(orthonormal=True, extend=True)
            sage: _, c= P.is_inscribed(certificate=True)
            sage: c
            (0.4721359549995794?, 0.6498393924658126?)
            sage: circumradius = (c - vector(P.vertices()[0])).norm()
            sage: p = polytopes.regular_polygon(5)
            sage: p.volume()
            2.377641290737884?
            sage: P.volume()
            1.53406271079097?
            sage: p.volume()*circumradius^2
            1.534062710790965?
            sage: P.volume() == p.volume()*circumradius^2
            True

        One can also use ``orthogonal`` parameter to calculate volumes;
        in this case we don't need to switch base rings. One has to divide
        by the square root of the determinant of the linear part of the
        affine transformation times its transpose::

            sage: # needs sage.rings.number_field
            sage: Pentagon = polytopes.dodecahedron().faces(2)[0].as_polyhedron()
            sage: Pnormal = Pentagon.affine_hull_projection(orthonormal=True,
            ....:                                           extend=True)
            sage: Pgonal  = Pentagon.affine_hull_projection(orthogonal=True)
            sage: A, b    = Pentagon.affine_hull_projection(orthogonal=True,
            ....:                                           as_affine_map=True)
            sage: Adet = (A.matrix().transpose()*A.matrix()).det()
            sage: Pnormal.volume()
            1.53406271079097?
            sage: Pgonal.volume()/Adet.sqrt(extend=True)
            -80*(55*sqrt(5) - 123)/sqrt(-6368*sqrt(5) + 14240)
            sage: Pgonal.volume()/AA(Adet).sqrt().n(digits=20)
            1.5340627107909646813
            sage: AA(Pgonal.volume()^2) == (Pnormal.volume()^2)*AA(Adet)
            True

        Another example with ``as_affine_map=True``::

            sage: # needs sage.combinat sage.rings.number_field
            sage: P = polytopes.permutahedron(4)
            sage: Q    = P.affine_hull_projection(orthonormal=True, extend=True)
            sage: A, b = P.affine_hull_projection(orthonormal=True, extend=True,
            ....:                                 as_affine_map=True)
            sage: Q.center()
            (0.7071067811865475?, 1.224744871391589?, 1.732050807568878?)
            sage: A(P.center()) + b == Q.center()
            True

        For unbounded, non full-dimensional polyhedra, the ``orthogonal=True`` and ``orthonormal=True``
        is not implemented::

            sage: P = Polyhedron(ieqs=[[0, 1, 0], [0, 0, 1], [0, 0, -1]]); P
            A 1-dimensional polyhedron in QQ^2 defined as the convex hull of 1 vertex and 1 ray
            sage: P.is_compact()
            False
            sage: P.is_full_dimensional()
            False
            sage: P.affine_hull_projection(orthogonal=True)
            Traceback (most recent call last):
            ...
            NotImplementedError: "orthogonal=True" and "orthonormal=True"
            work only for compact polyhedra
            sage: P.affine_hull_projection(orthonormal=True)
            Traceback (most recent call last):
            ...
            NotImplementedError: "orthogonal=True" and "orthonormal=True"
            work only for compact polyhedra

        Setting ``as_affine_map`` to ``True``
        without ``orthogonal`` or ``orthonormal`` set to ``True``::

            sage: S = polytopes.simplex()
            sage: S.affine_hull_projection(as_affine_map=True)
            (Vector space morphism represented by the matrix:
             [1 0 0]
             [0 1 0]
             [0 0 1]
             [0 0 0]
             Domain: Vector space of dimension 4 over Rational Field
             Codomain: Vector space of dimension 3 over Rational Field,
             (0, 0, 0))

        If the polyhedron is full-dimensional, it is returned::

            sage: polytopes.cube().affine_hull_projection()
            A 3-dimensional polyhedron in ZZ^3 defined as the convex hull of 8 vertices
            sage: polytopes.cube().affine_hull_projection(as_affine_map=True)
            (Vector space morphism represented by the matrix:
             [1 0 0]
             [0 1 0]
             [0 0 1]
             Domain: Vector space of dimension 3 over Rational Field
             Codomain: Vector space of dimension 3 over Rational Field,
             (0, 0, 0))

        Return polyhedron and affine map::

            sage: S = polytopes.simplex(2)
            sage: data = S.affine_hull_projection(orthogonal=True,
            ....:                                 as_polyhedron=True,
            ....:                                 as_affine_map=True); data
            AffineHullProjectionData(image=A 2-dimensional polyhedron in QQ^2
                                           defined as the convex hull of 3 vertices,
                projection_linear_map=Vector space morphism represented by the matrix:
                    [  -1 -1/2]
                    [   1 -1/2]
                    [   0    1]
                    Domain:   Vector space of dimension 3 over Rational Field
                    Codomain: Vector space of dimension 2 over Rational Field,
                projection_translation=(1, 1/2),
                section_linear_map=None,
                section_translation=None)

        Return all data::

            sage: data = S.affine_hull_projection(orthogonal=True, return_all_data=True); data
            AffineHullProjectionData(image=A 2-dimensional polyhedron in QQ^2
                                           defined as the convex hull of 3 vertices,
                projection_linear_map=Vector space morphism represented by the matrix:
                    [  -1 -1/2]
                    [   1 -1/2]
                    [   0    1]
                    Domain:   Vector space of dimension 3 over Rational Field
                    Codomain: Vector space of dimension 2 over Rational Field,
                projection_translation=(1, 1/2),
                section_linear_map=Vector space morphism represented by the matrix:
                    [-1/2  1/2    0]
                    [-1/3 -1/3  2/3]
                    Domain:   Vector space of dimension 2 over Rational Field
                    Codomain: Vector space of dimension 3 over Rational Field,
                section_translation=(1, 0, 0))

        The section map is a right inverse of the projection map::

            sage: mat = data.section_linear_map.matrix().transpose()
            sage: data.image.linear_transformation(mat) + data.section_translation == S
            True

        Same without ``orthogonal=True``::

            sage: data = S.affine_hull_projection(return_all_data=True); data
            AffineHullProjectionData(image=A 2-dimensional polyhedron in ZZ^2
                                           defined as the convex hull of 3 vertices,
                projection_linear_map=Vector space morphism represented by the matrix:
                    [1 0]
                    [0 1]
                    [0 0]
                    Domain:   Vector space of dimension 3 over Rational Field
                    Codomain: Vector space of dimension 2 over Rational Field,
                projection_translation=(0, 0),
                section_linear_map=Vector space morphism represented by the matrix:
                    [ 1  0 -1]
                    [ 0  1 -1]
                    Domain:   Vector space of dimension 2 over Rational Field
                    Codomain: Vector space of dimension 3 over Rational Field,
                section_translation=(0, 0, 1))
            sage: mat = data.section_linear_map.matrix().transpose()
            sage: data.image.linear_transformation(mat) + data.section_translation == S
            True

        ::

            sage: P0 = Polyhedron(
            ....:     ieqs=[(0, -1, 0, 1, 1, 1), (0, 1, 1, 0, -1, -1), (0, -1, 1, 1, 0, 0),
            ....:           (0, 1, 0, 0, 0, 0), (0, 0, 1, 1, -1, -1), (0, 0, 0, 0, 0, 1),
            ....:           (0, 0, 0, 0, 1, 0), (0, 0, 0, 1, 0, -1), (0, 0, 1, 0, 0, 0)])
            sage: P = P0.intersection(Polyhedron(eqns=[(-1, 1, 1, 1, 1, 1)]))
            sage: P.dim()
            4
            sage: P.affine_hull_projection(orthogonal=True, as_affine_map=True)[0]
            Vector space morphism represented by the matrix:
            [    0     0     0   1/3]
            [ -2/3  -1/6     0 -1/12]
            [  1/3  -1/6   1/2 -1/12]
            [    0   1/2     0 -1/12]
            [  1/3  -1/6  -1/2 -1/12]
            Domain: Vector space of dimension 5 over Rational Field
            Codomain: Vector space of dimension 4 over Rational Field
        """
        if as_polyhedron is not None:
            as_convex_set = as_polyhedron
        return super().affine_hull_projection(
            as_convex_set=as_convex_set, as_affine_map=as_affine_map,
            orthogonal=orthogonal, orthonormal=orthonormal,
            extend=extend, minimal=minimal,
            return_all_data=return_all_data)

    def _test_affine_hull_projection(self, tester=None, verbose=False, **options):
        r"""
        Run tests on the method :meth:`.affine_hull_projection`.

        TESTS::

            sage: D = polytopes.dodecahedron()                                          # needs sage.rings.number_field
            sage: D.facets()[0].as_polyhedron()._test_affine_hull_projection()          # needs sage.rings.number_field
        """
        if tester is None:
            tester = self._tester(**options)

        if self.is_empty():
            # Undefined, nothing to test
            return

        if self.n_vertices() > 30 or self.n_facets() > 30 or self.dim() > 6:
            # Avoid very long doctests.
            return

        try:
            from sage.rings.qqbar import AA
        except ImportError:
            AA = None

        data_sets = []
        data_sets.append(self.affine_hull_projection(return_all_data=True))
        if self.is_compact():
            data_sets.append(self.affine_hull_projection(return_all_data=True,
                                                         orthogonal=True,
                                                         extend=True))
            if AA is not None:
                try:
                    data_sets.append(self.affine_hull_projection(return_all_data=True,
                                                                 orthonormal=True,
                                                                 extend=True))
                    data_sets.append(self.affine_hull_projection(return_all_data=True,
                                                                 orthonormal=True,
                                                                 extend=True,
                                                                 minimal=True))
                except ModuleNotFoundError:
                    pass

        for i, data in enumerate(data_sets):
            if verbose:
                print("Running test number {}".format(i))
            M = data.projection_linear_map.matrix().transpose()
            tester.assertEqual(self.linear_transformation(M, new_base_ring=M.base_ring())
                               + data.projection_translation,
                               data.image)

            M = data.section_linear_map.matrix().transpose()
            if M.base_ring() is AA:
                self_extend = self.change_ring(AA)
            else:
                self_extend = self
            tester.assertEqual(data.image.linear_transformation(M)
                               + data.section_translation,
                               self_extend)
            if i == 0:
                tester.assertEqual(data.image.base_ring(), self.base_ring())
            else:
                # Test whether the map is orthogonal.
                M = data.projection_linear_map.matrix()
                tester.assertTrue((M.transpose() * M).is_diagonal())
                if i > 1:
                    # Test whether the map is orthonormal.
                    tester.assertTrue((M.transpose() * M).is_one())
            if i == 3:
                # Test that the extension is indeed minimal.
                if self.base_ring() is not AA:
                    tester.assertIsNot(data.image.base_ring(), AA)

    def affine_hull_manifold(self, name=None, latex_name=None, start_index=0, ambient_space=None,
                             ambient_chart=None, names=None, **kwds):
        r"""
        Return the affine hull of ``self`` as a manifold.

        If ``self`` is full-dimensional, it is just the ambient Euclidean space.
        Otherwise, it is a Riemannian submanifold of the ambient Euclidean space.

        INPUT:

        - ``ambient_space`` -- a :class:`~sage.manifolds.differentiable.examples.euclidean.EuclideanSpace`
          of the ambient dimension (default: the manifold of ``ambient_chart``, if provided;
          otherwise, a new instance of ``EuclideanSpace``).

        - ``ambient_chart`` -- a chart on ``ambient_space``.

        - ``names`` -- names for the coordinates on the affine hull.

        - optional arguments accepted by :meth:`affine_hull_projection`.

        The default chart is determined by the optional arguments of
        :meth:`affine_hull_projection`.

        EXAMPLES::

            sage: # needs sage.symbolic
            sage: triangle = Polyhedron([(1, 0, 0), (0, 1, 0), (0, 0, 1)]);  triangle
            A 2-dimensional polyhedron in ZZ^3 defined as the convex hull of 3 vertices
            sage: A = triangle.affine_hull_manifold(name='A'); A
            2-dimensional Riemannian submanifold A embedded in the Euclidean space E^3
            sage: A.embedding().display()
            A → E^3
               (x0, x1) ↦ (x, y, z) = (t0 + x0, t0 + x1, t0 - x0 - x1 + 1)
            sage: A.embedding().inverse().display()
            E^3 → A
               (x, y, z) ↦ (x0, x1) = (x, y)
            sage: A.adapted_chart()
            [Chart (E^3, (x0_E3, x1_E3, t0_E3))]
            sage: A.normal().display()
            n = 1/3*sqrt(3) e_x + 1/3*sqrt(3) e_y + 1/3*sqrt(3) e_z
            sage: A.induced_metric()       # Need to call this before volume_form
            Riemannian metric gamma on the
             2-dimensional Riemannian submanifold A embedded in the Euclidean space E^3
            sage: A.volume_form()
            2-form eps_gamma on the
             2-dimensional Riemannian submanifold A embedded in the Euclidean space E^3

        Orthogonal version::

            sage: A = triangle.affine_hull_manifold(name='A', orthogonal=True); A       # needs sage.symbolic
            2-dimensional Riemannian submanifold A embedded in the Euclidean space E^3
            sage: A.embedding().display()                                               # needs sage.symbolic
            A → E^3
               (x0, x1) ↦ (x, y, z) = (t0 - 1/2*x0 - 1/3*x1 + 1,
                                       t0 + 1/2*x0 - 1/3*x1, t0 + 2/3*x1)
            sage: A.embedding().inverse().display()                                     # needs sage.symbolic
            E^3 → A
               (x, y, z) ↦ (x0, x1) = (-x + y + 1, -1/2*x - 1/2*y + z + 1/2)

        Arrangement of affine hull of facets::

            sage: # needs sage.rings.number_field sage.symbolic
            sage: D = polytopes.dodecahedron()
            sage: E3 = EuclideanSpace(3)
            sage: submanifolds = [              # long time
            ....:     F.as_polyhedron().affine_hull_manifold(name=f'F{i}',
            ....:                                            orthogonal=True, ambient_space=E3)
            ....:     for i, F in enumerate(D.facets())]
            sage: sum(FM.plot({},               # long time, not tested                 # needs sage.plot
            ....:             srange(-2, 2, 0.1), srange(-2, 2, 0.1),
            ....:             opacity=0.2)
            ....:     for FM in submanifolds) + D.plot()
            Graphics3d Object

        Full-dimensional case::

            sage: cube = polytopes.cube(); cube
            A 3-dimensional polyhedron in ZZ^3 defined as the convex hull of 8 vertices
            sage: cube.affine_hull_manifold()                                           # needs sage.symbolic
            Euclidean space E^3

        """
        if ambient_space is None:
            if ambient_chart is not None:
                ambient_space = ambient_chart.manifold()
            else:
                from sage.manifolds.differentiable.examples.euclidean import EuclideanSpace
                ambient_space = EuclideanSpace(self.ambient_dim(), start_index=start_index)
        if ambient_space.dimension() != self.ambient_dim():
            raise ValueError('ambient_space and ambient_chart must match the ambient dimension')

        if self.is_full_dimensional():
            return ambient_space

        if ambient_chart is None:
            ambient_chart = ambient_space.default_chart()
        CE = ambient_chart

        from sage.manifolds.manifold import Manifold
        if name is None:
            name, latex_name = self._affine_hull_name_latex_name()
        H = Manifold(self.dim(), name, ambient=ambient_space, structure="Riemannian",
                     latex_name=latex_name, start_index=start_index)
        if names is None:
            names = tuple(f'x{i}' for i in range(self.dim()))
        CH = H.chart(names=names)

        data = self.affine_hull_projection(return_all_data=True, **kwds)
        projection_matrix = data.projection_linear_map.matrix().transpose()
        projection_translation_vector = data.projection_translation
        section_matrix = data.section_linear_map.matrix().transpose()
        section_translation_vector = data.section_translation

        from sage.symbolic.ring import SR
        # We use the slacks of the (linear independent) equations as the foliation parameters
        foliation_parameters = vector(SR.var(f't{i}') for i in range(self.ambient_dim() - self.dim()))
        normal_matrix = matrix(equation.A() for equation in self.equation_generator()).transpose()
        slack_matrix = normal_matrix.pseudoinverse()

        phi = H.diff_map(ambient_space, {(CH, CE):
                                         (section_matrix * vector(CH._xx) + section_translation_vector
                                          + normal_matrix * foliation_parameters).list()})
        phi_inv = ambient_space.diff_map(H, {(CE, CH):
                                             (projection_matrix * vector(CE._xx) + projection_translation_vector).list()})

        foliation_scalar_fields = {parameter:
                                   ambient_space.scalar_field({CE: slack_matrix.row(i) * (vector(CE._xx) - section_translation_vector)})
                                   for i, parameter in enumerate(foliation_parameters)}

        H.set_embedding(phi, inverse=phi_inv,
                        var=list(foliation_parameters), t_inverse=foliation_scalar_fields)
        return H

    def _affine_hull_name_latex_name(self, name=None, latex_name=None):
        r"""
        Return the default name of the affine hull.

        EXAMPLES::

            sage: polytopes.cube()._affine_hull_name_latex_name('C', r'\square')
            ('aff_C', '\\mathop{\\mathrm{aff}}(\\square)')

            sage: Polyhedron(vertices=[[0, 1], [1, 0]])._affine_hull_name_latex_name()
            ('aff_P', '\\mathop{\\mathrm{aff}}(P)')
        """

        if name is None:
            name = 'P'
        if latex_name is None:
            latex_name = name
        operator = 'aff'
        aff_name = f'{operator}_{name}'
        aff_latex_name = r'\mathop{\mathrm{' + operator + '}}(' + latex_name + ')'
        return aff_name, aff_latex_name<|MERGE_RESOLUTION|>--- conflicted
+++ resolved
@@ -507,11 +507,7 @@
           recognize.
         - ``opacity`` -- real number (default: 0.8) between 0 and 1 giving the opacity of
           the front facets.
-<<<<<<< HEAD
-        - ``axis`` -- Boolean (default: False) draw the axes at the origin or not.
-=======
         - ``axis`` -- Boolean (default: ``False``) draw the axes at the origin or not.
->>>>>>> 038f6f1f
         - ``output_type`` -- string (default: ``None``), valid values
           are ``None`` (deprecated), ``'LatexExpr'`` and ``'TikzPicture'``,
           whether to return a LatexExpr object (which inherits from Python
