--- conflicted
+++ resolved
@@ -58,14 +58,7 @@
     for lists in listss:
         for list in lists:
             numbers.extend(list)
-<<<<<<< HEAD
-    global DEBUG_numbers, DEBUG_K_numbers
     K, K_numbers, hom = number_field_elements_from_algebraics(numbers, **kwds)
-    DEBUG_numbers = numbers
-    DEBUG_K_numbers = K_numbers
-=======
-    K, K_numbers, hom = number_field_elements_from_algebraics(numbers, **kwds)
->>>>>>> a1e1a8f7
     g = iter(K_numbers)
     return K, [ [ [ next(g) for x in list ] for list in lists ] for lists in listss ], hom
 
@@ -81,11 +74,7 @@
         sage: _format_function_call('foo', 17, hellooooo='goodbyeeee')
         "foo(17, hellooooo='goodbyeeee')"
     """
-<<<<<<< HEAD
-    args = [ repr(a) for a in v ] + [ "%s=%r" % (arg,val) for arg, val in sorted(k.items()) ]
-=======
     args = [ repr(a) for a in v ] + [ "%s=%r" % (arg, val) for arg, val in sorted(k.items()) ]
->>>>>>> a1e1a8f7
     return "{}({})".format(fn_name, ", ".join(args))
 
 #########################################################################
@@ -178,11 +167,7 @@
 
     Algebraic polyhedra::
 
-<<<<<<< HEAD
-        sage: P = Polyhedron(vertices=[[1], [sqrt(2)]], backend='normaliz', verbose=True)
-=======
         sage: P = Polyhedron(vertices=[[1], [sqrt(2)]], backend='normaliz', verbose=True)  # optional - pynormaliz
->>>>>>> a1e1a8f7
         # ----8<---- Equivalent Normaliz input file ----8<----
         amb_space 1
         number_field min_poly (a^2 - 2) embedding [1.414213562373095 +/- 2.99e-16]
@@ -192,17 +177,6 @@
          1 1
          (a) 1
         # ----8<-------------------8<-------------------8<----
-<<<<<<< HEAD
-        # Calling PyNormaliz.NmzCone(cone=[], number_field=['a^2 - 2', 'a', '[1.414213562373095 +/- 2.99e-16]'], subspace=[], vertices=[[1L, 1L], [[[0L, 1L], [1L, 1L]], 1L]])
-        sage: P
-        A 1-dimensional polyhedron in (Symbolic Ring)^1 defined as the convex hull of 2 vertices
-        sage: P.vertices()
-        (A vertex at (1), A vertex at (sqrt(2)))
-
-        sage: P = polytopes.icosahedron(exact=True, backend='normaliz')
-        sage: P
-        A 3-dimensional polyhedron in (Number Field in sqrt5 with defining polynomial x^2 - 5)^3 defined as the convex hull of 12 vertices
-=======
         # Calling PyNormaliz.NmzCone(cone=[], number_field=['a^2 - 2', 'a', '[1.414213562373095 +/- 2.99e-16]'], subspace=[], vertices=[[1, 1], [[[0, 1], [1, 1]], 1]])
         sage: P                                                             # optional - pynormaliz
         A 1-dimensional polyhedron in (Symbolic Ring)^1 defined as the convex hull of 2 vertices
@@ -212,7 +186,6 @@
         sage: P = polytopes.icosahedron(exact=True, backend='normaliz')     # optional - pynormaliz
         sage: P                                                             # optional - pynormaliz
         A 3-dimensional polyhedron in (Number Field in sqrt5 with defining polynomial x^2 - 5 with sqrt5 = 2.236067977499790?)^3 defined as the convex hull of 12 vertices
->>>>>>> a1e1a8f7
 
         sage: x = polygen(ZZ); P = Polyhedron(vertices=[[sqrt(2)], [AA.polynomial_root(x^3-2, RIF(0,3))]], backend='normaliz', verbose=True)   # optional - pynormaliz
         # ----8<---- Equivalent Normaliz input file ----8<----
@@ -224,17 +197,10 @@
          (a^3) 1
          (a^2) 1
         # ----8<-------------------8<-------------------8<----
-<<<<<<< HEAD
-        # Calling PyNormaliz.NmzCone(cone=[], number_field=['a^6 - 2', 'a', '[1.122462048309373 +/- 5.38e-16]'], subspace=[], vertices=[[[[0L, 1L], [0L, 1L], [0L, 1L], [1L, 1L], [0L, 1L], [0L, 1L]], 1L], [[[0L, 1L], [0L, 1L], [1L, 1L], [0L, 1L], [0L, 1L], [0L, 1L]], 1L]])
-        sage: P
-        A 1-dimensional polyhedron in (Symbolic Ring)^1 defined as the convex hull of 2 vertices
-        sage: P.vertices()
-=======
         # Calling PyNormaliz.NmzCone(cone=[], number_field=['a^6 - 2', 'a', '[1.122462048309373 +/- 5.38e-16]'], subspace=[], vertices=[[[[0, 1], [0, 1], [0, 1], [1, 1], [0, 1], [0, 1]], 1], [[[0, 1], [0, 1], [1, 1], [0, 1], [0, 1], [0, 1]], 1]])
         sage: P                                                             # optional - pynormaliz
         A 1-dimensional polyhedron in (Symbolic Ring)^1 defined as the convex hull of 2 vertices
         sage: P.vertices()                                                  # optional - pynormaliz
->>>>>>> a1e1a8f7
         (A vertex at (2^(1/3)), A vertex at (sqrt(2)))
 
     """
@@ -287,16 +253,8 @@
             ...
             NormalizError: Some error in the normaliz input data detected: Unknown ConeProperty...
         """
-<<<<<<< HEAD
-        try:
-            import PyNormaliz
-        except ImportError:
-            raise ImportError("This backend requires PyNormaliz. To install PyNormaliz, type 'sage -i pynormaliz' in the terminal.")
-        # Careful: Any exception in these handlers leads to a segfault.
-=======
         PythonModule("PyNormaliz", spkg="pynormaliz").require()
         import PyNormaliz
->>>>>>> a1e1a8f7
 
         def rational_handler(list):
             try:
@@ -348,21 +306,6 @@
             self._init_Vrepresentation_from_normaliz()
             self._init_Hrepresentation_from_normaliz()
 
-<<<<<<< HEAD
-    def _convert_to_Qnormaliz(self, x):
-        def _QQ_pair(x):
-            x = QQ(x)
-            return [ long(x.numerator()), long(x.denominator())]
-        import six
-        from sage.rings.integer import Integer
-        from sage.rings.rational import Rational
-        if isinstance(x, six.string_types):
-            return x
-        if isinstance(x, list) or isinstance(x, tuple):
-            return [ self._convert_to_Qnormaliz(y) for y in x ]
-        try:
-            return long(ZZ(x))
-=======
     @staticmethod
     def _convert_to_pynormaliz(x):
         """
@@ -401,7 +344,6 @@
             return [ Polyhedron_normaliz._convert_to_pynormaliz(y) for y in x ]
         try:
             return int(ZZ(x))
->>>>>>> a1e1a8f7
         except TypeError:
             if isinstance(x, Rational):
                 return [ _QQ_pair(x) ]    # need extra brackets to distinguish from quadratic numberfield element
@@ -417,11 +359,7 @@
 
             sage: p = Polyhedron(backend='normaliz', ambient_dim=2)                             # optional - pynormaliz
             sage: from sage.geometry.polyhedron.backend_normaliz import Polyhedron_QQ_normaliz  # optional - pynormaliz
-<<<<<<< HEAD
-            sage: data = {'inhom_inequalities': [[-1L, 2L, 0L], [0L, 0L, 1L], [2L, -1L, 0L]]}   # optional - pynormaliz
-=======
             sage: data = {'inhom_inequalities': [[-1, 2, 0], [0, 0, 1], [2, -1, 0]]}   # optional - pynormaliz
->>>>>>> a1e1a8f7
             sage: Polyhedron_QQ_normaliz._init_from_normaliz_data(p, data)                      # optional - pynormaliz
             sage: p.inequalities_list()                                                         # optional - pynormaliz
             [[0, -1, 2], [0, 2, -1]]
@@ -430,15 +368,9 @@
             sage: from sage.rings.qqbar import AA                                               # optional - pynormaliz
             sage: from sage.rings.number_field.number_field import QuadraticField               # optional - pynormaliz
             sage: data = {'number_field': ['a^2 - 2', 'a', '[1.4 +/- 0.1]'],                    # optional - pynormaliz
-<<<<<<< HEAD
-            ....: 'inhom_inequalities': [[-1L, 2L, 0L], [0L, 0L, 1L], [2L, -1L, 0L]]}
-            sage: from sage.geometry.polyhedron.parent import Polyhedra_normaliz                # optional - pynormaliz
-            sage: parent = Polyhedra_normaliz(AA, 2, 'normaliz')
-=======
             ....: 'inhom_inequalities': [[-1, 2, 0], [0, 0, 1], [2, -1, 0]]}
             sage: from sage.geometry.polyhedron.parent import Polyhedra_normaliz                # optional - pynormaliz
             sage: parent = Polyhedra_normaliz(AA, 2, 'normaliz')                                # optional - pynormaliz
->>>>>>> a1e1a8f7
             sage: Polyhedron_normaliz(parent, None, None, normaliz_data=data, # indirect doctest, optional - pynormaliz
             ....:                     normaliz_field=QuadraticField(2))
             A 2-dimensional polyhedron in AA^2 defined as the convex hull of 1 vertex and 2 rays
@@ -458,23 +390,14 @@
                 print(self._normaliz_format(data), end='')
                 print("# ----8<-------------------8<-------------------8<----")
 
-<<<<<<< HEAD
-        for key, value in data.iteritems():
-            if key != 'number_field':
-                data[key] = self._convert_to_Qnormaliz(value)
-=======
         for key, value in data.items():
             if key != 'number_field':
                 data[key] = self._convert_to_pynormaliz(value)
->>>>>>> a1e1a8f7
 
         if verbose:
             print("# Calling {}".format(_format_function_call('PyNormaliz.NmzCone', **data)))
 
-<<<<<<< HEAD
-=======
         PythonModule("PyNormaliz", spkg="pynormaliz").require()
->>>>>>> a1e1a8f7
         import PyNormaliz
         cone = PyNormaliz.NmzCone(**data)
         assert cone, "{} did not return a cone".format(_format_function_call('PyNormaliz.NmzCone', **data))
@@ -651,13 +574,8 @@
         TESTS::
 
             sage: K.<a> = QuadraticField(2)
-<<<<<<< HEAD
-            sage: p = Polyhedron(ieqs=[(1, a, 0)], backend='normaliz')
-            sage: p & p == p
-=======
             sage: p = Polyhedron(ieqs=[(1, a, 0)], backend='normaliz')        # optional - pynormaliz
             sage: p & p == p                                                  # optional - pynormaliz
->>>>>>> a1e1a8f7
             True
         """
 
@@ -725,11 +643,7 @@
             ....:            [ [ 1000*x for x in eq ] for eq in eqs]
             sage: def convert_NF(ieqs, eqs):                                            # optional - pynormaliz
             ....:     return ieqs, eqs
-<<<<<<< HEAD
-            sage: p._compute_nmz_data_lists_and_field([[[1]], [[1/2]]],
-=======
             sage: p._compute_nmz_data_lists_and_field([[[1]], [[1/2]]],                 # optional - pynormaliz
->>>>>>> a1e1a8f7
             ....:                                     convert_QQ, convert_NF)
             (([[1000]], [[500]]), Rational Field)
             sage: p._compute_nmz_data_lists_and_field([[[AA(1)]], [[1/2]]],             # optional - pynormaliz
@@ -737,16 +651,10 @@
             (([[1000]], [[500]]), Rational Field)
             sage: p._compute_nmz_data_lists_and_field([[[AA(sqrt(2))]], [[1/2]]],       # optional - pynormaliz
             ....:                                     convert_QQ, convert_NF)
-<<<<<<< HEAD
-            ([[[a]], [[1/2]]], Number Field in a with defining polynomial y^2 - 2)
-
-        TESTS:::
-=======
             ([[[a]], [[1/2]]],
              Number Field in a with defining polynomial y^2 - 2 with a = 1.414213562373095?)
 
         TESTS::
->>>>>>> a1e1a8f7
 
             sage: K.<a> = QuadraticField(-5)
             sage: p = Polyhedron(vertices=[(a,1/2),(2,0),(4,5/6)],   # indirect doctest # optional - pynormaliz
@@ -853,10 +761,6 @@
             The empty polyhedron in ZZ^0
             sage: Polyhedron(backend='normaliz')._init_empty_polyhedron()  # optional - pynormaliz
         """
-        try:
-            import PyNormaliz
-        except ImportError:
-            raise ImportError("This backend requires PyNormaliz. To install PyNormaliz, type 'sage -i pynormaliz' in the terminal.")
         super(Polyhedron_normaliz, self)._init_empty_polyhedron()
         # Can't seem to set up an empty _normaliz_cone.
         # For example, PyNormaliz.NmzCone(vertices=[]) gives
@@ -878,8 +782,6 @@
 
     @staticmethod
     def _number_field_triple(normaliz_field):
-<<<<<<< HEAD
-=======
         r"""
         Construct the PyNormaliz triple that describes the number field ``normaliz_field``.
 
@@ -891,7 +793,6 @@
             sage: Pn._number_field_triple(QuadraticField(5))
             ['a^2 - 5', 'a', '[2.236067977499789 +/- 8.06e-16]']
         """
->>>>>>> a1e1a8f7
         from sage.rings.real_arb import RealBallField
         from sage.rings.polynomial.polynomial_ring_constructor import PolynomialRing
         R = normaliz_field
@@ -951,11 +852,6 @@
 
         TESTS::
 
-<<<<<<< HEAD
-        """
-        import PyNormaliz
-        return PyNormaliz.NmzResult(pynormaliz_cone,"Generators") 
-=======
             sage: from sage.geometry.polyhedron.backend_normaliz import Polyhedron_normaliz     # optional - pynormaliz
             sage: data = {'inhom_inequalities': [[-1, 2, 0], [0, 0, 1], [2, -1, 0]]}   # optional - pynormaliz
             sage: nmz_cone = Polyhedron_normaliz._make_normaliz_cone(data,verbose=False)        # optional - pynormaliz
@@ -967,7 +863,6 @@
         PythonModule("PyNormaliz", spkg="pynormaliz").require()
         import PyNormaliz
         return PyNormaliz.NmzResult(pynormaliz_cone, "Generators")
->>>>>>> a1e1a8f7
 
     def _get_nmzcone_data(self):
         r"""
@@ -1066,15 +961,9 @@
             return 'min_poly ({}) embedding {}'.format(min_poly, emb)
 
         s = format_field('amb_space', self.ambient_dim())
-<<<<<<< HEAD
-        from copy import copy
-        data = copy(data)
-        if data.has_key('number_field'):
-=======
         if 'number_field' in data:
             from copy import copy
             data = copy(data)
->>>>>>> a1e1a8f7
             s += 'number_field {}\n'.format(format_number_field_data(data['number_field']))
             del data['number_field']
         for key, value in sorted(data.items()):
@@ -1128,29 +1017,17 @@
         return self.parent().element_class._from_normaliz_cone(parent=self.parent(),
                                                                normaliz_cone=cone)
 
-<<<<<<< HEAD
-    def ehrhart_series(self,variable='t'):
-=======
     def ehrhart_series(self, variable='t'):
->>>>>>> a1e1a8f7
         r"""
         Return the Ehrhart series of a compact rational polyhedron.
 
         The Ehrhart series is the generating function where the coefficient of
-<<<<<<< HEAD
-        ``t^k`` is number of integer lattice points inside the ``k``-th dilation of
-=======
         `t^k` is number of integer lattice points inside the `k`-th dilation of
->>>>>>> a1e1a8f7
         the polytope.
 
         INPUT:
 
-<<<<<<< HEAD
-        - ``variable`` -- string (default: ``'t'``). 
-=======
         - ``variable`` -- string (default: ``'t'``)
->>>>>>> a1e1a8f7
 
         OUTPUT:
 
@@ -1158,20 +1035,6 @@
 
         EXAMPLES::
 
-<<<<<<< HEAD
-            sage: S = Polyhedron(vertices = [[0,1],[1,0]],backend='normaliz') # optional - pynormaliz
-            sage: ES = S.ehrhart_series()  # optional - pynormaliz
-            sage: ES.numerator() # optional - pynormaliz
-            1
-            sage: ES.denominator().factor()  # optional - pynormaliz
-            (t - 1)^2
-
-            sage: C = Polyhedron(vertices = [[0,0,0],[0,0,1],[0,1,0],[0,1,1],[1,0,0],[1,0,1],[1,1,0],[1,1,1]],backend='normaliz') # optional - pynormaliz
-            sage: ES = C.ehrhart_series()  # optional - pynormaliz
-            sage: ES.numerator() # optional - pynormaliz
-            t^2 + 4*t + 1
-            sage: ES.denominator().factor()  # optional - pynormaliz
-=======
             sage: S = Polyhedron(vertices=[[0,1],[1,0]], backend='normaliz')  # optional - pynormaliz
             sage: ES = S.ehrhart_series()                                     # optional - pynormaliz
             sage: ES.numerator()                                              # optional - pynormaliz
@@ -1184,7 +1047,6 @@
             sage: ES.numerator()                     # optional - pynormaliz
             t^2 + 4*t + 1
             sage: ES.denominator().factor()          # optional - pynormaliz
->>>>>>> a1e1a8f7
             (t - 1)^4
 
         The following example is from the Normaliz manual contained in the file
@@ -1200,14 +1062,6 @@
         The polyhedron should be compact::
 
             sage: C = Polyhedron(backend='normaliz',rays=[[1,2],[2,1]])  # optional - pynormaliz
-<<<<<<< HEAD
-            sage: C.ehrhart_series()
-            Traceback (most recent call last):
-            ...
-            NotImplementedError: Ehrhart series can only be computed for compact polyhedron.
-
-        .. SEEALSO: :meth:`~sage.geometry.polyhedron.backend_normaliz.hilbert_series`
-=======
             sage: C.ehrhart_series()                                     # optional - pynormaliz
             Traceback (most recent call last):
             ...
@@ -1216,17 +1070,12 @@
         .. SEEALSO::
 
             :meth:`~sage.geometry.polyhedron.backend_normaliz.hilbert_series`
->>>>>>> a1e1a8f7
         """
         if self.is_empty():
             return 0
 
         if not self.is_compact():
-<<<<<<< HEAD
-            raise NotImplementedError("Ehrhart series can only be computed for compact polyhedron.")
-=======
             raise NotImplementedError("Ehrhart series can only be computed for compact polyhedron")
->>>>>>> a1e1a8f7
 
         cone = self._normaliz_cone
         e = self._nmz_result(cone, "EhrhartSeries")
@@ -1238,11 +1087,7 @@
 
         from sage.rings.polynomial.polynomial_ring_constructor import PolynomialRing
         from sage.rings.fraction_field import FractionField
-<<<<<<< HEAD
-        poly_ring = FractionField(PolynomialRing(ZZ,variable))
-=======
         poly_ring = FractionField(PolynomialRing(ZZ, variable))
->>>>>>> a1e1a8f7
         t = poly_ring.gens()[0]
         es = sum([e[0][i]*t**i for i in range(len(e[0]))])
         for expo in range(len(e[1])):
@@ -1253,30 +1098,18 @@
 
         return es
 
-<<<<<<< HEAD
-    def ehrhart_quasipolynomial(self,variable='t'):
-=======
     def ehrhart_quasipolynomial(self, variable='t'):
->>>>>>> a1e1a8f7
         r"""
         Return the Ehrhart quasi-polynomial of a compact rational polyhedron
         using Normaliz.
 
         INPUT:
 
-<<<<<<< HEAD
-        - ``variable`` -- string (default: ``'t'``). 
+        - ``variable`` -- string (default: ``'t'``)
 
         OUTPUT:
 
-        If it is a polynomial, returns the polynomial. Otherwise, returns a 
-=======
-        - ``variable`` -- string (default: ``'t'``)
-
-        OUTPUT:
-
         If it is a polynomial, returns the polynomial. Otherwise, returns a
->>>>>>> a1e1a8f7
         tuple of rational polynomials whose length is the quasi-period of the
         quasi-polynomial and each rational polynomial describes a residue class.
 
@@ -1292,11 +1125,7 @@
             sage: P.ehrhart_quasipolynomial('x')  # optional - pynormaliz
             (3/2*x^2 + 2*x + 1, 3/2*x^2 + 2*x + 1/2)
 
-<<<<<<< HEAD
-        The quasi-polynomial evaluated at ``i`` counts the integral points 
-=======
         The quasi-polynomial evaluated at ``i`` counts the integral points
->>>>>>> a1e1a8f7
         in the ``i``-th dilate::
 
             sage: Q = Polyhedron(vertices = [[-1/3],[2/3]],backend='normaliz')  # optional - pynormaliz
@@ -1314,14 +1143,6 @@
         The polyhedron should be compact::
 
             sage: C = Polyhedron(backend='normaliz',rays=[[1,2],[2,1]])  # optional - pynormaliz
-<<<<<<< HEAD
-            sage: C.ehrhart_quasipolynomial()
-            Traceback (most recent call last):
-            ...
-            NotImplementedError: Ehrhart quasi-polynomial can only be computed for compact polyhedron.
-
-        .. SEEALSO: :meth:`~sage.geometry.polyhedron.backend_normaliz.hilbert_series`
-=======
             sage: C.ehrhart_quasipolynomial()                            # optional - pynormaliz
             Traceback (most recent call last):
             ...
@@ -1330,35 +1151,23 @@
         .. SEEALSO::
 
             :meth:`~sage.geometry.polyhedron.backend_normaliz.hilbert_series`,
->>>>>>> a1e1a8f7
             :meth:`~sage.geometry.polyhedron.backend_normaliz.ehrhart_series`
         """
         if self.is_empty():
             return 0
 
         if not self.is_compact():
-<<<<<<< HEAD
-            raise NotImplementedError("Ehrhart quasi-polynomial can only be computed for compact polyhedron.")
-
-        cone = self._normaliz_cone
-        # Normaliz needs to compute the EhrhartSeries first
-=======
             raise NotImplementedError("Ehrhart quasi-polynomial can only be computed for compact polyhedron")
 
         cone = self._normaliz_cone
         # Normaliz needs to compute the EhrhartSeries first
         PythonModule("PyNormaliz", spkg="pynormaliz").require()
->>>>>>> a1e1a8f7
         import PyNormaliz
         assert PyNormaliz.NmzCompute(cone, ["EhrhartSeries"])
         e = self._nmz_result(cone, "EhrhartQuasiPolynomial")
 
         from sage.rings.polynomial.polynomial_ring_constructor import PolynomialRing
-<<<<<<< HEAD
-        poly_ring = PolynomialRing(QQ,variable)
-=======
         poly_ring = PolynomialRing(QQ, variable)
->>>>>>> a1e1a8f7
         t = poly_ring.gens()[0]
         if len(e) == 2:
             # It is a polynomial
@@ -1373,11 +1182,7 @@
 
         return tuple(polynomials)
 
-<<<<<<< HEAD
-    def hilbert_series(self,grading,variable='t'):
-=======
     def hilbert_series(self, grading, variable='t'):
->>>>>>> a1e1a8f7
         r"""
         Return the Hilbert series of the polyhedron with respect to ``grading``.
 
@@ -1385,11 +1190,7 @@
 
         - ``grading`` -- vector. The grading to use to form the Hilbert series
 
-<<<<<<< HEAD
-        - ``variable`` -- string (default: ``'t'``). 
-=======
         - ``variable`` -- string (default: ``'t'``)
->>>>>>> a1e1a8f7
 
         OUTPUT:
 
@@ -1438,15 +1239,10 @@
             sage: grading = [1,1,1,0,0,0,0,0,0]
             sage: magic_square.hilbert_series(grading) # optional - pynormaliz
             (t^6 + 2*t^3 + 1)/(-t^9 + 3*t^6 - 3*t^3 + 1)
-<<<<<<< HEAD
-        
-        .. SEEALSO: :meth:`~sage.geometry.polyhedron.backend_normaliz.ehrhart_series`
-=======
 
         .. SEEALSO::
 
             :meth:`~sage.geometry.polyhedron.backend_normaliz.ehrhart_series`
->>>>>>> a1e1a8f7
         """
         if self.is_empty():
             return 0
@@ -1458,11 +1254,7 @@
 
         from sage.rings.polynomial.polynomial_ring_constructor import PolynomialRing
         from sage.rings.fraction_field import FractionField
-<<<<<<< HEAD
-        poly_ring = FractionField(PolynomialRing(ZZ,variable))
-=======
         poly_ring = FractionField(PolynomialRing(ZZ, variable))
->>>>>>> a1e1a8f7
         t = poly_ring.gens()[0]
         hs = sum([h[0][i]*t**i for i in range(len(h[0]))])
         for expo in range(len(h[1])):
@@ -1686,11 +1478,7 @@
             if box_min is None:
                 return ()
             box_points = prod(max_coord-min_coord+1 for min_coord, max_coord in zip(box_min, box_max))
-<<<<<<< HEAD
-            if  box_points < threshold:
-=======
             if box_points < threshold:
->>>>>>> a1e1a8f7
                 from sage.geometry.integral_points import rectangular_box_points
                 return rectangular_box_points(list(box_min), list(box_max), self)
         # Compute with normaliz
@@ -1732,21 +1520,13 @@
 
         Empty polyhedron::
 
-<<<<<<< HEAD
-            sage: P = Polyhedron(backend='normaliz')  # optional - pynormaliz 
-=======
             sage: P = Polyhedron(backend='normaliz')  # optional - pynormaliz
->>>>>>> a1e1a8f7
             sage: P.integral_points_generators()      # optional - pynormaliz
             ((), (), ())
         """
         # Trivial cases: polyhedron with 0 vertices
         if self.n_vertices() == 0:
-<<<<<<< HEAD
-            return ((),(),())
-=======
             return ((), (), ())
->>>>>>> a1e1a8f7
         # Compute with normaliz
         cone = self._normaliz_cone
         compact_part = []
@@ -1765,11 +1545,7 @@
             assert g[-1] == 0
             lineality_part.append(vector(ZZ, g[:-1]))
 
-<<<<<<< HEAD
-        return tuple(compact_part),tuple(recession_cone_part),tuple(lineality_part)
-=======
         return tuple(compact_part), tuple(recession_cone_part), tuple(lineality_part)
->>>>>>> a1e1a8f7
 
     def _volume_normaliz(self, measure='euclidean'):
         r"""
@@ -1791,11 +1567,7 @@
             This function depends on Normaliz (i.e., the ``pynormaliz`` optional
             package). See the Normaliz documentation for further details.
 
-<<<<<<< HEAD
-        EXAMPLE:
-=======
         EXAMPLES:
->>>>>>> a1e1a8f7
 
         For normaliz, the default is the euclidean volume in the ambient
         space and the result is a float::
@@ -1850,16 +1622,6 @@
             sage: C2._triangulate_normaliz()  #  optional - pynormaliz
             [(0, 1, 2), (1, 2, 3)]
         """
-<<<<<<< HEAD
-        import PyNormaliz
-        cone = self._normaliz_cone
-        assert cone
-        if self.lines():
-            raise NotImplementedError("Triangulation of non-compact not pointed polyhedron is not supported.")
-        if len(self.vertices_list()) >= 2 and self.rays_list(): # A mix of polytope and cone
-            raise NotImplementedError("Triangulation of non-compact not pointed polyhedron is not supported.")
-        
-=======
         cone = self._normaliz_cone
         assert cone
         if self.lines():
@@ -1867,7 +1629,6 @@
         if len(self.vertices_list()) >= 2 and self.rays_list():  # A mix of polytope and cone
             raise NotImplementedError("triangulation of non-compact polyhedra that are not cones is not supported")
 
->>>>>>> a1e1a8f7
         data = self._get_nmzcone_data()
         # Recreates a pointed cone. This is a hack and should be fixed once
         # Normaliz accepts compact polyhedron
@@ -1875,22 +1636,6 @@
         # if self.is_compact():
         #     data['cone'] = data['vertices']
         if not self.is_compact():
-<<<<<<< HEAD
-            data.pop('vertices',None)
-        data.pop('inhom_equations',None)
-        data.pop('inhom_inequalities',None)
-        cone = self._make_normaliz_cone(data)
-    
-        nmz_triangulation = PyNormaliz.NmzResult(cone,"Triangulation")
-        triang_indices = tuple(vector(ZZ,s[0]) for s in nmz_triangulation)
-
-        # Get the Normaliz ordering of generators
-        if self.is_compact():
-            generators = [list(vector(ZZ,g)[:-1]) for g in self._cone_generators(cone)]
-        else:
-            generators = [list(vector(ZZ,g)) for g in self._cone_generators(cone)]
-        
-=======
             data.pop('vertices', None)
         data.pop('inhom_equations', None)
         data.pop('inhom_inequalities', None)
@@ -1905,7 +1650,6 @@
         else:
             generators = [list(vector(ZZ, g)) for g in self._cone_generators(cone)]
 
->>>>>>> a1e1a8f7
         # Get the Sage ordering of generators
         if self.is_compact():
             poly_gen = self.vertices_list()
