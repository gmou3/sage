--- conflicted
+++ resolved
@@ -711,14 +711,11 @@
                 return self.tensor_module(*tensor_type).element_class(self,
                                  tensor_type, name=name, latex_name=latex_name,
                                  sym=sym, antisym=antisym)
-<<<<<<< HEAD
-=======
         elif tensor_type==(0,2) and specific_type is not None:
             if issubclass(specific_type, PseudoRiemannianMetric):
                 return self.metric(name, latex_name=latex_name)
                 # NB: the signature is not treated
         # Generic case
->>>>>>> 6ecd5db9
         return self.tensor_module(*tensor_type).element_class(self,
                         tensor_type, name=name, latex_name=latex_name, sym=sym,
                         antisym=antisym)
@@ -878,8 +875,6 @@
                 self._identity_map.set_name(name=name, latex_name=latex_name)
         return self._identity_map
 
-<<<<<<< HEAD
-=======
     def metric(self, name, signature=None, latex_name=None):
         r"""
         Construct a pseudo-Riemannian metric (nondegenerate symmetric bilinear
@@ -925,7 +920,6 @@
                                       latex_name=latex_name)
 
 
->>>>>>> 6ecd5db9
 #******************************************************************************
 
 class VectorFieldFreeModule(FiniteRankFreeModule):
@@ -1689,13 +1683,10 @@
                 return self.tensor_module(*tensor_type).element_class(self,
                                  tensor_type, name=name, latex_name=latex_name,
                                  sym=sym, antisym=antisym)
-<<<<<<< HEAD
-=======
         elif tensor_type==(0,2) and specific_type is not None:
             if issubclass(specific_type, PseudoRiemannianMetric):
                 return self.metric(name, latex_name=latex_name)
                 # NB: the signature is not treated
->>>>>>> 6ecd5db9
         # Generic case
         return self.tensor_module(*tensor_type).element_class(self,
                         tensor_type, name=name, latex_name=latex_name, sym=sym,
