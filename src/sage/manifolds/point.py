--- conflicted
+++ resolved
@@ -159,6 +159,7 @@
 
         """
         Element.__init__(self, parent)
+        self._manifold = parent.manifold()  # a useful shortcut
         self._coordinates = {} # dictionary of the point coordinates in various
                                # charts, with the charts as keys
         if coords is not None:
@@ -209,7 +210,7 @@
         description = "Point"
         if self._name is not None:
             description += " " + self._name
-        description += " on the {}".format(self.parent().manifold())
+        description += " on the {}".format(self._manifold)
         return description
 
     def _latex_(self):
@@ -650,10 +651,8 @@
             True
 
         """
-<<<<<<< HEAD
         return hash(self.parent().manifold())
-=======
-        return hash(self._manifold)
+
 
     def plot(self, chart=None, ambient_coords=None, mapping=None, size=10,
              color='black', label=None, label_color=None, fontsize=10,
@@ -671,7 +670,7 @@
 
         - ``chart`` -- (default: ``None``) the ambient chart (see above); if
           ``None``, the ambient chart is set the default chart of
-          ``self.containing_set()``
+          ``self.parent()``
         - ``ambient_coords`` -- (default: ``None``) tuple containing the 2 or 3
           coordinates of the ambient chart in terms of which the plot is
           performed; if ``None``, all the coordinates of the ambient chart are
@@ -843,7 +842,7 @@
                                   'fields different from R is not implemented')
         # The ambient chart:
         if chart is None:
-            chart = self.containing_set().default_chart()
+            chart = self.parent().default_chart()
         elif not isinstance(chart, Chart):
             raise TypeError("the argument 'chart' must be a coordinate chart")
         # The effective point to be plotted:
@@ -880,5 +879,4 @@
                 label = self._name
             resu += point3d(xp, color=color, size=size) + \
                     text3d(label, xlab, fontsize=fontsize, color=label_color)
-        return resu
->>>>>>> 7889a5d8
+        return resu