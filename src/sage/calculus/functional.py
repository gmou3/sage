# sage.doctest: needs sage.symbolic
"""
Functional notation support for common calculus methods

EXAMPLES: We illustrate each of the calculus functional functions.

::

    sage: simplify(x - x)
    0
    sage: a = var('a')
    sage: derivative(x^a + sin(x), x)
    a*x^(a - 1) + cos(x)
    sage: diff(x^a + sin(x), x)
    a*x^(a - 1) + cos(x)
    sage: derivative(x^a + sin(x), x)
    a*x^(a - 1) + cos(x)
    sage: integral(a*x*sin(x), x)
    -(x*cos(x) - sin(x))*a
    sage: integrate(a*x*sin(x), x)
    -(x*cos(x) - sin(x))*a
    sage: limit(a*sin(x)/x, x=0)
    a
    sage: taylor(a*sin(x)/x, x, 0, 4)
    1/120*a*x^4 - 1/6*a*x^2 + a
    sage: expand((x - a)^3)
    -a^3 + 3*a^2*x - 3*a*x^2 + x^3
"""
from sage.structure.element import Expression


def simplify(f, algorithm="maxima", **kwds):
    r"""
    Simplify the expression `f`.

    See the documentation of the
    :meth:`~sage.symbolic.expression.Expression.simplify` method of symbolic
    expressions for details on options.

    EXAMPLES:

    We simplify the expression `i + x - x`::

        sage: f = I + x - x; simplify(f)
        I

    In fact, printing `f` yields the same thing - i.e., the
    simplified form.

    Some simplifications are algorithm-specific::

        sage: x, t = var("x, t")
        sage: ex = 1/2*I*x + 1/2*I*sqrt(x^2 - 1) + 1/2/(I*x + I*sqrt(x^2 - 1))
        sage: simplify(ex)
        1/2*I*x + 1/2*I*sqrt(x^2 - 1) + 1/(2*I*x + 2*I*sqrt(x^2 - 1))
        sage: simplify(ex, algorithm="giac")
        I*sqrt(x^2 - 1)
    """
    try:
        return f.simplify(algorithm=algorithm, **kwds)
    except (TypeError, AttributeError):
        pass
    try:
        return f.simplify()
    except AttributeError:
        return f


def derivative(f, *args, **kwds):
    r"""
    The derivative of `f`.

    Repeated differentiation is supported by the syntax given in the
    examples below.

    ALIAS: diff

    EXAMPLES: We differentiate a callable symbolic function::

        sage: f(x,y) = x*y + sin(x^2) + e^(-x)
        sage: f
        (x, y) |--> x*y + e^(-x) + sin(x^2)
        sage: derivative(f, x)
        (x, y) |--> 2*x*cos(x^2) + y - e^(-x)
        sage: derivative(f, y)
        (x, y) |--> x

    We differentiate a polynomial::

        sage: t = polygen(QQ, 't')
        sage: f = (1-t)^5; f
        -t^5 + 5*t^4 - 10*t^3 + 10*t^2 - 5*t + 1
        sage: derivative(f)
        -5*t^4 + 20*t^3 - 30*t^2 + 20*t - 5
        sage: derivative(f, t)
        -5*t^4 + 20*t^3 - 30*t^2 + 20*t - 5
        sage: derivative(f, t, t)
        -20*t^3 + 60*t^2 - 60*t + 20
        sage: derivative(f, t, 2)
        -20*t^3 + 60*t^2 - 60*t + 20
        sage: derivative(f, 2)
        -20*t^3 + 60*t^2 - 60*t + 20

    We differentiate a symbolic expression::

        sage: var('a x')
        (a, x)
        sage: f = exp(sin(a - x^2))/x
        sage: derivative(f, x)
        -2*cos(-x^2 + a)*e^(sin(-x^2 + a)) - e^(sin(-x^2 + a))/x^2
        sage: derivative(f, a)
        cos(-x^2 + a)*e^(sin(-x^2 + a))/x

    Syntax for repeated differentiation::

        sage: R.<u, v> = PolynomialRing(QQ)
        sage: f = u^4*v^5
        sage: derivative(f, u)
        4*u^3*v^5
        sage: f.derivative(u)   # can always use method notation too
        4*u^3*v^5

    ::

        sage: derivative(f, u, u)
        12*u^2*v^5
        sage: derivative(f, u, u, u)
        24*u*v^5
        sage: derivative(f, u, 3)
        24*u*v^5

    ::

        sage: derivative(f, u, v)
        20*u^3*v^4
        sage: derivative(f, u, 2, v)
        60*u^2*v^4
        sage: derivative(f, u, v, 2)
        80*u^3*v^3
        sage: derivative(f, [u, v, v])
        80*u^3*v^3

    We differentiate a scalar field on a manifold::

        sage: M = Manifold(2, 'M')
        sage: X.<x,y> = M.chart()
        sage: f = M.scalar_field(x^2*y, name='f')
        sage: derivative(f)
        1-form df on the 2-dimensional differentiable manifold M
        sage: derivative(f).display()
        df = 2*x*y dx + x^2 dy

    We differentiate a differentiable form, getting its exterior derivative::

        sage: a = M.one_form(-y, x, name='a'); a.display()
        a = -y dx + x dy
        sage: derivative(a)
        2-form da on the 2-dimensional differentiable manifold M
        sage: derivative(a).display()
        da = 2 dx∧dy

    """
    try:
        return f.derivative(*args, **kwds)
    except AttributeError:
        pass
    if not isinstance(f, Expression):
        from sage.symbolic.ring import SR
        f = SR(f)
    return f.derivative(*args, **kwds)


diff = derivative


def integral(f, *args, **kwds):
    r"""
    The integral of `f`.

    EXAMPLES::

        sage: integral(sin(x), x)
        -cos(x)
        sage: integral(sin(x)^2, x, pi, 123*pi/2)
        121/4*pi
        sage: integral( sin(x), x, 0, pi)
        2

    We integrate a symbolic function::

        sage: f(x,y,z) = x*y/z + sin(z)
        sage: integral(f, z)
        (x, y, z) |--> x*y*log(z) - cos(z)

    ::

        sage: var('a,b')
        (a, b)
        sage: assume(b-a>0)
        sage: integral( sin(x), x, a, b)
        cos(a) - cos(b)
        sage: forget()

    ::

        sage: integral(x/(x^3-1), x)
        1/3*sqrt(3)*arctan(1/3*sqrt(3)*(2*x + 1)) - 1/6*log(x^2 + x + 1) + 1/3*log(x - 1)

    ::

        sage: integral( exp(-x^2), x )
        1/2*sqrt(pi)*erf(x)

    We define the Gaussian, plot and integrate it numerically and
    symbolically::

        sage: f(x) = 1/(sqrt(2*pi)) * e^(-x^2/2)
        sage: P = plot(f, -4, 4, hue=0.8, thickness=2)                                  # needs sage.plot
        sage: P.show(ymin=0, ymax=0.4)                                                  # needs sage.plot
        sage: numerical_integral(f, -4, 4)                    # random output
        (0.99993665751633376, 1.1101527003413533e-14)
        sage: integrate(f, x)
        x |--> 1/2*erf(1/2*sqrt(2)*x)

    You can have Sage calculate multiple integrals. For example,
    consider the function `exp(y^2)` on the region between the
    lines `x=y`, `x=1`, and `y=0`. We find the
    value of the integral on this region using the command::

        sage: area = integral(integral(exp(y^2),x,0,y),y,0,1); area
        1/2*e - 1/2
        sage: float(area)
        0.859140914229522...

    We compute the line integral of `\sin(x)` along the arc of
    the curve `x=y^4` from `(1,-1)` to
    `(1,1)`::

        sage: t = var('t')
        sage: (x,y) = (t^4,t)
        sage: (dx,dy) = (diff(x,t), diff(y,t))
        sage: integral(sin(x)*dx, t,-1, 1)
        0
        sage: restore('x,y')   # restore the symbolic variables x and y

    Sage is now (:issue:`27958`) able to compute the following integral::

        sage: integral(exp(-x^2)*log(x), x)  # long time
        1/2*sqrt(pi)*erf(x)*log(x) - x*hypergeometric((1/2, 1/2), (3/2, 3/2), -x^2)

    and its value::

        sage: integral( exp(-x^2)*ln(x), x, 0, oo)
        -1/4*sqrt(pi)*(euler_gamma + 2*log(2))

    This definite integral is easy::

        sage: integral( ln(x)/x, x, 1, 2)
        1/2*log(2)^2

    Sage cannot do this elliptic integral (yet)::

        sage: integral(1/sqrt(2*t^4 - 3*t^2 - 2), t, 2, 3)
        integrate(1/(sqrt(2*t^2 + 1)*sqrt(t^2 - 2)), t, 2, 3)

    A double integral::

        sage: y = var('y')
        sage: integral(integral(x*y^2, x, 0, y), y, -2, 2)
        32/5

    This illustrates using assumptions::

        sage: integral(abs(x), x, 0, 5)
        25/2
        sage: a = var("a")
        sage: integral(abs(x), x, 0, a)
        1/2*a*abs(a)
        sage: integral(abs(x)*x, x, 0, a)
        Traceback (most recent call last):
        ...
        ValueError: Computation failed since Maxima requested additional
        constraints; using the 'assume' command before evaluation
        *may* help (example of legal syntax is 'assume(a>0)',
        see `assume?` for more details)
        Is a positive, negative or zero?
        sage: assume(a>0)
        sage: integral(abs(x)*x, x, 0, a)
        1/3*a^3
        sage: forget()      # forget the assumptions.

    We integrate and differentiate a huge mess::

        sage: f = (x^2-1+3*(1+x^2)^(1/3))/(1+x^2)^(2/3)*x/(x^2+2)^2
        sage: g = integral(f, x)
        sage: h = f - diff(g, x)

    ::

        sage: [float(h(x=i)) for i in range(5)] #random

        [0.0,
         -1.1102230246251565e-16,
         -5.5511151231257827e-17,
         -5.5511151231257827e-17,
         -6.9388939039072284e-17]
        sage: h.factor()
        0
        sage: bool(h == 0)
        True
    """
    try:
        return f.integral(*args, **kwds)
    except AttributeError:
        pass

    if not isinstance(f, Expression):
        from sage.symbolic.ring import SR
        f = SR(f)
    return f.integral(*args, **kwds)


integrate = integral


def limit(f, dir=None, taylor=False, **argv):
    r"""
    Return the limit as the variable `v` approaches `a`
    from the given direction.

    ::

                limit(expr, x = a)
                limit(expr, x = a, dir='above')


    INPUT:

    - ``dir`` -- (default: None); dir may have the value
       'plus' (or 'above') for a limit from above, 'minus' (or 'below')
       for a limit from below, or may be omitted (implying a two-sided
       limit is to be computed).

<<<<<<< HEAD
    - ``taylor`` -- (default: False); if True, use Taylor
=======
    - ``taylor`` -- (default: ``False``); if True, use Taylor
>>>>>>> 038f6f1f
       series, which allows more limits to be computed (but may also
       crash in some obscure cases due to bugs in Maxima).

    - ``\*\*argv`` -- 1 named parameter

    ALIAS: You can also use lim instead of limit.

    EXAMPLES::

        sage: limit(sin(x)/x, x=0)
        1
        sage: limit(exp(x), x=oo)
        +Infinity
        sage: lim(exp(x), x=-oo)
        0
        sage: lim(1/x, x=0)
        Infinity
        sage: limit(sqrt(x^2+x+1)+x, taylor=True, x=-oo)
        -1/2
        sage: limit((tan(sin(x)) - sin(tan(x)))/x^7, taylor=True, x=0)
        1/30

    Sage does not know how to do this limit (which is 0), so it returns
    it unevaluated::

        sage: lim(exp(x^2)*(1-erf(x)), x=infinity)
        -limit((erf(x) - 1)*e^(x^2), x, +Infinity)
    """
    if not isinstance(f, Expression):
        from sage.symbolic.ring import SR
        f = SR(f)
    return f.limit(dir=dir, taylor=taylor, **argv)


lim = limit


def taylor(f, *args):
    """
    Expands self in a truncated Taylor or Laurent series in the
    variable `v` around the point `a`, containing terms
    through `(x - a)^n`. Functions in more variables are also
    supported.

    INPUT:

    - ``*args`` -- the following notation is supported

    - ``x, a, n`` -- variable, point, degree

    - ``(x, a), (y, b), ..., n`` -- variables with points, degree of polynomial

    EXAMPLES::

        sage: var('x,k,n')
        (x, k, n)
        sage: taylor (sqrt (1 - k^2*sin(x)^2), x, 0, 6)
        -1/720*(45*k^6 - 60*k^4 + 16*k^2)*x^6 - 1/24*(3*k^4 - 4*k^2)*x^4 - 1/2*k^2*x^2 + 1

    ::

        sage: taylor ((x + 1)^n, x, 0, 4)
        1/24*(n^4 - 6*n^3 + 11*n^2 - 6*n)*x^4 + 1/6*(n^3 - 3*n^2 + 2*n)*x^3 + 1/2*(n^2 - n)*x^2 + n*x + 1

    ::

        sage: taylor ((x + 1)^n, x, 0, 4)
        1/24*(n^4 - 6*n^3 + 11*n^2 - 6*n)*x^4 + 1/6*(n^3 - 3*n^2 + 2*n)*x^3 + 1/2*(n^2 - n)*x^2 + n*x + 1

    Taylor polynomial in two variables::

        sage: x,y=var('x y'); taylor(x*y^3,(x,1),(y,-1),4)
        (x - 1)*(y + 1)^3 - 3*(x - 1)*(y + 1)^2 + (y + 1)^3 + 3*(x - 1)*(y + 1) - 3*(y + 1)^2 - x + 3*y + 3
    """
    if not isinstance(f, Expression):
        from sage.symbolic.ring import SR
        f = SR(f)
    return f.taylor(*args)


def expand(x, *args, **kwds):
    """
    EXAMPLES::

        sage: a = (x-1)*(x^2 - 1); a
        (x^2 - 1)*(x - 1)
        sage: expand(a)
        x^3 - x^2 - x + 1

    You can also use expand on polynomial, integer, and other
    factorizations::

        sage: x = polygen(ZZ)
        sage: F = factor(x^12 - 1); F
        (x - 1) * (x + 1) * (x^2 - x + 1) * (x^2 + 1) * (x^2 + x + 1) * (x^4 - x^2 + 1)
        sage: expand(F)
        x^12 - 1
        sage: F.expand()
        x^12 - 1
        sage: F = factor(2007); F
        3^2 * 223
        sage: expand(F)
        2007

    Note: If you want to compute the expanded form of a polynomial
    arithmetic operation quickly and the coefficients of the polynomial
    all lie in some ring, e.g., the integers, it is vastly faster to
    create a polynomial ring and do the arithmetic there.

    ::

        sage: x = polygen(ZZ)      # polynomial over a given base ring.
        sage: f = sum(x^n for n in range(5))
        sage: f*f                  # much faster, even if the degree is huge
        x^8 + 2*x^7 + 3*x^6 + 4*x^5 + 5*x^4 + 4*x^3 + 3*x^2 + 2*x + 1

    TESTS::

        sage: t1 = (sqrt(3)-3)*(sqrt(3)+1)/6
        sage: tt1 = -1/sqrt(3)
        sage: t2 = sqrt(3)/6
        sage: float(t1)
        -0.577350269189625...
        sage: float(tt1)
        -0.577350269189625...
        sage: float(t2)
        0.28867513459481287
        sage: float(expand(t1 + t2))
        -0.288675134594812...
        sage: float(expand(tt1 + t2))
        -0.288675134594812...
    """
    try:
        return x.expand(*args, **kwds)
    except AttributeError:
        return x<|MERGE_RESOLUTION|>--- conflicted
+++ resolved
@@ -341,11 +341,7 @@
        for a limit from below, or may be omitted (implying a two-sided
        limit is to be computed).
 
-<<<<<<< HEAD
-    - ``taylor`` -- (default: False); if True, use Taylor
-=======
     - ``taylor`` -- (default: ``False``); if True, use Taylor
->>>>>>> 038f6f1f
        series, which allows more limits to be computed (but may also
        crash in some obscure cases due to bugs in Maxima).
 
