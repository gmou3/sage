"""
Finitely Presented Groups

Finitely presented groups are constructed as quotients of
:mod:`~sage.groups.free_group`::

    sage: F.<a,b,c> = FreeGroup()
    sage: G = F / [a^2, b^2, c^2, a*b*c*a*b*c]
    sage: G
    Finitely presented group < a, b, c | a^2, b^2, c^2, (a*b*c)^2 >

One can create their elements by multiplying the generators or by
specifying a Tietze list (see
:meth:`~sage.groups.finitely_presented.FinitelyPresentedGroupElement.Tietze`)
as in the case of free groups::

    sage: G.gen(0) * G.gen(1)
    a*b
    sage: G([1,2,-1])
    a*b*a^-1
    sage: a.parent()
    Free Group on generators {a, b, c}
    sage: G.inject_variables()
    Defining a, b, c
    sage: a.parent()
    Finitely presented group < a, b, c | a^2, b^2, c^2, (a*b*c)^2 >

Notice that, even if they are represented in the same way, the
elements of a finitely presented group and the elements of the
corresponding free group are not the same thing.  However, they can be
converted from one parent to the other::

    sage: F.<a,b,c> = FreeGroup()
    sage: G = F / [a^2,b^2,c^2,a*b*c*a*b*c]
    sage: F([1])
    a
    sage: G([1])
    a
    sage: F([1]) is G([1])
    False
    sage: F([1]) == G([1])
    False
    sage: G(a*b/c)
    a*b*c^-1
    sage: F(G(a*b/c))
    a*b*c^-1

Finitely presented groups are implemented via GAP. You can use the
:meth:`~sage.groups.libgap_wrapper.ParentLibGAP.gap` method to access
the underlying LibGAP object::

    sage: G = FreeGroup(2)
    sage: G.inject_variables()
    Defining x0, x1
    sage: H = G / (x0^2, (x0*x1)^2, x1^2)
    sage: H.gap()
    <fp group on the generators [ x0, x1 ]>

This can be useful, for example, to use GAP functions that are not yet
wrapped in Sage::

    sage: H.gap().LowerCentralSeries()
    [ Group(<fp, no generators known>), Group(<fp, no generators known>) ]

The same holds for the group elements::

    sage: G = FreeGroup(2)
    sage: H = G / (G([1, 1]), G([2, 2, 2]), G([1, 2, -1, -2]));  H
    Finitely presented group < x0, x1 | x0^2, x1^3, x0*x1*x0^-1*x1^-1 >
    sage: a = H([1])
    sage: a
    x0
    sage: a.gap()
    x0
    sage: a.gap().Order()
    2
    sage: type(_)    # note that the above output is not a Sage integer
    <class 'sage.libs.gap.element.GapElement_Integer'>

You can use call syntax to replace the generators with a set of
arbitrary ring elements. For example, take the free abelian group
obtained by modding out the commutator subgroup of the free group::

    sage: G = FreeGroup(2)
    sage: G_ab = G / [G([1, 2, -1, -2])];  G_ab
    Finitely presented group < x0, x1 | x0*x1*x0^-1*x1^-1 >
    sage: a,b = G_ab.gens()
    sage: g =  a * b
    sage: M1 = matrix([[1,0],[0,2]])
    sage: M2 = matrix([[0,1],[1,0]])
    sage: g(3, 5)
    15
    sage: g(M1, M1)
    [1 0]
    [0 4]
    sage: M1*M2 == M2*M1   # matrices do not commute
    False
    sage: g(M1, M2)
    Traceback (most recent call last):
    ...
    ValueError: the values do not satisfy all relations of the group

.. WARNING::

    Some methods are not guaranteed to finish since the word problem
    for finitely presented groups is, in general, undecidable. In
    those cases the process may run until the available memory is
    exhausted.

REFERENCES:

- :wikipedia:`Presentation_of_a_group`

- :wikipedia:`Word_problem_for_groups`

AUTHOR:

- Miguel Angel Marco Buzunariz
"""

# ****************************************************************************
#       Copyright (C) 2012 Miguel Angel Marco Buzunariz <mmarco@unizar.es>
#
# This program is free software: you can redistribute it and/or modify
# it under the terms of the GNU General Public License as published by
# the Free Software Foundation, either version 2 of the License, or
# (at your option) any later version.
#                  https://www.gnu.org/licenses/
# ****************************************************************************

from sage.arith.misc import GCD as gcd
from sage.categories.morphism import SetMorphism
from sage.functions.generalized import sign
from sage.groups.free_group import FreeGroup
from sage.groups.free_group import FreeGroupElement
from sage.groups.group import Group
from sage.groups.libgap_wrapper import ParentLibGAP, ElementLibGAP
from sage.groups.libgap_mixin import GroupMixinLibGAP
from sage.libs.gap.element import GapElement
from sage.libs.gap.libgap import libgap
from sage.matrix.constructor import matrix
from sage.misc.cachefunc import cached_method
from sage.rings.polynomial.laurent_polynomial_ring import LaurentPolynomialRing
from sage.rings.rational_field import QQ
from sage.sets.set import Set
from sage.structure.unique_representation import UniqueRepresentation

class GroupMorphismWithGensImages(SetMorphism):
    r"""
    Class used for morphisms from finitely presented groups to
    other groups. It just adds the images of the generators at the
    end of the representation.

    EXAMPLES::

        sage: F = FreeGroup(3)
        sage: G = F / [F([1, 2, 3, 1, 2, 3]), F([1, 1, 1])]
        sage: H = AlternatingGroup(3)
        sage: HS = G.Hom(H)
        sage: from sage.groups.finitely_presented import GroupMorphismWithGensImages
        sage: GroupMorphismWithGensImages(HS, lambda a: H.one())
        Generic morphism:
        From: Finitely presented group < x0, x1, x2 | (x0*x1*x2)^2, x0^3 >
        To:   Alternating group of order 3!/2 as a permutation group
        Defn: x0 |--> ()
              x1 |--> ()
              x2 |--> ()
    """
    def _repr_defn(self):
        r"""
        Return the part of the representation that includes the images of the generators.

        EXAMPLES::

            sage: F = FreeGroup(3)
            sage: G = F / [F([1,2,3,1,2,3]),F([1,1,1])]
            sage: H = AlternatingGroup(3)
            sage: HS = G.Hom(H)
            sage: from sage.groups.finitely_presented import GroupMorphismWithGensImages
            sage: f = GroupMorphismWithGensImages(HS, lambda a: H.one())
            sage: f._repr_defn()
            'x0 |--> ()\nx1 |--> ()\nx2 |--> ()'
        """
        return '\n'.join(f'{i} |--> {self(i)}' for i in self.domain().gens())


class FinitelyPresentedGroupElement(FreeGroupElement):
    """
    A wrapper of GAP's Finitely Presented Group elements.

    The elements are created by passing the Tietze list that determines them.

    EXAMPLES::

        sage: G = FreeGroup('a, b')
        sage: H = G / [G([1]), G([2, 2, 2])]
        sage: H([1, 2, 1, -1])
        a*b
        sage: H([1, 2, 1, -2])
        a*b*a*b^-1
        sage: x = H([1, 2, -1, -2])
        sage: x
        a*b*a^-1*b^-1
        sage: y = H([2, 2, 2, 1, -2, -2, -2])
        sage: y
        b^3*a*b^-3
        sage: x*y
        a*b*a^-1*b^2*a*b^-3
        sage: x^(-1)
        b*a*b^-1*a^-1
    """

    def __init__(self, parent, x, check=True):
        """
        The Python constructor.

        See :class:`FinitelyPresentedGroupElement` for details.

        TESTS::

            sage: G = FreeGroup('a, b')
            sage: H = G / [G([1]), G([2, 2, 2])]
            sage: H([1, 2, 1, -1])
            a*b

            sage: TestSuite(G).run()
            sage: TestSuite(H).run()
            sage: G.<a,b> = FreeGroup()
            sage: H = G / (G([1]), G([2, 2, 2]))
            sage: x = H([1, 2, -1, -2])
            sage: TestSuite(x).run()
            sage: TestSuite(G.one()).run()
        """
        if not isinstance(x, GapElement):
            F = parent.free_group()
            free_element = F(x)
            fp_family = parent.gap().Identity().FamilyObj()
            x = libgap.ElementOfFpGroup(fp_family, free_element.gap())
        ElementLibGAP.__init__(self, parent, x)

    def __reduce__(self):
        """
        Used in pickling.

        TESTS::

            sage: F.<a,b> = FreeGroup()
            sage: G = F / [a*b, a^2]
            sage: G.inject_variables()
            Defining a, b
            sage: a.__reduce__()
            (Finitely presented group < a, b | a*b, a^2 >, ((1,),))
            sage: (a*b*a^-1).__reduce__()
            (Finitely presented group < a, b | a*b, a^2 >, ((1, 2, -1),))

            sage: F.<a,b,c> = FreeGroup('a, b, c')
            sage: G = F.quotient([a*b*c/(b*c*a), a*b*c/(c*a*b)])
            sage: G.inject_variables()
            Defining a, b, c
            sage: x = a*b*c
            sage: x.__reduce__()
            (Finitely presented group < a, b, c | a*b*c*a^-1*c^-1*b^-1, a*b*c*b^-1*a^-1*c^-1 >,
             ((1, 2, 3),))
        """
        return (self.parent(), tuple([self.Tietze()]))

    def _repr_(self):
        """
        Return a string representation.

        OUTPUT:

        String.

        EXAMPLES::

            sage: G.<a,b> = FreeGroup()
            sage: H = G / [a^2, b^3]
            sage: H.gen(0)
            a
            sage: H.gen(0)._repr_()
            'a'
            sage: H.one()
            1
        """
        # computing that an element is actually one can be very expensive
        if self.Tietze() == ():
            return '1'
        else:
            return self.gap()._repr_()

    @cached_method
    def Tietze(self):
        """
        Return the Tietze list of the element.

        The Tietze list of a word is a list of integers that represent
        the letters in the word.  A positive integer `i` represents
        the letter corresponding to the `i`-th generator of the group.
        Negative integers represent the inverses of generators.

        OUTPUT:

        A tuple of integers.

        EXAMPLES::

            sage: G = FreeGroup('a, b')
            sage: H = G / (G([1]), G([2, 2, 2]))
            sage: H.inject_variables()
            Defining a, b
            sage: a.Tietze()
            (1,)
            sage: x = a^2*b^(-3)*a^(-2)
            sage: x.Tietze()
            (1, 1, -2, -2, -2, -1, -1)
        """
        tl = self.gap().UnderlyingElement().TietzeWordAbstractWord()
        return tuple(tl.sage())

    def __call__(self, *values, **kwds):
        """
        Replace the generators of the free group with ``values``.

        INPUT:

        - ``*values`` -- a list/tuple/iterable of the same length as
          the number of generators.

        - ``check=True`` -- boolean keyword (default:
          ``True``). Whether to verify that ``values`` satisfy the
          relations in the finitely presented group.

        OUTPUT:

        The product of ``values`` in the order and with exponents
        specified by ``self``.

        EXAMPLES::

            sage: G.<a,b> = FreeGroup()
            sage: H = G / [a/b];  H
            Finitely presented group < a, b | a*b^-1 >
            sage: H.simplified()
            Finitely presented group < a |  >

        The generator `b` can be eliminated using the relation `a=b`. Any
        values that you plug into a word must satisfy this relation::

            sage: A, B = H.gens()
            sage: w = A^2 * B
            sage: w(2,2)
            8
            sage: w(3,3)
            27
            sage: w(1,2)
            Traceback (most recent call last):
            ...
            ValueError: the values do not satisfy all relations of the group
            sage: w(1, 2, check=False)    # result depends on presentation of the group element
            2
        """
        values = list(values)
        if kwds.get('check', True):
            for rel in self.parent().relations():
                rel = rel(values)
                if rel != 1:
                    raise ValueError('the values do not satisfy all relations of the group')
        return super().__call__(values)


def wrap_FpGroup(libgap_fpgroup):
    """
    Wrap a GAP finitely presented group.

    This function changes the comparison method of
    ``libgap_free_group`` to comparison by Python ``id``. If you want
    to put the LibGAP free group into a container ``(set, dict)`` then you
    should understand the implications of
    :meth:`~sage.libs.gap.element.GapElement._set_compare_by_id`. To
    be safe, it is recommended that you just work with the resulting
    Sage :class:`FinitelyPresentedGroup`.

    INPUT:

    - ``libgap_fpgroup`` -- a LibGAP finitely presented group

    OUTPUT:

    A Sage :class:`FinitelyPresentedGroup`.

    EXAMPLES:

    First construct a LibGAP finitely presented group::

        sage: F = libgap.FreeGroup(['a', 'b'])
        sage: a_cubed = F.GeneratorsOfGroup()[0] ^ 3
        sage: P = F / libgap([ a_cubed ]);   P
        <fp group of size infinity on the generators [ a, b ]>
        sage: type(P)
        <class 'sage.libs.gap.element.GapElement'>

    Now wrap it::

        sage: from sage.groups.finitely_presented import wrap_FpGroup
        sage: wrap_FpGroup(P)
        Finitely presented group < a, b | a^3 >
    """
    assert libgap_fpgroup.IsFpGroup()
    libgap_fpgroup._set_compare_by_id()
    from sage.groups.free_group import wrap_FreeGroup
    free_group = wrap_FreeGroup(libgap_fpgroup.FreeGroupOfFpGroup())
    relations = tuple(free_group(rel.UnderlyingElement())
                      for rel in libgap_fpgroup.RelatorsOfFpGroup())
    return FinitelyPresentedGroup(free_group, relations)


class RewritingSystem():
    """
    A class that wraps GAP's rewriting systems.

    A rewriting system is a set of rules that allow to transform
    one word in the group to an equivalent one.

    If the rewriting system is confluent, then the transformed
    word is a unique reduced form of the element of the group.

    .. WARNING::

        Note that the process of making a rewriting system confluent
        might not end.

    INPUT:

    - ``G`` -- a group

    REFERENCES:

    - :wikipedia:`Knuth-Bendix_completion_algorithm`

    EXAMPLES::

        sage: F.<a,b> = FreeGroup()
        sage: G = F / [a*b/a/b]
        sage: k = G.rewriting_system()
        sage: k
        Rewriting system of Finitely presented group < a, b | a*b*a^-1*b^-1 >
        with rules:
            a*b*a^-1*b^-1    --->    1

        sage: k.reduce(a*b*a*b)
        (a*b)^2
        sage: k.make_confluent()
        sage: k
        Rewriting system of Finitely presented group < a, b | a*b*a^-1*b^-1 >
        with rules:
            b^-1*a^-1    --->    a^-1*b^-1
            b^-1*a    --->    a*b^-1
            b*a^-1    --->    a^-1*b
            b*a    --->    a*b

        sage: k.reduce(a*b*a*b)
        a^2*b^2

    .. TODO::

        - Include support for different orderings (currently only shortlex
          is used).

        - Include the GAP package kbmag for more functionalities, including
          automatic structures and faster compiled functions.

    AUTHORS:

    - Miguel Angel Marco Buzunariz (2013-12-16)
    """
    def __init__(self, G):
        """
        Initialize ``self``.

        EXAMPLES::

            sage: F.<a,b,c> = FreeGroup()
            sage: G = F / [a^2, b^3, c^5]
            sage: k = G.rewriting_system()
            sage: k
            Rewriting system of Finitely presented group < a, b, c | a^2, b^3, c^5 >
            with rules:
                a^2    --->    1
                b^3    --->    1
                c^5    --->    1
        """
        self._free_group = G.free_group()
        self._fp_group = G
        self._fp_group_gap = G.gap()
        self._monoid_isomorphism = self._fp_group_gap.IsomorphismFpMonoid()
        self._monoid = self._monoid_isomorphism.Image()
        self._gap = self._monoid.KnuthBendixRewritingSystem()

    def __repr__(self):
        """
        Return a string representation.

        EXAMPLES::

            sage: F.<a> = FreeGroup()
            sage: G = F / [a^2]
            sage: k = G.rewriting_system()
            sage: k
            Rewriting system of Finitely presented group < a | a^2 >
            with rules:
                a^2    --->    1
        """
        ret = "Rewriting system of {}\nwith rules:".format(self._fp_group)
        for i in sorted(self.rules().items()):  # Make sure they are sorted to the repr is unique
            ret += "\n    {}    --->    {}".format(i[0], i[1])
        return ret

    def free_group(self):
        """
        The free group after which the rewriting system is defined

        EXAMPLES::

            sage: F = FreeGroup(3)
            sage: G = F / [ [1,2,3], [-1,-2,-3] ]
            sage: k = G.rewriting_system()
            sage: k.free_group()
            Free Group on generators {x0, x1, x2}
        """
        return self._free_group

    def finitely_presented_group(self):
        """
        The finitely presented group where the rewriting system is defined.

        EXAMPLES::

            sage: F = FreeGroup(3)
            sage: G = F / [ [1,2,3], [-1,-2,-3], [1,1], [2,2] ]
            sage: k = G.rewriting_system()
            sage: k.make_confluent()
            sage: k
            Rewriting system of Finitely presented group < x0, x1, x2 | x0*x1*x2, x0^-1*x1^-1*x2^-1, x0^2, x1^2 >
            with rules:
                x0^-1    --->    x0
                x1^-1    --->    x1
                x2^-1    --->    x2
                x0^2    --->    1
                x0*x1    --->    x2
                x0*x2    --->    x1
                x1*x0    --->    x2
                x1^2    --->    1
                x1*x2    --->    x0
                x2*x0    --->    x1
                x2*x1    --->    x0
                x2^2    --->    1
            sage: k.finitely_presented_group()
            Finitely presented group < x0, x1, x2 | x0*x1*x2, x0^-1*x1^-1*x2^-1, x0^2, x1^2 >
        """
        return self._fp_group

    def reduce(self, element):
        """
        Applies the rules in the rewriting system to the element, to obtain
        a reduced form.

        If the rewriting system is confluent, this reduced form is unique
        for all words representing the same element.

        EXAMPLES::

            sage: F.<a,b> = FreeGroup()
            sage: G = F/[a^2, b^3, (a*b/a)^3, b*a*b*a]
            sage: k = G.rewriting_system()
            sage: k.reduce(b^4)
            b
            sage: k.reduce(a*b*a)
            a*b*a
        """
        eg = self._fp_group(element).gap()
        egim = self._monoid_isomorphism.Image(eg)
        red = self.gap().ReducedForm(egim.UnderlyingElement())
        redfpmon = self._monoid.One().FamilyObj().ElementOfFpMonoid(red)
        reducfpgr = self._monoid_isomorphism.PreImagesRepresentative(redfpmon)
        tz = reducfpgr.UnderlyingElement().TietzeWordAbstractWord(self._free_group.gap().GeneratorsOfGroup())
        return self._fp_group(tz.sage())

    def gap(self):
        """
        The gap representation of the rewriting system.

        EXAMPLES::

            sage: F.<a,b> = FreeGroup()
            sage: G = F/[a*a,b*b]
            sage: k = G.rewriting_system()
            sage: k.gap()
            Knuth Bendix Rewriting System for Monoid( [ a, A, b, B ] ) with rules
            [ [ a*A, <identity ...> ], [ A*a, <identity ...> ],
              [ b*B, <identity ...> ], [ B*b, <identity ...> ],
              [ a^2, <identity ...> ], [ b^2, <identity ...> ] ]
        """
        return self._gap

    def rules(self):
        """
        Return the rules that form the rewriting system.

        OUTPUT:

        A dictionary containing the rules of the rewriting system.
        Each key is a word in the free group, and its corresponding
        value is the word to which it is reduced.

        EXAMPLES::

            sage: F.<a,b> = FreeGroup()
            sage: G = F / [a*a*a,b*b*a*a]
            sage: k = G.rewriting_system()
            sage: k
            Rewriting system of Finitely presented group < a, b | a^3, b^2*a^2 >
            with rules:
                a^3    --->    1
                b^2*a^2    --->    1

            sage: k.rules()
            {a^3: 1, b^2*a^2: 1}
            sage: k.make_confluent()
            sage: sorted(k.rules().items())
            [(a^-2, a), (a^-1*b^-1, a*b), (a^-1*b, b^-1), (a^2, a^-1),
             (a*b^-1, b), (b^-1*a^-1, a*b), (b^-1*a, b), (b^-2, a^-1),
             (b*a^-1, b^-1), (b*a, a*b), (b^2, a)]
        """
        dic = {}
        grules = self.gap().Rules()
        for i in grules:
            a, b = i
            afpmon = self._monoid.One().FamilyObj().ElementOfFpMonoid(a)
            afg = self._monoid_isomorphism.PreImagesRepresentative(afpmon)
            atz = afg.UnderlyingElement().TietzeWordAbstractWord(self._free_group.gap().GeneratorsOfGroup())
            af = self._free_group(atz.sage())
            if len(af.Tietze()) != 0:
                bfpmon = self._monoid.One().FamilyObj().ElementOfFpMonoid(b)
                bfg = self._monoid_isomorphism.PreImagesRepresentative(bfpmon)
                btz = bfg.UnderlyingElement().TietzeWordAbstractWord(self._free_group.gap().GeneratorsOfGroup())
                bf = self._free_group(btz.sage())
                dic[af] = bf
        return dic

    def is_confluent(self):
        """
        Return ``True`` if the system is confluent and ``False`` otherwise.

        EXAMPLES::

            sage: F = FreeGroup(3)
            sage: G = F / [F([1,2,1,2,1,3,-1]),F([2,2,2,1,1,2]),F([1,2,3])]
            sage: k = G.rewriting_system()
            sage: k.is_confluent()
            False
            sage: k
            Rewriting system of Finitely presented group < x0, x1, x2 | (x0*x1)^2*x0*x2*x0^-1, x1^3*x0^2*x1, x0*x1*x2 >
            with rules:
                x0*x1*x2    --->    1
                x1^3*x0^2*x1    --->    1
                (x0*x1)^2*x0*x2*x0^-1    --->    1

            sage: k.make_confluent()
            sage: k.is_confluent()
            True
            sage: k
            Rewriting system of Finitely presented group < x0, x1, x2 | (x0*x1)^2*x0*x2*x0^-1, x1^3*x0^2*x1, x0*x1*x2 >
            with rules:
                x0^-1    --->    x0
                x1^-1    --->    x1
                x0^2    --->    1
                x0*x1    --->    x2^-1
                x0*x2^-1    --->    x1
                x1*x0    --->    x2
                x1^2    --->    1
                x1*x2^-1    --->    x0*x2
                x1*x2    --->    x0
                x2^-1*x0    --->    x0*x2
                x2^-1*x1    --->    x0
                x2^-2    --->    x2
                x2*x0    --->    x1
                x2*x1    --->    x0*x2
                x2^2    --->    x2^-1
        """
        return self._gap.IsConfluent().sage()

    def make_confluent(self):
        """
        Applies Knuth-Bendix algorithm to try to transform the rewriting
        system into a confluent one.

        Note that this method does not return any object, just changes the
        rewriting system internally.

        .. WARNING::

            This algorithm is not granted to finish. Although it may be useful
            in some occasions to run it, interrupt it manually after some time
            and use then the transformed rewriting system. Even if it is not
            confluent, it could be used to reduce some words.

        ALGORITHM:

        Uses GAP's ``MakeConfluent``.

        EXAMPLES::

            sage: F.<a,b> = FreeGroup()
            sage: G = F / [a^2,b^3,(a*b/a)^3,b*a*b*a]
            sage: k = G.rewriting_system()
            sage: k
            Rewriting system of Finitely presented group < a, b | a^2, b^3, a*b^3*a^-1, (b*a)^2 >
            with rules:
                a^2    --->    1
                b^3    --->    1
                (b*a)^2    --->    1
                a*b^3*a^-1    --->    1

            sage: k.make_confluent()
            sage: k
            Rewriting system of Finitely presented group < a, b | a^2, b^3, a*b^3*a^-1, (b*a)^2 >
            with rules:
                a^-1    --->    a
                a^2    --->    1
                b^-1*a    --->    a*b
                b^-2    --->    b
                b*a    --->    a*b^-1
                b^2    --->    b^-1
        """
        try:
            self._gap.MakeConfluent()
        except ValueError:
            raise ValueError('could not make the system confluent')


class FinitelyPresentedGroup(GroupMixinLibGAP, UniqueRepresentation, Group, ParentLibGAP):
    """
    A class that wraps GAP's Finitely Presented Groups.

    .. WARNING::

        You should use
        :meth:`~sage.groups.free_group.FreeGroup_class.quotient` to
        construct finitely presented groups as quotients of free
        groups.

    EXAMPLES::

        sage: G.<a,b> = FreeGroup()
        sage: H = G / [a, b^3]
        sage: H
        Finitely presented group < a, b | a, b^3 >
        sage: H.gens()
        (a, b)

        sage: F.<a,b> = FreeGroup('a, b')
        sage: J = F / (F([1]), F([2, 2, 2]))
        sage: J is H
        True

        sage: G = FreeGroup(2)
        sage: H = G / (G([1, 1]), G([2, 2, 2]))
        sage: H.gens()
        (x0, x1)
        sage: H.gen(0)
        x0
        sage: H.ngens()
        2
        sage: H.gap()
        <fp group on the generators [ x0, x1 ]>
        sage: type(_)
        <class 'sage.libs.gap.element.GapElement'>
    """
    Element = FinitelyPresentedGroupElement

    def __init__(self, free_group, relations, category=None):
        """
        The Python constructor.

        TESTS::

            sage: G = FreeGroup('a, b')
            sage: H = G / (G([1]), G([2])^3)
            sage: H
            Finitely presented group < a, b | a, b^3 >

            sage: F = FreeGroup('a, b')
            sage: J = F / (F([1]), F([2, 2, 2]))
            sage: J is H
            True

            sage: TestSuite(H).run()
            sage: TestSuite(J).run()
        """
        from sage.groups.free_group import is_FreeGroup
        assert is_FreeGroup(free_group)
        assert isinstance(relations, tuple)
        self._free_group = free_group
        self._relations = relations
        self._assign_names(free_group.variable_names())
        parent_gap = free_group.gap() / libgap([rel.gap() for rel in relations])
        ParentLibGAP.__init__(self, parent_gap)
        Group.__init__(self, category=category)

    def _repr_(self):
        """
        Return a string representation.

        OUTPUT:

        String.

        TESTS::

            sage: G.<a,b> = FreeGroup()
            sage: H = G / (G([1]), G([2])^3)
            sage: H  # indirect doctest
            Finitely presented group < a, b | a, b^3 >
            sage: H._repr_()
            'Finitely presented group < a, b | a, b^3 >'
        """
        gens = ', '.join(self.variable_names())
<<<<<<< HEAD
        rels = ', '.join([str(r) for r in self.relations()])
        return 'Finitely presented group ' + ' < ' + gens + ' | ' + rels + ' >'
=======
        rels = ', '.join([ str(r) for r in self.relations() ])
        return 'Finitely presented group ' + '< ' + gens + ' | ' + rels + ' >'
>>>>>>> 80f6d772

    def _latex_(self):
        """
        Return a LaTeX representation

        OUTPUT:

        String. A valid LaTeX math command sequence.

        TESTS::

            sage: F = FreeGroup(4)
            sage: F.inject_variables()
            Defining x0, x1, x2, x3
            sage: G = F.quotient([x0*x2, x3*x1*x3, x2*x1*x2])
            sage: G._latex_()
            '\\langle x_{0}, x_{1}, x_{2}, x_{3} \\mid x_{0}\\cdot x_{2} , x_{3}\\cdot x_{1}\\cdot x_{3} , x_{2}\\cdot x_{1}\\cdot x_{2}\\rangle'
        """
        r = '\\langle '
        for i in range(self.ngens()):
            r = r+self.gen(i)._latex_()
            if i < self.ngens()-1:
                r = r+', '
        r = r+' \\mid '
        for i in range(len(self._relations)):
            r = r+(self._relations)[i]._latex_()
            if i < len(self.relations())-1:
                r = r+' , '
        r = r+'\\rangle'
        return r

    def free_group(self):
        """
        Return the free group (without relations).

        OUTPUT:

        A :func:`~sage.groups.free_group.FreeGroup`.

        EXAMPLES::

            sage: G.<a,b,c> = FreeGroup()
            sage: H = G / (a^2, b^3, a*b*~a*~b)
            sage: H.free_group()
            Free Group on generators {a, b, c}
            sage: H.free_group() is G
            True
        """
        return self._free_group

    def relations(self):
        """
        Return the relations of the group.

        OUTPUT:

        The relations as a tuple of elements of :meth:`free_group`.

        EXAMPLES::

            sage: F = FreeGroup(5, 'x')
            sage: F.inject_variables()
            Defining x0, x1, x2, x3, x4
            sage: G = F.quotient([x0*x2, x3*x1*x3, x2*x1*x2])
            sage: G.relations()
            (x0*x2, x3*x1*x3, x2*x1*x2)
            sage: all(rel in F for rel in G.relations())
            True
        """
        return self._relations

    @cached_method
    def cardinality(self, limit=4096000):
        """
        Compute the cardinality of ``self``.

        INPUT:

        - ``limit`` -- integer (default: 4096000). The maximal number
          of cosets before the computation is aborted.

        OUTPUT:

        Integer or ``Infinity``. The number of elements in the group.

        EXAMPLES::

            sage: G.<a,b> = FreeGroup('a, b')
            sage: H = G / (a^2, b^3, a*b*~a*~b)
            sage: H.cardinality()
            6

            sage: F.<a,b,c> = FreeGroup()
            sage: J = F / (F([1]), F([2, 2, 2]))
            sage: J.cardinality()
            +Infinity

        ALGORITHM:

            Uses GAP.

        .. WARNING::

            This is in general not a decidable problem, so it is not
            guaranteed to give an answer. If the group is infinite, or
            too big, you should be prepared for a long computation
            that consumes all the memory without finishing if you do
            not set a sensible ``limit``.
        """
        with libgap.global_context('CosetTableDefaultMaxLimit', limit):
            if not libgap.IsFinite(self.gap()):
                from sage.rings.infinity import Infinity
                return Infinity
            try:
                size = self.gap().Size()
            except ValueError:
                raise ValueError('Coset enumeration ran out of memory, is the group finite?')
        return size.sage()

    order = cardinality

    def as_permutation_group(self, limit=4096000):
        """
        Return an isomorphic permutation group.

        The generators of the resulting group correspond to the images
        by the isomorphism of the generators of the given group.

        INPUT:

        - ``limit`` -- integer (default: 4096000). The maximal number
          of cosets before the computation is aborted.

        OUTPUT:

        A Sage
        :func:`~sage.groups.perm_gps.permgroup.PermutationGroup`. If
        the number of cosets exceeds the given ``limit``, a
        ``ValueError`` is returned.

        EXAMPLES::

            sage: G.<a,b> = FreeGroup()
            sage: H = G / (a^2, b^3, a*b*~a*~b)
            sage: H.as_permutation_group()
            Permutation Group with generators [(1,2)(3,5)(4,6), (1,3,4)(2,5,6)]

            sage: G.<a,b> = FreeGroup()
            sage: H = G / [a^3*b]
            sage: H.as_permutation_group(limit=1000)
            Traceback (most recent call last):
            ...
            ValueError: Coset enumeration exceeded limit, is the group finite?

        ALGORITHM:

        Uses GAP's coset enumeration on the trivial subgroup.

        .. WARNING::

            This is in general not a decidable problem (in fact, it is
            not even possible to check if the group is finite or
            not). If the group is infinite, or too big, you should be
            prepared for a long computation that consumes all the
            memory without finishing if you do not set a sensible
            ``limit``.
        """
        with libgap.global_context('CosetTableDefaultMaxLimit', limit):
            try:
                trivial_subgroup = self.gap().TrivialSubgroup()
                coset_table = self.gap().CosetTable(trivial_subgroup).sage()
            except ValueError:
                raise ValueError('Coset enumeration exceeded limit, is the group finite?')
        from sage.combinat.permutation import Permutation
        from sage.groups.perm_gps.permgroup import PermutationGroup
        return PermutationGroup([
                Permutation(coset_table[2*i]) for i in range(len(coset_table)//2)])

    def direct_product(self, H, reduced=False, new_names=True):
        r"""
        Return the direct product of ``self`` with finitely presented
        group ``H``.

        Calls GAP function ``DirectProduct``, which returns the direct
        product of a list of groups of any representation.

        From [Joh1990]_ (p. 45, proposition 4): If `G`, `H` are groups
        presented by `\langle X \mid R \rangle` and `\langle Y \mid S \rangle`
        respectively, then their direct product has the presentation
        `\langle X, Y \mid R, S, [X, Y] \rangle` where `[X, Y]` denotes the
        set of commutators `\{ x^{-1} y^{-1} x y \mid x \in X, y \in Y \}`.

        INPUT:

        - ``H`` -- a finitely presented group

        - ``reduced`` -- (default: ``False``) boolean; if ``True``, then
          attempt to reduce the presentation of the product group

        - ``new_names`` -- (default: ``True``) boolean; If ``True``, then
          lexicographical variable names are assigned to the generators of
          the group to be returned. If ``False``, the group to be returned
          keeps the generator names of the two groups forming the direct
          product. Note that one cannot ask to reduce the output and ask
          to keep the old variable names, as they may change meaning
          in the output group if its presentation is reduced.

        OUTPUT:

        The direct product of ``self`` with ``H`` as a finitely
        presented group.

        EXAMPLES::

            sage: G = FreeGroup()
            sage: C12 =  ( G / [G([1,1,1,1])] ).direct_product( G / [G([1,1,1])]); C12
            Finitely presented group < a, b | a^4, b^3, a^-1*b^-1*a*b >
            sage: C12.order(), C12.as_permutation_group().is_cyclic()
            (12, True)
            sage: klein = ( G / [G([1,1])] ).direct_product( G / [G([1,1])]); klein
            Finitely presented group < a, b | a^2, b^2, a^-1*b^-1*a*b >
            sage: klein.order(), klein.as_permutation_group().is_cyclic()
            (4, False)

        We can keep the variable names from ``self`` and ``H`` to examine how
        new relations are formed::

            sage: F = FreeGroup("a"); G = FreeGroup("g")
            sage: X = G / [G.0^12]; A = F / [F.0^6]
            sage: X.direct_product(A, new_names=False)
            Finitely presented group < g, a | g^12, a^6, g^-1*a^-1*g*a >
            sage: A.direct_product(X, new_names=False)
            Finitely presented group < a, g | a^6, g^12, a^-1*g^-1*a*g >

        Or we can attempt to reduce the output group presentation::

            sage: F = FreeGroup("a"); G = FreeGroup("g")
            sage: X = G / [G.0]; A = F / [F.0]
            sage: X.direct_product(A, new_names=True)
            Finitely presented group < a, b | a, b, a^-1*b^-1*a*b >
            sage: X.direct_product(A, reduced=True, new_names=True)
            Finitely presented group <  |  >

        But we cannot do both::

            sage: K = FreeGroup(['a','b'])
            sage: D = K / [K.0^5, K.1^8]
            sage: D.direct_product(D, reduced=True, new_names=False)
            Traceback (most recent call last):
            ...
            ValueError: cannot reduce output and keep old variable names

        TESTS::

            sage: G = FreeGroup()
            sage: Dp = (G / [G([1,1])]).direct_product( G / [G([1,1,1,1,1,1])] )
            sage: Dp.as_permutation_group().is_isomorphic(PermutationGroup(['(1,2)','(3,4,5,6,7,8)']))
            True
            sage: C7 = G / [G.0**7]; C6 =  G / [G.0**6]
            sage: C14 = G / [G.0**14]; C3 =  G / [G.0**3]
            sage: C7.direct_product(C6).is_isomorphic(C14.direct_product(C3))
            #I  Forcing finiteness test
            True
            sage: F = FreeGroup(2); D = F / [F([1,1,1,1,1]),F([2,2]),F([1,2])**2]
            sage: D.direct_product(D).as_permutation_group().is_isomorphic(
            ....: direct_product_permgroups([DihedralGroup(5),DihedralGroup(5)]))
            True

        AUTHORS:

        - Davis Shurbert (2013-07-20): initial version
        """
        from sage.groups.free_group import FreeGroup, _lexi_gen

        if not isinstance(H, FinitelyPresentedGroup):
            raise TypeError("input must be a finitely presented group")
        if reduced and not new_names:
            raise ValueError("cannot reduce output and keep old variable names")

        fp_product = libgap.DirectProduct([self.gap(), H.gap()])
        GAP_gens = fp_product.FreeGeneratorsOfFpGroup()
        if new_names:
            name_itr = _lexi_gen()  # Python generator for lexicographical variable names
            gen_names = [next(name_itr) for i in GAP_gens]
        else:
            gen_names = [str(g) for g in self.gens()] + [str(g) for g in H.gens()]
        # Build the direct product in Sage for better variable names
        ret_F = FreeGroup(gen_names)
        ret_rls = tuple([ret_F(rel_word.TietzeWordAbstractWord(GAP_gens).sage())
                         for rel_word in fp_product.RelatorsOfFpGroup()])
        ret_fpg = FinitelyPresentedGroup(ret_F, ret_rls)
        if reduced:
            ret_fpg = ret_fpg.simplified()
        return ret_fpg

    def semidirect_product(self, H, hom, check=True, reduced=False):
        r"""
        The semidirect product of ``self`` with ``H`` via ``hom``.

        If there exists a homomorphism `\phi` from a group `G` to the
        automorphism group of a group `H`, then we can define the semidirect
        product of `G` with `H` via `\phi` as the Cartesian product of `G`
        and `H` with the operation

        .. MATH::

                (g_1, h_1)(g_2, h_2) = (g_1 g_2, \phi(g_2)(h_1) h_2).

        INPUT:

        - ``H`` -- Finitely presented group which is implicitly acted on
          by ``self`` and can be naturally embedded as a normal subgroup
          of the semidirect product.

        - ``hom`` -- Homomorphism from ``self`` to the automorphism group
          of ``H``. Given as a pair, with generators of ``self`` in the
          first slot and the images of the corresponding generators in the
          second. These images must be automorphisms of ``H``, given again
          as a pair of generators and images.

        - ``check`` -- Boolean (default ``True``). If ``False`` the defining
          homomorphism and automorphism images are not tested for validity.
          This test can be costly with large groups, so it can be bypassed
          if the user is confident that his morphisms are valid.

        - ``reduced`` -- Boolean (default ``False``). If ``True`` then the
          method attempts to reduce the presentation of the output group.

        OUTPUT:

        The semidirect product of ``self`` with ``H`` via ``hom`` as a
        finitely presented group. See
        :meth:`PermutationGroup_generic.semidirect_product
        <sage.groups.perm_gps.permgroup.PermutationGroup_generic.semidirect_product>`
        for a more in depth explanation of a semidirect product.

        AUTHORS:

        - Davis Shurbert (8-1-2013)

        EXAMPLES:

        Group of order 12 as two isomorphic semidirect products::

            sage: D4 = groups.presentation.Dihedral(4)
            sage: C3 = groups.presentation.Cyclic(3)
            sage: alpha1 = ([C3.gen(0)],[C3.gen(0)])
            sage: alpha2 = ([C3.gen(0)],[C3([1,1])])
            sage: S1 = D4.semidirect_product(C3, ([D4.gen(1), D4.gen(0)],[alpha1,alpha2]))
            sage: C2 = groups.presentation.Cyclic(2)
            sage: Q = groups.presentation.DiCyclic(3)
            sage: a = Q([1]); b = Q([-2])
            sage: alpha = (Q.gens(), [a,b])
            sage: S2 = C2.semidirect_product(Q, ([C2.0],[alpha]))
            sage: S1.is_isomorphic(S2)
            #I  Forcing finiteness test
            True

        Dihedral groups can be constructed as semidirect products
        of cyclic groups::

            sage: C2 = groups.presentation.Cyclic(2)
            sage: C8 = groups.presentation.Cyclic(8)
            sage: hom = (C2.gens(), [ ([C8([1])], [C8([-1])]) ])
            sage: D = C2.semidirect_product(C8, hom)
            sage: D.as_permutation_group().is_isomorphic(DihedralGroup(8))
            True

        You can attempt to reduce the presentation of the output group::

            sage: D = C2.semidirect_product(C8, hom); D
            Finitely presented group < a, b | a^2, b^8, a^-1*b*a*b >
            sage: D = C2.semidirect_product(C8, hom, reduced=True); D
            Finitely presented group < a, b | a^2, a*b*a*b, b^8 >

            sage: C3 = groups.presentation.Cyclic(3)
            sage: C4 = groups.presentation.Cyclic(4)
            sage: hom = (C3.gens(), [(C4.gens(), C4.gens())])
            sage: C3.semidirect_product(C4, hom)
            Finitely presented group < a, b | a^3, b^4, a^-1*b*a*b^-1 >
            sage: D = C3.semidirect_product(C4, hom, reduced=True); D
            Finitely presented group < a, b | a^3, b^4, a^-1*b*a*b^-1 >
            sage: D.as_permutation_group().is_cyclic()
            True

        You can turn off the checks for the validity of the input morphisms.
        This check is expensive but behavior is unpredictable if inputs are
        invalid and are not caught by these tests::

            sage: C5 = groups.presentation.Cyclic(5)
            sage: C12 = groups.presentation.Cyclic(12)
            sage: hom = (C5.gens(), [(C12.gens(), C12.gens())])
            sage: sp = C5.semidirect_product(C12, hom, check=False); sp
            Finitely presented group < a, b | a^5, b^12, a^-1*b*a*b^-1 >
            sage: sp.as_permutation_group().is_cyclic(), sp.order()
            (True, 60)

        TESTS:

        The following was fixed in Gap-4.7.2::

            sage: C5.semidirect_product(C12, hom) == sp
            True

        A more complicated semidirect product::

            sage: C = groups.presentation.Cyclic(7)
            sage: D = groups.presentation.Dihedral(5)
            sage: id1 = ([C.0], [(D.gens(),D.gens())])
            sage: Se1 =  C.semidirect_product(D, id1)
            sage: id2 = (D.gens(), [(C.gens(),C.gens()),(C.gens(),C.gens())])
            sage: Se2 =  D.semidirect_product(C ,id2)
            sage: Dp1 = C.direct_product(D)
            sage: Dp1.is_isomorphic(Se1), Dp1.is_isomorphic(Se2)
            #I  Forcing finiteness test
            #I  Forcing finiteness test
            (True, True)

        Most checks for validity of input are left to GAP to handle::

            sage: bad_aut = ([C.0], [(D.gens(),[D.0, D.0])])
            sage: C.semidirect_product(D, bad_aut)
            Traceback (most recent call last):
            ...
            ValueError: images of input homomorphism must be automorphisms
            sage: bad_hom = ([D.0, D.1], [(C.gens(),C.gens())])
            sage: D.semidirect_product(C, bad_hom)
            Traceback (most recent call last):
            ...
            GAPError: Error, <gens> and <imgs> must be lists of same length
        """
        from sage.groups.free_group import FreeGroup, _lexi_gen

        if not isinstance(H, FinitelyPresentedGroup):
            raise TypeError("input must be a finitely presented group")

        GAP_self = self.gap()
        GAP_H = H.gap()
        auto_grp = libgap.AutomorphismGroup(H.gap())
        self_gens = [h.gap() for h in hom[0]]
        # construct image automorphisms in GAP
        GAP_aut_imgs = [libgap.GroupHomomorphismByImages(GAP_H, GAP_H, [g.gap() for g in gns],
                        [i.gap() for i in img]) for (gns, img) in hom[1]]

        # check for automorphism validity in images of operation defining homomorphism,
        # and construct the defining homomorphism.
        if check:
            if not all(a in libgap.List(libgap.AutomorphismGroup(GAP_H))
                       for a in GAP_aut_imgs):
                raise ValueError("images of input homomorphism must be automorphisms")
            GAP_def_hom = libgap.GroupHomomorphismByImages(GAP_self, auto_grp, self_gens, GAP_aut_imgs)
        else:
            GAP_def_hom = GAP_self.GroupHomomorphismByImagesNC(auto_grp, self_gens, GAP_aut_imgs)

        prod = libgap.SemidirectProduct(GAP_self, GAP_def_hom, GAP_H)
        # Convert pc group to fp group
        if prod.IsPcGroup():
            prod = libgap.Image(libgap.IsomorphismFpGroupByPcgs(prod.FamilyPcgs(), 'x'))
        if not prod.IsFpGroup():
            raise NotImplementedError("unable to convert GAP output to equivalent Sage fp group")

        # Convert GAP group object to Sage via Tietze
        # lists for readability of variable names
        GAP_gens = prod.FreeGeneratorsOfFpGroup()
        name_itr = _lexi_gen()  # Python generator for lexicographical variable names
        ret_F = FreeGroup([next(name_itr) for i in GAP_gens])
        ret_rls = tuple([ret_F(rel_word.TietzeWordAbstractWord(GAP_gens).sage())
                         for rel_word in prod.RelatorsOfFpGroup()])
        ret_fpg = FinitelyPresentedGroup(ret_F, ret_rls)
        if reduced:
            ret_fpg = ret_fpg.simplified()
        return ret_fpg

    def _element_constructor_(self, *args, **kwds):
        """
        Construct an element of ``self``.

        TESTS::

            sage: G.<a,b> = FreeGroup()
            sage: H = G / (G([1]), G([2, 2, 2]))
            sage: H([1, 2, 1, -1]) # indirect doctest
            a*b
            sage: H([1, 2, 1, -2]) # indirect doctest
            a*b*a*b^-1
        """
        if len(args) != 1:
            return self.element_class(self, *args, **kwds)
        x = args[0]
        if x == 1:
            return self.one()
        try:
            P = x.parent()
        except AttributeError:
            return self.element_class(self, x, **kwds)
        if P is self._free_group:
            return self.element_class(self, x.Tietze(), **kwds)
        return self.element_class(self, x, **kwds)

    @cached_method
    def abelian_invariants(self):
        r"""
        Return the abelian invariants of ``self``.

        The abelian invariants are given by a list of integers
        `(i_1, \ldots, i_j)`, such that the abelianization of the group is
        isomorphic to `\ZZ / (i_1) \times \cdots \times \ZZ / (i_j)`.

        EXAMPLES::

            sage: G = FreeGroup(4, 'g')
            sage: G.inject_variables()
            Defining g0, g1, g2, g3
            sage: H = G.quotient([g1^2, g2*g1*g2^(-1)*g1^(-1), g1*g3^(-2), g0^4])
            sage: H.abelian_invariants()
            (0, 4, 4)

        ALGORITHM:

        Uses GAP.
        """
        invariants = self.gap().AbelianInvariants()
        return tuple(i.sage() for i in invariants)

    @cached_method
    def abelianization_map(self):
        r"""
        Return the abelianization map of ``self``.

        OUTPUT:

        The abelianization map of ``self`` as a homomorphism of finitely presented groups.

       EXAMPLES::

            sage: G = FreeGroup(4, 'g')
            sage: G.inject_variables(verbose=False)
            sage: H = G.quotient([g1^2, g2*g1*g2^(-1)*g1^(-1), g1*g3^(-2), g0^4])
            sage: H.abelianization_map()
            Group morphism:
                From: Finitely presented group  < g0, g1, g2, g3 | g1^2, g2*g1*g2^-1*g1^-1, g1*g3^-2, g0^4 >
                To:   Finitely presented group  < f2, f3, f4 | f2^-1*f3^-1*f2*f3, f2^-1*f4^-1*f2*f4, f3^-1*f4^-1*f3*f4, f2^4, f3^4 >
            sage: g = FreeGroup(0) / []
            sage: g.abelianization_map()
            Group endomorphism of Finitely presented group  <  |  >
        """
        if not self.generators():
            return self.hom(codomain=self, im_gens=[])
        hom_ab_libgap = libgap(self).MaximalAbelianQuotient()
        ab_libgap = hom_ab_libgap.Range()
        hom_ab_fp = ab_libgap.IsomorphismFpGroup()
        ab_libgap_fp = hom_ab_fp.Range()
        hom_simply = ab_libgap_fp.IsomorphismSimplifiedFpGroup()
        ab = wrap_FpGroup(hom_simply.Range())
        images = []
        for f in self.gens():
            f0 = hom_ab_libgap.Image(f)
            f1 = hom_ab_fp.Image(f0)
            f2 = hom_simply.Image(f1)
            L = f2.UnderlyingElement().LetterRepAssocWord()
            images.append(ab([int(j) for j in L]))
        return self.hom(codomain=ab, im_gens=images)

    @cached_method
    def abelianization_to_algebra(self, ring=QQ):
        r"""
        Return the group algebra of the abelianization of ``self``
        together with the monomials representing the generators of ``self``.

        INPUT:

        - ``ring`` -- (default: ``QQ``); the base ring for
          the group algebra of ``self``

        OUTPUT:

        - ``ab`` -- the abelianization  of ``self`` as a finitely presented group
          with a minimal number `n` of generators.
        -  ``R`` -- a Laurent polynomial ring with `n` variables with base ring ``ring``.
        - ``ideal`` -- a list of generators of an ideal ``I`` in ``R`` such that ``R/I``
          is the group algebra of the abelianization over ``ring``
        - ``image`` -- a list  with the images of the generators of ``self`` in ``R/I``

        EXAMPLES::

            sage: G = FreeGroup(4, 'g')
            sage: G.inject_variables()
            Defining g0, g1, g2, g3
            sage: H = G.quotient([g1^2, g2*g1*g2^(-1)*g1^(-1), g1*g3^(-2), g0^4])
            sage: H.abelianization_to_algebra()
            (Finitely presented group  < f2, f3, f4 | f2^-1*f3^-1*f2*f3, f2^-1*f4^-1*f2*f4,
                                                      f3^-1*f4^-1*f3*f4, f2^4, f3^4 >,
             Multivariate Laurent Polynomial Ring in f2, f3, f4 over Rational Field,
             [f2^4 - 1, f3^4 - 1], [f2^-1*f3^-2, f3^-2, f4, f3])
            sage: g=FreeGroup(0) / []
            sage: g.abelianization_to_algebra()
            (Finitely presented group  <  |  >, Rational Field, [], [])
        """
        if not self.generators():
            return self, ring, [], []
        hom_ab = self.abelianization_map()
        ab = hom_ab.codomain()
        R = LaurentPolynomialRing(ring, ab.gens())
        ideal = []
        for a in ab.relations():
            a_T = a.Tietze()
            a_S = Set(a_T)
            if a_S.cardinality() == 1:
                j = a_T[0]
                m = len(a_T)
                ideal.append(R.gen(j - 1) ** m - 1)
        images0 = [hom_ab(g).Tietze() for g in self.gens()]
        images = []
        for L in images0:
            p = R.one()
            for a in L:
                if a > 0:
                    p *= R.gen(a - 1)
                elif a < 0:
                    p /= R.gen(-a - 1)
            images.append(p)
        return ab, R, ideal, images

    def simplification_isomorphism(self):
        """
        Return an isomorphism from ``self`` to a finitely presented group with
        a (hopefully) simpler presentation.

        EXAMPLES::

            sage: G.<a,b,c> = FreeGroup()
            sage: H = G / [a*b*c, a*b^2, c*b/c^2]
            sage: I = H.simplification_isomorphism()
            sage: I
            Generic morphism:
              From: Finitely presented group < a, b, c | a*b*c, a*b^2, c*b*c^-2 >
              To:   Finitely presented group < b |  >
              Defn: a |--> b^-2
                    b |--> b
                    c |--> b
            sage: I(a)
            b^-2
            sage: I(b)
            b
            sage: I(c)
            b

        TESTS::

            sage: F = FreeGroup(1)
            sage: G = F.quotient([F.0])
            sage: G.simplification_isomorphism()
            Generic morphism:
              From: Finitely presented group < x | x >
              To:   Finitely presented group <  |  >
              Defn: x |--> 1

        ALGORITHM:

        Uses GAP.
        """
        II = self.gap().IsomorphismSimplifiedFpGroup()
        codomain = wrap_FpGroup(II.Range())
        phi = lambda x: codomain(II.ImageElm(x.gap()))
        HS = self.Hom(codomain)
        return GroupMorphismWithGensImages(HS, phi)

    def simplified(self):
        """
        Return an isomorphic group with a (hopefully) simpler presentation.

        OUTPUT:

        A new finitely presented group. Use
        :meth:`simplification_isomorphism` if you want to know the
        isomorphism.

        EXAMPLES::

            sage: G.<x,y> = FreeGroup()
            sage: H = G /  [x ^5, y ^4, y*x*y^3*x ^3]
            sage: H
            Finitely presented group < x, y | x^5, y^4, y*x*y^3*x^3 >
            sage: H.simplified()
            Finitely presented group < x, y | y^4, y*x*y^-1*x^-2, x^5 >

        A more complicate example::

            sage: G.<e0, e1, e2, e3, e4, e5, e6, e7, e8, e9> = FreeGroup()
            sage: rels = [e6, e5, e3, e9, e4*e7^-1*e6, e9*e7^-1*e0,
            ....:         e0*e1^-1*e2, e5*e1^-1*e8, e4*e3^-1*e8, e2]
            sage: H = G.quotient(rels);  H
            Finitely presented group < e0, e1, e2, e3, e4, e5, e6, e7, e8, e9 |
            e6, e5, e3, e9, e4*e7^-1*e6, e9*e7^-1*e0, e0*e1^-1*e2, e5*e1^-1*e8, e4*e3^-1*e8, e2 >
            sage: H.simplified()
            Finitely presented group < e0 | e0^2 >
        """
        return self.simplification_isomorphism().codomain()

    def sorted_presentation(self):
        """
        Return the same presentation with the relations sorted to ensure equality.

        OUTPUT:

        A new finitely presented group with the relations sorted.

        EXAMPLES::

            sage: G = FreeGroup(2) / [(1, 2, -1, -2), ()]; G
            Finitely presented group < x0, x1 | x0*x1*x0^-1*x1^-1, 1 >
            sage: G.sorted_presentation()
            Finitely presented group < x0, x1 | 1, x1^-1*x0^-1*x1*x0 >
        """
        F = FreeGroup(self.ngens())
        L0 = [r.Tietze() for r in self.relations()]
        L1 = []
        for rel in L0:
            C = [rel]
            for j in range(len(rel) - 1):
                C.append(rel[j + 1:] + rel[:j + 1])
            C1 = [tuple(-j for j in reversed(l)) for l in C]
            C += C1
            C.sort()
            L1.append(C[0])
        L1.sort()
        return F/L1

    def epimorphisms(self, H):
        r"""
        Return the epimorphisms from ``self`` to `H`, up to automorphism of `H`.

        INPUT:

        - `H` -- Another group

        EXAMPLES::

            sage: F = FreeGroup(3)
            sage: G = F / [F([1, 2, 3, 1, 2, 3]), F([1, 1, 1])]
            sage: H = AlternatingGroup(3)
            sage: G.epimorphisms(H)
            [Generic morphism:
               From: Finitely presented group < x0, x1, x2 | x0*x1*x2*x0*x1*x2, x0^3 >
               To:   Alternating group of order 3!/2 as a permutation group
               Defn: x0 |--> ()
                     x1 |--> (1,3,2)
                     x2 |--> (1,2,3),
             Generic morphism:
               From: Finitely presented group < x0, x1, x2 | x0*x1*x2*x0*x1*x2, x0^3 >
               To:   Alternating group of order 3!/2 as a permutation group
               Defn: x0 |--> (1,3,2)
                     x1 |--> ()
                     x2 |--> (1,2,3),
             Generic morphism:
               From: Finitely presented group < x0, x1, x2 | x0*x1*x2*x0*x1*x2, x0^3 >
               To:   Alternating group of order 3!/2 as a permutation group
               Defn: x0 |--> (1,3,2)
                     x1 |--> (1,2,3)
                     x2 |--> (),
             Generic morphism:
               From: Finitely presented group < x0, x1, x2 | x0*x1*x2*x0*x1*x2, x0^3 >
               To:   Alternating group of order 3!/2 as a permutation group
               Defn: x0 |--> (1,2,3)
                     x1 |--> (1,2,3)
                     x2 |--> (1,2,3)]

        ALGORITHM:

        Uses libgap's GQuotients function.
        """
        from sage.misc.misc_c import prod
        HomSpace = self.Hom(H)
        Gg = libgap(self)
        Hg = libgap(H)
        gquotients = Gg.GQuotients(Hg)
        res = []
        # the following closure is needed to attach a specific value of quo to
        # each function in the different morphisms
        fmap = lambda tup: (lambda a: H(prod(tup[abs(i)-1]**sign(i) for i in a.Tietze())))
        for quo in gquotients:
            tup = tuple(H(quo.ImageElm(i.gap()).sage()) for i in self.gens())
            fhom = GroupMorphismWithGensImages(HomSpace, fmap(tup))
            res.append(fhom)
        return res

    def alexander_matrix(self, im_gens=None):
        """
        Return the Alexander matrix of the group.

        This matrix is given by the fox derivatives of the relations
        with respect to the generators.

        - ``im_gens`` -- (optional) the images of the generators

        OUTPUT:

        A matrix with coefficients in the group algebra. If ``im_gens`` is
        given, the coefficients will live in the same algebra as the given
        values. The result depends on the (fixed) choice of presentation.

        EXAMPLES::

            sage: G.<a,b,c> = FreeGroup()
            sage: H = G.quotient([a*b/a/b, a*c/a/c, c*b/c/b])
            sage: H.alexander_matrix()
            [     1 - a*b*a^-1 a - a*b*a^-1*b^-1                 0]
            [     1 - a*c*a^-1                 0 a - a*c*a^-1*c^-1]
            [                0 c - c*b*c^-1*b^-1      1 - c*b*c^-1]

        If we introduce the images of the generators, we obtain the
        result in the corresponding algebra.

        ::

            sage: G.<a,b,c,d,e> = FreeGroup()
            sage: H = G.quotient([a*b/a/b, a*c/a/c, a*d/a/d, b*c*d/(c*d*b), b*c*d/(d*b*c)])
            sage: H.alexander_matrix()
            [              1 - a*b*a^-1          a - a*b*a^-1*b^-1                          0                          0                          0]
            [              1 - a*c*a^-1                          0          a - a*c*a^-1*c^-1                          0                          0]
            [              1 - a*d*a^-1                          0                          0          a - a*d*a^-1*d^-1                          0]
            [                         0             1 - b*c*d*b^-1   b - b*c*d*b^-1*d^-1*c^-1      b*c - b*c*d*b^-1*d^-1                          0]
            [                         0        1 - b*c*d*c^-1*b^-1             b - b*c*d*c^-1 b*c - b*c*d*c^-1*b^-1*d^-1                          0]
            sage: R.<t1,t2,t3,t4> = LaurentPolynomialRing(ZZ)
            sage: H.alexander_matrix([t1,t2,t3,t4])
            [    -t2 + 1      t1 - 1           0           0           0]
            [    -t3 + 1           0      t1 - 1           0           0]
            [    -t4 + 1           0           0      t1 - 1           0]
            [          0  -t3*t4 + 1      t2 - 1  t2*t3 - t3           0]
            [          0     -t4 + 1 -t2*t4 + t2   t2*t3 - 1           0]
        """
        rel = self.relations()
        gen = self._free_group.gens()
        return matrix(len(rel), len(gen),
                      lambda i, j: rel[i].fox_derivative(gen[j], im_gens))

    @cached_method
    def abelian_alexander_matrix(self, ring=QQ, simplified=True):
        """
        Return the Alexander matrix of the group with values in the group
        algebra of the abelianized.

        INPUT:

        - ``ring`` -- (default: ``QQ``) the base ring of the
          group algebra
        - ``simplified`` -- boolean (default: ``False``); if set to
          ``True`` use Gauss elimination and erase rows and columns

        OUTPUT:

        - ``A`` -- a matrix with coefficients in ``R``
        - ``ideal`` -- an list of generators of an ideal ``I`` of ``R = A.base_ring()`` such that ``R/I`` is
          the group algebra of the abelianization of ``self``

        EXAMPLES::

            sage: G.<a,b,c> = FreeGroup()
            sage: H = G.quotient([a*b/a/b, a*c/a/c, c*b/c/b])
            sage: A, ideal = H.abelian_alexander_matrix()
            sage: A
            [-f2 + 1  f1 - 1       0]
            [-f3 + 1       0  f1 - 1]
            [      0  f3 - 1 -f2 + 1]
            sage: A.base_ring()
            Multivariate Laurent Polynomial Ring in f1, f2, f3 over Rational Field
            sage: ideal
            []
            sage: G = FreeGroup(3)/[(2, 1, 1), (1, 2, 2, 3, 3)]
            sage: A, ideal = G.abelian_alexander_matrix(simplified=True); A
            [-f3^2 - f3^4 - f3^6         f3^3 + f3^6]
            sage: g = FreeGroup(1) / []
            sage: g.abelian_alexander_matrix()
            ([], [])
            sage: g = FreeGroup(0) / []
            sage: g.abelian_alexander_matrix()
            ([], [])
        """
        ab, R, ideal, images = self.abelianization_to_algebra(ring=ring)
        A = self.alexander_matrix(im_gens=images)
        if simplified:
            n, m = A.dimensions()
            if n == 0 or m == 0:
                return A, ideal
            simpli = True
            while simpli:
                i = 0
                j = 0
                unidad = False
                while not unidad and i < n and j < m:
                    p = A[i, j]
                    unidad = p.is_unit()
                    if unidad:
                        A.swap_rows(0, i)
                        A.swap_columns(0, j)
                        for k in range(1, n):
                            A.add_multiple_of_row(k, 0, -A[k, 0] * p ** -1)
                        A = A.delete_rows([0]).delete_columns([0])
                        n, m = A.dimensions()
                    else:
                        if j < m - 1:
                            j += 1
                        else:
                            i += 1
                            j = 0
                simpli = unidad
        return A, ideal

    def characteristic_varieties(self, ring=QQ, matrix_ideal=None, groebner=False):
        r"""
        Return the characteristic varieties of the group ``self``.

        There are several definitions of the characteristic varieties of a group `G`, see e.g. [CS1999a]_. Let `\Lambda` be the
        group algebra of `G/G'` and `\mathbb{T}` its associated algebraic variety (a torus). Each
        element `\xi\in\mathbb{T}` defines a local system of coefficients and the `k` th-characteristic
        variety is

        .. MATH::

            V_k(G) = \{\xi\in\mathbb{T}\mid \dim H^1(G;\xi)\geq k\}.

        These varieties are defined by ideals in `\Lambda`.

        INPUT:

        - ``ring`` -- (default: ``QQ``) the base ring of the group algebra
        - ``groebner`` -- boolean (default: ``False``); If set to
          ``True`` the minimal associated primes of the ideals and their
          groebner bases are computed; ignored if the base ring
          is not a field

        OUTPUT:

        If ``groebner`` is ``False`` a list of ideals defining the characteristic varieties.
        If it is ``True``, a list of lists for Gröbner bases for each ideal.

        EXAMPLES::

            sage: L = [2*(i, j) + 2* (-i, -j) for i, j in ((1, 2), (2, 3), (3, 1))]
            sage: G = FreeGroup(3) / L
            sage: G.characteristic_varieties(groebner=True)
            [[(f1 - 1, f2 - 1, f3 - 1),
             (f1 + 1, f2 - 1, f3 - 1),
             (f1 - 1, f2 - 1, f3 + 1),
             (f3^2 + 1, f1 - f3, f2 - f3),
             (f1 - 1, f2 + 1, f3 - 1)],
             [(f1 - 1, f2 - 1, f3 - 1),
             (f1*f3 + 1, f2 - 1),
             (f1*f2 + 1, f3 - 1),
             (f2*f3 + 1, f1 - 1),
             (f2*f3 + 1, f1 - f2),
             (f2*f3 + 1, f1 - f3),
             (f1*f3 + 1, f2 - f3)]]
            sage: G = FreeGroup(2)/[2*(1,2,-1,-2)]
            sage: G.characteristic_varieties()
            [Ideal (-2*f2 + 2, 2*f1 - 2) of Multivariate Laurent Polynomial Ring in f1, f2 over Rational Field]
            sage: G.characteristic_varieties(ring=ZZ)
            [Ideal (-2*f2 + 2, 2*f1 - 2) of Multivariate Laurent Polynomial Ring in f1, f2 over Integer Ring]
            sage: G = FreeGroup(2)/[(1,2,1,-2,-1,-2)]
            sage: G.characteristic_varieties()
            [Ideal (1 - f2 + f2^2, -1 + f2 - f2^2) of Univariate Laurent Polynomial Ring in f2 over Rational Field]
            sage: G.characteristic_varieties(groebner=True)
            [[1 - f2 + f2^2]]
        """
        A, ideal = self.abelian_alexander_matrix(ring=ring, simplified=True)
        R = A.base_ring()
        res = []
        S = R.polynomial_ring()
        ideal = [S(elt) for elt in ideal]
        for j in range(1, A.ncols()):
            L = [p.polynomial_construction()[0] for p in A.minors(j)]
            J = R.ideal(L + ideal)
            res.append(J)
        if not groebner or not R.base_ring().is_field():
            return res
        if R.ngens() == 1:
            res0 = [gcd(S(p) for p in J.gens()) for J in res]
            res1 = []
            for p in res0:
                if p == 0:
                    res1.append([R(0)])
                else:
                    fct = [q[0] for q in R(p).factor()]
                    if fct:
                        res1.append(fct)
            return res1
        res1 = []
        for J in res:
            LJ = J.minimal_associated_primes()
            fct = [id.groebner_basis() for id in LJ]
            if fct != [(S.one(),)]:
                res1.append(fct)
        return res1

    def rewriting_system(self):
        """
        Return the rewriting system corresponding to the finitely presented
        group. This rewriting system can be used to reduce words with respect
        to the relations.

        If the rewriting system is transformed into a confluent one, the
        reduction process will give as a result the (unique) reduced form
        of an element.

        EXAMPLES::

            sage: F.<a,b> = FreeGroup()
            sage: G = F / [a^2,b^3,(a*b/a)^3,b*a*b*a]
            sage: k = G.rewriting_system()
            sage: k
            Rewriting system of Finitely presented group < a, b | a^2, b^3, a*b^3*a^-1, b*a*b*a >
            with rules:
                a^2    --->    1
                b^3    --->    1
                b*a*b*a    --->    1
                a*b^3*a^-1    --->    1

            sage: G([1,1,2,2,2])
            a^2*b^3
            sage: k.reduce(G([1,1,2,2,2]))
            1
            sage: k.reduce(G([2,2,1]))
            b^2*a
            sage: k.make_confluent()
            sage: k.reduce(G([2,2,1]))
            a*b
        """
        return RewritingSystem(self)

    from sage.groups.generic import structure_description<|MERGE_RESOLUTION|>--- conflicted
+++ resolved
@@ -826,13 +826,8 @@
             'Finitely presented group < a, b | a, b^3 >'
         """
         gens = ', '.join(self.variable_names())
-<<<<<<< HEAD
         rels = ', '.join([str(r) for r in self.relations()])
-        return 'Finitely presented group ' + ' < ' + gens + ' | ' + rels + ' >'
-=======
-        rels = ', '.join([ str(r) for r in self.relations() ])
         return 'Finitely presented group ' + '< ' + gens + ' | ' + rels + ' >'
->>>>>>> 80f6d772
 
     def _latex_(self):
         """
