r"""
Directed graphs

This module implements functions and operations involving directed
graphs. Here is what they can do

**Graph basic operations:**

.. csv-table::
    :class: contentstable
    :widths: 30, 70
    :delim: |

    :meth:`~DiGraph.layout_acyclic_dummy` | Computes a (dummy) ranked layout so that all edges point upward.
    :meth:`~DiGraph.layout_acyclic` | Computes a ranked layout so that all edges point upward.
    :meth:`~DiGraph.reverse` | Returns a copy of digraph with edges reversed in direction.
    :meth:`~DiGraph.reverse_edge` | Reverses an edge.
    :meth:`~DiGraph.reverse_edges` | Reverses a list of edges.
    :meth:`~DiGraph.out_degree_sequence` | Return the outdegree sequence.
    :meth:`~DiGraph.out_degree_iterator` | Same as degree_iterator, but for out degree.
    :meth:`~DiGraph.out_degree` | Same as degree, but for out degree.
    :meth:`~DiGraph.in_degree_sequence` | Return the indegree sequence of this digraph.
    :meth:`~DiGraph.in_degree_iterator` | Same as degree_iterator, but for in degree.
    :meth:`~DiGraph.in_degree` | Same as degree, but for in-degree.
    :meth:`~DiGraph.neighbors_out` | Returns the list of the out-neighbors of a given vertex.
    :meth:`~DiGraph.neighbor_out_iterator` | Returns an iterator over the out-neighbors of a given vertex.
    :meth:`~DiGraph.neighbors_in` | Returns the list of the in-neighbors of a given vertex.
    :meth:`~DiGraph.neighbor_in_iterator` | Returns an iterator over the in-neighbors of vertex.
    :meth:`~DiGraph.outgoing_edges` | Returns a list of edges departing from vertices.
    :meth:`~DiGraph.outgoing_edge_iterator` | Return an iterator over all departing edges from vertices
    :meth:`~DiGraph.incoming_edges` | Returns a list of edges arriving at vertices.
    :meth:`~DiGraph.incoming_edge_iterator` | Return an iterator over all arriving edges from vertices
    :meth:`~DiGraph.sources` | Returns the list of all sources (vertices without incoming edges) of this digraph.
    :meth:`~DiGraph.sinks` | Returns the list of all sinks (vertices without outoing edges) of this digraph.
    :meth:`~DiGraph.to_undirected` | Returns an undirected version of the graph.
    :meth:`~DiGraph.to_directed` | Since the graph is already directed, simply returns a copy of itself.
    :meth:`~DiGraph.is_directed` | Since digraph is directed, returns True.
    :meth:`~DiGraph.dig6_string` | Returns the dig6 representation of the digraph as an ASCII string.

**Paths and cycles:**

.. csv-table::
    :class: contentstable
    :widths: 30, 70
    :delim: |

    :meth:`~DiGraph.all_paths_iterator` | Returns an iterator over the paths of self. The paths are
    :meth:`~DiGraph.all_simple_paths` | Returns a list of all the simple paths of self starting
    :meth:`~DiGraph.all_cycles_iterator` | Returns an iterator over all the cycles of self starting
    :meth:`~DiGraph.all_simple_cycles` | Returns a list of all simple cycles of self.

**Representation theory:**

.. csv-table::
    :class: contentstable
    :widths: 30, 70
    :delim: |

    :meth:`~DiGraph.path_semigroup` | Returns the (partial) semigroup formed by the paths of the digraph.

**Connectivity:**

.. csv-table::
    :class: contentstable
    :widths: 30, 70
    :delim: |

    :meth:`~DiGraph.is_strongly_connected` | Returns whether the current ``DiGraph`` is strongly connected.
    :meth:`~DiGraph.strongly_connected_components_digraph` | Returns the digraph of the strongly connected components
    :meth:`~DiGraph.strongly_connected_components_subgraphs` | Returns the strongly connected components as a list of subgraphs.
    :meth:`~DiGraph.strongly_connected_component_containing_vertex` | Returns the strongly connected component containing a given vertex
    :meth:`~DiGraph.strongly_connected_components` | Returns the list of strongly connected components.


**Acyclicity:**

.. csv-table::
    :class: contentstable
    :widths: 30, 70
    :delim: |

    :meth:`~DiGraph.is_directed_acyclic` | Returns whether the digraph is acyclic or not.
    :meth:`~DiGraph.is_transitive` | Returns whether the digraph is transitive or not.
    :meth:`~DiGraph.is_aperiodic` | Returns whether the digraph is aperiodic or not.
    :meth:`~DiGraph.period` | Returns the period of the digraph.
    :meth:`~DiGraph.level_sets` | Returns the level set decomposition of the digraph.
    :meth:`~DiGraph.topological_sort_generator` | Returns a list of all topological sorts of the digraph if it is acyclic
    :meth:`~DiGraph.topological_sort` | Returns a topological sort of the digraph if it is acyclic

**Hard stuff:**

.. csv-table::
    :class: contentstable
    :widths: 30, 70
    :delim: |

    :meth:`~DiGraph.feedback_edge_set` | Computes the minimum feedback edge (arc) set of a digraph

Methods
-------
"""

from sage.rings.integer import Integer
from sage.rings.integer_ring import ZZ
from sage.misc.superseded import deprecation
import sage.graphs.generic_graph_pyx as generic_graph_pyx
from sage.graphs.generic_graph import GenericGraph
from sage.graphs.dot2tex_utils import have_dot2tex

class DiGraph(GenericGraph):
    """
    Directed graph.

    A digraph or directed graph is a set of vertices connected by oriented
    edges. For more information, see the
    `Wikipedia article on digraphs
    <http://en.wikipedia.org/wiki/Digraph_%28mathematics%29>`_.

    One can very easily create a directed graph in Sage by typing::

        sage: g = DiGraph()

    By typing the name of the digraph, one can get some basic information
    about it::

        sage: g
        Digraph on 0 vertices

    This digraph is not very interesting as it is by default the empty
    graph. But Sage contains several pre-defined digraph classes that can
    be listed this way:

    * Within a Sage sessions, type ``digraphs.``
      (Do not press "Enter", and do not forget the final period "." )
    * Hit "tab".

    You will see a list of methods which will construct named digraphs. For
    example::

        sage: g = digraphs.ButterflyGraph(3)
        sage: g.plot()
        Graphics object consisting of 81 graphics primitives

    You can also use the collection of pre-defined graphs, then create a
    digraph from them. ::

        sage: g = DiGraph(graphs.PetersenGraph())
        sage: g.plot()
        Graphics object consisting of 50 graphics primitives

    Calling ``Digraph`` on a graph returns the original graph in which every
    edge is replaced by two different edges going toward opposite directions.

    In order to obtain more information about these digraph constructors,
    access the documentation by typing ``digraphs.RandomDirectedGNP?``.

    Once you have defined the digraph you want, you can begin to work on it
    by using the almost 200 functions on graphs and digraphs in the Sage
    library! If your digraph is named ``g``, you can list these functions as
    previously this way

    * Within a Sage session, type ``g.``
      (Do not press "Enter", and do not forget the final period "." )
    * Hit "tab".

    As usual, you can get some information about what these functions do by
    typing (e.g. if you want to know about the ``diameter()`` method)
    ``g.diameter?``.

    If you have defined a digraph ``g`` having several connected components
    ( i.e. ``g.is_connected()`` returns False ), you can print each one of its
    connected components with only two lines::

        sage: for component in g.connected_components():
        ....:      g.subgraph(component).plot()
        Graphics object consisting of 50 graphics primitives

    The same methods works for strongly connected components ::

        sage: for component in g.strongly_connected_components():
        ....:      g.subgraph(component).plot()
        Graphics object consisting of 50 graphics primitives


    INPUT:

    -  ``data`` -  can be any of the following (see the ``format`` keyword):

       #.  A dictionary of dictionaries

       #.  A dictionary of lists

       #.  A numpy matrix or ndarray

       #.  A Sage adjacency matrix or incidence matrix

       #.  A pygraphviz graph

       #.  A SciPy sparse matrix

       #.  A NetworkX digraph

    -  ``pos`` - a positioning dictionary: for example, the
       spring layout from NetworkX for the 5-cycle is::

         {0: [-0.91679746, 0.88169588],
          1: [ 0.47294849, 1.125     ],
          2: [ 1.125     ,-0.12867615],
          3: [ 0.12743933,-1.125     ],
          4: [-1.125     ,-0.50118505]}

    -  ``name`` - (must be an explicitly named parameter,
       i.e., name="complete") gives the graph a name

    -  ``loops`` - boolean, whether to allow loops (ignored
       if data is an instance of the DiGraph class)

    -  ``multiedges`` - boolean, whether to allow multiple
       edges (ignored if data is an instance of the DiGraph class)

    -  ``weighted`` - whether digraph thinks of itself as
       weighted or not. See self.weighted()

    -  ``format`` - if None, DiGraph tries to guess- can be
       several values, including:

       -  ``'adjacency_matrix'`` - a square Sage matrix M,
          with M[i,j] equal to the number of edges {i,j}

       -  ``'incidence_matrix'`` - a Sage matrix, with one
          column C for each edge, where if C represents {i, j}, C[i] is -1
          and C[j] is 1

       -  ``'weighted_adjacency_matrix'`` - a square Sage
          matrix M, with M[i,j] equal to the weight of the single edge {i,j}.
          Given this format, weighted is ignored (assumed True).

       -  ``NX`` - data must be a NetworkX DiGraph.

           .. NOTE::

               As Sage's default edge labels is ``None`` while NetworkX uses
               ``{}``, the ``{}`` labels of a NetworkX digraph are automatically
               set to ``None`` when it is converted to a Sage graph. This
               behaviour can be overruled by setting the keyword
               ``convert_empty_dict_labels_to_None`` to ``False`` (it is
               ``True`` by default).

    -  ``boundary`` - a list of boundary vertices, if
       empty, digraph is considered as a 'graph without boundary'

    -  ``implementation`` - what to use as a backend for
       the graph. Currently, the options are either 'networkx' or
       'c_graph'

    - ``sparse`` (boolean) -- ``sparse=True`` is an alias for
      ``data_structure="sparse"``, and ``sparse=False`` is an alias for
      ``data_structure="dense"``.

    -  ``data_structure`` -- one of the following

       * ``"dense"`` -- selects the :mod:`~sage.graphs.base.dense_graph`
         backend.

       * ``"sparse"`` -- selects the :mod:`~sage.graphs.base.sparse_graph`
         backend.

       * ``"static_sparse"`` -- selects the
         :mod:`~sage.graphs.base.static_sparse_backend` (this backend is faster
         than the sparse backend and smaller in memory, and it is immutable, so
         that the resulting graphs can be used as dictionary keys).

       *Only available when* ``implementation == 'c_graph'``

    - ``immutable`` (boolean) -- whether to create a immutable digraph. Note
      that ``immutable=True`` is actually a shortcut for
      ``data_structure='static_sparse'``. Set to ``False`` by default, only
      available when ``implementation='c_graph'``

    -  ``vertex_labels`` - only for implementation == 'c_graph'.
       Whether to allow any object as a vertex (slower), or
       only the integers 0, ..., n-1, where n is the number of vertices.

    -  ``convert_empty_dict_labels_to_None`` - this arguments sets
       the default edge labels used by NetworkX (empty dictionaries)
       to be replaced by None, the default Sage edge label. It is
       set to ``True`` iff a NetworkX graph is on the input.

    EXAMPLES:

    #. A dictionary of dictionaries::

            sage: g = DiGraph({0:{1:'x',2:'z',3:'a'}, 2:{5:'out'}}); g
            Digraph on 5 vertices

       The labels ('x', 'z', 'a', 'out') are labels for edges. For
       example, 'out' is the label for the edge from 2 to 5. Labels can be
       used as weights, if all the labels share some common parent.

    #. A dictionary of lists (or iterables)::

            sage: g = DiGraph({0:[1,2,3], 2:[4]}); g
            Digraph on 5 vertices
            sage: g = DiGraph({0:(1,2,3), 2:(4,)}); g
            Digraph on 5 vertices

    #. A list of vertices and a function describing adjacencies. Note
       that the list of vertices and the function must be enclosed in a
       list (i.e., [list of vertices, function]).

       We construct a graph on the integers 1 through 12 such that there
       is a directed edge from i to j if and only if i divides j.

       ::

            sage: g=DiGraph([[1..12],lambda i,j: i!=j and i.divides(j)])
            sage: g.vertices()
            [1, 2, 3, 4, 5, 6, 7, 8, 9, 10, 11, 12]
            sage: g.adjacency_matrix()
            [0 1 1 1 1 1 1 1 1 1 1 1]
            [0 0 0 1 0 1 0 1 0 1 0 1]
            [0 0 0 0 0 1 0 0 1 0 0 1]
            [0 0 0 0 0 0 0 1 0 0 0 1]
            [0 0 0 0 0 0 0 0 0 1 0 0]
            [0 0 0 0 0 0 0 0 0 0 0 1]
            [0 0 0 0 0 0 0 0 0 0 0 0]
            [0 0 0 0 0 0 0 0 0 0 0 0]
            [0 0 0 0 0 0 0 0 0 0 0 0]
            [0 0 0 0 0 0 0 0 0 0 0 0]
            [0 0 0 0 0 0 0 0 0 0 0 0]
            [0 0 0 0 0 0 0 0 0 0 0 0]

    #. A numpy matrix or ndarray::

            sage: import numpy
            sage: A = numpy.array([[0,1,0],[1,0,0],[1,1,0]])
            sage: DiGraph(A)
            Digraph on 3 vertices

    #. A Sage matrix: Note: If format is not specified, then Sage
       assumes a square matrix is an adjacency matrix, and a nonsquare
       matrix is an incidence matrix.

       - an adjacency matrix::

            sage: M = Matrix([[0, 1, 1, 1, 0],[0, 0, 0, 0, 0],[0, 0, 0, 0, 1],[0, 0, 0, 0, 0],[0, 0, 0, 0, 0]]); M
            [0 1 1 1 0]
            [0 0 0 0 0]
            [0 0 0 0 1]
            [0 0 0 0 0]
            [0 0 0 0 0]
            sage: DiGraph(M)
            Digraph on 5 vertices

            sage: M = Matrix([[0,1,-1],[-1,0,-1/2],[1,1/2,0]]); M
            [   0    1   -1]
            [  -1    0 -1/2]
            [   1  1/2    0]
            sage: G = DiGraph(M,sparse=True); G
            Digraph on 3 vertices
            sage: G.weighted()
            True

       - an incidence matrix::

            sage: M = Matrix(6, [-1,0,0,0,1, 1,-1,0,0,0, 0,1,-1,0,0, 0,0,1,-1,0, 0,0,0,1,-1, 0,0,0,0,0]); M
            [-1  0  0  0  1]
            [ 1 -1  0  0  0]
            [ 0  1 -1  0  0]
            [ 0  0  1 -1  0]
            [ 0  0  0  1 -1]
            [ 0  0  0  0  0]
            sage: DiGraph(M)
            Digraph on 6 vertices

    #. A c_graph implemented DiGraph can be constructed from a
       networkx implemented DiGraph::

            sage: D = DiGraph({0:[1],1:[2],2:[0]}, implementation="networkx")
            sage: E = DiGraph(D,implementation="c_graph")
            sage: D == E
            True

    #. A dig6 string: Sage automatically recognizes whether a string is
       in dig6 format, which is a directed version of graph6::

            sage: D = DiGraph('IRAaDCIIOWEOKcPWAo')
            sage: D
            Digraph on 10 vertices

            sage: D = DiGraph('IRAaDCIIOEOKcPWAo')
            Traceback (most recent call last):
            ...
            RuntimeError: The string (IRAaDCIIOEOKcPWAo) seems corrupt: for n = 10, the string is too short.

            sage: D = DiGraph("IRAaDCI'OWEOKcPWAo")
            Traceback (most recent call last):
            ...
            RuntimeError: The string seems corrupt: valid characters are
            ?@ABCDEFGHIJKLMNOPQRSTUVWXYZ[\]^_`abcdefghijklmnopqrstuvwxyz{|}~

    #. A NetworkX XDiGraph::

            sage: import networkx
            sage: g = networkx.MultiDiGraph({0:[1,2,3], 2:[4]})
            sage: DiGraph(g)
            Digraph on 5 vertices


    #. A NetworkX digraph::

            sage: import networkx
            sage: g = networkx.DiGraph({0:[1,2,3], 2:[4]})
            sage: DiGraph(g)
            Digraph on 5 vertices

       Note that in all cases, we copy the NetworkX structure.

       ::

            sage: import networkx
            sage: g = networkx.DiGraph({0:[1,2,3], 2:[4]})
            sage: G = DiGraph(g, implementation='networkx')
            sage: H = DiGraph(g, implementation='networkx')
            sage: G._backend._nxg is H._backend._nxg
            False

    TESTS::

        sage: DiGraph({0:[1,2,3], 2:[4]}).edges()
        [(0, 1, None), (0, 2, None), (0, 3, None), (2, 4, None)]
        sage: DiGraph({0:(1,2,3), 2:(4,)}).edges()
        [(0, 1, None), (0, 2, None), (0, 3, None), (2, 4, None)]
        sage: DiGraph({0:Set([1,2,3]), 2:Set([4])}).edges()
        [(0, 1, None), (0, 2, None), (0, 3, None), (2, 4, None)]

    Get rid of mutable default argument for `boundary` (:trac:`14794`)::

        sage: D = DiGraph(boundary=None)
        sage: D._boundary
        []

    Demonstrate that digraphs using the static backend are equal to mutable
    graphs but can be used as dictionary keys::

        sage: import networkx
        sage: g = networkx.DiGraph({0:[1,2,3], 2:[4]})
        sage: G = DiGraph(g, implementation='networkx')
        sage: G_imm = DiGraph(G, data_structure="static_sparse")
        sage: H_imm = DiGraph(G, data_structure="static_sparse")
        sage: H_imm is G_imm
        False
        sage: H_imm == G_imm == G
        True
        sage: {G_imm:1}[H_imm]
        1
        sage: {G_imm:1}[G]
        Traceback (most recent call last):
        ...
        TypeError: This graph is mutable, and thus not hashable. Create an
        immutable copy by `g.copy(immutable=True)`

    The error message states that one can also create immutable graphs by
    specifying the ``immutable`` optional argument (not only by
    ``data_structure='static_sparse'`` as above)::

        sage: J_imm = DiGraph(G, immutable=True)
        sage: J_imm == G_imm
        True
        sage: type(J_imm._backend) == type(G_imm._backend)
        True

    """
    _directed = True

    def __init__(self, data=None, pos=None, loops=None, format=None,
                 boundary=None, weighted=None, implementation='c_graph',
                 data_structure="sparse", vertex_labels=True, name=None,
                 multiedges=None, convert_empty_dict_labels_to_None=None,
                 sparse=True, immutable=False):
        """
        TESTS::

            sage: D = DiGraph()
            sage: loads(dumps(D)) == D
            True

            sage: a = matrix(2,2,[1,2,0,1])
            sage: DiGraph(a,sparse=True).adjacency_matrix() == a
            True

            sage: a = matrix(2,2,[3,2,0,1])
            sage: DiGraph(a,sparse=True).adjacency_matrix() == a
            True

        The positions are copied when the DiGraph is built from
        another DiGraph or from a Graph ::

            sage: g = DiGraph(graphs.PetersenGraph())
            sage: h = DiGraph(g)
            sage: g.get_pos() == h.get_pos()
            True
            sage: g.get_pos() == graphs.PetersenGraph().get_pos()
            True

        Invalid sequence of edges given as an input (they do not all
        have the same length)::

            sage: g = DiGraph([(1,2),(2,3),(2,3,4)])
            Traceback (most recent call last):
            ...
            ValueError: Edges input must all follow the same format.


        Two different labels given for the same edge in a graph
        without multiple edges::

            sage: g = Graph([(1,2,3),(1,2,4)], multiedges = False)
            Traceback (most recent call last):
            ...
            ValueError: Two different labels given for the same edge in a graph without multiple edges.

        Detection of multiple edges::

            sage: DiGraph({1:{2:[0,1]}})
            Multi-digraph on 2 vertices
            sage: DiGraph({1:{2:0}})
            Digraph on 2 vertices

        An empty list or dictionary defines a simple graph (trac #10441 and #12910)::

            sage: DiGraph([])
            Digraph on 0 vertices
            sage: DiGraph({})
            Digraph on 0 vertices
            sage: # not "Multi-digraph on 0 vertices"

        Problem with weighted adjacency matrix (:trac:`13919`)::

            sage: B = {0:{1:2,2:5,3:4},1:{2:2,4:7},2:{3:1,4:4,5:3},3:{5:4},4:{5:1,6:5},5:{4:1,6:7,5:1}}
            sage: grafo3 = DiGraph(B,weighted=True)
            sage: matad = grafo3.weighted_adjacency_matrix()
            sage: grafo4 = DiGraph(matad,format = "adjacency_matrix", weighted=True)
            sage: grafo4.shortest_path(0,6,by_weight=True)
            [0, 1, 2, 5, 4, 6]

        Building a DiGraph with ``immutable=False`` returns a mutable graph::

            sage: g = graphs.PetersenGraph()
            sage: g = DiGraph(g.edges(),immutable=False)
            sage: g.add_edge("Hey", "Heyyyyyyy")
            sage: {g:1}[g]
            Traceback (most recent call last):
            ...
            TypeError: This graph is mutable, and thus not hashable. Create an immutable copy by `g.copy(immutable=True)`
            sage: copy(g) is g
            False
            sage: {g.copy(immutable=True):1}[g.copy(immutable=True)]
            1

        But building it with ``immutable=True`` returns an immutable graph::

            sage: g = DiGraph(graphs.PetersenGraph(), immutable=True)
            sage: g.add_edge("Hey", "Heyyyyyyy")
            Traceback (most recent call last):
            ...
            NotImplementedError
            sage: {g:1}[g]
            1
            sage: copy(g) is g
            True

        Check the error when multiple edges are sent but ``multiple_edges`` is
        set to ``False`` (:trac:`16215`)::

            sage: DiGraph([(0,1),(1,0),(0,1)], multiedges=False)
            Traceback (most recent call last):
            ...
            ValueError: Non-multidigraph got several edges (0,1)

        Check the error when the input has a loop but ``loops`` is set to False
        (:trac:`17385`)::

            sage: DiGraph([(0,0)], loops=False)
            Traceback (most recent call last):
            ...
            ValueError: The digraph was built with loops=False but input data has a loop at 0.
        """
        msg = ''
        GenericGraph.__init__(self)
        from sage.structure.element import is_Matrix

        if sparse is False:
            if data_structure != "sparse":
                raise ValueError("The 'sparse' argument is an alias for "
                                 "'data_structure'. Please do not define both.")
            data_structure = "dense"

        if format is None and isinstance(data, str):
            format = 'dig6'
            if data[:8] == ">>dig6<<":
                data = data[8:]
        if format is None and is_Matrix(data):
            if data.is_square():
                format = 'adjacency_matrix'
            else:
                format = 'incidence_matrix'
                msg += "Non-symmetric or non-square matrix assumed to be an incidence matrix: "
        if format is None and isinstance(data, DiGraph):
            format = 'DiGraph'
        from sage.graphs.all import Graph
        if format is None and isinstance(data, Graph):
            data = data.to_directed()
            format = 'DiGraph'
        if format is None and isinstance(data,list) and \
           len(data)>=2 and callable(data[1]):
            format = 'rule'
        if format is None and isinstance(data,dict):
            keys = data.keys()
            if len(keys) == 0: format = 'dict_of_dicts'
            else:
                if isinstance(data[keys[0]], dict):
                    format = 'dict_of_dicts'
                else:
                    format = 'dict_of_lists'
        if format is None and hasattr(data, 'adj'):
            import networkx
            if isinstance(data, (networkx.Graph, networkx.MultiGraph)):
                data = data.to_directed()
                format = 'NX'
            elif isinstance(data, (networkx.DiGraph, networkx.MultiDiGraph)):
                format = 'NX'
        if format is None and isinstance(data, (int, Integer)):
            format = 'int'
        if format is None and data is None:
            format = 'int'
            data = 0

        # Input is a list of edges
        if format is None and isinstance(data, list):

            # If we are given a list (we assume it is a list of
            # edges), we convert the problem to a dict_of_dicts or a
            # dict_of_lists

            edges = data

            # Along the process, we are assuming all edges have the
            # same length. If it is not true, a ValueError will occur
            try:

                # The list is empty
                if not data:
                    data = {}
                    format = 'dict_of_dicts'

                # The edges are not labelled
                elif len(data[0]) == 2:
                    data = {}
                    for u,v in edges:
                        if not u in data:
                            data[u] = []

                        data[u].append(v)

                    format = 'dict_of_lists'

                # The edges are labelled
                elif len(data[0]) == 3:
                    data = {}
                    for u,v,l in edges:

                        if not u in data:
                            data[u] = {}

                        # Now the key exists, and is a dictionary ...

                        # If we notice for the first time that there
                        # are multiple edges, we update the whole
                        # dictionary so that data[u][v] is a list

                        if (multiedges is None and
                            (v in data[u])):
                            multiedges = True
                            deprecation(15706, "You created a graph with multiple "+
                                        "edges from a list. Please set 'multiedges' "+
                                        "to 'True' when you do so, as in the "+
                                        "future the default behaviour will "+
                                        "be to ignore those edges")
                            for uu, dd in data.iteritems():
                                for vv, ddd in dd.iteritems():
                                    dd[vv] = [ddd]

                        # If multiedges is set to False while the same
                        # edge is present in the list with different
                        # values of its label
                        elif (multiedges is False and
                            (v in data[u] and data[u][v] != l)):
                                raise ValueError("MULTIEDGE")

                        # Now we are behaving as if multiedges == None
                        # means multiedges = False. If something bad
                        # happens later, the whole dictionary will be
                        # updated anyway

                        if multiedges is True:
                            if v not in data[u]:
                                data[u][v] = []

                            data[u][v].append(l)

                        else:
                            data[u][v] = l

                    format = 'dict_of_dicts'

            except ValueError as ve:
                if str(ve) == "MULTIEDGE":
                    raise ValueError("Two different labels given for the same edge in a graph without multiple edges.")
                else:
                    raise ValueError("Edges input must all follow the same format.")

            if loops is None and any(x in dx for x,dx in data.iteritems()):
                deprecation(15706, "You created a graph with loops from a list. "+
                            "Please set 'loops' to 'True' when you do so, as in "+
                            "the future the default behaviour will be to ignore "+
                            "those edges")
        if format is None:
            import networkx
            data = networkx.MultiDiGraph(data)
            format = 'NX'

        # At this point, format has been set.

        # adjust for empty dicts instead of None in NetworkX default edge labels
        if convert_empty_dict_labels_to_None is None:
            convert_empty_dict_labels_to_None = (format == 'NX')

        verts = None

        if format == 'dig6':
            if loops      is None: loops      = False
            if weighted   is None: weighted   = False
            if multiedges is None: multiedges = False
            if not isinstance(data, str):
                raise ValueError('If input format is dig6, then data must be a string.')
            n = data.find('\n')
            if n == -1:
                n = len(data)
            ss = data[:n]
            n, s = generic_graph_pyx.N_inverse(ss)
            m = generic_graph_pyx.D_inverse(s, n)
            expected = n**2
            if len(m) > expected:
                raise RuntimeError("The string (%s) seems corrupt: for n = %d, the string is too long."%(ss,n))
            elif len(m) < expected:
                raise RuntimeError("The string (%s) seems corrupt: for n = %d, the string is too short."%(ss,n))
            num_verts = n
        elif format in ['adjacency_matrix', 'incidence_matrix']:
            assert is_Matrix(data)
        if format == 'weighted_adjacency_matrix':
            if weighted is False:
                raise ValueError("Format was weighted_adjacency_matrix but weighted was False.")
            if weighted   is None: weighted   = True
            if multiedges is None: multiedges = False
            format = 'adjacency_matrix'
        if format == 'adjacency_matrix':
            # note: the adjacency matrix might be weighted and hence not
            # necessarily consists of integers
            if not weighted and data.base_ring() != ZZ:
                try:
                    data = data.change_ring(ZZ)
                except TypeError:
                    if weighted is False:
                        raise ValueError("Non-weighted graph's"+
                        " adjacency matrix must have only nonnegative"+
                        " integer entries")
                    weighted = True

            if data.is_sparse():
                entries = set(data[i,j] for i,j in data.nonzero_positions())
            else:
                entries = set(data.list())

            if not weighted and any(e < 0 for e in entries):
                if weighted is False:
                    raise ValueError("Non-weighted digraph's"+
                    " adjacency matrix must have only nonnegative"+
                    " integer entries")
                weighted = True
                if multiedges is None: multiedges = False
            if weighted is None:
                weighted = False

            if multiedges is None:
                multiedges = ((not weighted) and any(e != 0 and e != 1 for e in entries))

            if not loops and any(data[i,i] for i in xrange(data.nrows())):
                if loops is False:
                    raise ValueError("Non-looped digraph's adjacency"+
                    " matrix must have zeroes on the diagonal.")
                loops = True
            if loops is None:
                loops = False

            num_verts = data.nrows()
        elif format == 'incidence_matrix':
            positions = []
            for c in data.columns():
                NZ = c.nonzero_positions()
                if len(NZ) != 2:
                    msg += "There must be two nonzero entries (-1 & 1) per column."
                    raise ValueError(msg)
                L = sorted(set(c.list()))
                if L != [-1,0,1]:
                    msg += "Each column represents an edge: -1 goes to 1."
                    raise ValueError(msg)
                if c[NZ[0]] == -1:
                    positions.append(tuple(NZ))
                else:
                    positions.append((NZ[1],NZ[0]))
            if loops      is None: loops     = False
            if weighted   is None: weighted  = False
            if multiedges is None:
                total = len(positions)
                multiedges = (  len(set(positions)) < total  )
            num_verts = data.nrows()
        elif format == 'DiGraph':
            if loops is None: loops = data.allows_loops()
            elif not loops and data.has_loops():
                raise ValueError("The digraph was built with loops=False but input data has a loop")
            if multiedges is None: multiedges = data.allows_multiple_edges()
            elif not multiedges:
                e = data.edges(labels=False)
                if len(e) != len(set(e)):
                    raise ValueError("No multiple edges but input digraph"+
                    " has multiple edges.")
            if weighted is None: weighted = data.weighted()
            num_verts = data.num_verts()
            verts = data.vertex_iterator()
            if data.get_pos() is not None:
                pos = data.get_pos().copy()
        elif format == 'rule':
            f = data[1]
            if loops is None: loops = any(f(v,v) for v in data[0])
            if multiedges is None: multiedges = False
            if weighted is None: weighted = False
            num_verts = len(data[0])
            verts = data[0]
        elif format == 'dict_of_dicts':
            if not all(isinstance(data[u], dict) for u in data):
                raise ValueError("Input dict must be a consistent format.")

            verts = set(data.keys())
            if loops is None or loops is False:
                for u in data:
                    if u in data[u]:
                        if loops is None:
                            loops = True
                        elif loops is False:
                            u = (u for u,neighb in data.iteritems() if u in neighb).next()
                            raise ValueError("The digraph was built with loops=False but input data has a loop at {}.".format(u))
                        break
                if loops is None: loops = False
            if weighted is None: weighted = False
            for u in data:
                for v in data[u]:
                    if v not in verts: verts.add(v)
                    if multiedges is not False and not isinstance(data[u][v], list):
                        if multiedges is None:
                            multiedges = False
                        if multiedges:
                            raise ValueError("Dict of dicts for multidigraph must be in the format {v : {u : list}}")
            if multiedges is None and len(data) > 0:
                multiedges = True

            num_verts = len(verts)
        elif format == 'dict_of_lists':
            # convert to a dict of lists if not already one
            if not all(isinstance(data[u], list) for u in data):
<<<<<<< HEAD
                data = dict([u, list(data[u])] for u in data)

            verts = set().union(data.keys(),*data.values())
            if loops is None or loops is False:
                for u in data:
                    if u in data[u]:
                        if loops is None: loops = True
                        elif loops is False:
                            raise ValueError("No loops but dict has loops.")
                        break
                if loops is None: loops = False
            if weighted is None: weighted = False
            for u in data:
                if len(uniq(data[u])) != len(data[u]):
                    if multiedges is False:
                        v = (v for v in data[u] if data[u].count(v) > 1).next()
                        raise ValueError("Non-multidigraph got several edges (%s,%s)"%(u,v))
                    if multiedges is None: multiedges = True
            if multiedges is None: multiedges = False
=======
                data = {u: list(v) for u,v in data.iteritems()}

            if not loops and any(u in neighb for u,neighb in data.iteritems()):
                if loops is False:
                    u = (u for u,neighb in data.iteritems() if u in neighb).next()
                    raise ValueError("The digraph was built with loops=False but input data has a loop at {}.".format(u))
                loops = True
            if loops is None:
                loops = False

            if weighted is None: weighted = False

            if not multiedges and any(len(set(neighb)) != len(neighb) for neighb in data.itervalues()):
                if multiedges is False:
                    uv = ((u,v) for u,neighb in data.iteritems() for v in neighb if neighb.count(v) > 1).next()
                    raise ValueError("Non-multidigraph got several edges (%s,%s)"%(u,v))
                multiedges = True
            if multiedges is None:
                multiedges = False

            verts = set().union(data.keys(),*data.values())
>>>>>>> a70d6821
            num_verts = len(verts)
        elif format == 'NX':
            if weighted is None:
                if isinstance(data, networkx.DiGraph):
                    weighted = False
                    if multiedges is None:
                        multiedges = False
                    if loops is None:
                        loops = False
                else:
                    weighted = True
                    if multiedges is None:
                        multiedges = data.multiedges
                    if loops is None:
                        loops = data.selfloops
            num_verts = data.order()
            verts = data.nodes()
            data = data.adj
            format = 'dict_of_dicts'
        elif format == 'int':
            if weighted   is None: weighted   = False
            if multiedges is None: multiedges = False
            if loops      is None: loops      = False
            num_verts = data

        # weighted, multiedges, loops, verts and num_verts should now be set

        if implementation == 'networkx':
            import networkx
            from sage.graphs.base.graph_backends import NetworkXGraphBackend
            if format == 'DiGraph':
                self._backend = NetworkXGraphBackend(data.networkx_graph())
                self._weighted = weighted
                self.allow_loops(loops)
                self.allow_multiple_edges(multiedges)
            else:
                self._backend = NetworkXGraphBackend(networkx.MultiDiGraph())
                self._weighted = weighted
                self.allow_loops(loops)
                self.allow_multiple_edges(multiedges)
                if verts is not None:
                    self.add_vertices(verts)
                else:
                    self.add_vertices(range(num_verts))
        elif implementation == 'c_graph':
            if multiedges or weighted:
                if data_structure == "dense":
                    raise RuntimeError("Multiedge and weighted c_graphs must be sparse.")

            if immutable:
                data_structure = 'static_sparse'

            # If the data structure is static_sparse, we first build a graph
            # using the sparse data structure, then reencode the resulting graph
            # as a static sparse graph.
            from sage.graphs.base.sparse_graph import SparseGraphBackend
            from sage.graphs.base.dense_graph import DenseGraphBackend
            if data_structure in ["sparse", "static_sparse"]:
                CGB = SparseGraphBackend
            elif data_structure == "dense":
                 CGB = DenseGraphBackend
            else:
                raise ValueError("data_structure must be equal to 'sparse', "
                                 "'static_sparse' or 'dense'")
            if format == 'DiGraph':
                self._backend = CGB(0, directed=True)
                self.add_vertices(verts)
                self._weighted = weighted
                self.allow_loops(loops, check=False)
                self.allow_multiple_edges(multiedges, check=False)
                for u,v,l in data.edge_iterator():
                    self._backend.add_edge(u,v,l,True)
            else:
                self._backend = CGB(0, directed=True)
                if verts is not None:
                    self._backend = CGB(0, directed=True)
                    self.add_vertices(verts)
                else:
                    self._backend = CGB(num_verts, directed=True)
                self._weighted = weighted
                self.allow_loops(loops, check=False)
                self.allow_multiple_edges(multiedges, check=False)
        else:
            raise NotImplementedError("Supported implementations: networkx, c_graph.")

        if format == 'dig6':
            k = 0
            for i in xrange(n):
                for j in xrange(n):
                    if m[k] == '1':
                        self._backend.add_edge(i, j, None, True)
                    k += 1
        elif format == 'adjacency_matrix':
            e = []
            if weighted:
                for i,j in data.nonzero_positions():
                    e.append((i,j,data[i][j]))
            elif multiedges:
                for i,j in data.nonzero_positions():
                    e += [(i,j)]*int(data[i][j])
            else:
                for i,j in data.nonzero_positions():
                    e.append((i,j))
            self.add_edges(e)
        elif format == 'incidence_matrix':
            self.add_edges(positions)
        elif format == 'DiGraph':
            self.name(data.name())
        elif format == 'rule':
            verts = list(verts)
            for u in xrange(num_verts):
                for v in xrange(num_verts):
                    uu,vv = verts[u], verts[v]
                    if f(uu,vv):
                        self._backend.add_edge(uu,vv,None,True)
        elif format == 'dict_of_dicts':
            if convert_empty_dict_labels_to_None:
                for u in data:
                    for v in data[u]:
                        if multiedges:
                            for l in data[u][v]:
                                self._backend.add_edge(u,v,l,True)
                        else:
                            self._backend.add_edge(u,v,data[u][v] if data[u][v] != {} else None,True)
            else:
                for u in data:
                    for v in data[u]:
                        if multiedges:
                            for l in data[u][v]:
                                self._backend.add_edge(u,v,l,True)
                        else:
                            self._backend.add_edge(u,v,data[u][v],True)
        elif format == 'dict_of_lists':
            for u in data:
                for v in data[u]:
                    self._backend.add_edge(u,v,None,True)
        else:
            assert format == 'int'
        self._pos = pos
        self._boundary = boundary if boundary is not None else []
        if format != 'DiGraph' or name is not None:
            self.name(name)

        if data_structure == "static_sparse":
            from sage.graphs.base.static_sparse_backend import StaticSparseBackend
            ib = StaticSparseBackend(self, loops = loops, multiedges = multiedges)
            self._backend = ib
            self._immutable = True

    ### Formats
    def dig6_string(self):
        """
        Returns the dig6 representation of the digraph as an ASCII string.
        Valid for single (no multiple edges) digraphs on 0 to 262143
        vertices.

        EXAMPLES::

            sage: D = DiGraph()
            sage: D.dig6_string()
            '?'
            sage: D.add_edge(0,1)
            sage: D.dig6_string()
            'AO'
        """
        n = self.order()
        if n > 262143:
            raise ValueError('dig6 format supports graphs on 0 to 262143 vertices only.')
        elif self.has_multiple_edges():
            raise ValueError('dig6 format does not support multiple edges.')
        else:
            return generic_graph_pyx.N(n) + generic_graph_pyx.R(self._bit_vector())

    ### Attributes

    def is_directed(self):
        """
        Since digraph is directed, returns True.

        EXAMPLES::

            sage: DiGraph().is_directed()
            True
        """
        return True

    ### Properties

    def is_directed_acyclic(self, certificate = False):
        """
        Returns whether the digraph is acyclic or not.

        A directed graph is acyclic if for any vertex `v`, there is no directed
        path that starts and ends at `v`. Every directed acyclic graph (DAG)
        corresponds to a partial ordering of its vertices, however multiple dags
        may lead to the same partial ordering.

        INPUT:

        - ``certificate`` -- whether to return a certificate (``False`` by
          default).

        OUTPUT:

            * When ``certificate=False``, returns a boolean value.

            * When ``certificate=True`` :

                * If the graph is acyclic, returns a pair ``(True, ordering)``
                  where ``ordering`` is a list of the vertices such that ``u``
                  appears before ``v`` in ``ordering`` if ``u, v`` is an edge.

                * Else, returns a pair ``(False, cycle)`` where ``cycle`` is a
                  list of vertices representing a circuit in the graph.

        EXAMPLES:

        At first, the following graph is acyclic::

            sage: D = DiGraph({ 0:[1,2,3], 4:[2,5], 1:[8], 2:[7], 3:[7], 5:[6,7], 7:[8], 6:[9], 8:[10], 9:[10] })
            sage: D.plot(layout='circular').show()
            sage: D.is_directed_acyclic()
            True

        Adding an edge from `9` to `7` does not change it::

            sage: D.add_edge(9,7)
            sage: D.is_directed_acyclic()
            True

        We can obtain as a proof an ordering of the vertices such that `u`
        appears before `v` if `uv` is an edge of the graph::

            sage: D.is_directed_acyclic(certificate = True)
            (True, [4, 5, 6, 9, 0, 1, 2, 3, 7, 8, 10])

        Adding an edge from 7 to 4, though, makes a difference::

            sage: D.add_edge(7,4)
            sage: D.is_directed_acyclic()
            False

        Indeed, it creates a circuit `7, 4, 5`::

            sage: D.is_directed_acyclic(certificate = True)
            (False, [7, 4, 5])

        Checking acyclic graphs are indeed acyclic ::

            sage: def random_acyclic(n, p):
            ...    g = graphs.RandomGNP(n, p)
            ...    h = DiGraph()
            ...    h.add_edges([ ((u,v) if u<v else (v,u)) for u,v,_ in g.edges() ])
            ...    return h
            ...
            sage: all( random_acyclic(100, .2).is_directed_acyclic()    # long time
            ...        for i in range(50))                              # long time
            True

        TESTS:

        What about loops?::

            sage: g = digraphs.ButterflyGraph(3)
            sage: g.allow_loops(True)
            sage: g.is_directed_acyclic()
            True
            sage: g.add_edge(0,0)
            sage: g.is_directed_acyclic()
            False
        """
        return self._backend.is_directed_acyclic(certificate = certificate)

    def to_directed(self):
        """
        Since the graph is already directed, simply returns a copy of
        itself.

        EXAMPLES::

            sage: DiGraph({0:[1,2,3],4:[5,1]}).to_directed()
            Digraph on 6 vertices
        """
        return self.copy()

    def to_undirected(self, implementation='c_graph', data_structure=None,
                      sparse=None):
        """
        Returns an undirected version of the graph. Every directed edge
        becomes an edge.

        INPUT:

         - ``implementation`` - string (default: 'networkx') the
           implementation goes here.  Current options are only
           'networkx' or 'c_graph'.

         - ``data_structure`` -- one of ``"sparse"``, ``"static_sparse"``, or
           ``"dense"``. See the documentation of :class:`Graph` or
           :class:`DiGraph`.

         - ``sparse`` (boolean) -- ``sparse=True`` is an alias for
           ``data_structure="sparse"``, and ``sparse=False`` is an alias for
           ``data_structure="dense"``.

        EXAMPLES::

            sage: D = DiGraph({0:[1,2],1:[0]})
            sage: G = D.to_undirected()
            sage: D.edges(labels=False)
            [(0, 1), (0, 2), (1, 0)]
            sage: G.edges(labels=False)
            [(0, 1), (0, 2)]

        TESTS:

        Immutable graphs yield immutable graphs (:trac:`17005`)::

            sage: DiGraph([[1, 2]], immutable=True).to_undirected()._backend
            <class 'sage.graphs.base.static_sparse_backend.StaticSparseBackend'>
        """
        if sparse is not None:
            if data_structure is not None:
                raise ValueError("The 'sparse' argument is an alias for "
                                 "'data_structure'. Please do not define both.")
            data_structure = "sparse" if sparse else "dense"

        if data_structure is None:
            from sage.graphs.base.dense_graph import DenseGraphBackend
            from sage.graphs.base.sparse_graph import SparseGraphBackend
            if isinstance(self._backend, DenseGraphBackend):
                data_structure = "dense"
            elif isinstance(self._backend, SparseGraphBackend):
                data_structure = "sparse"
            else:
                data_structure = "static_sparse"
        from sage.graphs.all import Graph
        G = Graph(name           = self.name(),
                  pos            = self._pos,
                  boundary       = self._boundary,
                  multiedges     = self.allows_multiple_edges(),
                  loops          = self.allows_loops(),
                  implementation = implementation,
                  data_structure = (data_structure if data_structure!="static_sparse"
                                    else "sparse")) # we need a mutable copy first

        G.add_vertices(self.vertex_iterator())
        G.add_edges(self.edge_iterator())
        if hasattr(self, '_embedding'):
            from copy import copy
            G._embedding = copy(self._embedding)
        G._weighted = self._weighted

        if data_structure == "static_sparse":
            G=G.copy(data_structure=data_structure)

        return G

    ### Edge Handlers

    def incoming_edge_iterator(self, vertices, labels=True):
        """
        Return an iterator over all arriving edges from vertices.

        INPUT:

        - ``vertices`` -- a vertex or a list of vertices

        - ``labels`` (boolean) -- whether to return edges as pairs of vertices,
          or as triples containing the labels.

        EXAMPLES::

            sage: D = DiGraph( { 0: [1,2,3], 1: [0,2], 2: [3], 3: [4], 4: [0,5], 5: [1] } )
            sage: for a in D.incoming_edge_iterator([0]):
            ...    print a
            (1, 0, None)
            (4, 0, None)
        """
        if vertices is None:
            vertices = self
        elif vertices in self:
            vertices = [vertices]
        else:
            vertices = [v for v in vertices if v in self]
        return self._backend.iterator_in_edges(vertices, labels)

    def incoming_edges(self, vertices, labels=True):
        """
        Returns a list of edges arriving at vertices.

        INPUT:

        - ``vertices`` -- a vertex or a list of vertices

        - ``labels`` (boolean) -- whether to return edges as pairs of vertices,
          or as triples containing the labels.

        EXAMPLES::

            sage: D = DiGraph( { 0: [1,2,3], 1: [0,2], 2: [3], 3: [4], 4: [0,5], 5: [1] } )
            sage: D.incoming_edges([0])
            [(1, 0, None), (4, 0, None)]
        """
        return list(self.incoming_edge_iterator(vertices, labels=labels))

    def outgoing_edge_iterator(self, vertices, labels=True):
        """
        Return an iterator over all departing edges from vertices.

        INPUT:

        - ``vertices`` -- a vertex or a list of vertices

        - ``labels`` (boolean) -- whether to return edges as pairs of vertices,
          or as triples containing the labels.

        EXAMPLES::

            sage: D = DiGraph( { 0: [1,2,3], 1: [0,2], 2: [3], 3: [4], 4: [0,5], 5: [1] } )
            sage: for a in D.outgoing_edge_iterator([0]):
            ...    print a
            (0, 1, None)
            (0, 2, None)
            (0, 3, None)
        """
        if vertices is None:
            vertices = self
        elif vertices in self:
            vertices = [vertices]
        else:
            vertices = [v for v in vertices if v in self]
        return self._backend.iterator_out_edges(vertices, labels)

    def outgoing_edges(self, vertices, labels=True):
        """
        Returns a list of edges departing from vertices.

        INPUT:

        - ``vertices`` -- a vertex or a list of vertices

        - ``labels`` (boolean) -- whether to return edges as pairs of vertices,
          or as triples containing the labels.

        EXAMPLES::

            sage: D = DiGraph( { 0: [1,2,3], 1: [0,2], 2: [3], 3: [4], 4: [0,5], 5: [1] } )
            sage: D.outgoing_edges([0])
            [(0, 1, None), (0, 2, None), (0, 3, None)]
        """
        return list(self.outgoing_edge_iterator(vertices, labels=labels))

    def neighbor_in_iterator(self, vertex):
        """
        Returns an iterator over the in-neighbors of vertex.

        An vertex `u` is an in-neighbor of a vertex `v` if `uv` in an edge.

        EXAMPLES::

            sage: D = DiGraph( { 0: [1,2,3], 1: [0,2], 2: [3], 3: [4], 4: [0,5], 5: [1] } )
            sage: for a in D.neighbor_in_iterator(0):
            ...    print a
            1
            4
        """
        return iter(set(self._backend.iterator_in_nbrs(vertex)))

    def neighbors_in(self, vertex):
        """
        Returns the list of the in-neighbors of a given vertex.

        An vertex `u` is an in-neighbor of a vertex `v` if `uv` in an edge.

        EXAMPLES::

            sage: D = DiGraph( { 0: [1,2,3], 1: [0,2], 2: [3], 3: [4], 4: [0,5], 5: [1] } )
            sage: D.neighbors_in(0)
            [1, 4]
        """
        return list(self.neighbor_in_iterator(vertex))

    def neighbor_out_iterator(self, vertex):
        """
        Returns an iterator over the out-neighbors of a given vertex.

        An vertex `u` is an out-neighbor of a vertex `v` if `vu` in an edge.

        EXAMPLES::

            sage: D = DiGraph( { 0: [1,2,3], 1: [0,2], 2: [3], 3: [4], 4: [0,5], 5: [1] } )
            sage: for a in D.neighbor_out_iterator(0):
            ...    print a
            1
            2
            3
        """
        return iter(set(self._backend.iterator_out_nbrs(vertex)))

    def neighbors_out(self, vertex):
        """
        Returns the list of the out-neighbors of a given vertex.

        An vertex `u` is an out-neighbor of a vertex `v` if `vu` in an edge.

        EXAMPLES::

            sage: D = DiGraph( { 0: [1,2,3], 1: [0,2], 2: [3], 3: [4], 4: [0,5], 5: [1] } )
            sage: D.neighbors_out(0)
            [1, 2, 3]
        """
        return list(self.neighbor_out_iterator(vertex))

    ### Degree functions

    def in_degree(self, vertices=None, labels=False):
        """
        Same as degree, but for in degree.

        EXAMPLES::

            sage: D = DiGraph( { 0: [1,2,3], 1: [0,2], 2: [3], 3: [4], 4: [0,5], 5: [1] } )
            sage: D.in_degree(vertices = [0,1,2], labels=True)
            {0: 2, 1: 2, 2: 2}
            sage: D.in_degree()
            [2, 2, 2, 2, 1, 1]
            sage: G = graphs.PetersenGraph().to_directed()
            sage: G.in_degree(0)
            3
        """
        if vertices in self:
            return self._backend.in_degree(vertices)
        elif labels:
            return {v:d for v, d in self.in_degree_iterator(vertices, labels=labels)}
        else:
            return list(self.in_degree_iterator(vertices, labels=labels))

    def in_degree_iterator(self, vertices=None, labels=False):
        """
        Same as degree_iterator, but for in degree.

        EXAMPLES::

            sage: D = graphs.Grid2dGraph(2,4).to_directed()
            sage: for i in D.in_degree_iterator():
            ...    print i
            3
            3
            2
            3
            2
            2
            2
            3
            sage: for i in D.in_degree_iterator(labels=True):
            ...    print i
            ((0, 1), 3)
            ((1, 2), 3)
            ((0, 0), 2)
            ((0, 2), 3)
            ((1, 3), 2)
            ((1, 0), 2)
            ((0, 3), 2)
            ((1, 1), 3)
        """
        if vertices is None:
            vertices = self.vertex_iterator()
        if labels:
            for v in vertices:
                yield (v, self.in_degree(v))
        else:
            for v in vertices:
                yield self.in_degree(v)

    def in_degree_sequence(self):
        r"""
        Return the indegree sequence.

        EXAMPLES:

        The indegree sequences of two digraphs::

            sage: g = DiGraph({1: [2, 5, 6], 2: [3, 6], 3: [4, 6], 4: [6], 5: [4, 6]})
            sage: g.in_degree_sequence()
            [5, 2, 1, 1, 1, 0]

        ::

            sage: V = [2, 3, 5, 7, 8, 9, 10, 11]
            sage: E = [[], [8, 10], [11], [8, 11], [9], [], [], [2, 9, 10]]
            sage: g = DiGraph(dict(zip(V, E)))
            sage: g.in_degree_sequence()
            [2, 2, 2, 2, 1, 0, 0, 0]
        """
        return sorted(self.in_degree_iterator(), reverse=True)

    def out_degree(self, vertices=None, labels=False):
        """
        Same as degree, but for out degree.

        EXAMPLES::

            sage: D = DiGraph( { 0: [1,2,3], 1: [0,2], 2: [3], 3: [4], 4: [0,5], 5: [1] } )
            sage: D.out_degree(vertices = [0,1,2], labels=True)
            {0: 3, 1: 2, 2: 1}
            sage: D.out_degree()
            [3, 2, 1, 1, 2, 1]
            sage: D.out_degree(2)
            1
        """
        if vertices in self:
            return self._backend.out_degree(vertices)
        elif labels:
            return {v:d for v, d in self.out_degree_iterator(vertices, labels=labels)}
        else:
            return list(self.out_degree_iterator(vertices, labels=labels))

    def out_degree_iterator(self, vertices=None, labels=False):
        """
        Same as degree_iterator, but for out degree.

        EXAMPLES::

            sage: D = graphs.Grid2dGraph(2,4).to_directed()
            sage: for i in D.out_degree_iterator():
            ...    print i
            3
            3
            2
            3
            2
            2
            2
            3
            sage: for i in D.out_degree_iterator(labels=True):
            ...    print i
            ((0, 1), 3)
            ((1, 2), 3)
            ((0, 0), 2)
            ((0, 2), 3)
            ((1, 3), 2)
            ((1, 0), 2)
            ((0, 3), 2)
            ((1, 1), 3)
        """
        if vertices is None:
            vertices = self.vertex_iterator()
        if labels:
            for v in vertices:
                yield (v, self.out_degree(v))
        else:
            for v in vertices:
                yield self.out_degree(v)

    def out_degree_sequence(self):
        r"""
        Return the outdegree sequence of this digraph.

        EXAMPLES:

        The outdegree sequences of two digraphs::

            sage: g = DiGraph({1: [2, 5, 6], 2: [3, 6], 3: [4, 6], 4: [6], 5: [4, 6]})
            sage: g.out_degree_sequence()
            [3, 2, 2, 2, 1, 0]

        ::

            sage: V = [2, 3, 5, 7, 8, 9, 10, 11]
            sage: E = [[], [8, 10], [11], [8, 11], [9], [], [], [2, 9, 10]]
            sage: g = DiGraph(dict(zip(V, E)))
            sage: g.out_degree_sequence()
            [3, 2, 2, 1, 1, 0, 0, 0]
        """
        return sorted(self.out_degree_iterator(), reverse=True)

    def sources(self):
        r"""
        Returns a list of sources of the digraph.

        OUTPUT:

        - list, the vertices of the digraph that have no edges going into them

        EXAMPLES::

            sage: G = DiGraph({1:{3:['a']}, 2:{3:['b']}})
            sage: G.sources()
            [1, 2]
            sage: T = DiGraph({1:{}})
            sage: T.sources()
            [1]
        """
        return [x for x in self if self.in_degree(x)==0]

    def sinks(self):
        """
        Returns a list of sinks of the digraph.

        OUTPUT:

        - list, the vertices of the digraph that have no edges beginning at them

        EXAMPLES::

            sage: G = DiGraph({1:{3:['a']}, 2:{3:['b']}})
            sage: G.sinks()
            [3]
            sage: T = DiGraph({1:{}})
            sage: T.sinks()
            [1]
        """
        return [x for x in self if self.out_degree(x)==0]


    def feedback_edge_set(self, constraint_generation= True, value_only=False, solver=None, verbose=0):
        r"""
        Computes the minimum feedback edge set of a digraph (also called
        feedback arc set).

        The minimum feedback edge set of a digraph is a set of edges that
        intersect all the circuits of the digraph.  Equivalently, a minimum
        feedback arc set of a DiGraph is a set `S` of arcs such that the digraph
        `G-S` is acyclic. For more information, see the `Wikipedia article on
        feedback arc sets <http://en.wikipedia.org/wiki/Feedback_arc_set>`_.

        INPUT:

        - ``value_only`` -- boolean (default: ``False``)

          - When set to ``True``, only the minimum cardinal of a minimum edge
            set is returned.

          - When set to ``False``, the ``Set`` of edges of a minimal edge set is
            returned.

        - ``constraint_generation`` (boolean) -- whether to use constraint
          generation when solving the Mixed Integer Linear Program (default:
          ``True``).

        - ``solver`` -- (default: ``None``) Specify a Linear Program (LP)
          solver to be used. If set to ``None``, the default one is used. For
          more information on LP solvers and which default solver is used, see
          the method
          :meth:`solve <sage.numerical.mip.MixedIntegerLinearProgram.solve>`
          of the class
          :class:`MixedIntegerLinearProgram <sage.numerical.mip.MixedIntegerLinearProgram>`.

        - ``verbose`` -- integer (default: ``0``). Sets the level of
          verbosity. Set to 0 by default, which means quiet.

        ALGORITHM:

        This problem is solved using Linear Programming, in two different
        ways. The first one is to solve the following formulation:

        .. MATH::

            \mbox{Minimize : }&\sum_{(u,v)\in G} b_{(u,v)}\\
            \mbox{Such that : }&\\
            &\forall (u,v)\in G, d_u-d_v+ n \cdot b_{(u,v)}\geq 0\\
            &\forall u\in G, 0\leq d_u\leq |G|\\

        An explanation:

        An acyclic digraph can be seen as a poset, and every poset has a linear
        extension. This means that in any acyclic digraph the vertices can be
        ordered with a total order `<` in such a way that if `(u,v)\in G`, then
        `u<v`.

        Thus, this linear program is built in order to assign to each vertex `v`
        a number `d_v\in [0,\dots,n-1]` such that if there exists an edge
        `(u,v)\in G` such that `d_v<d_u`, then the edge `(u,v)` is removed.

        The number of edges removed is then minimized, which is the objective.

        (Constraint Generation)

        If the parameter ``constraint_generation`` is enabled, a more efficient
        formulation is used :

        .. MATH::

            \mbox{Minimize : }&\sum_{(u,v)\in G} b_{(u,v)}\\
            \mbox{Such that : }&\\
            &\forall C\text{ circuits }\subseteq G, \sum_{uv\in C}b_{(u,v)}\geq 1\\

        As the number of circuits contained in a graph is exponential, this LP
        is solved through constraint generation. This means that the solver is
        sequentially asked to solved the problem, knowing only a portion of the
        circuits contained in `G`, each time adding to the list of its
        constraints the circuit which its last answer had left intact.

        EXAMPLES:

        If the digraph is created from a graph, and hence is symmetric (if `uv`
        is an edge, then `vu` is an edge too), then obviously the cardinality of
        its feedback arc set is the number of edges in the first graph::

            sage: cycle=graphs.CycleGraph(5)
            sage: dcycle=DiGraph(cycle)
            sage: cycle.size()
            5
            sage: dcycle.feedback_edge_set(value_only=True)
            5

        And in this situation, for any edge `uv` of the first graph, `uv` of
        `vu` is in the returned feedback arc set::

           sage: g = graphs.RandomGNP(5,.3)
           sage: dg = DiGraph(g)
           sage: feedback = dg.feedback_edge_set()
           sage: (u,v,l) = g.edge_iterator().next()
           sage: (u,v) in feedback or (v,u) in feedback
           True

        TESTS:

        Comparing with/without constraint generation. Also double-checks ticket :trac:`12833`::

            sage: for i in range(20):
            ...      g = digraphs.RandomDirectedGNP(10,.3)
            ...      x = g.feedback_edge_set(value_only = True)
            ...      y = g.feedback_edge_set(value_only = True,
            ...             constraint_generation = False)
            ...      if x != y:
            ...         print "Oh my, oh my !"
            ...         break
        """
        # It would be a pity to start a LP if the digraph is already acyclic
        if self.is_directed_acyclic():
            return 0 if value_only else []

        from sage.numerical.mip import MixedIntegerLinearProgram

        ########################################
        # Constraint Generation Implementation #
        ########################################
        if constraint_generation:

            p = MixedIntegerLinearProgram(constraint_generation = True,
                                          maximization = False)

            # An variable for each edge
            b = p.new_variable(binary = True)

            # Variables are binary, and their coefficient in the objective is 1

            p.set_objective( p.sum( b[u,v]
                                  for u,v in self.edges(labels = False)))

            p.solve(log = verbose)

            # For as long as we do not break because the digraph is
            # acyclic....
            while True:

                # Building the graph without the edges removed by the LP
                h = DiGraph()
                for u,v in self.edges(labels = False):
                    if p.get_values(b[u,v]) < .5:
                        h.add_edge(u,v)

                # Is the digraph acyclic ?
                isok, certificate = h.is_directed_acyclic(certificate = True)

                # If so, we are done !
                if isok:
                    break

                if verbose:
                    print "Adding a constraint on circuit : ",certificate

                # There is a circuit left. Let's add the corresponding
                # constraint !

                p.add_constraint(
                    p.sum( b[u,v] for u,v in
                         zip(certificate, certificate[1:] + [certificate[0]])),
                    min = 1)

                obj = p.solve(log = verbose)

            if value_only:
                return Integer(round(obj))

            else:

                # listing the edges contained in the MFAS
                return [(u,v) for u,v in self.edges(labels = False)
                        if p.get_values(b[u,v]) > .5]

        ######################################
        # Ordering-based MILP Implementation #
        ######################################
        else:
            p=MixedIntegerLinearProgram(maximization=False, solver=solver)

            b=p.new_variable(binary=True)
            d=p.new_variable(integer=True, nonnegative=True)

            n=self.order()

            for (u,v) in self.edges(labels=None):
                p.add_constraint(d[u]-d[v]+n*(b[(u,v)]),min=1)

            for v in self:
                p.add_constraint(d[v] <= n)

            p.set_objective(p.sum([b[(u,v)] for (u,v) in self.edges(labels=None)]))

            if value_only:
                return Integer(round(p.solve(objective_only=True, log=verbose)))
            else:
                p.solve(log=verbose)

                b_sol=p.get_values(b)

                return [(u,v) for (u,v) in self.edges(labels=None) if b_sol[(u,v)]==1]

    ### Construction

    def reverse(self):
        """
        Returns a copy of digraph with edges reversed in direction.

        EXAMPLES::

            sage: D = DiGraph({ 0: [1,2,3], 1: [0,2], 2: [3], 3: [4], 4: [0,5], 5: [1] })
            sage: D.reverse()
            Reverse of (): Digraph on 6 vertices
        """
        H = DiGraph(multiedges=self.allows_multiple_edges(), loops=self.allows_loops())
        H.add_vertices(self)
        H.add_edges( [ (v,u,d) for (u,v,d) in self.edge_iterator() ] )
        name = self.name()
        if name is None:
            name = ''
        H.name("Reverse of (%s)"%name)
        return H

    def reverse_edge(self, u, v=None, label=None, inplace=True, multiedges=None):
        """
        Reverses the edge from u to v.

        INPUT:

        - ``inplace`` -- (default: True) if ``False``, a new digraph is created
           and returned as output, otherwise ``self`` is modified.

        - ``multiedges`` -- (default: None) how to decide what should be done in
          case of doubt (for instance when edge `(1,2)` is to be reversed in a
          graph while `(2,1)` already exists).

           - If set to ``True``, input graph will be forced to allow parallel
             edges if necessary and edge `(1,2)` will appear twice in the graph.

           - If set to ``False``, only one edge `(1,2)` will remain in the graph
             after `(2,1)` is reversed. Besides, the label of edge `(1,2)` will
             be overwritten with the label of edge `(2,1)`.

           The default behaviour (``multiedges = None``) will raise an exception
           each time a subjective decision (setting ``multiedges`` to ``True``
           or ``False``) is necessary to perform the operation.

        The following forms are all accepted:

        - D.reverse_edge( 1, 2 )
        - D.reverse_edge( (1, 2) )
        - D.reverse_edge( [1, 2] )
        - D.reverse_edge( 1, 2, 'label' )
        - D.reverse_edge( ( 1, 2, 'label') )
        - D.reverse_edge( [1, 2, 'label'] )
        - D.reverse_edge( ( 1, 2), label='label') )

        EXAMPLES:

        If ``inplace`` is ``True`` (default value), ``self`` is modified::

            sage: D = DiGraph([(0,1,2)])
            sage: D.reverse_edge(0,1)
            sage: D.edges()
            [(1, 0, 2)]

        If ``inplace`` is ``False``, ``self`` is not modified
        and a new digraph is returned::

            sage: D = DiGraph([(0,1,2)])
            sage: re = D.reverse_edge(0,1, inplace=False)
            sage: re.edges()
            [(1, 0, 2)]
            sage: D.edges()
            [(0, 1, 2)]

        If ``multiedges`` is ``True``, ``self`` will be forced to allow parallel
        edges when and only when it is necessary::

            sage: D = DiGraph( [(1, 2, 'A'), (2, 1, 'A'), (2, 3, None)] )
            sage: D.reverse_edge(1,2, multiedges=True)
            sage: D.edges()
            [(2, 1, 'A'), (2, 1, 'A'), (2, 3, None)]
            sage: D.allows_multiple_edges()
            True

        Even if ``multiedges`` is ``True``, ``self`` will not be forced to allow
        parallel edges when it is not necessary::

            sage: D = DiGraph( [(1,2,'A'), (2,1,'A'), (2, 3, None)] )
            sage: D.reverse_edge(2,3, multiedges=True)
            sage: D.edges()
            [(1, 2, 'A'), (2, 1, 'A'), (3, 2, None)]
            sage: D.allows_multiple_edges()
            False

        If user specifies ``multiedges = False``, ``self`` will not be forced to
        allow parallel edges and a parallel edge will get deleted::

            sage: D = DiGraph( [(1, 2, 'A'), (2, 1,'A'), (2, 3, None)] )
            sage: D.edges()
            [(1, 2, 'A'), (2, 1, 'A'), (2, 3, None)]
            sage: D.reverse_edge(1,2, multiedges=False)
            sage: D.edges()
            [(2, 1, 'A'), (2, 3, None)]

        Note that in the following graph, specifying ``multiedges = False`` will
        result in overwriting the label of `(1,2)` with the label of `(2,1)`::

            sage: D = DiGraph( [(1, 2, 'B'), (2, 1,'A'), (2, 3, None)] )
            sage: D.edges()
            [(1, 2, 'B'), (2, 1, 'A'), (2, 3, None)]
            sage: D.reverse_edge(2,1, multiedges=False)
            sage: D.edges()
            [(1, 2, 'A'), (2, 3, None)]

        If input edge in digraph has weight/label, then the weight/label should
        be preserved in the output digraph.  User does not need to specify the
        weight/label when calling function::

            sage: D = DiGraph([[0,1,2],[1,2,1]], weighted=True)
            sage: D.reverse_edge(0,1)
            sage: D.edges()
            [(1, 0, 2), (1, 2, 1)]
            sage: re = D.reverse_edge([1,2],inplace=False)
            sage: re.edges()
            [(1, 0, 2), (2, 1, 1)]

        If ``self`` has multiple copies (parallel edges) of the input edge, only
        1 of the parallel edges is reversed::

            sage: D = DiGraph([(0,1,'01'),(0,1,'01'),(0,1,'cat'),(1,2,'12')], weighted = True, multiedges = true)
            sage: re = D.reverse_edge([0,1,'01'],inplace=False)
            sage: re.edges()
            [(0, 1, '01'), (0, 1, 'cat'), (1, 0, '01'), (1, 2, '12')]

        If ``self`` has multiple copies (parallel edges) of the input edge but
        with distinct labels and no input label is specified, only 1 of the
        parallel edges is reversed (the edge that is labeled by the first label
        on the list returned by :meth:`.edge_label`)::

            sage: D = DiGraph([(0,1,'A'),(0,1,'B'),(0,1,'mouse'),(0,1,'cat')], multiedges = true)
            sage: D.edge_label(0,1)
            ['cat', 'mouse', 'B', 'A']
            sage: D.reverse_edge(0,1)
            sage: D.edges()
            [(0, 1, 'A'), (0, 1, 'B'), (0, 1, 'mouse'), (1, 0, 'cat')]

        Finally, an exception is raised when Sage does not know how to chose
        between allowing multiple edges and losing some data::

            sage: D = DiGraph([(0,1,'A'),(1,0,'B')])
            sage: D.reverse_edge(0,1)
            Traceback (most recent call last):
            ...
            ValueError: Reversing the given edge is about to create two parallel
            edges but input digraph doesn't allow them - User needs to specify
            multiedges is True or False.

        The following syntax is supported, but note that you must use
        the ``label`` keyword::

            sage: D = DiGraph()
            sage: D.add_edge((1,2), label='label')
            sage: D.edges()
            [(1, 2, 'label')]
            sage: D.reverse_edge((1,2),label ='label')
            sage: D.edges()
            [(2, 1, 'label')]
            sage: D.add_edge((1,2),'label')
            sage: D.edges()
            [(2, 1, 'label'), ((1, 2), 'label', None)]
            sage: D.reverse_edge((1,2), 'label')
            sage: D.edges()
            [(2, 1, 'label'), ('label', (1, 2), None)]

        TESTS::

            sage: D = DiGraph([(0,1,None)])
            sage: D.reverse_edge(0,1,'mylabel')
            Traceback (most recent call last):
            ...
            ValueError: Input edge must exist in the digraph.
        """
        # Assigns the expected values to u,v, and label depending on the input.
        if label is None:
            if v is None:
                try:
                    u, v, label = u
                except Exception:
                    try:
                        u, v = u
                    except Exception:
                        pass
        else:
            if v is None:
                try:
                    u, v = u
                except Exception:
                    pass

        if not self.has_edge(u,v,label):
            raise ValueError("Input edge must exist in the digraph.")

        tempG = self if inplace else self.copy(immutable=False)

        if label is None:
            if not tempG.allows_multiple_edges():
                label = tempG.edge_label(u,v)
            else:
                # If digraph has parallel edges for input edge, pick the first
                # from the labels on the list
                label = tempG.edge_label(u,v)[0]

        if ((not tempG.allows_multiple_edges()) and (tempG.has_edge(v,u))):
            # If user wants to force digraph to allow parallel edges
            if multiedges == True:
                tempG.allow_multiple_edges(True)
                tempG.delete_edge(u,v,label)
                tempG.add_edge(v,u,label)

            # If user does not want to force digraph to allow parallel
            # edges, we delete edge u to v and overwrite v,u with the
            # label of u,v
            elif multiedges == False:
                tempG.delete_edge(u,v,label)
                tempG.set_edge_label(v,u,label)

            # User is supposed to specify multiedges True or None
            else:
                raise ValueError("Reversing the given edge is about to "
                                 "create two parallel edges but input digraph "
                                 "doesn't allow them - User needs to specify "
                                 "multiedges is True or False.")
        else:
            tempG.delete_edge(u,v,label)
            tempG.add_edge(v,u,label)

        if not inplace:
            return tempG

    def reverse_edges(self, edges, inplace=True, multiedges=None):
        """
        Reverses a list of edges.

        INPUT:

        - ``edges`` -- a list of edges in the DiGraph.

        - ``inplace`` -- (default: True) if ``False``, a new digraph is created
           and returned as output, otherwise ``self`` is modified.

        - ``multiedges`` -- (default: None) if ``True``, input graph will be
           forced to allow parallel edges when necessary (for more information
           see the documentation of :meth:`~DiGraph.reverse_edge`)

        .. SEEALSO::

            :meth:`~DiGraph.reverse_edge` - Reverses a single edge.

        EXAMPLES:

        If ``inplace`` is ``True`` (default value), ``self`` is modified::

            sage: D = DiGraph({ 0: [1,1,3], 2: [3,3], 4: [1,5]}, multiedges = true)
            sage: D.reverse_edges( [ [0,1], [0,3] ])
            sage: D.reverse_edges( [ (2,3),(4,5) ])
            sage: D.edges()
            [(0, 1, None), (1, 0, None), (2, 3, None), (3, 0, None),
             (3, 2, None), (4, 1, None), (5, 4, None)]

        If ``inplace`` is ``False``, ``self`` is not modified and a new digraph
        is returned::

            sage: D = DiGraph ([(0,1,'A'),(1,0,'B'),(1,2,'C')])
            sage: re = D.reverse_edges( [ (0,1), (1,2) ],
            ...                         inplace = False,
            ...                         multiedges = True)
            sage: re.edges()
            [(1, 0, 'A'), (1, 0, 'B'), (2, 1, 'C')]
            sage: D.edges()
            [(0, 1, 'A'), (1, 0, 'B'), (1, 2, 'C')]
            sage: D.allows_multiple_edges()
            False
            sage: re.allows_multiple_edges()
            True

        If ``multiedges`` is ``True``, ``self`` will be forced to allow parallel
        edges when and only when it is necessary::

            sage: D = DiGraph( [(1, 2, 'A'), (2, 1, 'A'), (2, 3, None)] )
            sage: D.reverse_edges([(1,2),(2,3)], multiedges=True)
            sage: D.edges()
            [(2, 1, 'A'), (2, 1, 'A'), (3, 2, None)]
            sage: D.allows_multiple_edges()
            True

        Even if ``multiedges`` is ``True``, ``self`` will not be forced to allow
        parallel edges when it is not necessary::

            sage: D = DiGraph( [(1, 2, 'A'), (2, 1, 'A'), (2,3, None)] )
            sage: D.reverse_edges([(2,3)], multiedges=True)
            sage: D.edges()
            [(1, 2, 'A'), (2, 1, 'A'), (3, 2, None)]
            sage: D.allows_multiple_edges()
            False

        If ``multiedges`` is ``False``, ``self`` will not be forced to allow
        parallel edges and an edge will get deleted::

            sage: D = DiGraph( [(1,2), (2,1)] )
            sage: D.edges()
            [(1, 2, None), (2, 1, None)]
            sage: D.reverse_edges([(1,2)], multiedges=False)
            sage: D.edges()
            [(2, 1, None)]

        If input edge in digraph has weight/label, then the weight/label should
        be preserved in the output digraph.  User does not need to specify the
        weight/label when calling function::

            sage: D = DiGraph([(0,1,'01'),(1,2,1),(2,3,'23')], weighted = True)
            sage: D.reverse_edges([(0,1,'01'),(1,2),(2,3)])
            sage: D.edges()
            [(1, 0, '01'), (2, 1, 1), (3, 2, '23')]

        TESTS::

            sage: D = digraphs.Circuit(6)
            sage: D.reverse_edges(D.edges(),inplace=False).edges()
            [(0, 5, None), (1, 0, None), (2, 1, None),
             (3, 2, None), (4, 3, None), (5, 4, None)]

            sage: D = digraphs.Kautz(2,3)
            sage: Dr = D.reverse_edges(D.edges(),inplace=False,multiedges=True)
            sage: Dr.edges() == D.reverse().edges()
            True
        """
        tempG = self if inplace else self.copy(immutable=False)
        for e in edges:
            tempG.reverse_edge(e,inplace=True,multiedges=multiedges)
        if not inplace:
            return tempG

    ### Paths and cycles iterators

    def _all_paths_iterator(self, vertex, ending_vertices=None,
                            simple=False, max_length=None, trivial=False):
        r"""
        Returns an iterator over the paths of self starting with the
        given vertex.

        INPUT:

        -  ``vertex`` - the starting vertex of the paths.
        -  ``ending_vertices`` - iterable (default: None) on the allowed
           ending vertices of the paths. If None, then all vertices are
           allowed.
        -  ``simple`` - boolean (default: False). If set to True, then
           only simple paths are considered. Simple paths are paths in
           which no two arcs share a head or share a tail, i.e. every
           vertex in the path is entered at most once and exited at most
           once.
        -  ``max_length`` - non negative integer (default: None). The
           maximum length of the enumerated paths. If set to None, then
           all lengths are allowed.
        -  ``trivial`` - boolean (default: False). If set to True, then
           the empty paths are also enumerated.

        OUTPUT:

            iterator

        EXAMPLES::

            sage: g = DiGraph({'a' : ['a', 'b'], 'b' : ['c'], 'c' : ['d'], 'd' : ['c']}, loops=True)
            sage: pi = g._all_paths_iterator('a')
            sage: for _ in range(5): print pi.next()
            ['a', 'a']
            ['a', 'b']
            ['a', 'a', 'a']
            ['a', 'a', 'b']
            ['a', 'b', 'c']

        ::

            sage: pi = g._all_paths_iterator('b')
            sage: for _ in range(5): print pi.next()
            ['b', 'c']
            ['b', 'c', 'd']
            ['b', 'c', 'd', 'c']
            ['b', 'c', 'd', 'c', 'd']
            ['b', 'c', 'd', 'c', 'd', 'c']

        One may wish to enumerate simple paths, which are paths in which
        no two arcs share a head or share a tail, i.e. every vertex in
        the path is entered at most once and exited at most once. The
        result is always finite but may take a long time to compute::

            sage: pi = g._all_paths_iterator('a', simple=True)
            sage: list(pi)
            [['a', 'a'], ['a', 'b'], ['a', 'b', 'c'], ['a', 'b', 'c', 'd']]
            sage: pi = g._all_paths_iterator('d', simple=True)
            sage: list(pi)
            [['d', 'c'], ['d', 'c', 'd']]

        It is possible to specify the allowed ending vertices::

            sage: pi = g._all_paths_iterator('a', ending_vertices=['c'])
            sage: for _ in range(5): print pi.next()
            ['a', 'b', 'c']
            ['a', 'a', 'b', 'c']
            ['a', 'a', 'a', 'b', 'c']
            ['a', 'b', 'c', 'd', 'c']
            ['a', 'a', 'a', 'a', 'b', 'c']
            sage: pi = g._all_paths_iterator('a', ending_vertices=['a', 'b'])
            sage: for _ in range(5): print pi.next()
            ['a', 'a']
            ['a', 'b']
            ['a', 'a', 'a']
            ['a', 'a', 'b']
            ['a', 'a', 'a', 'a']

        One can bound the length of the paths::

            sage: pi = g._all_paths_iterator('d', max_length=3)
            sage: list(pi)
            [['d', 'c'], ['d', 'c', 'd'], ['d', 'c', 'd', 'c']]

        Or include the trivial empty path::

            sage: pi = g._all_paths_iterator('a', max_length=3, trivial=True)
            sage: list(pi)
            [['a'], ['a', 'a'], ['a', 'b'], ['a', 'a', 'a'], ['a', 'a', 'b'],
             ['a', 'b', 'c'], ['a', 'a', 'a', 'a'], ['a', 'a', 'a', 'b'],
             ['a', 'a', 'b', 'c'], ['a', 'b', 'c', 'd']]
        """
        if ending_vertices is None:
            ending_vertices = self
        if max_length is None:
            from sage.rings.infinity import Infinity
            max_length = Infinity
        if max_length < 1:
            return

        # Start with the empty path; we will try all extensions of it
        queue = []
        path = [vertex]

        if trivial and vertex in ending_vertices:
            yield path
        while True:
            # Build next generation of paths, one arc longer; max_length refers
            # to edges and not vertices, hence <= and not <
            if len(path) <= max_length:

                # We try all possible extensions
                if simple:
                    # We only keep simple extensions. An extension is simple
                    # iff the new vertex being entered has not previously
                    # occurred in the path, or has occurred but only been
                    # exited (i.e. is the first vertex in the path). In this
                    # latter case we must not exit the new vertex again, so we
                    # do not consider it for further extension, but just yield
                    # it immediately. See trac #12385.
                    for neighbor in self.neighbor_out_iterator(path[-1]):
                        if neighbor not in path:
                            queue.append(path + [neighbor])
                        elif ( neighbor == path[0] and
                               neighbor in ending_vertices ):
                            yield path + [neighbor]

                else:
                    # Non-simple paths requested: we add all of them
                    for neighbor in self.neighbor_out_iterator(path[-1]):
                        queue.append(path + [neighbor])

            if not queue:
                break
            path = queue.pop(0)     # get the next path

            if path[-1] in ending_vertices:
                yield path      # yield good path


    def all_paths_iterator(self, starting_vertices=None, ending_vertices=None,
                           simple=False, max_length=None, trivial=False):
        r"""
        Returns an iterator over the paths of self. The paths are
        enumerated in increasing length order.

        INPUT:

        -  ``starting_vertices`` - iterable (default: None) on the
           vertices from which the paths must start. If None, then all
           vertices of the graph can be starting points.
        -  ``ending_vertices`` - iterable (default: None) on
           the allowed ending vertices of the paths. If None,
           then all vertices are allowed.
        -  ``simple`` - boolean (default: False). If set to True,
           then only simple paths are considered. These are paths in
           which no two arcs share a head or share a tail, i.e. every
           vertex in the path is entered at most once and exited at most
           once.
        -  ``max_length`` - non negative integer (default: None).
           The maximum length of the enumerated paths. If set to None,
           then all lengths are allowed.
        -  ``trivial`` - boolean (default: False). If set to True,
           then the empty paths are also enumerated.

        OUTPUT:

            iterator

        AUTHOR:

            Alexandre Blondin Masse

        EXAMPLES::

            sage: g = DiGraph({'a' : ['a', 'b'], 'b' : ['c'], 'c' : ['d'], 'd' : ['c']}, loops=True)
            sage: pi = g.all_paths_iterator()
            sage: for _ in range(7): print pi.next()
            ['a', 'a']
            ['a', 'b']
            ['b', 'c']
            ['c', 'd']
            ['d', 'c']
            ['a', 'a', 'a']
            ['a', 'a', 'b']

        It is possible to precise the allowed starting and/or ending vertices::

            sage: pi = g.all_paths_iterator(starting_vertices=['a'])
            sage: for _ in range(5): print pi.next()
            ['a', 'a']
            ['a', 'b']
            ['a', 'a', 'a']
            ['a', 'a', 'b']
            ['a', 'b', 'c']
            sage: pi = g.all_paths_iterator(starting_vertices=['a'], ending_vertices=['b'])
            sage: for _ in range(5): print pi.next()
            ['a', 'b']
            ['a', 'a', 'b']
            ['a', 'a', 'a', 'b']
            ['a', 'a', 'a', 'a', 'b']
            ['a', 'a', 'a', 'a', 'a', 'b']

        One may prefer to enumerate only simple paths (see
        :meth:`all_simple_paths`)::

            sage: pi = g.all_paths_iterator(simple=True)
            sage: list(pi)
            [['a', 'a'], ['a', 'b'], ['b', 'c'], ['c', 'd'], ['d', 'c'],
             ['a', 'b', 'c'], ['b', 'c', 'd'], ['c', 'd', 'c'],
             ['d', 'c', 'd'], ['a', 'b', 'c', 'd']]

        Or simply bound the length of the enumerated paths::

            sage: pi = g.all_paths_iterator(starting_vertices=['a'], ending_vertices=['b', 'c'], max_length=6)
            sage: list(pi)
            [['a', 'b'], ['a', 'a', 'b'], ['a', 'b', 'c'],
             ['a', 'a', 'a', 'b'], ['a', 'a', 'b', 'c'],
             ['a', 'a', 'a', 'a', 'b'], ['a', 'a', 'a', 'b', 'c'],
             ['a', 'b', 'c', 'd', 'c'], ['a', 'a', 'a', 'a', 'a', 'b'],
             ['a', 'a', 'a', 'a', 'b', 'c'], ['a', 'a', 'b', 'c', 'd', 'c'],
             ['a', 'a', 'a', 'a', 'a', 'a', 'b'],
             ['a', 'a', 'a', 'a', 'a', 'b', 'c'],
             ['a', 'a', 'a', 'b', 'c', 'd', 'c'],
             ['a', 'b', 'c', 'd', 'c', 'd', 'c']]

        By default, empty paths are not enumerated, but it may be
        parametrized::

            sage: pi = g.all_paths_iterator(simple=True, trivial=True)
            sage: list(pi)
            [['a'], ['b'], ['c'], ['d'], ['a', 'a'], ['a', 'b'], ['b', 'c'],
             ['c', 'd'], ['d', 'c'], ['a', 'b', 'c'], ['b', 'c', 'd'],
             ['c', 'd', 'c'], ['d', 'c', 'd'], ['a', 'b', 'c', 'd']]
            sage: pi = g.all_paths_iterator(simple=True, trivial=False)
            sage: list(pi)
            [['a', 'a'], ['a', 'b'], ['b', 'c'], ['c', 'd'], ['d', 'c'],
             ['a', 'b', 'c'], ['b', 'c', 'd'], ['c', 'd', 'c'],
             ['d', 'c', 'd'], ['a', 'b', 'c', 'd']]
        """
        if starting_vertices is None:
            starting_vertices = self
        # We create one paths iterator per vertex
        # This is necessary if we want to iterate over paths
        # with increasing length
        vertex_iterators = dict([(v, self._all_paths_iterator(v, ending_vertices=ending_vertices, simple=simple, max_length=max_length, trivial=trivial)) for v in starting_vertices])
        paths = []
        for vi in vertex_iterators.values():
            try:
                path = vi.next()
                paths.append((len(path), path))
            except(StopIteration):
                pass
        # Since we always extract a shortest path, using a heap
        # can speed up the algorithm
        from heapq import heapify, heappop, heappush
        heapify(paths)
        while paths:
            # We choose the shortest available path
            _, shortest_path = heappop(paths)
            yield shortest_path
            # We update the path iterator to its next available path if it exists
            try:
                path = vertex_iterators[shortest_path[0]].next()
                heappush(paths, (len(path), path))
            except(StopIteration):
                pass

    def all_simple_paths(self, starting_vertices=None, ending_vertices=None,
                         max_length=None, trivial=False):
        r"""
        Returns a list of all the simple paths of self starting
        with one of the given vertices. Simple paths are paths in which
        no two arcs share a head or share a tail, i.e. every vertex in
        the path is entered at most once and exited at most once.

        INPUT:

        -  ``starting_vertices`` - list (default: None) of vertices
           from which the paths must start. If None, then all
           vertices of the graph can be starting points.
        -  ``ending_vertices`` - iterable (default: None) on
           the allowed ending vertices of the paths. If None,
           then all vertices are allowed.
        -  ``max_length`` - non negative integer (default: None).
           The maximum length of the enumerated paths. If set to None,
           then all lengths are allowed.
        -  ``trivial`` - boolean (default: False). If set to True,
           then the empty paths are also enumerated.

        OUTPUT:

            list

        .. NOTE::

            Although the number of simple paths of a finite graph
            is always finite, computing all its paths may take a very
            long time.

        EXAMPLES::

            sage: g = DiGraph({'a' : ['a', 'b'], 'b' : ['c'], 'c' : ['d'], 'd' : ['c']}, loops=True)
            sage: g.all_simple_paths()
            [['a', 'a'], ['a', 'b'], ['b', 'c'], ['c', 'd'], ['d', 'c'],
             ['a', 'b', 'c'], ['b', 'c', 'd'], ['c', 'd', 'c'],
             ['d', 'c', 'd'], ['a', 'b', 'c', 'd']]

        One may compute all paths having specific starting and/or
        ending vertices::

            sage: g.all_simple_paths(starting_vertices=['a'])
            [['a', 'a'], ['a', 'b'], ['a', 'b', 'c'], ['a', 'b', 'c', 'd']]
            sage: g.all_simple_paths(starting_vertices=['a'], ending_vertices=['c'])
            [['a', 'b', 'c']]
            sage: g.all_simple_paths(starting_vertices=['a'], ending_vertices=['b', 'c'])
            [['a', 'b'], ['a', 'b', 'c']]

        It is also possible to bound the length of the paths::

            sage: g.all_simple_paths(max_length=2)
            [['a', 'a'], ['a', 'b'], ['b', 'c'], ['c', 'd'], ['d', 'c'],
             ['a', 'b', 'c'], ['b', 'c', 'd'], ['c', 'd', 'c'],
             ['d', 'c', 'd']]

        By default, empty paths are not enumerated, but this can
        be parametrized::

            sage: g.all_simple_paths(starting_vertices=['a'], trivial=True)
            [['a'], ['a', 'a'], ['a', 'b'], ['a', 'b', 'c'],
             ['a', 'b', 'c', 'd']]
            sage: g.all_simple_paths(starting_vertices=['a'], trivial=False)
            [['a', 'a'], ['a', 'b'], ['a', 'b', 'c'], ['a', 'b', 'c', 'd']]
        """
        return list(self.all_paths_iterator(starting_vertices=starting_vertices, ending_vertices=ending_vertices, simple=True, max_length=max_length, trivial=trivial))

    def _all_cycles_iterator_vertex(self, vertex, starting_vertices=None, simple=False,
                                    rooted=False, max_length=None, trivial=False,
                                    remove_acyclic_edges=True):
        r"""
        Returns an iterator over the cycles of self starting with the
        given vertex.

        INPUT:

        -  ``vertex`` - the starting vertex of the cycle.
        -  ``starting_vertices`` - iterable (default: None) on
           vertices from which the cycles must start. If None,
           then all vertices of the graph can be starting points.
           This argument is necessary if ``rooted`` is set to True.
        -  ``simple`` - boolean (default: False). If set to True,
           then only simple cycles are considered. A cycle is simple
           if the only vertex occuring twice in it is the starting
           and ending one.
        -  ``rooted`` - boolean (default: False). If set to False,
           then cycles differing only by their starting vertex are
           considered the same  (e.g. ``['a', 'b', 'c', 'a']`` and
           ``['b', 'c', 'a', 'b']``). Otherwise, all cycles are enumerated.
        -  ``max_length`` - non negative integer (default: None).
           The maximum length of the enumerated cycles. If set to None,
           then all lengths are allowed.
        -  ``trivial`` - boolean (default: False). If set to True,
           then the empty cycles are also enumerated.
        -  ``remove_acyclic_edges`` - boolean (default: True) which
           precises if the acyclic edges must be removed from the graph.
           Used to avoid recomputing it for each vertex.

        OUTPUT:

            iterator

        EXAMPLES::

            sage: g = DiGraph({'a' : ['a', 'b'], 'b' : ['c'], 'c' : ['d'], 'd' : ['c']}, loops=True)
            sage: it = g._all_cycles_iterator_vertex('a', simple=False, max_length=None)
            sage: for i in range(5): print it.next()
            ['a', 'a']
            ['a', 'a', 'a']
            ['a', 'a', 'a', 'a']
            ['a', 'a', 'a', 'a', 'a']
            ['a', 'a', 'a', 'a', 'a', 'a']
            sage: it = g._all_cycles_iterator_vertex('c', simple=False, max_length=None)
            sage: for i in range(5): print it.next()
            ['c', 'd', 'c']
            ['c', 'd', 'c', 'd', 'c']
            ['c', 'd', 'c', 'd', 'c', 'd', 'c']
            ['c', 'd', 'c', 'd', 'c', 'd', 'c', 'd', 'c']
            ['c', 'd', 'c', 'd', 'c', 'd', 'c', 'd', 'c', 'd', 'c']

            sage: it = g._all_cycles_iterator_vertex('d', simple=False, max_length=None)
            sage: for i in range(5): print it.next()
            ['d', 'c', 'd']
            ['d', 'c', 'd', 'c', 'd']
            ['d', 'c', 'd', 'c', 'd', 'c', 'd']
            ['d', 'c', 'd', 'c', 'd', 'c', 'd', 'c', 'd']
            ['d', 'c', 'd', 'c', 'd', 'c', 'd', 'c', 'd', 'c', 'd']

        It is possible to set a maximum length so that the number of cycles is
        finite::

            sage: it = g._all_cycles_iterator_vertex('d', simple=False, max_length=6)
            sage: list(it)
            [['d', 'c', 'd'], ['d', 'c', 'd', 'c', 'd'], ['d', 'c', 'd', 'c', 'd', 'c', 'd']]

        When ``simple`` is set to True, the number of cycles is finite since no vertex
        but the first one can occur more than once::

            sage: it = g._all_cycles_iterator_vertex('d', simple=True, max_length=None)
            sage: list(it)
            [['d', 'c', 'd']]

        By default, the empty cycle is not enumerated::

            sage: it = g._all_cycles_iterator_vertex('d', simple=True, trivial=True)
            sage: list(it)
            [['d'], ['d', 'c', 'd']]
        """
        if starting_vertices is None:
            starting_vertices = [vertex]
        # First enumerate the empty cycle
        if trivial:
            yield [vertex]
        # First we remove vertices and edges that are not part of any cycle
        if remove_acyclic_edges:
            sccs = self.strongly_connected_components()
            d = {}
            for id, component in enumerate(sccs):
                for v in component:
                    d[v] = id
            h = self.copy(immutable=False)
            h.delete_edges([(u,v) for (u,v) in h.edge_iterator(labels=False) if d[u] != d[v]])
        else:
            h = self
        queue = [[vertex]]
        if max_length is None:
            from sage.rings.infinity import Infinity
            max_length = Infinity
        while queue:
            path = queue.pop(0)
            # Checks if a cycle has been found
            if len(path) > 1 and path[0] == path[-1]:
                yield path
            # Makes sure that the current cycle is not too long
            # Also if a cycle has been encountered and only simple cycles are allowed,
            # Then it discards the current path
            if len(path) <= max_length and (not simple or path.count(path[-1]) == 1):
                for neighbor in h.neighbor_out_iterator(path[-1]):
                    # If cycles are not rooted, makes sure to keep only the minimum
                    # cycle according to the lexicographic order
                    if rooted or neighbor not in starting_vertices or path[0] <= neighbor:
                        queue.append(path + [neighbor])

    def all_cycles_iterator(self, starting_vertices=None, simple=False,
                            rooted=False, max_length=None, trivial=False):
        r"""
        Returns an iterator over all the cycles of self starting
        with one of the given vertices. The cycles are enumerated
        in increasing length order.

        INPUT:

        -  ``starting_vertices`` - iterable (default: None) on vertices
           from which the cycles must start. If None, then all
           vertices of the graph can be starting points.
        -  ``simple`` - boolean (default: False). If set to True,
           then only simple cycles are considered. A cycle is simple
           if the only vertex occuring twice in it is the starting
           and ending one.
        -  ``rooted`` - boolean (default: False). If set to False,
           then cycles differing only by their starting vertex are
           considered the same  (e.g. ``['a', 'b', 'c', 'a']`` and
           ``['b', 'c', 'a', 'b']``). Otherwise, all cycles are enumerated.
        -  ``max_length`` - non negative integer (default: None).
           The maximum length of the enumerated cycles. If set to None,
           then all lengths are allowed.
        -  ``trivial`` - boolean (default: False). If set to True,
           then the empty cycles are also enumerated.

        OUTPUT:

            iterator

        .. NOTE::

            See also :meth:`all_simple_cycles`.

        AUTHOR:

            Alexandre Blondin Masse

        EXAMPLES::

            sage: g = DiGraph({'a' : ['a', 'b'], 'b' : ['c'], 'c' : ['d'], 'd' : ['c']}, loops=True)
            sage: it = g.all_cycles_iterator()
            sage: for _ in range(7): print it.next()
            ['a', 'a']
            ['a', 'a', 'a']
            ['c', 'd', 'c']
            ['a', 'a', 'a', 'a']
            ['a', 'a', 'a', 'a', 'a']
            ['c', 'd', 'c', 'd', 'c']
            ['a', 'a', 'a', 'a', 'a', 'a']

        There are no cycles in the empty graph and in acyclic graphs::

            sage: g = DiGraph()
            sage: it = g.all_cycles_iterator()
            sage: list(it)
            []
            sage: g = DiGraph({0:[1]})
            sage: it = g.all_cycles_iterator()
            sage: list(it)
            []

        It is possible to restrict the starting vertices of the cycles::

            sage: g = DiGraph({'a' : ['a', 'b'], 'b' : ['c'], 'c' : ['d'], 'd' : ['c']}, loops=True)
            sage: it = g.all_cycles_iterator(starting_vertices=['b', 'c'])
            sage: for _ in range(3): print it.next()
            ['c', 'd', 'c']
            ['c', 'd', 'c', 'd', 'c']
            ['c', 'd', 'c', 'd', 'c', 'd', 'c']

        Also, one can bound the length of the cycles::

            sage: it = g.all_cycles_iterator(max_length=3)
            sage: list(it)
            [['a', 'a'], ['a', 'a', 'a'], ['c', 'd', 'c'],
             ['a', 'a', 'a', 'a']]

        By default, cycles differing only by their starting point are not all
        enumerated, but this may be parametrized::

            sage: it = g.all_cycles_iterator(max_length=3, rooted=False)
            sage: list(it)
            [['a', 'a'], ['a', 'a', 'a'], ['c', 'd', 'c'],
             ['a', 'a', 'a', 'a']]
            sage: it = g.all_cycles_iterator(max_length=3, rooted=True)
            sage: list(it)
            [['a', 'a'], ['a', 'a', 'a'], ['c', 'd', 'c'], ['d', 'c', 'd'],
             ['a', 'a', 'a', 'a']]

        One may prefer to enumerate simple cycles, i.e. cycles such that the only
        vertex occuring twice in it is the starting and ending one (see also
        :meth:`all_simple_cycles`)::

            sage: it = g.all_cycles_iterator(simple=True)
            sage: list(it)
            [['a', 'a'], ['c', 'd', 'c']]
            sage: g = digraphs.Circuit(4)
            sage: list(g.all_cycles_iterator(simple=True))
            [[0, 1, 2, 3, 0]]
        """
        if starting_vertices is None:
            starting_vertices = self
        # Since a cycle is always included in a given strongly connected
        # component, we may remove edges from the graph
        sccs = self.strongly_connected_components()
        d = {}
        for id, component in enumerate(sccs):
            for v in component:
                d[v] = id
        h = self.copy(immutable=False)
        h.delete_edges([ (u,v) for (u,v) in h.edge_iterator(labels=False)
                if d[u] != d[v] ])
        # We create one cycles iterator per vertex. This is necessary if we
        # want to iterate over cycles with increasing length.
        vertex_iterators = dict([(v, h._all_cycles_iterator_vertex( v
                                        , starting_vertices=starting_vertices
                                        , simple=simple
                                        , rooted=rooted
                                        , max_length=max_length
                                        , trivial=trivial
                                        , remove_acyclic_edges=False
                                        )) for v in starting_vertices])
        cycles = []
        for vi in vertex_iterators.values():
            try:
                cycle = vi.next()
                cycles.append((len(cycle), cycle))
            except(StopIteration):
                pass
        # Since we always extract a shortest path, using a heap
        # can speed up the algorithm
        from heapq import heapify, heappop, heappush
        heapify(cycles)
        while cycles:
            # We choose the shortest available cycle
            _, shortest_cycle = heappop(cycles)
            yield shortest_cycle
            # We update the cycle iterator to its next available cycle if it
            # exists
            try:
                cycle = vertex_iterators[shortest_cycle[0]].next()
                heappush(cycles, (len(cycle), cycle))
            except(StopIteration):
                pass

    def all_simple_cycles(self, starting_vertices=None, rooted=False,
                          max_length=None, trivial=False):
        r"""
        Returns a list of all simple cycles of self.

        INPUT:

        -  ``starting_vertices`` - iterable (default: None) on vertices
           from which the cycles must start. If None, then all
           vertices of the graph can be starting points.
        -  ``rooted`` - boolean (default: False). If set to False,
           then equivalent cycles are merged into one single cycle
           (the one starting with minimum vertex).
           Two cycles are called equivalent if they differ only from
           their starting vertex (e.g. ``['a', 'b', 'c', 'a']`` and
           ``['b', 'c', 'a', 'b']``). Otherwise, all cycles are enumerated.
        -  ``max_length`` - non negative integer (default: None).
           The maximum length of the enumerated cycles. If set to None,
           then all lengths are allowed.
        -  ``trivial`` - boolean (default: False). If set to True,
           then the empty cycles are also enumerated.

        OUTPUT:

            list

        .. NOTE::

            Although the number of simple cycles of a finite graph is
            always finite, computing all its cycles may take a very long
            time.

        EXAMPLES::

            sage: g = DiGraph({'a' : ['a', 'b'], 'b' : ['c'], 'c' : ['d'], 'd' : ['c']}, loops=True)
            sage: g.all_simple_cycles()
            [['a', 'a'], ['c', 'd', 'c']]

        The directed version of the Petersen graph::

            sage: g = graphs.PetersenGraph().to_directed()
            sage: g.all_simple_cycles(max_length=4)
            [[0, 1, 0], [0, 4, 0], [0, 5, 0], [1, 2, 1], [1, 6, 1], [2, 3, 2],
             [2, 7, 2], [3, 8, 3], [3, 4, 3], [4, 9, 4], [5, 8, 5], [5, 7, 5],
             [6, 8, 6], [6, 9, 6], [7, 9, 7]]
            sage: g.all_simple_cycles(max_length=6)
            [[0, 1, 0], [0, 4, 0], [0, 5, 0], [1, 2, 1], [1, 6, 1], [2, 3, 2],
             [2, 7, 2], [3, 8, 3], [3, 4, 3], [4, 9, 4], [5, 8, 5], [5, 7, 5],
             [6, 8, 6], [6, 9, 6], [7, 9, 7], [0, 1, 2, 3, 4, 0],
             [0, 1, 2, 7, 5, 0], [0, 1, 6, 8, 5, 0], [0, 1, 6, 9, 4, 0],
             [0, 4, 9, 6, 1, 0], [0, 4, 9, 7, 5, 0], [0, 4, 3, 8, 5, 0],
             [0, 4, 3, 2, 1, 0], [0, 5, 8, 3, 4, 0], [0, 5, 8, 6, 1, 0],
             [0, 5, 7, 9, 4, 0], [0, 5, 7, 2, 1, 0], [1, 2, 3, 8, 6, 1],
             [1, 2, 7, 9, 6, 1], [1, 6, 8, 3, 2, 1], [1, 6, 9, 7, 2, 1],
             [2, 3, 8, 5, 7, 2], [2, 3, 4, 9, 7, 2], [2, 7, 9, 4, 3, 2],
             [2, 7, 5, 8, 3, 2], [3, 8, 6, 9, 4, 3], [3, 4, 9, 6, 8, 3],
             [5, 8, 6, 9, 7, 5], [5, 7, 9, 6, 8, 5], [0, 1, 2, 3, 8, 5, 0],
             [0, 1, 2, 7, 9, 4, 0], [0, 1, 6, 8, 3, 4, 0],
             [0, 1, 6, 9, 7, 5, 0], [0, 4, 9, 6, 8, 5, 0],
             [0, 4, 9, 7, 2, 1, 0], [0, 4, 3, 8, 6, 1, 0],
             [0, 4, 3, 2, 7, 5, 0], [0, 5, 8, 3, 2, 1, 0],
             [0, 5, 8, 6, 9, 4, 0], [0, 5, 7, 9, 6, 1, 0],
             [0, 5, 7, 2, 3, 4, 0], [1, 2, 3, 4, 9, 6, 1],
             [1, 2, 7, 5, 8, 6, 1], [1, 6, 8, 5, 7, 2, 1],
             [1, 6, 9, 4, 3, 2, 1], [2, 3, 8, 6, 9, 7, 2],
             [2, 7, 9, 6, 8, 3, 2], [3, 8, 5, 7, 9, 4, 3],
             [3, 4, 9, 7, 5, 8, 3]]

        The complete graph (without loops) on `4` vertices::

            sage: g = graphs.CompleteGraph(4).to_directed()
            sage: g.all_simple_cycles()
            [[0, 1, 0], [0, 2, 0], [0, 3, 0], [1, 2, 1], [1, 3, 1], [2, 3, 2],
             [0, 1, 2, 0], [0, 1, 3, 0], [0, 2, 1, 0], [0, 2, 3, 0],
             [0, 3, 1, 0], [0, 3, 2, 0], [1, 2, 3, 1], [1, 3, 2, 1],
             [0, 1, 2, 3, 0], [0, 1, 3, 2, 0], [0, 2, 1, 3, 0],
             [0, 2, 3, 1, 0], [0, 3, 1, 2, 0], [0, 3, 2, 1, 0]]

        If the graph contains a large number of cycles, one can bound
        the length of the cycles, or simply restrict the possible
        starting vertices of the cycles::

            sage: g = graphs.CompleteGraph(20).to_directed()
            sage: g.all_simple_cycles(max_length=2)
            [[0, 1, 0], [0, 2, 0], [0, 3, 0], [0, 4, 0], [0, 5, 0], [0, 6, 0],
             [0, 7, 0], [0, 8, 0], [0, 9, 0], [0, 10, 0], [0, 11, 0],
             [0, 12, 0], [0, 13, 0], [0, 14, 0], [0, 15, 0], [0, 16, 0],
             [0, 17, 0], [0, 18, 0], [0, 19, 0], [1, 2, 1], [1, 3, 1],
             [1, 4, 1], [1, 5, 1], [1, 6, 1], [1, 7, 1], [1, 8, 1], [1, 9, 1],
             [1, 10, 1], [1, 11, 1], [1, 12, 1], [1, 13, 1], [1, 14, 1],
             [1, 15, 1], [1, 16, 1], [1, 17, 1], [1, 18, 1], [1, 19, 1],
             [2, 3, 2], [2, 4, 2], [2, 5, 2], [2, 6, 2], [2, 7, 2], [2, 8, 2],
             [2, 9, 2], [2, 10, 2], [2, 11, 2], [2, 12, 2], [2, 13, 2],
             [2, 14, 2], [2, 15, 2], [2, 16, 2], [2, 17, 2], [2, 18, 2],
             [2, 19, 2], [3, 4, 3], [3, 5, 3], [3, 6, 3], [3, 7, 3], [3, 8, 3],
             [3, 9, 3], [3, 10, 3], [3, 11, 3], [3, 12, 3], [3, 13, 3],
             [3, 14, 3], [3, 15, 3], [3, 16, 3], [3, 17, 3], [3, 18, 3],
             [3, 19, 3], [4, 5, 4], [4, 6, 4], [4, 7, 4], [4, 8, 4], [4, 9, 4],
             [4, 10, 4], [4, 11, 4], [4, 12, 4], [4, 13, 4], [4, 14, 4],
             [4, 15, 4], [4, 16, 4], [4, 17, 4], [4, 18, 4], [4, 19, 4],
             [5, 6, 5], [5, 7, 5], [5, 8, 5], [5, 9, 5], [5, 10, 5],
             [5, 11, 5], [5, 12, 5], [5, 13, 5], [5, 14, 5], [5, 15, 5],
             [5, 16, 5], [5, 17, 5], [5, 18, 5], [5, 19, 5], [6, 7, 6],
             [6, 8, 6], [6, 9, 6], [6, 10, 6], [6, 11, 6], [6, 12, 6],
             [6, 13, 6], [6, 14, 6], [6, 15, 6], [6, 16, 6], [6, 17, 6],
             [6, 18, 6], [6, 19, 6], [7, 8, 7], [7, 9, 7], [7, 10, 7],
             [7, 11, 7], [7, 12, 7], [7, 13, 7], [7, 14, 7], [7, 15, 7],
             [7, 16, 7], [7, 17, 7], [7, 18, 7], [7, 19, 7], [8, 9, 8],
             [8, 10, 8], [8, 11, 8], [8, 12, 8], [8, 13, 8], [8, 14, 8],
             [8, 15, 8], [8, 16, 8], [8, 17, 8], [8, 18, 8], [8, 19, 8],
             [9, 10, 9], [9, 11, 9], [9, 12, 9], [9, 13, 9], [9, 14, 9],
             [9, 15, 9], [9, 16, 9], [9, 17, 9], [9, 18, 9], [9, 19, 9],
             [10, 11, 10], [10, 12, 10], [10, 13, 10], [10, 14, 10],
             [10, 15, 10], [10, 16, 10], [10, 17, 10], [10, 18, 10],
             [10, 19, 10], [11, 12, 11], [11, 13, 11], [11, 14, 11],
             [11, 15, 11], [11, 16, 11], [11, 17, 11], [11, 18, 11],
             [11, 19, 11], [12, 13, 12], [12, 14, 12], [12, 15, 12],
             [12, 16, 12], [12, 17, 12], [12, 18, 12], [12, 19, 12],
             [13, 14, 13], [13, 15, 13], [13, 16, 13], [13, 17, 13],
             [13, 18, 13], [13, 19, 13], [14, 15, 14], [14, 16, 14],
             [14, 17, 14], [14, 18, 14], [14, 19, 14], [15, 16, 15],
             [15, 17, 15], [15, 18, 15], [15, 19, 15], [16, 17, 16],
             [16, 18, 16], [16, 19, 16], [17, 18, 17], [17, 19, 17],
             [18, 19, 18]]
            sage: g = graphs.CompleteGraph(20).to_directed()
            sage: g.all_simple_cycles(max_length=2, starting_vertices=[0])
            [[0, 1, 0], [0, 2, 0], [0, 3, 0], [0, 4, 0], [0, 5, 0], [0, 6, 0],
             [0, 7, 0], [0, 8, 0], [0, 9, 0], [0, 10, 0], [0, 11, 0],
             [0, 12, 0], [0, 13, 0], [0, 14, 0], [0, 15, 0], [0, 16, 0],
             [0, 17, 0], [0, 18, 0], [0, 19, 0]]

        One may prefer to distinguish equivalent cycles having distinct
        starting vertices (compare the following examples)::

            sage: g = graphs.CompleteGraph(4).to_directed()
            sage: g.all_simple_cycles(max_length=2, rooted=False)
            [[0, 1, 0], [0, 2, 0], [0, 3, 0], [1, 2, 1], [1, 3, 1], [2, 3, 2]]
            sage: g.all_simple_cycles(max_length=2, rooted=True)
            [[0, 1, 0], [0, 2, 0], [0, 3, 0], [1, 0, 1], [1, 2, 1], [1, 3, 1],
             [2, 0, 2], [2, 1, 2], [2, 3, 2], [3, 0, 3], [3, 1, 3], [3, 2, 3]]
        """
        return list(self.all_cycles_iterator(starting_vertices=starting_vertices, simple=True, rooted=rooted, max_length=max_length, trivial=trivial))

    def path_semigroup(self):
        """
        The partial semigroup formed by the paths of this quiver.

        EXAMPLES::

            sage: Q = DiGraph({1:{2:['a','c']}, 2:{3:['b']}})
            sage: F = Q.path_semigroup(); F
            Partial semigroup formed by the directed paths of Multi-digraph on 3 vertices
            sage: list(F)
            [e_1, e_2, e_3, a, c, b, a*b, c*b]

        """
        from sage.quivers.path_semigroup import PathSemigroup
        return PathSemigroup(self)

    ### Directed Acyclic Graphs (DAGs)

    def topological_sort(self, implementation = "default"):
        """
        Returns a topological sort of the digraph if it is acyclic, and
        raises a TypeError if the digraph contains a directed cycle. As
        topological sorts are not necessarily unique, different
        implementations may yield different results.

        A topological sort is an ordering of the vertices of the digraph
        such that each vertex comes before all of its successors. That
        is, if `u` comes before `v` in the sort, then there may be
        a directed path from `u` to `v`, but there will be no directed
        path from `v` to `u`.

        INPUT:

        - ``implementation`` -- Use the default Cython implementation
          (``implementation = default``), the default NetworkX library
          (``implementation = "NetworkX"``) or the recursive NetworkX
          implementation (``implementation = "recursive"``)

        .. SEEALSO::

            - :meth:`is_directed_acyclic` -- Tests whether a directed
              graph is acyclic (can also join a certificate --
              a topological sort or a circuit in the graph1).

        EXAMPLES::

            sage: D = DiGraph({ 0:[1,2,3], 4:[2,5], 1:[8], 2:[7], 3:[7],
            ...     5:[6,7], 7:[8], 6:[9], 8:[10], 9:[10] })
            sage: D.plot(layout='circular').show()
            sage: D.topological_sort()
            [4, 5, 6, 9, 0, 1, 2, 3, 7, 8, 10]

        ::

            sage: D.add_edge(9,7)
            sage: D.topological_sort()
            [4, 5, 6, 9, 0, 1, 2, 3, 7, 8, 10]

        Using the NetworkX implementation ::

            sage: D.topological_sort(implementation = "NetworkX")
            [4, 5, 6, 9, 0, 1, 2, 3, 7, 8, 10]

        Using the NetworkX recursive implementation ::

            sage: D.topological_sort(implementation = "recursive")
            [4, 5, 6, 9, 0, 3, 2, 7, 1, 8, 10]

        ::

            sage: D.add_edge(7,4)
            sage: D.topological_sort()
            Traceback (most recent call last):
            ...
            TypeError: Digraph is not acyclic; there is no topological
            sort.

        .. note::

           There is a recursive version of this in NetworkX, it used to
           have problems in earlier versions but they have since been
           fixed::

              sage: import networkx
              sage: D = DiGraph({ 0:[1,2,3], 4:[2,5], 1:[8], 2:[7], 3:[7],
              ...     5:[6,7], 7:[8], 6:[9], 8:[10], 9:[10] })
              sage: N = D.networkx_graph()
              sage: networkx.topological_sort(N)
              [4, 5, 6, 9, 0, 1, 2, 3, 7, 8, 10]
              sage: networkx.topological_sort_recursive(N)
              [4, 5, 6, 9, 0, 3, 2, 7, 1, 8, 10]

        TESTS:

        A wrong value for the ``implementation`` keyword::

            sage: D.topological_sort(implementation = "cloud-reading")
            Traceback (most recent call last):
            ...
            ValueError: implementation must be set to one of "default"
            or "NetworkX"
        """

        if implementation == "default":
            b, ordering = self._backend.is_directed_acyclic(certificate = True)
            if b:
                return ordering
            else:
                raise TypeError('Digraph is not acyclic; there is no topological sort.')

        elif implementation == "NetworkX" or implementation == "recursive":
            import networkx
            if implementation == "NetworkX":
                S = networkx.topological_sort(self.networkx_graph(copy=False))
            else:
                S = networkx.topological_sort_recursive(self.networkx_graph(copy=False))
            if S is None:
                raise TypeError('Digraph is not acyclic; there is no topological sort.')
            else:
                return S

        else:
            raise ValueError("implementation must be set to one of \"default\" or \"NetworkX\"")

    def topological_sort_generator(self):
        """
        Returns a list of all topological sorts of the digraph if it is
        acyclic, and raises a TypeError if the digraph contains a directed
        cycle.

        A topological sort is an ordering of the vertices of the digraph
        such that each vertex comes before all of its successors. That is,
        if u comes before v in the sort, then there may be a directed path
        from u to v, but there will be no directed path from v to u. See
        also Graph.topological_sort().

        AUTHORS:

        - Mike Hansen - original implementation

        - Robert L. Miller: wrapping, documentation

        REFERENCE:

        - [1] Pruesse, Gara and Ruskey, Frank. Generating Linear
          Extensions Fast. SIAM J. Comput., Vol. 23 (1994), no. 2, pp.
          373-386.

        EXAMPLES::

            sage: D = DiGraph({ 0:[1,2], 1:[3], 2:[3,4] })
            sage: D.plot(layout='circular').show()
            sage: D.topological_sort_generator()
            [[0, 1, 2, 3, 4], [0, 1, 2, 4, 3], [0, 2, 1, 3, 4], [0, 2, 1, 4, 3], [0, 2, 4, 1, 3]]

        ::

            sage: for sort in D.topological_sort_generator():
            ...       for edge in D.edge_iterator():
            ...           u,v,l = edge
            ...           if sort.index(u) > sort.index(v):
            ...               print "This should never happen."
        """
        from sage.graphs.linearextensions import LinearExtensions
        try:
            return LinearExtensions(self).list()
        except TypeError:
            raise TypeError('Digraph is not acyclic; there is no topological sort (or there was an error in sage/graphs/linearextensions.py).')

    ### Visualization

    def layout_acyclic(self, **options):
        """
        Computes a ranked layout so that all edges point upward.

        To this end, the heights of the vertices are set according to the level
        set decomposition of the graph (see :meth:`.level_sets`).

        This is achieved by calling ``graphviz`` and ``dot2tex`` if available
        (see :meth:`.layout_graphviz`), and using a random horizontal
        placement of the vertices otherwise (see :meth:`.layout_acyclic_dummy`).

        Non acyclic graphs are partially supported by ``graphviz``, which then
        chooses some edges to point down.

        EXAMPLES::

            sage: H = DiGraph({0:[1,2],1:[3],2:[3],3:[],5:[1,6],6:[2,3]})

        The actual layout computed will depend on whether dot2tex and
        graphviz are installed, so we don't test it.

            sage: H.layout_acyclic()
            {0: [..., ...], 1: [..., ...], 2: [..., ...], 3: [..., ...], 5: [..., ...], 6: [..., ...]}

        """
        if have_dot2tex():
            return self.layout_graphviz(**options)
        else:
            return self.layout_acyclic_dummy(**options)

    def layout_acyclic_dummy(self, heights = None, **options):
        """
        Computes a (dummy) ranked layout of an acyclic graph so that
        all edges point upward. To this end, the heights of the
        vertices are set according to the level set decomposition of
        the graph (see :meth:`.level_sets`).

        EXAMPLES::

            sage: H = DiGraph({0:[1,2],1:[3],2:[3],3:[],5:[1,6],6:[2,3]})
            sage: H.layout_acyclic_dummy()
            {0: [1.00..., 0], 1: [1.00..., 1], 2: [1.51..., 2], 3: [1.50..., 3], 5: [2.01..., 0], 6: [2.00..., 1]}

            sage: H = DiGraph({0:[1,2],1:[3],2:[3],3:[1],5:[1,6],6:[2,3]})
            sage: H.layout_acyclic_dummy()
            Traceback (most recent call last):
            ...
            ValueError: `self` should be an acyclic graph
        """
        if heights is None:
            if not self.is_directed_acyclic():
                raise ValueError("`self` should be an acyclic graph")
            levels = self.level_sets()
            levels = [sorted(z) for z in levels]
            heights = dict([[i, levels[i]] for i in range(len(levels))])
        return self.layout_ranked(heights = heights, **options)

    def level_sets(self):
        """
        Returns the level set decomposition of the digraph.

        OUTPUT:

         - a list of non empty lists of vertices of this graph

        The level set decomposition of the digraph is a list `l` such that the
        level `l[i]` contains all the vertices having all their predecessors in
        the levels `l[j]` for `j<i`, and at least one in level `l[i-1]` (unless
        `i=0`).

        The level decomposition contains exactly the vertices not occuring in
        any cycle of the graph. In particular, the graph is acyclic if and only
        if the decomposition forms a set partition of its vertices, and we
        recover the usual level set decomposition of the corresponding poset.

        EXAMPLES::

            sage: H = DiGraph({0:[1,2],1:[3],2:[3],3:[],5:[1,6],6:[2,3]})
            sage: H.level_sets()
            [[0, 5], [1, 6], [2], [3]]

            sage: H = DiGraph({0:[1,2],1:[3],2:[3],3:[1],5:[1,6],6:[2,3]})
            sage: H.level_sets()
            [[0, 5], [6], [2]]

        This routine is mostly used for Hasse diagrams of posets::

            sage: from sage.combinat.posets.hasse_diagram import HasseDiagram
            sage: H = HasseDiagram({0:[1,2],1:[3],2:[3],3:[]})
            sage: [len(x) for x in H.level_sets()]
            [1, 2, 1]

        ::

            sage: from sage.combinat.posets.hasse_diagram import HasseDiagram
            sage: H = HasseDiagram({0:[1,2], 1:[3], 2:[4], 3:[4]})
            sage: [len(x) for x in H.level_sets()]
            [1, 2, 1, 1]

        Complexity: `O(n+m)` in time and `O(n)` in memory (besides the
        storage of the graph itself), where `n` and `m` are
        respectively the number of vertices and edges (assuming that
        appending to a list is constant time, which it is not quite).
        """
        in_degrees = self.in_degree(labels=True)
        level = [x for x in in_degrees if in_degrees[x]==0]
        Levels = []
        while len(level) != 0:
            Levels.append(level)
            new_level = []
            for x in level:
                for y in self.neighbors_out(x):
                    in_degrees[y] -= 1
                    if in_degrees[y] == 0:
                        new_level.append(y)
            level = new_level
        return Levels

    def strongly_connected_components(self):
        """
        Returns the list of strongly connected components.

        EXAMPLES::

            sage: D = DiGraph( { 0 : [1, 3], 1 : [2], 2 : [3], 4 : [5, 6], 5 : [6] } )
            sage: D.connected_components()
            [[0, 1, 2, 3], [4, 5, 6]]
            sage: D = DiGraph( { 0 : [1, 3], 1 : [2], 2 : [3], 4 : [5, 6], 5 : [6] } )
            sage: D.strongly_connected_components()
            [[0], [1], [2], [3], [4], [5], [6]]
            sage: D.add_edge([2,0])
            sage: D.strongly_connected_components()
            [[0, 1, 2], [3], [4], [5], [6]]

        TESTS:

        Checking against NetworkX, and another of Sage's implementations::

            sage: from sage.graphs.base.static_sparse_graph import strongly_connected_components
            sage: import networkx
            sage: for i in range(100):                                     # long
            ...        g = digraphs.RandomDirectedGNP(100,.05)             # long
            ...        h = g.networkx_graph()                              # long
            ...        scc1 = g.strongly_connected_components()            # long
            ...        scc2 = networkx.strongly_connected_components(h)    # long
            ...        scc3 = strongly_connected_components(g)             # long
            ...        s1 = Set(map(Set,scc1))                             # long
            ...        s2 = Set(map(Set,scc2))                             # long
            ...        s3 = Set(map(Set,scc3))                             # long
            ...        if s1 != s2:                                        # long
            ...            print "Ooch !"                                  # long
            ...        if s1 != s3:                                        # long
            ...            print "Oooooch !"                               # long

        """

        try:
            vertices = set(self.vertices())
            scc = []
            while vertices:
                tmp = self.strongly_connected_component_containing_vertex(vertices.__iter__().next())
                vertices.difference_update(set(tmp))
                scc.append(tmp)
            return scc

        except AttributeError:
            import networkx
            return networkx.strongly_connected_components(self.networkx_graph(copy=False))

    def strongly_connected_component_containing_vertex(self, v):
        """
        Returns the strongly connected component containing a given vertex

        INPUT:

        - ``v`` -- a vertex

        EXAMPLE:

        In the symmetric digraph of a graph, the strongly connected components are the connected
        components::

            sage: g = graphs.PetersenGraph()
            sage: d = DiGraph(g)
            sage: d.strongly_connected_component_containing_vertex(0)
            [0, 1, 2, 3, 4, 5, 6, 7, 8, 9]
        """

        if self.order()==1:
            return [v]

        try:
            return self._backend.strongly_connected_component_containing_vertex(v)

        except AttributeError:
            raise AttributeError("This function is only defined for C graphs.")

    def strongly_connected_components_subgraphs(self):
        r"""
        Returns the strongly connected components as a list of subgraphs.

        EXAMPLE:

        In the symmetric digraph of a graph, the strongly connected components are the connected
        components::

            sage: g = graphs.PetersenGraph()
            sage: d = DiGraph(g)
            sage: d.strongly_connected_components_subgraphs()
            [Subgraph of (Petersen graph): Digraph on 10 vertices]

        """
        return map(self.subgraph, self.strongly_connected_components())

    def strongly_connected_components_digraph(self, keep_labels = False):
        r"""
        Returns the digraph of the strongly connected components

        INPUT:

         - ``keep_labels`` -- boolean (default: False)

        The digraph of the strongly connected components of a graph `G` has
        a vertex per strongly connected component included in `G`. There
        is an edge from a component `C_1` to a component `C_2` if there is
        an edge from one to the other in `G`.

        EXAMPLE:

        Such a digraph is always acyclic ::

            sage: g = digraphs.RandomDirectedGNP(15,.1)
            sage: scc_digraph = g.strongly_connected_components_digraph()
            sage: scc_digraph.is_directed_acyclic()
            True

        The vertices of the digraph of strongly connected components are
        exactly the strongly connected components::

            sage: g = digraphs.ButterflyGraph(2)
            sage: scc_digraph = g.strongly_connected_components_digraph()
            sage: g.is_directed_acyclic()
            True
            sage: all([ Set(scc) in scc_digraph.vertices() for scc in g.strongly_connected_components()])
            True

        The following digraph has three strongly connected components,
        and the digraph of those is a chain::

            sage: g = DiGraph({0:{1:"01", 2: "02", 3: 03}, 1: {2: "12"}, 2:{1: "21", 3: "23"}})
            sage: scc_digraph = g.strongly_connected_components_digraph()
            sage: scc_digraph.vertices()
            [{0}, {3}, {1, 2}]
            sage: scc_digraph.edges()
            [({0}, {3}, None), ({0}, {1, 2}, None), ({1, 2}, {3}, None)]

        By default, the labels are discarded, and the result has no
        loops nor multiple edges. If ``keep_labels`` is ``True``, then
        the labels are kept, and the result is a multi digraph,
        possibly with multiple edges and loops. However, edges in the
        result with same source, target, and label are not duplicated
        (see the edges from 0 to the strongly connected component
        `\{1,2\}` below)::

            sage: g = DiGraph({0:{1:"0-12", 2: "0-12", 3: "0-3"}, 1: {2: "1-2", 3: "1-3"}, 2:{1: "2-1", 3: "2-3"}})
            sage: scc_digraph = g.strongly_connected_components_digraph(keep_labels = True)
            sage: scc_digraph.vertices()
            [{0}, {3}, {1, 2}]
            sage: scc_digraph.edges()
            [({0}, {3}, '0-3'), ({0}, {1, 2}, '0-12'),
             ({1, 2}, {3}, '1-3'), ({1, 2}, {3}, '2-3'),
             ({1, 2}, {1, 2}, '1-2'), ({1, 2}, {1, 2}, '2-1')]

        """

        from sage.sets.set import Set

        scc = self.strongly_connected_components()
        scc_set = map(Set,scc)

        d = {}
        for i,c in enumerate(scc):
            for v in c:
                d[v] = i

        if keep_labels:
            g = DiGraph(multiedges=True, loops=True)
            g.add_vertices(range(len(scc)))

            g.add_edges( set((d[u], d[v], label) for (u,v,label) in self.edges() ) )
            g.relabel(scc_set, inplace = True)

        else:
            g = DiGraph(multiedges=False, loops=False)
            g.add_vertices(range(len(scc)))

            for u,v in self.edges(labels=False):
                g.add_edge(d[u], d[v])

            g.relabel(scc_set, inplace = True)

        return g

    def is_strongly_connected(self):
        r"""
        Returns whether the current ``DiGraph`` is strongly connected.

        EXAMPLE:

        The circuit is obviously strongly connected ::

            sage: g = digraphs.Circuit(5)
            sage: g.is_strongly_connected()
            True

        But a transitive triangle is not::

            sage: g = DiGraph({ 0 : [1,2], 1 : [2]})
            sage: g.is_strongly_connected()
            False
        """
        if self.order()==1:
            return True

        try:
            return self._backend.is_strongly_connected()

        except AttributeError:
            return len(self.strongly_connected_components()) == 1

    def is_aperiodic(self):
        r"""
        Return whether the current ``DiGraph`` is aperiodic.

        A directed graph is aperiodic if there is no integer ``k > 1``
        that divides the length of every cycle in the graph, cf.
        :wikipedia:`Aperiodic_graph`.

        EXAMPLES:

        The following graph has period ``2``, so it is not aperiodic::

            sage: g = DiGraph({ 0: [1], 1: [0] })
            sage: g.is_aperiodic()
            False

        The following graph has a cycle of length 2 and a cycle of length 3,
        so it is aperiodic::

            sage: g = DiGraph({ 0: [1, 4], 1: [2], 2: [0], 4: [0]})
            sage: g.is_aperiodic()
            True

        .. SEEALSO::

            :meth:`period`
        """
        import networkx
        return networkx.is_aperiodic(self.networkx_graph(copy=False))

    def period(self):
        r"""
        Return the period of the current ``DiGraph``.

        The period of a directed graph is the largest integer that
        divides the length of every cycle in the graph, cf.
        :wikipedia:`Aperiodic_graph`.

        EXAMPLES:

        The following graph has period ``2``::

            sage: g = DiGraph({0: [1], 1: [0]})
            sage: g.period()
            2

        The following graph has a cycle of length 2 and a cycle of length 3,
        so it has period ``1``::

            sage: g = DiGraph({0: [1, 4], 1: [2], 2: [0], 4: [0]})
            sage: g.period()
            1

        Here is an example of computing the period of a digraph which is
        not strongly connected. By definition, it is the :func:`gcd` of
        the periods of its strongly connected components::

            sage: g = DiGraph({-1: [-2], -2: [-3], -3: [-1],
            ....:     1: [2], 2: [1]})
            sage: g.period()
            1
            sage: sorted([s.period() for s
            ....:         in g.strongly_connected_components_subgraphs()])
            [2, 3]

        ALGORITHM:

        See the networkX implementation of ``is_aperiodic``, that is based
        on breadth first search.

        .. SEEALSO::

            :meth:`is_aperiodic`
        """
        from sage.rings.arith import gcd

        g = 0

        for component in self.strongly_connected_components():
            levels = dict((s, None) for s in component)
            vertices_in_scc = levels # considers level as a set
            s = component[0]
            levels[s] = 0
            this_level = [s]
            l = 1
            while this_level:
                next_level = []
                for u in this_level:
                    # we have levels[u] == l-1
                    for v in self.neighbor_out_iterator(u):
                        # ignore edges leaving the component
                        if v not in vertices_in_scc:
                            continue
                        level_v = levels[v]
                        if level_v is not None: # Non-Tree Edge
                            g = gcd(g, l - level_v)
                            if g == 1:
                                return 1
                        else: # Tree Edge
                            next_level.append(v)
                            levels[v] = l
                this_level = next_level
                l += 1

        return g

import types

import sage.graphs.comparability
DiGraph.is_transitive = types.MethodType(sage.graphs.comparability.is_transitive, None, DiGraph)<|MERGE_RESOLUTION|>--- conflicted
+++ resolved
@@ -878,27 +878,6 @@
         elif format == 'dict_of_lists':
             # convert to a dict of lists if not already one
             if not all(isinstance(data[u], list) for u in data):
-<<<<<<< HEAD
-                data = dict([u, list(data[u])] for u in data)
-
-            verts = set().union(data.keys(),*data.values())
-            if loops is None or loops is False:
-                for u in data:
-                    if u in data[u]:
-                        if loops is None: loops = True
-                        elif loops is False:
-                            raise ValueError("No loops but dict has loops.")
-                        break
-                if loops is None: loops = False
-            if weighted is None: weighted = False
-            for u in data:
-                if len(uniq(data[u])) != len(data[u]):
-                    if multiedges is False:
-                        v = (v for v in data[u] if data[u].count(v) > 1).next()
-                        raise ValueError("Non-multidigraph got several edges (%s,%s)"%(u,v))
-                    if multiedges is None: multiedges = True
-            if multiedges is None: multiedges = False
-=======
                 data = {u: list(v) for u,v in data.iteritems()}
 
             if not loops and any(u in neighb for u,neighb in data.iteritems()):
@@ -920,7 +899,6 @@
                 multiedges = False
 
             verts = set().union(data.keys(),*data.values())
->>>>>>> a70d6821
             num_verts = len(verts)
         elif format == 'NX':
             if weighted is None:
