# -*- coding: utf-8 -*-
r"""
Undirected graphs

This module implements functions and operations involving undirected graphs.

{INDEX_OF_METHODS}

AUTHORS:

- Robert L. Miller (2006-10-22): initial version

- William Stein (2006-12-05): Editing

- Robert L. Miller (2007-01-13): refactoring, adjusting for NetworkX-0.33, fixed
   plotting bugs (2007-01-23): basic tutorial, edge labels, loops, multiple
   edges and arcs (2007-02-07): graph6 and sparse6 formats, matrix input

- Emily Kirkmann (2007-02-11): added graph_border option to plot and show

- Robert L. Miller (2007-02-12): vertex color-maps, graph boundaries, graph6
   helper functions in Cython

- Robert L. Miller Sage Days 3 (2007-02-17-21): 3d plotting in Tachyon

- Robert L. Miller (2007-02-25): display a partition

- Robert L. Miller (2007-02-28): associate arbitrary objects to vertices, edge
   and arc label display (in 2d), edge coloring

- Robert L. Miller (2007-03-21): Automorphism group, isomorphism check,
   canonical label

- Robert L. Miller (2007-06-07-09): NetworkX function wrapping

- Michael W. Hansen (2007-06-09): Topological sort generation

- Emily Kirkman, Robert L. Miller Sage Days 4: Finished wrapping NetworkX

- Emily Kirkman (2007-07-21): Genus (including circular planar, all embeddings
   and all planar embeddings), all paths, interior paths

- Bobby Moretti (2007-08-12): fixed up plotting of graphs with edge colors
   differentiated by label

- Jason Grout (2007-09-25): Added functions, bug fixes, and general enhancements

- Robert L. Miller (Sage Days 7): Edge labeled graph isomorphism

- Tom Boothby (Sage Days 7): Miscellaneous awesomeness

- Tom Boothby (2008-01-09): Added graphviz output

- David Joyner (2009-2): Fixed docstring bug related to GAP.

- Stephen Hartke (2009-07-26): Fixed bug in blocks_and_cut_vertices() that
   caused an incorrect result when the vertex 0 was a cut vertex.

- Stephen Hartke (2009-08-22): Fixed bug in blocks_and_cut_vertices() where the
   list of cut_vertices is not treated as a set.

- Anders Jonsson (2009-10-10): Counting of spanning trees and out-trees added.

- Nathann Cohen (2009-09) : Cliquer, Connectivity, Flows and everything that
                             uses Linear Programming and class numerical.MIP

- Nicolas M. Thiery (2010-02): graph layout code refactoring, dot2tex/graphviz
  interface

- David Coudert (2012-04) : Reduction rules in vertex_cover.

- Birk Eisermann (2012-06): added recognition of weakly chordal graphs and
                            long-hole-free / long-antihole-free graphs

- Alexandre P. Zuge (2013-07): added join operation.

- Amritanshu Prasad (2014-08): added clique polynomial

- Julian Rüth (2018-06-21): upgrade to NetworkX 2

- David Coudert (2018-10-07): cleaning

- Amanda Francis, Caitlin Lienkaemper, Kate Collins, Rajat Mittal (2019-03-10):
  methods for computing effective resistance

- Amanda Francis, Caitlin Lienkaemper, Kate Collins, Rajat Mittal (2019-03-19):
  most_common_neighbors and common_neighbors_matrix added.

- Jean-Florent Raymond (2019-04): is_redundant, is_dominating,
   private_neighbors

Graph Format
------------

Supported formats
~~~~~~~~~~~~~~~~~

Sage Graphs can be created from a wide range of inputs. A few examples are
covered here.

- NetworkX dictionary format:

   ::

       sage: d = {0: [1,4,5], 1: [2,6], 2: [3,7], 3: [4,8], 4: [9], \
             5: [7, 8], 6: [8,9], 7: [9]}
       sage: G = Graph(d); G
       Graph on 10 vertices
       sage: G.plot().show()    # or G.show()

- A NetworkX graph:

   ::

       sage: import networkx
       sage: K = networkx.complete_bipartite_graph(12,7)
       sage: G = Graph(K)
       sage: G.degree()
       [7, 7, 7, 7, 7, 7, 7, 7, 7, 7, 7, 7, 12, 12, 12, 12, 12, 12, 12]

- graph6 or sparse6 format:

   ::

       sage: s = ':I`AKGsaOs`cI]Gb~'
       sage: G = Graph(s, sparse=True); G
       Looped multi-graph on 10 vertices
       sage: G.plot().show()    # or G.show()

   Note that the ``\`` character is an escape character in Python, and also a
   character used by graph6 strings:

   ::

       sage: G = Graph('Ihe\n@GUA')
       Traceback (most recent call last):
       ...
       RuntimeError: the string (Ihe) seems corrupt: for n = 10, the string is too short

   In Python, the escaped character ``\`` is represented by ``\\``:

   ::

       sage: G = Graph('Ihe\\n@GUA')
       sage: G.plot().show()    # or G.show()

- adjacency matrix: In an adjacency matrix, each column and each row represent a
   vertex. If a 1 shows up in row `i`, column `j`, there is an edge `(i,j)`.

   ::

       sage: M = Matrix([(0,1,0,0,1,1,0,0,0,0),(1,0,1,0,0,0,1,0,0,0), \
       (0,1,0,1,0,0,0,1,0,0), (0,0,1,0,1,0,0,0,1,0),(1,0,0,1,0,0,0,0,0,1), \
       (1,0,0,0,0,0,0,1,1,0), (0,1,0,0,0,0,0,0,1,1),(0,0,1,0,0,1,0,0,0,1), \
       (0,0,0,1,0,1,1,0,0,0), (0,0,0,0,1,0,1,1,0,0)])
       sage: M
       [0 1 0 0 1 1 0 0 0 0]
       [1 0 1 0 0 0 1 0 0 0]
       [0 1 0 1 0 0 0 1 0 0]
       [0 0 1 0 1 0 0 0 1 0]
       [1 0 0 1 0 0 0 0 0 1]
       [1 0 0 0 0 0 0 1 1 0]
       [0 1 0 0 0 0 0 0 1 1]
       [0 0 1 0 0 1 0 0 0 1]
       [0 0 0 1 0 1 1 0 0 0]
       [0 0 0 0 1 0 1 1 0 0]
       sage: G = Graph(M); G
       Graph on 10 vertices
       sage: G.plot().show()    # or G.show()

- incidence matrix: In an incidence matrix, each row represents a vertex and
   each column represents an edge.

   ::

       sage: M = Matrix([(-1, 0, 0, 0, 1, 0, 0, 0, 0, 0,-1, 0, 0, 0, 0),
       ....:             ( 1,-1, 0, 0, 0, 0, 0, 0, 0, 0, 0,-1, 0, 0, 0),
       ....:             ( 0, 1,-1, 0, 0, 0, 0, 0, 0, 0, 0, 0,-1, 0, 0),
       ....:             ( 0, 0, 1,-1, 0, 0, 0, 0, 0, 0, 0, 0, 0,-1, 0),
       ....:             ( 0, 0, 0, 1,-1, 0, 0, 0, 0, 0, 0, 0, 0, 0,-1),
       ....:             ( 0, 0, 0, 0, 0,-1, 0, 0, 0, 1, 1, 0, 0, 0, 0),
       ....:             ( 0, 0, 0, 0, 0, 0, 0, 1,-1, 0, 0, 1, 0, 0, 0),
       ....:             ( 0, 0, 0, 0, 0, 1,-1, 0, 0, 0, 0, 0, 1, 0, 0),
       ....:             ( 0, 0, 0, 0, 0, 0, 0, 0, 1,-1, 0, 0, 0, 1, 0),
       ....:             ( 0, 0, 0, 0, 0, 0, 1,-1, 0, 0, 0, 0, 0, 0, 1)])
       sage: M
       [-1  0  0  0  1  0  0  0  0  0 -1  0  0  0  0]
       [ 1 -1  0  0  0  0  0  0  0  0  0 -1  0  0  0]
       [ 0  1 -1  0  0  0  0  0  0  0  0  0 -1  0  0]
       [ 0  0  1 -1  0  0  0  0  0  0  0  0  0 -1  0]
       [ 0  0  0  1 -1  0  0  0  0  0  0  0  0  0 -1]
       [ 0  0  0  0  0 -1  0  0  0  1  1  0  0  0  0]
       [ 0  0  0  0  0  0  0  1 -1  0  0  1  0  0  0]
       [ 0  0  0  0  0  1 -1  0  0  0  0  0  1  0  0]
       [ 0  0  0  0  0  0  0  0  1 -1  0  0  0  1  0]
       [ 0  0  0  0  0  0  1 -1  0  0  0  0  0  0  1]
       sage: G = Graph(M); G
       Graph on 10 vertices
       sage: G.plot().show()    # or G.show()
       sage: DiGraph(matrix(2,[0,0,-1,1]), format="incidence_matrix")
       Traceback (most recent call last):
       ...
       ValueError: there must be two nonzero entries (-1 & 1) per column

- a list of edges::

       sage: g = Graph([(1,3),(3,8),(5,2)])
       sage: g
       Graph on 5 vertices

- an igraph Graph::

       sage: import igraph                                # optional - python_igraph
       sage: g = Graph(igraph.Graph([(1,3),(3,2),(0,2)])) # optional - python_igraph
       sage: g                                            # optional - python_igraph
       Graph on 4 vertices

Generators
----------

Use ``graphs(n)`` to iterate through all non-isomorphic graphs of given size::

    sage: for g in graphs(4):
    ....:     print(g.degree_sequence())
    [0, 0, 0, 0]
    [1, 1, 0, 0]
    [2, 1, 1, 0]
    [3, 1, 1, 1]
    [1, 1, 1, 1]
    [2, 2, 1, 1]
    [2, 2, 2, 0]
    [3, 2, 2, 1]
    [2, 2, 2, 2]
    [3, 3, 2, 2]
    [3, 3, 3, 3]

Similarly ``graphs()`` will iterate through all graphs. The complete graph of 4
vertices is of course the smallest graph with chromatic number bigger than
three::

    sage: for g in graphs():
    ....:     if g.chromatic_number() > 3:
    ....:         break
    sage: g.is_isomorphic(graphs.CompleteGraph(4))
    True

For some commonly used graphs to play with, type::

    sage: graphs.[tab]          # not tested

and hit {tab}. Most of these graphs come with their own custom plot, so you can
see how people usually visualize these graphs.

::

    sage: G = graphs.PetersenGraph()
    sage: G.plot().show()    # or G.show()
    sage: G.degree_histogram()
    [0, 0, 0, 10]
    sage: G.adjacency_matrix()
    [0 1 0 0 1 1 0 0 0 0]
    [1 0 1 0 0 0 1 0 0 0]
    [0 1 0 1 0 0 0 1 0 0]
    [0 0 1 0 1 0 0 0 1 0]
    [1 0 0 1 0 0 0 0 0 1]
    [1 0 0 0 0 0 0 1 1 0]
    [0 1 0 0 0 0 0 0 1 1]
    [0 0 1 0 0 1 0 0 0 1]
    [0 0 0 1 0 1 1 0 0 0]
    [0 0 0 0 1 0 1 1 0 0]

::

    sage: S = G.subgraph([0,1,2,3])
    sage: S.plot().show()    # or S.show()
    sage: S.density()
    1/2

::

    sage: G = GraphQuery(display_cols=['graph6'], num_vertices=7, diameter=5)
    sage: L = G.get_graphs_list()
    sage: graphs_list.show_graphs(L)

.. _Graph:labels:

Labels
------

Each vertex can have any hashable object as a label. These are things like
strings, numbers, and tuples. Each edge is given a default label of ``None``,
but if specified, edges can have any label at all. Edges between vertices `u`
and `v` are represented typically as ``(u, v, l)``, where ``l`` is the label for
the edge.

Note that vertex labels themselves cannot be mutable items::

    sage: M = Matrix( [[0,0],[0,0]] )
    sage: G = Graph({ 0 : { M : None } })
    Traceback (most recent call last):
    ...
    TypeError: mutable matrices are unhashable

However, if one wants to define a dictionary, with the same keys and arbitrary
objects for entries, one can make that association::

    sage: d = {0 : graphs.DodecahedralGraph(), 1 : graphs.FlowerSnark(), \
          2 : graphs.MoebiusKantorGraph(), 3 : graphs.PetersenGraph() }
    sage: d[2]
    Moebius-Kantor Graph: Graph on 16 vertices
    sage: T = graphs.TetrahedralGraph()
    sage: T.vertices()
    [0, 1, 2, 3]
    sage: T.set_vertices(d)
    sage: T.get_vertex(1)
    Flower Snark: Graph on 20 vertices

Database
--------

There is a database available for searching for graphs that satisfy a certain
set of parameters, including number of vertices and edges, density, maximum and
minimum degree, diameter, radius, and connectivity. To see a list of all search
parameter keywords broken down by their designated table names, type ::

    sage: graph_db_info()
    {...}

For more details on data types or keyword input, enter ::

    sage: GraphQuery?    # not tested

The results of a query can be viewed with the show method, or can be viewed
individually by iterating through the results ::

    sage: Q = GraphQuery(display_cols=['graph6'],num_vertices=7, diameter=5)
    sage: Q.show()
    Graph6
    --------------------
    F?`po
    F?gqg
    F@?]O
    F@OKg
    F@R@o
    FA_pW
    FEOhW
    FGC{o
    FIAHo

Show each graph as you iterate through the results::

    sage: for g in Q:
    ....:     show(g)

Visualization
-------------

To see a graph `G` you are working with, there are three main options. You can
view the graph in two dimensions via matplotlib with ``show()``. ::

    sage: G = graphs.RandomGNP(15,.3)
    sage: G.show()

And you can view it in three dimensions via jmol with ``show3d()``. ::

    sage: G.show3d()

Or it can be rendered with `\LaTeX`.  This requires the right additions to a
standard `\mbox{\rm\TeX}` installation.  Then standard Sage commands, such as
``view(G)`` will display the graph, or ``latex(G)`` will produce a string
suitable for inclusion in a `\LaTeX` document.  More details on this are at the
:mod:`sage.graphs.graph_latex` module. ::

    sage: from sage.graphs.graph_latex import check_tkz_graph
    sage: check_tkz_graph()  # random - depends on TeX installation
    sage: latex(G)
    \begin{tikzpicture}
    ...
    \end{tikzpicture}

Mutability
----------

Graphs are mutable, and thus unusable as dictionary keys, unless
``data_structure="static_sparse"`` is used::

    sage: G = graphs.PetersenGraph()
    sage: {G:1}[G]
    Traceback (most recent call last):
    ...
    TypeError: This graph is mutable, and thus not hashable. Create an immutable copy by `g.copy(immutable=True)`
    sage: G_immutable = Graph(G, immutable=True)
    sage: G_immutable == G
    True
    sage: {G_immutable:1}[G_immutable]
    1

Methods
-------
"""


# ****************************************************************************
#       Copyright (C) 2006-2007 Robert L. Miller <rlmillster@gmail.com>
#                          2018 Julian Rüth <julian.rueth@fsfe.org>
#
# This program is free software: you can redistribute it and/or modify
# it under the terms of the GNU General Public License as published by
# the Free Software Foundation, either version 2 of the License, or
# (at your option) any later version.
#                  https://www.gnu.org/licenses/
# ****************************************************************************
from __future__ import print_function, absolute_import
import itertools

from copy import copy
from sage.rings.polynomial.polynomial_ring_constructor import PolynomialRing
from sage.rings.integer import Integer
from sage.rings.integer_ring import ZZ
import sage.graphs.generic_graph_pyx as generic_graph_pyx
from sage.graphs.generic_graph import GenericGraph
from sage.graphs.digraph import DiGraph
from sage.graphs.independent_sets import IndependentSets
from sage.misc.rest_index_of_methods import doc_index, gen_thematic_rest_table_index
from sage.graphs.views import EdgesView


class Graph(GenericGraph):
    r"""
    Undirected graph.

    A graph is a set of vertices connected by edges. See the
    :wikipedia:`Graph_(mathematics)` for more information. For a collection of
    pre-defined graphs, see the :mod:`~sage.graphs.graph_generators` module.

    A :class:`Graph` object has many methods whose list can be obtained by
    typing ``g.<tab>`` (i.e. hit the 'tab' key) or by reading the documentation
    of :mod:`~sage.graphs.graph`, :mod:`~sage.graphs.generic_graph`, and
    :mod:`~sage.graphs.digraph`.

    INPUT:

    By default, a :class:`Graph` object is simple (i.e. no *loops* nor *multiple
    edges*) and unweighted. This can be easily tuned with the appropriate flags
    (see below).

    - ``data`` -- can be any of the following (see the ``format`` argument):

      #. ``Graph()`` -- build a graph on 0 vertices.

      #. ``Graph(5)`` -- return an edgeless graph on the 5 vertices 0,...,4.

      #. ``Graph([list_of_vertices, list_of_edges])`` -- returns a graph with
         given vertices/edges.

         To bypass auto-detection, prefer the more explicit
         ``Graph([V, E], format='vertices_and_edges')``.

      #. ``Graph(list_of_edges)`` -- return a graph with a given list of edges
         (see documentation of
         :meth:`~sage.graphs.generic_graph.GenericGraph.add_edges`).

         To bypass auto-detection, prefer the more explicit
         ``Graph(L, format='list_of_edges')``.

      #. ``Graph({1: [2, 3, 4], 3: [4]})`` -- return a graph by associating to
         each vertex the list of its neighbors.

         To bypass auto-detection, prefer the more explicit
         ``Graph(D, format='dict_of_lists')``.

      #. ``Graph({1: {2: 'a', 3:'b'} ,3:{2:'c'}})`` -- return a graph by
         associating a list of neighbors to each vertex and providing its edge
         label.

         To bypass auto-detection, prefer the more explicit
         ``Graph(D, format='dict_of_dicts')``.

         For graphs with multiple edges, you can provide a list of labels
         instead, e.g.: ``Graph({1: {2: ['a1', 'a2'], 3:['b']} ,3:{2:['c']}})``.

      #. ``Graph(a_symmetric_matrix)`` -- return a graph with given (weighted)
         adjacency matrix (see documentation of
         :meth:`~sage.graphs.generic_graph.GenericGraph.adjacency_matrix`).

         To bypass auto-detection, prefer the more explicit ``Graph(M,
         format='adjacency_matrix')``. To take weights into account, use
         ``format='weighted_adjacency_matrix'`` instead.

      #. ``Graph(a_nonsymmetric_matrix)`` -- return a graph with given incidence
         matrix (see documentation of
         :meth:`~sage.graphs.generic_graph.GenericGraph.incidence_matrix`).

         To bypass auto-detection, prefer the more explicit
         ``Graph(M, format='incidence_matrix')``.

      #. ``Graph([V, f])`` -- return a graph from a vertex set ``V`` and a
         *symmetric* function ``f``. The graph contains an edge `u,v` whenever
         ``f(u,v)`` is ``True``.. Example: ``Graph([ [1..10], lambda x,y:
         abs(x-y).is_square()])``

      #. ``Graph(':I`ES@obGkqegW~')`` -- return a graph from a graph6 or sparse6
         string (see documentation of :meth:`graph6_string` or
         :meth:`sparse6_string`).

      #. ``Graph(a_seidel_matrix, format='seidel_adjacency_matrix')`` -- return
         a graph with a given Seidel adjacency matrix (see documentation of
         :meth:`seidel_adjacency_matrix`).

      #. ``Graph(another_graph)`` -- return a graph from a Sage (di)graph,
         `pygraphviz <https://pygraphviz.github.io/>`__ graph, `NetworkX
         <https://networkx.github.io/>`__ graph, or `igraph
         <http://igraph.org/python/>`__ graph.

    - ``pos`` -- a positioning dictionary (cf. documentation of
      :meth:`~sage.graphs.generic_graph.GenericGraph.layout`). For example, to
      draw 4 vertices on a square::

         {0: [-1,-1],
          1: [ 1,-1],
          2: [ 1, 1],
          3: [-1, 1]}

    - ``name`` -- (must be an explicitly named parameter, i.e.,
       ``name="complete")`` gives the graph a name

    - ``loops`` -- boolean (default: ``None``); whether to allow loops (ignored
       if data is an instance of the ``Graph`` class)

    - ``multiedges`` -- boolean (default: ``None``); whether to allow multiple
       edges (ignored if data is an instance of the ``Graph`` class).

    - ``weighted`` -- boolean (default: ``None``); whether graph thinks of
      itself as weighted or not. See
      :meth:`~sage.graphs.generic_graph.GenericGraph.weighted`.

    - ``format`` -- if set to ``None`` (default), :class:`Graph` tries to guess
      input's format. To avoid this possibly time-consuming step, one of the
      following values can be specified (see description above): ``"int"``,
      ``"graph6"``, ``"sparse6"``, ``"rule"``, ``"list_of_edges"``,
      ``"dict_of_lists"``, ``"dict_of_dicts"``, ``"adjacency_matrix"``,
      ``"weighted_adjacency_matrix"``, ``"seidel_adjacency_matrix"``,
      ``"incidence_matrix"``, ``"NX"``, ``"igraph"``.

    - ``sparse`` -- boolean (default: ``True``); ``sparse=True`` is an alias for
      ``data_structure="sparse"``, and ``sparse=False`` is an alias for
      ``data_structure="dense"``.

    - ``data_structure`` -- one of the following (for more information, see
      :mod:`~sage.graphs.base.overview`)

       * ``"dense"`` -- selects the :mod:`~sage.graphs.base.dense_graph`
         backend.

       * ``"sparse"`` -- selects the :mod:`~sage.graphs.base.sparse_graph`
         backend.

       * ``"static_sparse"`` -- selects the
         :mod:`~sage.graphs.base.static_sparse_backend` (this backend is faster
         than the sparse backend and smaller in memory, and it is immutable, so
         that the resulting graphs can be used as dictionary keys).

    - ``immutable`` -- boolean (default: ``False``); whether to create a
      immutable graph. Note that ``immutable=True`` is actually a shortcut for
      ``data_structure='static_sparse'``. Set to ``False`` by default.

    - ``vertex_labels`` -- boolean (default: ``True``); whether to allow any
      object as a vertex (slower), or only the integers `0,...,n-1`, where `n`
      is the number of vertices.

    - ``convert_empty_dict_labels_to_None`` -- this arguments sets the default
       edge labels used by NetworkX (empty dictionaries) to be replaced by
       ``None``, the default Sage edge label. It is set to ``True`` iff a
       NetworkX graph is on the input.

    EXAMPLES:

    We illustrate the first seven input formats (the other two involve packages
    that are currently not standard in Sage):

    #. An integer giving the number of vertices::

        sage: g = Graph(5); g
        Graph on 5 vertices
        sage: g.vertices()
        [0, 1, 2, 3, 4]
        sage: g.edges()
        []

    #. A dictionary of dictionaries::

        sage: g = Graph({0:{1:'x',2:'z',3:'a'}, 2:{5:'out'}}); g
        Graph on 5 vertices

       The labels ('x', 'z', 'a', 'out') are labels for edges. For example,
       'out' is the label for the edge on 2 and 5. Labels can be used as
       weights, if all the labels share some common parent.::

        sage: a,b,c,d,e,f = sorted(SymmetricGroup(3))
        sage: Graph({b:{d:'c',e:'p'}, c:{d:'p',e:'c'}})
        Graph on 4 vertices

    #. A dictionary of lists::

        sage: g = Graph({0:[1,2,3], 2:[4]}); g
        Graph on 5 vertices

    #. A list of vertices and a function describing adjacencies. Note that the
       list of vertices and the function must be enclosed in a list (i.e., [list
       of vertices, function]).

       Construct the Paley graph over GF(13).::

          sage: g=Graph([GF(13), lambda i,j: i!=j and (i-j).is_square()])
          sage: g.vertices()
          [0, 1, 2, 3, 4, 5, 6, 7, 8, 9, 10, 11, 12]
          sage: g.adjacency_matrix()
          [0 1 0 1 1 0 0 0 0 1 1 0 1]
          [1 0 1 0 1 1 0 0 0 0 1 1 0]
          [0 1 0 1 0 1 1 0 0 0 0 1 1]
          [1 0 1 0 1 0 1 1 0 0 0 0 1]
          [1 1 0 1 0 1 0 1 1 0 0 0 0]
          [0 1 1 0 1 0 1 0 1 1 0 0 0]
          [0 0 1 1 0 1 0 1 0 1 1 0 0]
          [0 0 0 1 1 0 1 0 1 0 1 1 0]
          [0 0 0 0 1 1 0 1 0 1 0 1 1]
          [1 0 0 0 0 1 1 0 1 0 1 0 1]
          [1 1 0 0 0 0 1 1 0 1 0 1 0]
          [0 1 1 0 0 0 0 1 1 0 1 0 1]
          [1 0 1 1 0 0 0 0 1 1 0 1 0]

       Construct the line graph of a complete graph.::

          sage: g=graphs.CompleteGraph(4)
          sage: line_graph=Graph([g.edges(labels=false), \
                 lambda i,j: len(set(i).intersection(set(j)))>0], \
                 loops=False)
          sage: line_graph.vertices()
          [(0, 1), (0, 2), (0, 3), (1, 2), (1, 3), (2, 3)]
          sage: line_graph.adjacency_matrix()
          [0 1 1 1 1 0]
          [1 0 1 1 0 1]
          [1 1 0 0 1 1]
          [1 1 0 0 1 1]
          [1 0 1 1 0 1]
          [0 1 1 1 1 0]

    #. A graph6 or sparse6 string: Sage automatically recognizes whether a
       string is in graph6 or sparse6 format::

           sage: s = ':I`AKGsaOs`cI]Gb~'
           sage: Graph(s,sparse=True)
           Looped multi-graph on 10 vertices

       ::

           sage: G = Graph('G?????')
           sage: G = Graph("G'?G?C")
           Traceback (most recent call last):
           ...
           RuntimeError: the string seems corrupt: valid characters are
           ?@ABCDEFGHIJKLMNOPQRSTUVWXYZ[\]^_`abcdefghijklmnopqrstuvwxyz{|}~
           sage: G = Graph('G??????')
           Traceback (most recent call last):
           ...
           RuntimeError: the string (G??????) seems corrupt: for n = 8, the string is too long

       ::

          sage: G = Graph(":I'AKGsaOs`cI]Gb~")
          Traceback (most recent call last):
          ...
          RuntimeError: the string seems corrupt: valid characters are
          ?@ABCDEFGHIJKLMNOPQRSTUVWXYZ[\]^_`abcdefghijklmnopqrstuvwxyz{|}~

       There are also list functions to take care of lists of graphs::

           sage: s = ':IgMoqoCUOqeb\n:I`AKGsaOs`cI]Gb~\n:I`EDOAEQ?PccSsge\\N\n'
           sage: graphs_list.from_sparse6(s)
           [Looped multi-graph on 10 vertices, Looped multi-graph on 10 vertices, Looped multi-graph on 10 vertices]

    #. A Sage matrix:
       Note: If format is not specified, then Sage assumes a symmetric square
       matrix is an adjacency matrix, otherwise an incidence matrix.

       - an adjacency matrix::

            sage: M = graphs.PetersenGraph().am(); M
            [0 1 0 0 1 1 0 0 0 0]
            [1 0 1 0 0 0 1 0 0 0]
            [0 1 0 1 0 0 0 1 0 0]
            [0 0 1 0 1 0 0 0 1 0]
            [1 0 0 1 0 0 0 0 0 1]
            [1 0 0 0 0 0 0 1 1 0]
            [0 1 0 0 0 0 0 0 1 1]
            [0 0 1 0 0 1 0 0 0 1]
            [0 0 0 1 0 1 1 0 0 0]
            [0 0 0 0 1 0 1 1 0 0]
            sage: Graph(M)
            Graph on 10 vertices

         ::

            sage: Graph(matrix([[1,2],[2,4]]),loops=True,sparse=True)
            Looped multi-graph on 2 vertices

            sage: M = Matrix([[0,1,-1],[1,0,-1/2],[-1,-1/2,0]]); M
            [   0    1   -1]
            [   1    0 -1/2]
            [  -1 -1/2    0]
            sage: G = Graph(M,sparse=True); G
            Graph on 3 vertices
            sage: G.weighted()
            True

       - an incidence matrix::

            sage: M = Matrix(6, [-1,0,0,0,1, 1,-1,0,0,0, 0,1,-1,0,0, 0,0,1,-1,0, 0,0,0,1,-1, 0,0,0,0,0]); M
            [-1  0  0  0  1]
            [ 1 -1  0  0  0]
            [ 0  1 -1  0  0]
            [ 0  0  1 -1  0]
            [ 0  0  0  1 -1]
            [ 0  0  0  0  0]
            sage: Graph(M)
            Graph on 6 vertices

            sage: Graph(Matrix([[1],[1],[1]]))
            Traceback (most recent call last):
            ...
            ValueError: there must be one or two nonzero entries per column in an incidence matrix, got entries [1, 1, 1] in column 0
            sage: Graph(Matrix([[1],[1],[0]]))
            Graph on 3 vertices

            sage: M = Matrix([[0,1,-1],[1,0,-1],[-1,-1,0]]); M
            [ 0  1 -1]
            [ 1  0 -1]
            [-1 -1  0]
            sage: Graph(M,sparse=True)
            Graph on 3 vertices

            sage: M = Matrix([[0,1,1],[1,0,1],[-1,-1,0]]); M
            [ 0  1  1]
            [ 1  0  1]
            [-1 -1  0]
            sage: Graph(M)
            Traceback (most recent call last):
            ...
            ValueError: there must be one or two nonzero entries per column in an incidence matrix, got entries [1, 1] in column 2

        Check that :trac:`9714` is fixed::

            sage: MA = Matrix([[1,2,0], [0,2,0], [0,0,1]])
            sage: GA = Graph(MA, format='adjacency_matrix')
            sage: MI = GA.incidence_matrix(oriented=False)
            sage: MI
            [2 1 1 0 0 0]
            [0 1 1 2 2 0]
            [0 0 0 0 0 2]
            sage: Graph(MI).edges(labels=None)
            [(0, 0), (0, 1), (0, 1), (1, 1), (1, 1), (2, 2)]

            sage: M = Matrix([[1], [-1]]); M
            [ 1]
            [-1]
            sage: Graph(M).edges()
            [(0, 1, None)]

    #. A Seidel adjacency matrix::

          sage: from sage.combinat.matrices.hadamard_matrix import \
          ....:  regular_symmetric_hadamard_matrix_with_constant_diagonal as rshcd
          sage: m=rshcd(16,1)- matrix.identity(16)
          sage: Graph(m,format="seidel_adjacency_matrix").is_strongly_regular(parameters=True)
          (16, 6, 2, 2)

    #. List of edges, or labelled edges::

          sage: g = Graph([(1,3),(3,8),(5,2)])
          sage: g
          Graph on 5 vertices

          sage: g = Graph([(1,2,"Peace"),(7,-9,"and"),(77,2, "Love")])
          sage: g
          Graph on 5 vertices
          sage: g = Graph([(0, 2, '0'), (0, 2, '1'), (3, 3, '2')], loops=True, multiedges=True)
          sage: g.loops()
          [(3, 3, '2')]

    #. A NetworkX MultiGraph::

          sage: import networkx
          sage: g = networkx.MultiGraph({0:[1,2,3], 2:[4]})
          sage: Graph(g)
          Graph on 5 vertices

    #. A NetworkX graph::

           sage: import networkx
           sage: g = networkx.Graph({0:[1,2,3], 2:[4]})
           sage: DiGraph(g)
           Digraph on 5 vertices

    #. An igraph Graph (see also
       :meth:`~sage.graphs.generic_graph.GenericGraph.igraph_graph`)::

           sage: import igraph                      # optional - python_igraph
           sage: g = igraph.Graph([(0, 1), (0, 2)]) # optional - python_igraph
           sage: Graph(g)                           # optional - python_igraph
           Graph on 3 vertices

       If ``vertex_labels`` is ``True``, the names of the vertices are given by
       the vertex attribute ``'name'``, if available::

           sage: g = igraph.Graph([(0,1),(0,2)], vertex_attrs={'name':['a','b','c']})  # optional - python_igraph
           sage: Graph(g).vertices()                                                   # optional - python_igraph
           ['a', 'b', 'c']
           sage: g = igraph.Graph([(0,1),(0,2)], vertex_attrs={'label':['a','b','c']}) # optional - python_igraph
           sage: Graph(g).vertices()                                                   # optional - python_igraph
           [0, 1, 2]

       If the igraph Graph has edge attributes, they are used as edge labels::

           sage: g = igraph.Graph([(0,1),(0,2)], edge_attrs={'name':['a','b'], 'weight':[1,3]}) # optional - python_igraph
           sage: Graph(g).edges()                                                               # optional - python_igraph
           [(0, 1, {'name': 'a', 'weight': 1}), (0, 2, {'name': 'b', 'weight': 3})]


    When defining an undirected graph from a function ``f``, it is *very*
    important that ``f`` be symmetric. If it is not, anything can happen::

        sage: f_sym = lambda x,y: abs(x-y) == 1
        sage: f_nonsym = lambda x,y: (x-y) == 1
        sage: G_sym = Graph([[4,6,1,5,3,7,2,0], f_sym])
        sage: G_sym.is_isomorphic(graphs.PathGraph(8))
        True
        sage: G_nonsym = Graph([[4,6,1,5,3,7,2,0], f_nonsym])
        sage: G_nonsym.size()
        4
        sage: G_nonsym.is_isomorphic(G_sym)
        False

    By default, graphs are mutable and can thus not be used as a dictionary
    key::

          sage: G = graphs.PetersenGraph()
          sage: {G:1}[G]
          Traceback (most recent call last):
          ...
          TypeError: This graph is mutable, and thus not hashable. Create an immutable copy by `g.copy(immutable=True)`

    When providing the optional arguments ``data_structure="static_sparse"`` or
    ``immutable=True`` (both mean the same), then an immutable graph results. ::

          sage: G_imm = Graph(G, immutable=True)
          sage: H_imm = Graph(G, data_structure='static_sparse')
          sage: G_imm == H_imm == G
          True
          sage: {G_imm:1}[H_imm]
          1

    TESTS::

        sage: Graph(4, format="HeyHeyHey")
        Traceback (most recent call last):
        ...
        ValueError: Unknown input format 'HeyHeyHey'

        sage: Graph(igraph.Graph(directed=True)) # optional - python_igraph
        Traceback (most recent call last):
        ...
        ValueError: An *undirected* igraph graph was expected. To build an directed graph, call the DiGraph constructor.

        sage: m = matrix([[0, -1], [-1, 0]])
        sage: Graph(m, format="seidel_adjacency_matrix")
        Graph on 2 vertices
        sage: m[0,1] = 1
        sage: Graph(m, format="seidel_adjacency_matrix")
        Traceback (most recent call last):
        ...
        ValueError: the adjacency matrix of a Seidel graph must be symmetric

        sage: m[0,1] = -1; m[1,1] = 1
        sage: Graph(m, format="seidel_adjacency_matrix")
        Traceback (most recent call last):
        ...
        ValueError: the adjacency matrix of a Seidel graph must have 0s on the main diagonal

    From a a list of vertices and a list of edges::

        sage: G = Graph([[1,2,3], [(1,2)]]); G
        Graph on 3 vertices
        sage: G.edges()
        [(1, 2, None)]

    Check that :trac:`27505` is fixed::

        sage: Graph(Graph().networkx_graph(), weighted=None, format='NX')
        Graph on 0 vertices
    """
    _directed = False

    def __init__(self, data=None, pos=None, loops=None, format=None,
                 weighted=None, data_structure="sparse",
                 vertex_labels=True, name=None,
                 multiedges=None, convert_empty_dict_labels_to_None=None,
                 sparse=True, immutable=False):
        """
        TESTS::

            sage: G = Graph()
            sage: loads(dumps(G)) == G
            True
            sage: a = matrix(2,2,[1,0,0,1])
            sage: Graph(a).adjacency_matrix() == a
            True

            sage: a = matrix(2,2,[2,0,0,1])
            sage: Graph(a,sparse=True).adjacency_matrix() == a
            True

        The positions are copied when the graph is built from another graph ::

            sage: g = graphs.PetersenGraph()
            sage: h = Graph(g)
            sage: g.get_pos() == h.get_pos()
            True

        The position dictionary is not the input one (:trac:`22424`)::

            sage: my_pos = {0:(0,0), 1:(1,1)}
            sage: G = Graph([[0,1], [(0,1)]], pos=my_pos)
            sage: my_pos == G._pos
            True
            sage: my_pos is G._pos
            False

        Or from a DiGraph ::

            sage: d = DiGraph(g)
            sage: h = Graph(d)
            sage: g.get_pos() == h.get_pos()
            True

        Loops are not counted as multiedges (see :trac:`11693`) and edges are
        not counted twice ::

            sage: Graph({1:[1]}).num_edges()
            1
            sage: Graph({1:[2,2]}).num_edges()
            2

        An empty list or dictionary defines a simple graph
        (:trac:`10441` and :trac:`12910`)::

            sage: Graph([])
            Graph on 0 vertices
            sage: Graph({})
            Graph on 0 vertices
            sage: # not "Multi-graph on 0 vertices"

        Verify that the int format works as expected (:trac:`12557`)::

            sage: Graph(2).adjacency_matrix()
            [0 0]
            [0 0]
            sage: Graph(3) == Graph(3,format='int')
            True

        Problem with weighted adjacency matrix (:trac:`13919`)::

            sage: B = {0:{1:2,2:5,3:4},1:{2:2,4:7},2:{3:1,4:4,5:3},3:{5:4},4:{5:1,6:5},5:{6:7}}
            sage: grafo3 = Graph(B,weighted=True)
            sage: matad = grafo3.weighted_adjacency_matrix()
            sage: grafo4 = Graph(matad,format = "adjacency_matrix", weighted=True)
            sage: grafo4.shortest_path(0,6,by_weight=True)
            [0, 1, 2, 5, 4, 6]

        Graphs returned when setting ``immutable=False`` are mutable::

            sage: g = graphs.PetersenGraph()
            sage: g = Graph(g.edges(),immutable=False)
            sage: g.add_edge("Hey", "Heyyyyyyy")

        And their name is set::

            sage: g = graphs.PetersenGraph()
            sage: Graph(g, immutable=True)
            Petersen graph: Graph on 10 vertices

        Check error messages for graphs built from incidence matrices (see
        :trac:`18440`)::

            sage: Graph(matrix([[-1, 1, 0],[1, 0, 0]]))
            Traceback (most recent call last):
            ...
            ValueError: column 1 of the (oriented) incidence matrix contains only one nonzero value
            sage: Graph(matrix([[1,1],[1,1],[1,0]]))
            Traceback (most recent call last):
            ...
            ValueError: there must be one or two nonzero entries per column in an incidence matrix, got entries [1, 1, 1] in column 0
            sage: Graph(matrix([[3,1,1],[0,1,1]]))
            Traceback (most recent call last):
            ...
            ValueError: each column of a non-oriented incidence matrix must sum to 2, but column 0 does not

        Vertex labels are retained in the graph (:trac:`14708`)::

            sage: g = Graph()
            sage: g.add_vertex(0)
            sage: g.set_vertex(0, 'foo')
            sage: g.get_vertices()
            {0: 'foo'}
            sage: Graph(g).get_vertices()
            {0: 'foo'}
        """
        GenericGraph.__init__(self)

        from sage.structure.element import is_Matrix

        if sparse is False:
            if data_structure != "sparse":
                raise ValueError("The 'sparse' argument is an alias for "
                                 "'data_structure'. Please do not define both.")
            data_structure = "dense"

        if multiedges or weighted:
            if data_structure == "dense":
                raise RuntimeError("Multiedge and weighted c_graphs must be sparse.")
        if immutable:
            data_structure = 'static_sparse'

        # If the data structure is static_sparse, we first build a graph
        # using the sparse data structure, then reencode the resulting graph
        # as a static sparse graph.
        from sage.graphs.base.sparse_graph import SparseGraphBackend
        from sage.graphs.base.dense_graph import DenseGraphBackend
        if data_structure in ["sparse", "static_sparse"]:
            CGB = SparseGraphBackend
        elif data_structure == "dense":
            CGB = DenseGraphBackend
        else:
            raise ValueError("data_structure must be equal to 'sparse', "
                             "'static_sparse' or 'dense'")
        self._backend = CGB(0, directed=False)

        if format is None and isinstance(data, str):
            if data.startswith(">>graph6<<"):
                data = data[10:]
                format = 'graph6'
            elif data.startswith(">>sparse6<<"):
                data = data[11:]
                format = 'sparse6'
            elif data[0] == ':':
                format = 'sparse6'
            else:
                format = 'graph6'
        if format is None and is_Matrix(data):
            if data.is_symmetric():
                format = 'adjacency_matrix'
            else:
                format = 'incidence_matrix'
        if format is None and isinstance(data, Graph):
            format = 'Graph'
        from sage.graphs.all import DiGraph
        if format is None and isinstance(data, DiGraph):
            data = data.to_undirected()
            format = 'Graph'
        if (format is None         and
            isinstance(data, list) and
            len(data) >= 2         and
            callable(data[1])):
            format = 'rule'

        if (format is None            and
            isinstance(data, list)    and
            len(data) == 2            and
            isinstance(data[0], list) and    # a list of two lists, the second of
            ((isinstance(data[1], list) and  # which contains iterables (the edges)
              (not data[1] or callable(getattr(data[1][0], "__iter__", None)))) or
             (isinstance(data[1], EdgesView)))):
            format = "vertices_and_edges"

        if format is None and isinstance(data, dict):
            if not data:
                format = 'dict_of_dicts'
            else:
                val = next(iter(data.values()))
                if isinstance(val, (list, EdgesView)):
                    format = 'dict_of_lists'
                elif isinstance(val, dict):
                    format = 'dict_of_dicts'
        if format is None and hasattr(data, 'adj'):
            import networkx
            if isinstance(data, (networkx.DiGraph, networkx.MultiDiGraph)):
                data = data.to_undirected()
            elif isinstance(data, (networkx.Graph, networkx.MultiGraph)):
                format = 'NX'

        if (format is None          and
            hasattr(data, 'vcount') and
            hasattr(data, 'get_edgelist')):
            try:
                import igraph
            except ImportError:
                raise ImportError("The data seems to be a igraph object, but "+
                                  "igraph is not installed in Sage. To install "+
                                  "it, run 'sage -i python_igraph'")
            if format is None and isinstance(data, igraph.Graph):
                format = 'igraph'
        if format is None and isinstance(data, (int, Integer)):
            format = 'int'
        if format is None and data is None:
            format = 'int'
            data = 0

        # Input is a list of edges or an EdgesView
        if format is None and isinstance(data, (list, EdgesView)):
            format = "list_of_edges"
            if weighted is None:
                weighted = False

        if format is None:
            raise ValueError("This input cannot be turned into a graph")

        if format == 'weighted_adjacency_matrix':
            if weighted is False:
                raise ValueError("Format was weighted_adjacency_matrix but weighted was False.")
            if weighted is None:
                weighted = True
            if multiedges is None:
                multiedges = False
            format = 'adjacency_matrix'

        # At this point, 'format' has been set. We build the graph

        if format == 'graph6':
            if weighted is None:
                weighted = False
            self.allow_loops(loops if loops else False, check=False)
            self.allow_multiple_edges(multiedges if multiedges else False, check=False)
            from .graph_input import from_graph6
            from_graph6(self, data)

        elif format == 'sparse6':
            if weighted is None:
                weighted = False
            self.allow_loops(False if loops is False else True, check=False)
            self.allow_multiple_edges(False if multiedges is False else True, check=False)
            from .graph_input import from_sparse6
            from_sparse6(self, data)

        elif format == 'adjacency_matrix':
            from .graph_input import from_adjacency_matrix
            from_adjacency_matrix(self, data, loops=loops, multiedges=multiedges, weighted=weighted)

        elif format == 'incidence_matrix':
            from .graph_input import from_incidence_matrix
            from_incidence_matrix(self, data, loops=loops, multiedges=multiedges, weighted=weighted)

        elif format == 'seidel_adjacency_matrix':
            multiedges = False
            weighted = False
            loops = False
            self.allow_loops(False)
            self.allow_multiple_edges(False)
            from .graph_input import from_seidel_adjacency_matrix
            from_seidel_adjacency_matrix(self, data)
        elif format == 'Graph':
            if loops is None:
                loops = data.allows_loops()
            if multiedges is None:
                multiedges = data.allows_multiple_edges()
            if weighted is None:
                weighted = data.weighted()
            self.allow_loops(loops, check=False)
            self.allow_multiple_edges(multiedges, check=False)
            if data.get_pos() is not None:
                pos = data.get_pos()
            self.name(data.name())
            self.add_vertices(data.vertex_iterator())
            self.set_vertices(data.get_vertices())
            self.add_edges(data.edge_iterator(), loops=loops)
        elif format == 'NX':
            if convert_empty_dict_labels_to_None is not False:
                r = lambda x: None if x=={} else x
            else:
                r = lambda x: x
            if weighted is None:
                import networkx
                if isinstance(data, networkx.Graph):
                    weighted = False
                    if multiedges is None:
                        multiedges = False
                    if loops is None:
                        loops = False
                else:
                    weighted = True
                    if multiedges is None:
                        multiedges = True
                    if loops is None:
                        loops = True
            self.allow_loops(loops, check=False)
            self.allow_multiple_edges(multiedges, check=False)
            self.add_vertices(data.nodes())
            self.add_edges((u,v,r(l)) for u,v,l in data.edges(data=True))
        elif format == 'igraph':
            if data.is_directed():
                raise ValueError("An *undirected* igraph graph was expected. "+
                                 "To build an directed graph, call the DiGraph "+
                                 "constructor.")

            self.add_vertices(range(data.vcount()))
            self.add_edges((e.source, e.target, e.attributes()) for e in data.es())

            if vertex_labels and 'name' in data.vertex_attributes():
                vs = data.vs()
                self.relabel({v:vs[v]['name'] for v in self})

        elif format == 'rule':
            f = data[1]
            verts = data[0]
            if loops is None:
                loops = any(f(v,v) for v in verts)
            if weighted is None:
                weighted = False
            self.allow_loops(loops, check=False)
            self.allow_multiple_edges(True if multiedges else False, check=False)
            self.add_vertices(verts)
            self.add_edges(e for e in itertools.combinations(verts,2) if f(*e))
            if loops:
                self.add_edges((v,v) for v in verts if f(v,v))

        elif format == "vertices_and_edges":
            self.allow_multiple_edges(bool(multiedges), check=False)
            self.allow_loops(bool(loops), check=False)
            self.add_vertices(data[0])
            self.add_edges(data[1])

        elif format == 'dict_of_dicts':
            from .graph_input import from_dict_of_dicts
            from_dict_of_dicts(self, data, loops=loops, multiedges=multiedges, weighted=weighted,
                               convert_empty_dict_labels_to_None = False if convert_empty_dict_labels_to_None is None else convert_empty_dict_labels_to_None)

        elif format == 'dict_of_lists':
            from .graph_input import from_dict_of_lists
            from_dict_of_lists(self, data, loops=loops, multiedges=multiedges, weighted=weighted)

        elif format == 'int':
            self.allow_loops(loops if loops else False, check=False)
            self.allow_multiple_edges(multiedges if multiedges else False, check=False)
            if data < 0:
                raise ValueError("The number of vertices cannot be strictly negative!")
            if data:
                self.add_vertices(range(data))

        elif format == 'list_of_edges':
            self.allow_multiple_edges(True if multiedges else False,
                                      check=False)
            self.allow_loops(True if loops else False, check=False)
            self.add_edges(data)
        else:
            raise ValueError("Unknown input format '{}'".format(format))

        if weighted is None:
            weighted = False
        self._weighted = getattr(self, '_weighted', weighted)

        self._pos = copy(pos)

        if format != 'Graph' or name is not None:
            self.name(name)

        if data_structure == "static_sparse":
            from sage.graphs.base.static_sparse_backend import StaticSparseBackend
            ib = StaticSparseBackend(self,
                                     loops = self.allows_loops(),
                                     multiedges = self.allows_multiple_edges())
            self._backend = ib
            self._immutable = True

    ### Formats

    @doc_index("Basic methods")
    def graph6_string(self):
        r"""
        Return the graph6 representation of the graph as an ASCII string.

        This is only valid for simple (no loops, no multiple edges) graphs
        on at most `2^{18}-1=262143` vertices.

        .. NOTE::

            As the graph6 format only handles graphs with vertex set
            `\{0,...,n-1\}`, a :meth:`relabelled copy
            <sage.graphs.generic_graph.GenericGraph.relabel>` will
            be encoded, if necessary.

        .. SEEALSO::

            * :meth:`~sage.graphs.digraph.DiGraph.dig6_string` --
              a similar string format for directed graphs

        EXAMPLES::

            sage: G = graphs.KrackhardtKiteGraph()
            sage: G.graph6_string()
            'IvUqwK@?G'

        TESTS::

            sage: Graph().graph6_string()
            '?'
        """
        n = self.order()
        if n > 262143:
            raise ValueError('graph6 format supports graphs on 0 to 262143 vertices only.')
        elif self.has_loops() or self.has_multiple_edges():
            raise ValueError('graph6 format supports only simple graphs (no loops, no multiple edges)')
        else:
            return generic_graph_pyx.small_integer_to_graph6(n) + generic_graph_pyx.binary_string_to_graph6(self._bit_vector())

    @doc_index("Basic methods")
    def sparse6_string(self):
        r"""
        Return the sparse6 representation of the graph as an ASCII string.

        Only valid for undirected graphs on 0 to 262143 vertices, but loops
        and multiple edges are permitted.

        .. NOTE::

            As the sparse6 format only handles graphs whose vertex set is
            `\{0,...,n-1\}`, a :meth:`relabelled copy
            <sage.graphs.generic_graph.GenericGraph.relabel>` of your graph will
            be encoded if necessary.

        EXAMPLES::

            sage: G = graphs.BullGraph()
            sage: G.sparse6_string()
            ':Da@en'

        ::

            sage: G = Graph(loops=True, multiedges=True, data_structure="sparse")
            sage: Graph(':?', data_structure="sparse") == G
            True

        TESTS::

            sage: G = Graph()
            sage: G.sparse6_string()
            ':?'

        Check that :trac:`18445` is fixed::

            sage: Graph(graphs.KneserGraph(5,2).sparse6_string()).size()
            15

        Graphs with 1 vertex are correctly handled (:trac:`24923`)::

            sage: Graph([(0, 0)], loops=True).sparse6_string()
            ':@^'
            sage: G = Graph(_)
            sage: G.order(), G.size()
            (1, 1)
            sage: Graph([(0, 0), (0, 0)], loops=True, multiedges=True).sparse6_string()
            ':@N'
            sage: H = Graph(_)
            sage: H.order(), H.size()
            (1, 2)
        """
        n = self.order()
        if not n:
            return ':?'
        if n > 262143:
            raise ValueError('sparse6 format supports graphs on 0 to 262143 vertices only.')
        if n == 1:
            s = '0' * self.size()
        else:
            v_to_int = {v:i for i,v in enumerate(self)}
            edges = [sorted((v_to_int[u], v_to_int[v])) for u,v in self.edge_iterator(labels=False)]
            edges.sort(key=lambda e: (e[1], e[0])) # reverse lexicographic order

            # encode bit vector
            k = int((ZZ(n) - 1).nbits())
            v = 0
            i = 0
            m = 0
            s = ''
            while m < len(edges):
                if edges[m][1] > v + 1:
                    sp = generic_graph_pyx.int_to_binary_string(edges[m][1])
                    sp = '0'*(k-len(sp)) + sp
                    s += '1' + sp
                    v = edges[m][1]
                elif edges[m][1] == v + 1:
                    sp = generic_graph_pyx.int_to_binary_string(edges[m][0])
                    sp = '0'*(k-len(sp)) + sp
                    s += '1' + sp
                    v += 1
                    m += 1
                else:
                    sp = generic_graph_pyx.int_to_binary_string(edges[m][0])
                    sp = '0'*(k-len(sp)) + sp
                    s += '0' + sp
                    m += 1

        # encode s as a 6-string, as in R(x), but padding with 1's
        # pad on the right to make a multiple of 6
        s = s + ( '1' * ((6 - len(s))%6) )

        # split into groups of 6, and convert numbers to decimal, adding 63
        six_bits = ''
        for i in range(0, len(s), 6):
            six_bits += chr( int( s[i:i+6], 2) + 63 )
        return ':' + generic_graph_pyx.small_integer_to_graph6(n) + six_bits

    ### Attributes

    @doc_index("Basic methods")
    def is_directed(self):
        """
        Since graph is undirected, returns False.

        EXAMPLES::

            sage: Graph().is_directed()
            False
        """
        return False


    @doc_index("Connectivity, orientations, trees")
    def spanning_trees(self, labels=False):
        """
        Returns a list of all spanning trees.

        If the graph is disconnected, returns the empty list.

        Uses the Read-Tarjan backtracking algorithm [RT1975a]_.

        INPUT:

        - ``labels`` -- boolean (default: ``False``); whether to return edges
          labels in the spanning trees or not

        EXAMPLES::

            sage: G = Graph([(1,2),(1,2),(1,3),(1,3),(2,3),(1,4)], multiedges=True)
            sage: len(G.spanning_trees())
            8
            sage: G.spanning_trees_count()
            8
            sage: G = Graph([(1,2),(2,3),(3,1),(3,4),(4,5),(4,5),(4,6)], multiedges=True)
            sage: len(G.spanning_trees())
            6
            sage: G.spanning_trees_count()
            6

        .. SEEALSO::

            - :meth:`~sage.graphs.generic_graph.GenericGraph.spanning_trees_count`
              -- counts the number of spanning trees.

            - :meth:`~sage.graphs.graph.Graph.random_spanning_tree`
              -- returns a random spanning tree.

        TESTS:

        Works with looped graphs::

            sage: g = Graph({i:[i,(i+1)%6] for i in range(6)})
            sage: g.spanning_trees()
            [Graph on 6 vertices,
             Graph on 6 vertices,
             Graph on 6 vertices,
             Graph on 6 vertices,
             Graph on 6 vertices,
             Graph on 6 vertices]

        Edges of the spanning trees can be labeled
        or unlabeled (:trac:`27557`)::

            sage: g = Graph([(1,2,2),(1,2,1),(1,2,4),(1,4,5)],multiedges=True)
            sage: l = g.spanning_trees(labels=True)
            sage: l[0].edges()
            [(1, 2, 4), (1, 4, 5)]
            sage: l[1].edges()
            [(1, 2, 1), (1, 4, 5)]
            sage: l[2].edges()
            [(1, 2, 2), (1, 4, 5)]
        """

        def _recursive_spanning_trees(G, forest, labels):
            """
            Returns all the spanning trees of G containing forest
            """
            if not G.is_connected():
                return []

            if G.size() == forest.size():
                return [forest.copy()]
            else:
                # Pick an edge e from G-forest
                for e in G.edge_iterator(labels=labels):
                    if not forest.has_edge(e):
                        break

                # 1) Recursive call with e removed from G
                G.delete_edge(e)
                trees = _recursive_spanning_trees(G, forest, labels)
                G.add_edge(e)

                # 2) Recursive call with e include in forest
                #
                # e=xy links the CC (connected component) of forest containing x
                # with the CC containing y. Any other edge which does that
                # cannot be added to forest anymore, and B is the list of them
                c1 = forest.connected_component_containing_vertex(e[0])
                c2 = forest.connected_component_containing_vertex(e[1])
                G.delete_edge(e)
                B = G.edge_boundary(c1, c2, sort=False)
                G.add_edge(e)

                # Actual call
                forest.add_edge(e)
                G.delete_edges(B)
                trees.extend(_recursive_spanning_trees(G, forest, labels))
                G.add_edges(B)
                forest.delete_edge(e)

                return trees

        if self.is_connected() and self.order():
            forest = Graph()
            forest.add_vertices(self.vertex_iterator())
            forest.add_edges(self.bridges())
            return _recursive_spanning_trees(Graph(self, immutable=False, loops=False), forest, labels)
        else:
            return []

    ### Properties
    @doc_index("Graph properties")
    def is_tree(self, certificate=False, output='vertex'):
        r"""
        Tests if the graph is a tree

        The empty graph is defined to be not a tree.

        INPUT:

        - ``certificate`` -- boolean (default: ``False``); whether to return a
          certificate. The method only returns boolean answers when
          ``certificate = False`` (default). When it is set to ``True``, it
          either answers ``(True, None)`` when the graph is a tree or ``(False,
          cycle)`` when it contains a cycle. It returns ``(False, None)`` when
          the graph is empty or not connected.

        - ``output`` -- either ``'vertex'`` (default) or ``'edge'``; whether the
          certificate is given as a list of vertices (``output = 'vertex'``) or
          a list of edges (``output = 'edge'``).

        When the certificate cycle is given as a list of edges, the edges are
        given as `(v_i, v_{i+1}, l)` where `v_1, v_2, \dots, v_n` are the
        vertices of the cycles (in their cyclic order).

        EXAMPLES::

            sage: all(T.is_tree() for T in graphs.trees(15))
            True

        With certificates::

            sage: g = graphs.RandomTree(30)
            sage: g.is_tree(certificate=True)
            (True, None)
            sage: g.add_edge(10,-1)
            sage: g.add_edge(11,-1)
            sage: isit, cycle = g.is_tree(certificate=True)
            sage: isit
            False
            sage: -1 in cycle
            True

        One can also ask for the certificate as a list of edges::

            sage: g = graphs.CycleGraph(4)
            sage: g.is_tree(certificate=True, output='edge')
            (False, [(3, 2, None), (2, 1, None), (1, 0, None), (0, 3, None)])

        This is useful for graphs with multiple edges::

            sage: G = Graph([(1, 2, 'a'), (1, 2, 'b')], multiedges=True)
            sage: G.is_tree(certificate=True)
            (False, [1, 2])
            sage: G.is_tree(certificate=True, output='edge')
            (False, [(1, 2, 'a'), (2, 1, 'b')])

        TESTS:

        :trac:`14434` is fixed::

            sage: g = Graph({0:[1,4,5],3:[4,8,9],4:[9],5:[7,8],7:[9]})
            sage: _,cycle = g.is_tree(certificate=True)
            sage: g.size()
            10
            sage: g.add_cycle(cycle)
            sage: g.size()
            10

        The empty graph::

            sage: graphs.EmptyGraph().is_tree()
            False
            sage: graphs.EmptyGraph().is_tree(certificate=True)
            (False, None)

        :trac:`22912` is fixed::

            sage: G = Graph([(0,0), (0,1)], loops=True)
            sage: G.is_tree(certificate=True)
            (False, [0])
            sage: G.is_tree(certificate=True, output='edge')
            (False, [(0, 0, None)])
        """
        if not output in ['vertex', 'edge']:
            raise ValueError('output must be either vertex or edge')

        if not self.order() or not self.is_connected():
            return (False, None) if certificate else False

        if certificate:
            if self.order() == self.size() + 1:
                return (True, None)

            if self.allows_loops():
                L = self.loop_edges() if output == 'edge' else self.loop_vertices()
                if L:
                    return False, L[:1]

            if self.has_multiple_edges():
                if output == 'vertex':
                    return (False, list(self.multiple_edges(sort=True)[0][:2]))
                edge1, edge2 = self.multiple_edges(sort=True)[:2]
                if edge1[0] != edge2[0]:
                    return (False, [edge1, edge2])
                return (False, [edge1, (edge2[1], edge2[0], edge2[2])])

            if output == 'edge':
                if self.allows_multiple_edges():
                    def vertices_to_edges(x):
                        return [(u[0], u[1], self.edge_label(u[0], u[1])[0])
                                for u in zip(x, x[1:] + [x[0]])]
                else:
                    def vertices_to_edges(x):
                        return [(u[0], u[1], self.edge_label(u[0], u[1]))
                                for u in zip(x, x[1:] + [x[0]])]

            # This code is a depth-first search that looks for a cycle in the
            # graph. We *know* it exists as there are too many edges around.
            seen = {}
            u = next(self.vertex_iterator())
            seen[u] = u
            stack = [(u, v) for v in self.neighbor_iterator(u)]
            while stack:
                u, v = stack.pop()
                if v in seen:
                    continue
                for w in self.neighbor_iterator(v):
                    if u == w:
                        continue
                    elif w in seen:
                        cycle = [w, v]
                        while u != w:
                            cycle.append(u)
                            u = seen[u]
                        cycle.reverse()
                        if output == 'vertex':
                            return (False, cycle)
                        return (False, vertices_to_edges(cycle))
                    else:
                        stack.append((v, w))
                seen[v] = u

        else:
            return self.order() == self.size() + 1

    @doc_index("Graph properties")
    def is_forest(self, certificate=False, output='vertex'):
        """
        Tests if the graph is a forest, i.e. a disjoint union of trees.

        INPUT:

        - ``certificate`` -- boolean (default: ``False``); whether to return a
          certificate. The method only returns boolean answers when
          ``certificate = False`` (default). When it is set to ``True``, it
          either answers ``(True, None)`` when the graph is a forest or
          ``(False, cycle)`` when it contains a cycle.

        - ``output`` -- either ``'vertex'`` (default) or ``'edge'``; whether the
          certificate is given as a list of vertices (``output = 'vertex'``) or
          a list of edges (``output = 'edge'``).

        EXAMPLES::

            sage: seven_acre_wood = sum(graphs.trees(7), Graph())
            sage: seven_acre_wood.is_forest()
            True

        With certificates::

            sage: g = graphs.RandomTree(30)
            sage: g.is_forest(certificate=True)
            (True, None)
            sage: (2*g + graphs.PetersenGraph() + g).is_forest(certificate=True)
            (False, [62, 63, 68, 66, 61])
        """
        connected_components = self.connected_components()
        number_of_connected_components = len(connected_components)
        isit = (self.order() ==
                self.size() + number_of_connected_components)

        if not certificate:
            return isit
        else:
            if isit:
                return (True, None)
            # The graph contains a cycle, and the user wants to see it.

            # No need to copy the graph
            if number_of_connected_components == 1:
                return self.is_tree(certificate=True, output=output)

            # We try to find a cycle in each connected component
            for cc in connected_components:
                isit, cycle = self.subgraph(cc).is_tree(certificate=True, output=output)
                if not isit:
                    return (False, cycle)

    @doc_index("Graph properties")
    def is_cactus(self):
        """
        Check whether the graph is cactus graph.

        A graph is called *cactus graph* if it is connected and every pair of
        simple cycles have at most one common vertex.

        There are other definitions, see the :wikipedia:`Cactus_graph`.

        EXAMPLES::

            sage: g = Graph({1: [2], 2: [3, 4], 3: [4, 5, 6, 7], 8: [3, 5], 9: [6, 7]})
            sage: g.is_cactus()
            True

            sage: c6 = graphs.CycleGraph(6)
            sage: naphthalene = c6 + c6
            sage: naphthalene.is_cactus()  # Not connected
            False
            sage: naphthalene.merge_vertices([0, 6])
            sage: naphthalene.is_cactus()
            True
            sage: naphthalene.merge_vertices([1, 7])
            sage: naphthalene.is_cactus()
            False

        TESTS::

            sage: all(graphs.PathGraph(i).is_cactus() for i in range(5))
            True

            sage: Graph('Fli@?').is_cactus()
            False

        Test a graph that is not outerplanar, see :trac:`24480`::

            sage: graphs.Balaban10Cage().is_cactus()
            False
        """
        self._scream_if_not_simple()

        # Special cases
        if self.order() < 4:
            return True

        if self.size() > 3 * (self.order() - 1) / 2:
            return False

        # Every cactus graph is outerplanar
        if not self.is_circular_planar():
            return False

        if not self.is_connected():
            return False

        # the number of faces is 1 plus the number of blocks of order > 2
        B = self.blocks_and_cut_vertices()[0]
        return len(self.faces()) == sum(1 for b in B if len(b) > 2) + 1

    @doc_index("Graph properties")
    def is_biconnected(self):
        """
        Test if the graph is biconnected.

        A biconnected graph is a connected graph on two or more vertices that is
        not broken into disconnected pieces by deleting any single vertex.

        .. SEEALSO::

            - :meth:`~sage.graphs.generic_graph.GenericGraph.is_connected`
            - :meth:`~sage.graphs.generic_graph.GenericGraph.blocks_and_cut_vertices`
            - :meth:`~sage.graphs.generic_graph.GenericGraph.blocks_and_cuts_tree`
            - :wikipedia:`Biconnected_graph`

        EXAMPLES::

            sage: G = graphs.PetersenGraph()
            sage: G.is_biconnected()
            True
            sage: G.add_path([0,'a','b'])
            sage: G.is_biconnected()
            False
            sage: G.add_edge('b', 1)
            sage: G.is_biconnected()
            True

        TESTS::

            sage: Graph().is_biconnected()
            False
            sage: Graph(1).is_biconnected()
            False
            sage: graphs.CompleteGraph(2).is_biconnected()
            True
        """
        if self.order() < 2 or not self.is_connected():
            return False
        if self.blocks_and_cut_vertices()[1]:
            return False
        return True

    @doc_index("Graph properties")
    def is_block_graph(self):
        r"""
        Return whether this graph is a block graph.

        A block graph is a connected graph in which every biconnected component
        (block) is a clique.

        .. SEEALSO::

            - :wikipedia:`Block_graph` for more details on these graphs
            - :meth:`~sage.graphs.graph_generators.GraphGenerators.RandomBlockGraph`
              -- generator of random block graphs
            - :meth:`~sage.graphs.generic_graph.GenericGraph.blocks_and_cut_vertices`
            - :meth:`~sage.graphs.generic_graph.GenericGraph.blocks_and_cuts_tree`


        EXAMPLES::

            sage: G = graphs.RandomBlockGraph(6, 2, kmax=4)
            sage: G.is_block_graph()
            True
            sage: from sage.graphs.isgci import graph_classes
            sage: G in graph_classes.Block
            True
            sage: graphs.CompleteGraph(4).is_block_graph()
            True
            sage: graphs.RandomTree(6).is_block_graph()
            True
            sage: graphs.PetersenGraph().is_block_graph()
            False
            sage: Graph(4).is_block_graph()
            False
        """
        if not self.is_connected():
            return False
        if self.is_clique():
            return True

        B,C = self.blocks_and_cut_vertices()
        return all(self.is_clique(vertices=block) for block in B)

    @doc_index("Graph properties")
    def is_cograph(self):
        """
        Check whether the graph is cograph.

        A cograph is defined recursively: the single-vertex graph is
        cograph, complement of cograph is cograph, and disjoint union
        of two cographs is cograph. There are many other
        characterizations, see the :wikipedia:`Cograph`.

        EXAMPLES::

            sage: graphs.HouseXGraph().is_cograph()
            True
            sage: graphs.HouseGraph().is_cograph()
            False

        .. TODO::

            Implement faster recognition algorithm, as for instance
            the linear time recognition algorithm using LexBFS proposed
            in [Bre2008]_.

        TESTS::

            sage: [graphs.PathGraph(i).is_cograph() for i in range(6)]
            [True, True, True, True, False, False]
            sage: graphs.CycleGraph(5).is_cograph()  # Self-complemented
            False
        """
        # A cograph has no 4-vertex path as an induced subgraph.
        # We will first try to "decompose" graph by complements and
        # split to connected components, and use fairly slow
        # subgraph search if that fails.
        self._scream_if_not_simple()
        if self.order() < 4:
            return True
        if self.density()*2 > 1:
            return self.complement().is_cograph()
        if not self.is_connected():
            return all(part.is_cograph() for part in self.connected_components_subgraphs())
        P4 = Graph({0: [1], 1: [2], 2: [3]})
        return self.subgraph_search(P4, induced=True) is None

    @doc_index("Graph properties")
    def is_apex(self):
        r"""
        Test if the graph is apex.

        A graph is apex if it can be made planar by the removal of a single
        vertex. The deleted vertex is called ``an apex`` of the graph, and a
        graph may have more than one apex. For instance, in the minimal
        nonplanar graphs `K_5` or `K_{3,3}`, every vertex is an apex. The apex
        graphs include graphs that are themselves planar, in which case again
        every vertex is an apex. The null graph is also counted as an apex graph
        even though it has no vertex to remove.  If the graph is not connected,
        we say that it is apex if it has at most one non planar connected
        component and that this component is apex.  See the :wikipedia:`Apex_graph`
        for more information.

        .. SEEALSO::

          - :meth:`~Graph.apex_vertices`
          - :meth:`~sage.graphs.generic_graph.GenericGraph.is_planar`

        EXAMPLES:

        `K_5` and `K_{3,3}` are apex graphs, and each of their vertices is an
        apex::

            sage: G = graphs.CompleteGraph(5)
            sage: G.is_apex()
            True
            sage: G = graphs.CompleteBipartiteGraph(3,3)
            sage: G.is_apex()
            True

        The Petersen graph is not apex::

            sage: G = graphs.PetersenGraph()
            sage: G.is_apex()
            False

        A graph is apex if all its connected components are apex, but at most
        one is not planar::

            sage: M = graphs.Grid2dGraph(3,3)
            sage: K5 = graphs.CompleteGraph(5)
            sage: (M+K5).is_apex()
            True
            sage: (M+K5+K5).is_apex()
            False

        TESTS:

        The null graph is apex::

            sage: G = Graph()
            sage: G.is_apex()
            True

        The graph might be mutable or immutable::

            sage: G = Graph(M+K5, immutable=True)
            sage: G.is_apex()
            True
        """
        # Easy cases: null graph, subgraphs of K_5 and K_3,3
        if self.order() <= 5 or ( self.order() <= 6 and self.is_bipartite() ):
            return True

        return len(self.apex_vertices(k=1)) > 0

    @doc_index("Graph properties")
    def apex_vertices(self, k=None):
        r"""
        Return the list of apex vertices.

        A graph is apex if it can be made planar by the removal of a single
        vertex. The deleted vertex is called ``an apex`` of the graph, and a
        graph may have more than one apex. For instance, in the minimal
        nonplanar graphs `K_5` or `K_{3,3}`, every vertex is an apex. The apex
        graphs include graphs that are themselves planar, in which case again
        every vertex is an apex. The null graph is also counted as an apex graph
        even though it has no vertex to remove.  If the graph is not connected,
        we say that it is apex if it has at most one non planar connected
        component and that this component is apex.  See the
        :wikipedia:`Apex_graph` for more information.

        .. SEEALSO::

          - :meth:`~Graph.is_apex`
          - :meth:`~sage.graphs.generic_graph.GenericGraph.is_planar`

        INPUT:

        - ``k`` -- integer (default: ``None``); when set to ``None``, the method
          returns the list of all apex of the graph, possibly empty if the graph
          is not apex. When set to a positive integer, the method ends as soon
          as `k` apex vertices are found.

        OUTPUT:

        By default, the method returns the list of all apex of the graph. When
        parameter ``k`` is set to a positive integer, the returned list is
        bounded to `k` apex vertices.

        EXAMPLES:

        `K_5` and `K_{3,3}` are apex graphs, and each of their vertices is an
        apex::

            sage: G = graphs.CompleteGraph(5)
            sage: G.apex_vertices()
            [0, 1, 2, 3, 4]
            sage: G = graphs.CompleteBipartiteGraph(3,3)
            sage: G.is_apex()
            True
            sage: G.apex_vertices()
            [0, 1, 2, 3, 4, 5]
            sage: G.apex_vertices(k=3)
            [0, 1, 2]

        A `4\\times 4`-grid is apex and each of its vertices is an apex. When
        adding a universal vertex, the resulting graph is apex and the universal
        vertex is the unique apex vertex ::

            sage: G = graphs.Grid2dGraph(4,4)
            sage: set(G.apex_vertices()) == set(G.vertices())
            True
            sage: G.add_edges([('universal',v) for v in G])
            sage: G.apex_vertices()
            ['universal']

        The Petersen graph is not apex::

            sage: G = graphs.PetersenGraph()
            sage: G.apex_vertices()
            []

        A graph is apex if all its connected components are apex, but at most
        one is not planar::

            sage: M = graphs.Grid2dGraph(3,3)
            sage: K5 = graphs.CompleteGraph(5)
            sage: (M+K5).apex_vertices()
            [9, 10, 11, 12, 13]
            sage: (M+K5+K5).apex_vertices()
            []

        Neighbors of an apex of degree 2 are apex::

            sage: G = graphs.Grid2dGraph(5,5)
            sage: v = (666, 666)
            sage: G.add_path([(1, 1), v, (3, 3)])
            sage: G.is_planar()
            False
            sage: G.degree(v)
            2
            sage: sorted(G.apex_vertices())
            [(1, 1), (2, 2), (3, 3), (666, 666)]


        TESTS:

        The null graph is apex although it has no apex vertex::

            sage: G = Graph()
            sage: G.apex_vertices()
            []

        Parameter ``k`` cannot be a negative integer::

            sage: G.apex_vertices(k=-1)
            Traceback (most recent call last):
            ...
            ValueError: parameter k must be a non negative integer

        The graph might be mutable or immutable::

            sage: G = Graph(M+K5, immutable=True)
            sage: G.apex_vertices()
            [9, 10, 11, 12, 13]
        """
        if k is None:
            k = self.order()
        elif k < 0:
            raise ValueError("parameter k must be a non negative integer")

        # Easy cases: null graph, subgraphs of K_5 and K_3,3
        if self.order() <= 5 or (self.order() <= 6 and self.is_bipartite()):
            it = self.vertex_iterator()
            return [next(it) for _ in range(k)]


        if not self.is_connected():
            # We search for its non planar connected components. If it has more
            # than one such component, the graph is not apex. It is apex if
            # either it has no such component, in which case the graph is
            # planar, or if its unique non planar component is apex.

            P = [H for H in self.connected_components_subgraphs() if not H.is_planar()]
            if not P: # The graph is planar
                it = self.vertex_iterator()
                return [next(it) for _ in range(k)]
            elif len(P) > 1:
                return []
            else:
                # We proceed with the non planar component
                if P[0].is_immutable():
                    H = Graph(P[0].edges(labels=0, sort=False), immutable=False, loops=False, multiedges=False)
                else:
                    H = P[0]

        elif self.is_planar():
            # A planar graph is apex.
            it = self.vertex_iterator()
            return [next(it) for _ in range(k)]

        else:
            # We make a basic copy of the graph since we will modify it
            H = Graph(self.edges(labels=0, sort=False), immutable=False, loops=False, multiedges=False)


        # General case: basic implementation
        #
        # Test for each vertex if its removal makes the graph planar.
        # Obviously, we don't test vertices of degree one. Furthermore, if a
        # vertex of degree 2 is an apex, its neighbors also are. So we start
        # with vertices of degree 2.
        V = {}
        for u in H:
            d = H.degree(u)
            if d > 1:
                if d in V:
                    V[d].append(u)
                else:
                    V[d] = [u]
        apex = set()
        for deg in sorted(V):
            for u in V[deg]:
                if u in apex: # True if neighbor of an apex of degree 2
                    if deg == 2:
                        # We ensure that its neighbors are known apex
                        apex.update(H.neighbor_iterator(u))
                        if len(apex) >= k:
                            return list(apex)[:k]
                    continue

                E = H.edges_incident(u, labels=0)
                H.delete_vertex(u)
                if H.is_planar():
                    apex.add(u)
                    if deg == 2:
                        # The neighbors of an apex of degree 2 also are
                        apex.update(self.neighbor_iterator(u))

                    if len(apex) >= k:
                        return list(apex)[:k]

                H.add_edges(E)

        return list(apex)

    @doc_index("Graph properties")
    def is_overfull(self):
        r"""
        Tests whether the current graph is overfull.

        A graph `G` on `n` vertices and `m` edges is said to be overfull if:

        - `n` is odd

        - It satisfies `2m > (n-1)\Delta(G)`, where `\Delta(G)` denotes the
          maximum degree among all vertices in `G`.

        An overfull graph must have a chromatic index of `\Delta(G)+1`.

        EXAMPLES:

        A complete graph of order `n > 1` is overfull if and only if `n` is
        odd::

            sage: graphs.CompleteGraph(6).is_overfull()
            False
            sage: graphs.CompleteGraph(7).is_overfull()
            True
            sage: graphs.CompleteGraph(1).is_overfull()
            False

        The claw graph is not overfull::

            sage: from sage.graphs.graph_coloring import edge_coloring
            sage: g = graphs.ClawGraph()
            sage: g
            Claw graph: Graph on 4 vertices
            sage: edge_coloring(g, value_only=True)
            3
            sage: g.is_overfull()
            False

        The Holt graph is an example of a overfull graph::

            sage: G = graphs.HoltGraph()
            sage: G.is_overfull()
            True

        Checking that all complete graphs `K_n` for even `0 \leq n \leq 100`
        are not overfull::

            sage: def check_overfull_Kn_even(n):
            ....:     i = 0
            ....:     while i <= n:
            ....:         if graphs.CompleteGraph(i).is_overfull():
            ....:             print("A complete graph of even order cannot be overfull.")
            ....:             return
            ....:         i += 2
            ....:     print("Complete graphs of even order up to %s are not overfull." % n)
            ...
            sage: check_overfull_Kn_even(100)  # long time
            Complete graphs of even order up to 100 are not overfull.

        The null graph, i.e. the graph with no vertices, is not overfull::

            sage: Graph().is_overfull()
            False
            sage: graphs.CompleteGraph(0).is_overfull()
            False

        Checking that all complete graphs `K_n` for odd `1 < n \leq 100`
        are overfull::

            sage: def check_overfull_Kn_odd(n):
            ....:     i = 3
            ....:     while i <= n:
            ....:         if not graphs.CompleteGraph(i).is_overfull():
            ....:             print("A complete graph of odd order > 1 must be overfull.")
            ....:             return
            ....:         i += 2
            ....:     print("Complete graphs of odd order > 1 up to %s are overfull." % n)
            ...
            sage: check_overfull_Kn_odd(100)  # long time
            Complete graphs of odd order > 1 up to 100 are overfull.

        The Petersen Graph, though, is not overfull while
        its chromatic index is `\Delta+1`::

            sage: g = graphs.PetersenGraph()
            sage: g.is_overfull()
            False
            sage: from sage.graphs.graph_coloring import edge_coloring
            sage: max(g.degree()) + 1 ==  edge_coloring(g, value_only=True)
            True
        """
        # # A possible optimized version. But the gain in speed is very little.
        # return bool(self._backend.num_verts() & 1) and (  # odd order n
        #     2 * self._backend.num_edges(self._directed) > #2m > \Delta(G)*(n-1)
        #     max(self.degree()) * (self._backend.num_verts() - 1))
        # unoptimized version
        return (self.order() % 2 == 1) and (
            2 * self.size() > max(self.degree()) * (self.order() - 1))

    @doc_index("Graph properties")
    def is_even_hole_free(self, certificate=False):
        r"""
        Tests whether ``self`` contains an induced even hole.

        A Hole is a cycle of length at least 4 (included). It is said to be even
        (resp. odd) if its length is even (resp. odd).

        Even-hole-free graphs always contain a bisimplicial vertex, which
        ensures that their chromatic number is at most twice their clique number
        [ACHRS2008]_.

        INPUT:

        - ``certificate`` -- boolean (default: ``False``); when ``certificate =
          False``, this method only returns ``True`` or ``False``. If
          ``certificate = True``, the subgraph found is returned instead of
          ``False``.

        EXAMPLES:

        Is the Petersen Graph even-hole-free ::

            sage: g = graphs.PetersenGraph()
            sage: g.is_even_hole_free()
            False

        As any chordal graph is hole-free, interval graphs behave the same way::

            sage: g = graphs.RandomIntervalGraph(20)
            sage: g.is_even_hole_free()
            True

        It is clear, though, that a random Bipartite Graph which is not a forest
        has an even hole::

            sage: g = graphs.RandomBipartite(10, 10, .5)
            sage: g.is_even_hole_free() and not g.is_forest()
            False

        We can check the certificate returned is indeed an even cycle::

            sage: if not g.is_forest():
            ....:    cycle = g.is_even_hole_free(certificate=True)
            ....:    if cycle.order() % 2 == 1:
            ....:        print("Error !")
            ....:    if not cycle.is_isomorphic(
            ....:           graphs.CycleGraph(cycle.order())):
            ....:        print("Error !")
            ...
            sage: print("Everything is Fine !")
            Everything is Fine !

        TESTS:

        Bug reported in :trac:`9925`, and fixed by :trac:`9420`::

            sage: g = Graph(':SiBFGaCEF_@CE`DEGH`CEFGaCDGaCDEHaDEF`CEH`ABCDEF', loops=False, multiedges=False)
            sage: g.is_even_hole_free()
            False
            sage: g.is_even_hole_free(certificate=True)
            Subgraph of (): Graph on 4 vertices

        Making sure there are no other counter-examples around ::

            sage: t = lambda x: (Graph(x).is_forest() or
            ....:       isinstance(Graph(x).is_even_hole_free(certificate=True), Graph))
            sage: all( t(graphs.RandomBipartite(10, 10, .5)) for i in range(100) )
            True
        """
        girth = self.girth()

        if girth > self.order():
            start = 4

        elif not girth % 2:
            if not certificate:
                return False
            start = girth

        else:
            start = girth + 1

        from sage.graphs.generators.basic import CycleGraph

        while start <= self.order():

            subgraph = self.subgraph_search(CycleGraph(start), induced=True)

            if subgraph is not None:
                if certificate:
                    return subgraph
                else:
                    return False

            start += 2

        return True

    @doc_index("Graph properties")
    def is_odd_hole_free(self, certificate=False):
        r"""
        Tests whether ``self`` contains an induced odd hole.

        A Hole is a cycle of length at least 4 (included). It is said to be even
        (resp. odd) if its length is even (resp. odd).

        It is interesting to notice that while it is polynomial to check whether
        a graph has an odd hole or an odd antihole [CCLSV2005]_, it is not known
        whether testing for one of these two cases independently is polynomial
        too.

        INPUT:

        - ``certificate`` -- boolean (default: ``False``); when ``certificate =
          False``, this method only returns ``True`` or ``False``. If
          ``certificate = True``, the subgraph found is returned instead of
          ``False``.

        EXAMPLES:

        Is the Petersen Graph odd-hole-free ::

            sage: g = graphs.PetersenGraph()
            sage: g.is_odd_hole_free()
            False

        Which was to be expected, as its girth is 5 ::

            sage: g.girth()
            5

        We can check the certificate returned is indeed a 5-cycle::

            sage: cycle = g.is_odd_hole_free(certificate=True)
            sage: cycle.is_isomorphic(graphs.CycleGraph(5))
            True

        As any chordal graph is hole-free, no interval graph has an odd hole::

            sage: g = graphs.RandomIntervalGraph(20)
            sage: g.is_odd_hole_free()
            True
        """
        girth = self.odd_girth()

        if girth > self.order():
            return True
        if girth == 3:
            start = 5
        else:
            if not certificate:
                return False
            start = girth

        from sage.graphs.generators.basic import CycleGraph

        while start <= self.order():

            subgraph = self.subgraph_search(CycleGraph(start), induced=True)

            if subgraph is not None:
                if certificate:
                    return subgraph
                else:
                    return False

            start += 2

        return True

    @doc_index("Graph properties")
    def is_triangle_free(self, algorithm='dense_graph', certificate=False):
        r"""
        Check whether ``self`` is triangle-free

        INPUT:

        - ``algorithm`` -- (default: ``'dense_graph'``) specifies the algorithm
          to use among:

          - ``'matrix'`` -- tests if the trace of the adjacency matrix is
            positive.

          - ``'bitset'`` -- encodes adjacencies into bitsets and uses fast
            bitset operations to test if the input graph contains a
            triangle. This method is generally faster than standard matrix
            multiplication.

          - ``'dense_graph'`` -- use the implementation of
            :mod:`sage.graphs.base.static_dense_graph`

        - ``certificate`` -- boolean (default: ``False``); whether to return a
          triangle if one is found. This parameter is ignored when ``algorithm``
          is ``'matrix'``.

        EXAMPLES:

        The Petersen Graph is triangle-free::

            sage: g = graphs.PetersenGraph()
            sage: g.is_triangle_free()
            True

        or a complete Bipartite Graph::

            sage: G = graphs.CompleteBipartiteGraph(5,6)
            sage: G.is_triangle_free(algorithm='matrix')
            True
            sage: G.is_triangle_free(algorithm='bitset')
            True
            sage: G.is_triangle_free(algorithm='dense_graph')
            True

        a tripartite graph, though, contains many triangles::

            sage: G = (3 * graphs.CompleteGraph(5)).complement()
            sage: G.is_triangle_free(algorithm='matrix')
            False
            sage: G.is_triangle_free(algorithm='bitset')
            False
            sage: G.is_triangle_free(algorithm='dense_graph')
            False

        Asking for a certificate::

            sage: K4 = graphs.CompleteGraph(4)
            sage: K4.is_triangle_free(algorithm='dense_graph', certificate=True)
            (False, [0, 1, 2])
            sage: K4.is_triangle_free(algorithm='bitset', certificate=True)
            (False, [0, 1, 2])

        TESTS:

        Comparison of algorithms::

            sage: for i in range(10): # long time
            ....:     G = graphs.RandomBarabasiAlbert(50,2)
            ....:     bm = G.is_triangle_free(algorithm='matrix')
            ....:     bb = G.is_triangle_free(algorithm='bitset')
            ....:     bd = G.is_triangle_free(algorithm='dense_graph')
            ....:     if bm != bb or bm != bd:
            ....:        print("That's not good!")

        Asking for an unknown algorithm::

            sage: g.is_triangle_free(algorithm='tip top')
            Traceback (most recent call last):
            ...
            ValueError: Algorithm 'tip top' not yet implemented. Please contribute.

        Check the empty graph::

            sage: graphs.EmptyGraph().is_triangle_free()
            True
        """
        if algorithm == 'dense_graph':
            from sage.graphs.base.static_dense_graph import is_triangle_free
            return is_triangle_free(self, certificate=certificate)

        if algorithm == 'bitset':
            if self.order() < 3:
                return (True, []) if certificate else True
            from sage.data_structures.bitset import Bitset
            N = self.order()
            vertex_to_int = {}
            B = {}
            for i, u in enumerate(self):
                vertex_to_int[u] = i
                B[u] = Bitset(capacity=N)
            # map adjacency to bitsets
            for u, v in self.edge_iterator(labels=None):
                if u != v:
                    B[u].add(vertex_to_int[v])
                    B[v].add(vertex_to_int[u])
            # Search for a triangle
            for u, v in self.edge_iterator(labels=None):
                BB = B[u] & B[v]
                if BB:
                    if certificate:
                        for w in self.neighbor_iterator(u):
                            if vertex_to_int[w] in BB:
                                return False, [u, v, w]
                    return False
            return (True, []) if certificate else True

        elif algorithm == 'matrix':
            if self.order() < 3:
                return True
            return (self.adjacency_matrix()**3).trace() == 0

        else:
            raise ValueError("Algorithm '%s' not yet implemented. Please contribute." %(algorithm))

    @doc_index("Graph properties")
    def is_split(self):
        r"""
        Returns ``True`` if the graph is a Split graph, ``False`` otherwise.

        A Graph `G` is said to be a split graph if its vertices `V(G)` can be
        partitioned into two sets `K` and `I` such that the vertices of `K`
        induce a complete graph, and those of `I` are an independent set.

        There is a simple test to check whether a graph is a split graph (see,
        for instance, the book "Graph Classes, a survey" [BLS1999]_ page
        203) :

        Given the degree sequence `d_1 \geq ... \geq d_n` of `G`, a graph is a
        split graph if and only if :

        .. MATH::

            \sum_{i=1}^\omega d_i = \omega (\omega - 1) + \sum_{i=\omega + 1}^nd_i

        where `\omega = max \{i:d_i\geq i-1\}`.


        EXAMPLES:

        Split graphs are, in particular, chordal graphs. Hence, The Petersen
        graph can not be split::

            sage: graphs.PetersenGraph().is_split()
            False

        We can easily build some "random" split graph by creating a complete
        graph, and adding vertices only connected to some random vertices of the
        clique::

            sage: g = graphs.CompleteGraph(10)
            sage: sets = Subsets(Set(range(10)))
            sage: for i in range(10, 25):
            ....:    g.add_edges([(i,k) for k in sets.random_element()])
            sage: g.is_split()
            True

        Another characterisation of split graph states that a graph is a split
        graph if and only if does not contain the 4-cycle, 5-cycle or `2K_2` as
        an induced subgraph. Hence for the above graph we have::

            sage: forbidden_subgraphs = [graphs.CycleGraph(4), graphs.CycleGraph(5), 2 * graphs.CompleteGraph(2)]
            sage: sum(g.subgraph_search_count(H,induced=True) for H in forbidden_subgraphs)
            0
        """
        self._scream_if_not_simple()
        # our degree sequence is numbered from 0 to n-1, so to avoid
        # any mistake, let's fix it :-)
        degree_sequence = [0] + sorted(self.degree(), reverse=True)

        for i, d in enumerate(degree_sequence):
            if d >= i - 1:
                omega = i
            else:
                break

        left = sum(degree_sequence[:omega + 1])
        right = omega * (omega - 1) + sum(degree_sequence[omega + 1:])

        return left == right

    @doc_index("Algorithmically hard stuff")
    def treewidth(self, k=None, certificate=False, algorithm=None):
        r"""
        Computes the tree-width of `G` (and provides a decomposition)

        INPUT:

        - ``k`` -- integer (default: ``None``); indicates the width to be
          considered. When ``k`` is an integer, the method checks that the graph
          has treewidth `\leq k`. If ``k`` is ``None`` (default), the method
          computes the optimal tree-width.

        - ``certificate`` -- boolean (default: ``False``); whether to return the
          tree-decomposition itself.

        - ``algorithm`` -- whether to use ``"sage"`` or ``"tdlib"`` (requires
          the installation of the 'tdlib' package). The default behaviour is to
          use 'tdlib' if it is available, and Sage's own algorithm when it is
          not.

        OUTPUT:

            ``g.treewidth()`` returns the treewidth of ``g``. When ``k`` is
             specified, it returns ``False`` when no tree-decomposition of width
             `\leq k` exists or ``True`` otherwise. When ``certificate=True``,
             the tree-decomposition is also returned.

        ALGORITHM:

            This function virtually explores the graph of all pairs
            ``(vertex_cut,cc)``, where ``vertex_cut`` is a vertex cut of the
            graph of cardinality `\leq k+1`, and ``connected_component`` is a
            connected component of the graph induced by ``G-vertex_cut``.

            We deduce that the pair ``(vertex_cut,cc)`` is feasible with
            tree-width `k` if ``cc`` is empty, or if a vertex ``v`` from
            ``vertex_cut`` can be replaced with a vertex from ``cc``, such that
            the pair ``(vertex_cut+v,cc-v)`` is feasible.

        .. NOTE::

            The implementation would be much faster if ``cc``, the argument of the
            recursive function, was a bitset. It would also be very nice to not copy
            the graph in order to compute connected components, for this is really a
            waste of time.

        .. SEEALSO::

            :meth:`~sage.graphs.graph_decompositions.vertex_separation.path_decomposition`
            computes the pathwidth of a graph. See also the
            :mod:`~sage.graphs.graph_decompositions.vertex_separation` module.

        EXAMPLES:

        The PetersenGraph has treewidth 4::

            sage: graphs.PetersenGraph().treewidth()
            4
            sage: graphs.PetersenGraph().treewidth(certificate=True)
            Tree decomposition: Graph on 6 vertices

        The treewidth of a 2d grid is its smallest side::

            sage: graphs.Grid2dGraph(2,5).treewidth()
            2
            sage: graphs.Grid2dGraph(3,5).treewidth()
            3

        TESTS::

            sage: g = graphs.PathGraph(3)
            sage: g.treewidth()
            1
            sage: g = 2*graphs.PathGraph(3)
            sage: g.treewidth()
            1
            sage: g.treewidth(certificate=True)
            Tree decomposition: Graph on 4 vertices
            sage: g.treewidth(2)
            True
            sage: g.treewidth(1)
            True
            sage: Graph(1).treewidth()
            0
            sage: Graph(0).treewidth()
            -1
            sage: graphs.PetersenGraph().treewidth(k=2)
            False
            sage: graphs.PetersenGraph().treewidth(k=6)
            True
            sage: graphs.PetersenGraph().treewidth(certificate=True).is_tree()
            True
            sage: graphs.PetersenGraph().treewidth(k=3,certificate=True)
            False
            sage: graphs.PetersenGraph().treewidth(k=4,certificate=True)
            Tree decomposition: Graph on 6 vertices

        All edges do appear (:trac:`17893`)::

            sage: from itertools import combinations
            sage: g = graphs.PathGraph(10)
            sage: td = g.treewidth(certificate=True)
            sage: for bag in td:
            ....:    g.delete_edges(list(combinations(bag,2)))
            sage: g.size()
            0

        :trac:`19358`::

            sage: g = Graph()
            sage: for i in range(3):
            ....:     for j in range(2):
            ....:         g.add_path([i,(i,j),(i+1)%3])
            sage: g.treewidth()
            2

        The decomposition is a tree (:trac:`23546`)::

            sage: g = Graph({0:[1,2], 3:[4,5]})
            sage: t = g.treewidth(certificate=True)
            sage: t.is_tree()
            True
            sage: vertices = set()
            sage: for s in t.vertices():
            ....:     vertices = vertices.union(s)
            sage: vertices == set(g.vertices())
            True

        Trivially true::

            sage: graphs.PetersenGraph().treewidth(k=35)
            True
            sage: graphs.PetersenGraph().treewidth(k=35,certificate=True)
            Tree decomposition: Graph on 1 vertex

        Bad input:

            sage: graphs.PetersenGraph().treewidth(k=-3)
            Traceback (most recent call last):
            ...
            ValueError: k(=-3) must be a nonnegative integer
        """
        g = self

        # Check Input
        if algorithm is None or algorithm == 'tdlib':
            try:
                import sage.graphs.graph_decompositions.tdlib as tdlib
                tdlib_found = True
            except ImportError:
                tdlib_found = False

        elif algorithm != "sage":
            raise ValueError("'algorithm' must be equal to 'tdlib', 'sage', or None")

        if algorithm is None and tdlib_found:
            algorithm = 'tdlib'
        else:
            algorithm = 'sage'

        if k is not None and k < 0:
            raise ValueError("k(={}) must be a nonnegative integer".format(k))

        # Stupid cases
        if not g.order():
            if certificate:
                return Graph()
            elif k is None:
                return -1
            else:
                return True

        if k is not None and k >= g.order() - 1:
            if certificate:
                from sage.sets.set import Set
                return Graph({Set(g): []}, name="Tree decomposition")
            return True

        # TDLIB
        if algorithm == 'tdlib':
            if not tdlib_found:
                from sage.misc.package import PackageNotFoundError
                raise PackageNotFoundError("tdlib")

            T = tdlib.treedecomposition_exact(g, -1 if k is None else k)
            width = tdlib.get_width(T)

            if certificate:
                return T if (k is None or width <= k) else False
            elif k is None:
                return width
            else:
                return width <= k

        # Disconnected cases
        if not g.is_connected():
            if not certificate:
                if k is None:
                    return max(cc.treewidth() for cc in g.connected_components_subgraphs())
                else:
                    return all(cc.treewidth(k) for cc in g.connected_components_subgraphs())
            else:
                T = [cc.treewidth(certificate=True) for cc in g.connected_components_subgraphs()]
                tree = Graph([list(itertools.chain(*T)),
                              list(itertools.chain(*[t.edges(labels=False, sort=False) for t in T]))],
                             format='vertices_and_edges', name="Tree decomposition")
                v = next(T[0].vertex_iterator())
                for t in T[1:]:
                    tree.add_edge(next(t.vertex_iterator()),v)
                return tree

        # Forcing k to be defined
        if k is None:
            for i in range(max(0, g.clique_number() - 1, min(g.degree())), g.order()+1):
                ans = g.treewidth(k=i, certificate=certificate)
                if ans:
                    return ans if certificate else i

        # This is the recursion described in the method's documentation. All
        # computations are cached, and depends on the pair ``cut,
        # connected_component`` only.
        #
        # It returns either a boolean or the corresponding tree-decomposition,
        # as a list of edges between vertex cuts (as it is done for the complete
        # tree-decomposition at the end of the main function.
        from sage.misc.cachefunc import cached_function
        @cached_function
        def rec(cut, cc):
            # Easy cases
            if len(cut) > k:
                return False
            if len(cc) + len(cut) <= k + 1:
                return [(cut, cut.union(cc))] if certificate else True

            # We explore all possible extensions of the cut
            for v in cc:

                # New cuts and connected components, with v respectively added
                # and removed
                cutv = cut.union([v])
                ccv = cc.difference([v])

                # The values returned by the recursive calls.
                sons = []

                # Removing v may have disconnected cc. We iterate on its
                # connected components
                for cci in g.subgraph(ccv).connected_components(sort=False):

                    # The recursive subcalls. We remove on-the-fly the vertices
                    # from the cut which play no role in separating the
                    # connected component from the rest of the graph.
                    reduced_cut = frozenset([x for x in cutv if any(xx in cci for xx in g.neighbor_iterator(x))])
                    son = rec(reduced_cut, frozenset(cci))
                    if not son:
                        break

                    if certificate:
                        sons.extend(son)
                        sons.append((cut, cutv))
                        sons.append((cutv, reduced_cut))

                # Weird Python syntax which is useful once in a lifetime : if break
                # was never called in the loop above, we return "sons".
                else:
                    return sons if certificate else True

            return False

        # Main call to rec function, i.e. rec({v}, V-{v})
        V = list(g)
        v = frozenset([V.pop()])
        TD = rec(v, frozenset(V))

        if TD is False:
            return False

        if not certificate:
            return True

        # Building the Tree-Decomposition graph. Its vertices are cuts of the
        # decomposition, and there is an edge from a cut C1 to a cut C2 if C2 is an
        # immediate subcall of C1
        from sage.sets.set import Set
        G = Graph(name="Tree decomposition")
        G.add_edges(((Set(x), Set(y)) for x,y in TD), loops=False)

        # The Tree-Decomposition contains a lot of useless nodes.
        #
        # We merge all edges between two sets S,S' where S is a subset of S'
        changed = True
        while changed:
            changed = False
            for v in G.vertices(sort=False):
                for u in G.neighbor_iterator(v):
                    if u.issuperset(v):
                        G.merge_vertices([u, v]) # the new vertex is named 'u'
                        changed = True
                        break

        return G

    @doc_index("Algorithmically hard stuff")
    def is_perfect(self, certificate=False):
        r"""
        Tests whether the graph is perfect.

        A graph `G` is said to be perfect if `\chi(H)=\omega(H)` hold for any
        induced subgraph `H\subseteq_i G` (and so for `G` itself, too), where
        `\chi(H)` represents the chromatic number of `H`, and `\omega(H)` its
        clique number. The Strong Perfect Graph Theorem [CRST2006]_ gives
        another characterization of perfect graphs:

        A graph is perfect if and only if it contains no odd hole (cycle on an
        odd number `k` of vertices, `k>3`) nor any odd antihole (complement of a
        hole) as an induced subgraph.

        INPUT:

        - ``certificate`` -- boolean (default: ``False``); whether to return a
          certificate.

        OUTPUT:

        When ``certificate = False``, this function returns a boolean
        value. When ``certificate = True``, it returns a subgraph of ``self``
        isomorphic to an odd hole or an odd antihole if any, and ``None``
        otherwise.

        EXAMPLES:

        A Bipartite Graph is always perfect ::

            sage: g = graphs.RandomBipartite(8,4,.5)
            sage: g.is_perfect()
            True

        So is the line graph of a bipartite graph::

            sage: g = graphs.RandomBipartite(4,3,0.7)
            sage: g.line_graph().is_perfect() # long time
            True

        As well as the Cartesian product of two complete graphs::

            sage: g = graphs.CompleteGraph(3).cartesian_product(graphs.CompleteGraph(3))
            sage: g.is_perfect()
            True

        Interval Graphs, which are chordal graphs, too ::

            sage: g =  graphs.RandomIntervalGraph(7)
            sage: g.is_perfect()
            True

        The PetersenGraph, which is triangle-free and has chromatic number 3 is
        obviously not perfect::

            sage: g = graphs.PetersenGraph()
            sage: g.is_perfect()
            False

        We can obtain an induced 5-cycle as a certificate::

            sage: g.is_perfect(certificate=True)
            Subgraph of (Petersen graph): Graph on 5 vertices

        TESTS:

        Check that :trac:`13546` has been fixed::

            sage: Graph(':FgGE@I@GxGs', loops=False, multiedges=False).is_perfect()
            False
            sage: g = Graph({0: [2, 3, 4, 5],
            ....:            1: [3, 4, 5, 6],
            ....:            2: [0, 4, 5, 6],
            ....:            3: [0, 1, 5, 6],
            ....:            4: [0, 1, 2, 6],
            ....:            5: [0, 1, 2, 3],
            ....:            6: [1, 2, 3, 4]})
            sage: g.is_perfect()
            False

        TESTS::

            sage: Graph(':Ab').is_perfect()
            Traceback (most recent call last):
            ...
            ValueError: This method is only defined for simple graphs, and yours is not one of them !
            sage: g = Graph()
            sage: g.allow_loops(True)
            sage: g.add_edge(0,0)
            sage: g.edges()
            [(0, 0, None)]
            sage: g.is_perfect()
            Traceback (most recent call last):
            ...
            ValueError: This method is only defined for simple graphs, and yours is not one of them !

        """
        if self.has_multiple_edges() or self.has_loops():
            raise ValueError("This method is only defined for simple graphs,"
                             " and yours is not one of them !")
        if self.is_bipartite():
            return True if not certificate else None

        self_complement = self.complement()
        self_complement.remove_loops()
        self_complement.remove_multiple_edges()

        if self_complement.is_bipartite():
            return True if not certificate else None

        answer = self.is_odd_hole_free(certificate=certificate)
        if not (answer is True):
            return answer

        return self_complement.is_odd_hole_free(certificate=certificate)


    @doc_index("Graph properties")
    def is_edge_transitive(self):
        r"""
        Check if self is an edge transitive graph.

        A graph is edge-transitive if its automorphism group acts transitively
        on its edge set.

        Equivalently, if there exists for any pair of edges `uv,u'v'\in E(G)` an
        automorphism `\phi` of `G` such that `\phi(uv)=u'v'` (note this does not
        necessarily mean that `\phi(u)=u'` and `\phi(v)=v'`).

        .. SEEALSO::

          - :wikipedia:`Edge-transitive_graph`
          - :meth:`~Graph.is_arc_transitive`
          - :meth:`~Graph.is_half_transitive`
          - :meth:`~Graph.is_semi_symmetric`

        EXAMPLES::

            sage: P = graphs.PetersenGraph()
            sage: P.is_edge_transitive()
            True
            sage: C = graphs.CubeGraph(3)
            sage: C.is_edge_transitive()
            True
            sage: G = graphs.GrayGraph()
            sage: G.is_edge_transitive()
            True
            sage: P = graphs.PathGraph(4)
            sage: P.is_edge_transitive()
            False
        """
        from sage.libs.gap.libgap import libgap

        if not self.size():
            return True

        A = self.automorphism_group()
        e = next(self.edge_iterator(labels=False))
        e = [A._domain_to_gap[e[0]], A._domain_to_gap[e[1]]]

        return libgap(A).OrbitLength(e, libgap.OnSets) == self.size()

    @doc_index("Graph properties")
    def is_arc_transitive(self):
        r"""
        Check if self is an arc-transitive graph

        A graph is arc-transitive if its automorphism group acts transitively on
        its pairs of adjacent vertices.

        Equivalently, if there exists for any pair of edges `uv,u'v'\in E(G)` an
        automorphism `\phi_1` of `G` such that `\phi_1(u)=u'` and
        `\phi_1(v)=v'`, as well as another automorphism `\phi_2` of `G` such
        that `\phi_2(u)=v'` and `\phi_2(v)=u'`

        .. SEEALSO::

          - :wikipedia:`arc-transitive_graph`
          - :meth:`~Graph.is_edge_transitive`
          - :meth:`~Graph.is_half_transitive`
          - :meth:`~Graph.is_semi_symmetric`

        EXAMPLES::

            sage: P = graphs.PetersenGraph()
            sage: P.is_arc_transitive()
            True
            sage: G = graphs.GrayGraph()
            sage: G.is_arc_transitive()
            False
        """
        from sage.libs.gap.libgap import libgap

        if not self.size():
            return True

        A = self.automorphism_group()
        e = next(self.edge_iterator(labels=False))
        e = [A._domain_to_gap[e[0]], A._domain_to_gap[e[1]]]

        return libgap(A).OrbitLength(e,libgap.OnTuples) == 2*self.size()

    @doc_index("Graph properties")
    def is_half_transitive(self):
        """
        Check if self is a half-transitive graph.

        A graph is half-transitive if it is both vertex and edge transitive
        but not arc-transitive.

        .. SEEALSO::

          - :wikipedia:`half-transitive_graph`
          - :meth:`~Graph.is_edge_transitive`
          - :meth:`~Graph.is_arc_transitive`
          - :meth:`~Graph.is_semi_symmetric`

        EXAMPLES:

        The Petersen Graph is not half-transitive::

            sage: P = graphs.PetersenGraph()
            sage: P.is_half_transitive()
            False

        The smallest half-transitive graph is the Holt Graph::

            sage: H = graphs.HoltGraph()
            sage: H.is_half_transitive()
            True
        """
        # A half-transitive graph always has only vertices of even degree
        if any(d % 2 for d in self.degree_iterator()):
            return False

        return (self.is_edge_transitive() and
                self.is_vertex_transitive() and
                not self.is_arc_transitive())

    @doc_index("Graph properties")
    def is_semi_symmetric(self):
        """
        Check if self is semi-symmetric.

        A graph is semi-symmetric if it is regular, edge-transitive but not
        vertex-transitive.

        .. SEEALSO::

          - :wikipedia:`Semi-symmetric_graph`
          - :meth:`~Graph.is_edge_transitive`
          - :meth:`~Graph.is_arc_transitive`
          - :meth:`~Graph.is_half_transitive`

        EXAMPLES:

        The Petersen graph is not semi-symmetric::

            sage: P = graphs.PetersenGraph()
            sage: P.is_semi_symmetric()
            False

        The Gray graph is the smallest possible cubic semi-symmetric graph::

            sage: G = graphs.GrayGraph()
            sage: G.is_semi_symmetric()
            True

        Another well known semi-symmetric graph is the Ljubljana graph::

            sage: L = graphs.LjubljanaGraph()
            sage: L.is_semi_symmetric()
            True
        """
        # A semi-symmetric graph is always bipartite
        if not self.is_bipartite():
            return False

        return (self.is_regular() and
                self.is_edge_transitive() and not
                self.is_vertex_transitive())

    @doc_index("Connectivity, orientations, trees")
    def degree_constrained_subgraph(self, bounds, solver=None, verbose=0):
        r"""
        Returns a degree-constrained subgraph.

        Given a graph `G` and two functions `f, g:V(G)\rightarrow \mathbb Z`
        such that `f \leq g`, a degree-constrained subgraph in `G` is
        a subgraph `G' \subseteq G` such that for any vertex `v \in G`,
        `f(v) \leq d_{G'}(v) \leq g(v)`.

        INPUT:

        - ``bounds`` -- (default: ``None``); Two possibilities:

          - A dictionary whose keys are the vertices, and values a pair of
            real values ``(min,max)`` corresponding to the values
            `(f(v),g(v))`.

          - A function associating to each vertex a pair of
            real values ``(min,max)`` corresponding to the values
            `(f(v),g(v))`.


        - ``solver`` -- (default: ``None``); specify a Linear Program (LP)
          solver to be used. If set to ``None``, the default one is used. For
          more information on LP solvers and which default solver is used, see
          the method
          :meth:`solve <sage.numerical.mip.MixedIntegerLinearProgram.solve>`
          of the class
          :class:`MixedIntegerLinearProgram <sage.numerical.mip.MixedIntegerLinearProgram>`.

        - ``verbose`` -- integer (default: ``0``); sets the level of
          verbosity. Set to 0 by default, which means quiet.

        OUTPUT:

        - When a solution exists, this method outputs the degree-constrained
          subgraph as a Graph object.

        - When no solution exists, returns ``False``.

        .. NOTE::

            - This algorithm computes the degree-constrained subgraph of minimum
              weight.
            - If the graph's edges are weighted, these are taken into account.
            - This problem can be solved in polynomial time.

        EXAMPLES:

        Is there a perfect matching in an even cycle? ::

            sage: g = graphs.CycleGraph(6)
            sage: bounds = lambda x: [1,1]
            sage: m = g.degree_constrained_subgraph(bounds=bounds)
            sage: m.size()
            3
        """
        self._scream_if_not_simple()
        from sage.numerical.mip import MixedIntegerLinearProgram, MIPSolverException

        p = MixedIntegerLinearProgram(maximization=False, solver=solver)
        b = p.new_variable(binary=True)

        if isinstance(bounds,dict):
            f_bounds = lambda x: bounds[x]
        else:
            f_bounds = bounds


        if self.weighted():
            from sage.rings.real_mpfr import RR
            weight = lambda x: x if x in RR else 1
        else:
            weight = lambda x: 1

        for v in self:
            minimum,maximum = f_bounds(v)
            p.add_constraint(p.sum(b[frozenset((x,y))]*weight(l) for x,y,l in self.edges_incident(v)),
                                 min=minimum, max=maximum)

        p.set_objective(p.sum(b[frozenset((x,y))]*weight(l) for x,y,l in self.edge_iterator()))

        try:
            p.solve(log=verbose)
            g = copy(self)
            b = p.get_values(b)
            g.delete_edges((x,y) for x,y in g.edge_iterator(labels=False) if b[frozenset((x,y))] < 0.5)
            return g

        except MIPSolverException:
            return False


    ### Orientations

    @doc_index("Connectivity, orientations, trees")
    def strong_orientation(self):
        r"""
        Returns a strongly connected orientation of the current graph.

        An orientation of an undirected graph is a digraph obtained by giving an
        unique direction to each of its edges. An orientation is said to be
        strong if there is a directed path between each pair of vertices.  See
        also the :wikipedia:`Strongly_connected_component`.

        If the graph is 2-edge-connected, a strongly connected orientation
        can be found in linear time. If the given graph is not 2-connected,
        the orientation returned will ensure that each 2-connected component
        has a strongly connected orientation.

        OUTPUT:

        A digraph representing an orientation of the current graph.

        .. NOTE::

            - This method assumes the graph is connected.
            - This algorithm works in O(m).

        EXAMPLES:

        For a 2-regular graph, a strong orientation gives to each vertex an
        out-degree equal to 1::

            sage: g = graphs.CycleGraph(5)
            sage: g.strong_orientation().out_degree()
            [1, 1, 1, 1, 1]

        The Petersen Graph is 2-edge connected. It then has a strongly connected
        orientation::

            sage: g = graphs.PetersenGraph()
            sage: o = g.strong_orientation()
            sage: len(o.strongly_connected_components())
            1

        The same goes for the CubeGraph in any dimension ::

            sage: all(len(graphs.CubeGraph(i).strong_orientation().strongly_connected_components()) == 1 for i in range(2,6))
            True

        A multigraph also has a strong orientation ::

            sage: g = Graph([(1,2),(1,2)], multiedges=True)
            sage: g.strong_orientation()
            Multi-digraph on 2 vertices

        """
        from sage.graphs.digraph import DiGraph
        d = DiGraph(multiedges=self.allows_multiple_edges())
        i = 0

        # The algorithm works through a depth-first search. Any edge
        # used in the depth-first search is oriented in the direction
        # in which it has been used. All the other edges are oriented
        # backward

        v = next(self.vertex_iterator())
        seen = {}
        i = 1

        # Time at which the vertices have been discovered
        seen[v] = i

        # indicates the stack of edges to explore
        next_ = self.edges_incident(v)

        while next_:
            e = next_.pop()

            # Ignore loops
            if e[0] == e[1]:
                continue

            # We assume e[0] to be a `seen` vertex
            e = e if seen.get(e[0], False) is not False else (e[1], e[0], e[2])

            # If we discovered a new vertex
            if seen.get(e[1], False) is False:
                d.add_edge(e)
                next_.extend(ee for ee in self.edges_incident(e[1])
                                 if ((e[0],e[1]) != (ee[0],ee[1])) and ((e[0],e[1]) != (ee[1],ee[0])))
                i += 1
                seen[e[1]] = i

            # Else, we orient the edges backward
            else:
                if seen[e[0]] < seen[e[1]]:
                    d.add_edge(e[1], e[0], e[2])
                else:
                    d.add_edge(e)

        # Case of multiple edges. If another edge has already been inserted, we
        # add the new one in the opposite direction.
        tmp = None
        for e in self.multiple_edges():
            if tmp == (e[0], e[1]):
                if d.has_edge(e[0], e[1]):
                    d.add_edge(e[1], e[0], e[2])
                else:
                    d.add_edge(e)
            tmp = (e[0], e[1])

        return d

    @doc_index("Connectivity, orientations, trees")
    def minimum_outdegree_orientation(self, use_edge_labels=False, solver=None, verbose=0):
        r"""
        Returns an orientation of ``self`` with the smallest possible maximum
        outdegree.

        Given a Graph `G`, it is polynomial to compute an orientation `D` of the
        edges of `G` such that the maximum out-degree in `D` is minimized. This
        problem, though, is NP-complete in the weighted case [AMOZ2006]_.

        INPUT:

        - ``use_edge_labels`` -- boolean (default: ``False``)

          - When set to ``True``, uses edge labels as weights to compute the
            orientation and assumes a weight of `1` when there is no value
            available for a given edge.

          - When set to ``False`` (default), gives a weight of 1 to all the
            edges.

        - ``solver`` -- (default: ``None``); specify a Linear Program (LP)
          solver to be used. If set to ``None``, the default one is used. For
          more information on LP solvers and which default solver is used, see
          the method
          :meth:`solve <sage.numerical.mip.MixedIntegerLinearProgram.solve>`
          of the class
          :class:`MixedIntegerLinearProgram <sage.numerical.mip.MixedIntegerLinearProgram>`.

        - ``verbose`` -- integer (default: ``0``); sets the level of
          verbosity. Set to 0 by default, which means quiet.

        EXAMPLES:

        Given a complete bipartite graph `K_{n,m}`, the maximum out-degree of an
        optimal orientation is `\left\lceil \frac {nm} {n+m}\right\rceil`::

            sage: g = graphs.CompleteBipartiteGraph(3,4)
            sage: o = g.minimum_outdegree_orientation()
            sage: max(o.out_degree()) == ceil((4*3)/(3+4))
            True
        """
        self._scream_if_not_simple()
        if self.is_directed():
            raise ValueError("Cannot compute an orientation of a DiGraph. "+\
                                 "Please convert it to a Graph if you really mean it.")

        if use_edge_labels:
            from sage.rings.real_mpfr import RR
            weight = lambda e: self.edge_label(e) if self.edge_label(e) in RR else 1
        else:
            weight = lambda e: 1

        from sage.numerical.mip import MixedIntegerLinearProgram

        p = MixedIntegerLinearProgram(maximization=False, solver=solver)
        degree = p.new_variable(nonnegative=True)

        # The orientation of an edge is boolean and indicates whether the edge
        # uv goes from u to v ( equal to 0 ) or from v to u ( equal to 1)
        orientation = p.new_variable(binary=True)

        # Whether an edge adjacent to a vertex u counts positively or
        # negatively. To do so, we first fix an arbitrary extremity per edge uv.
        ext = {frozenset(e): e[0] for e in self.edge_iterator(labels=False)}
        def outgoing(u, e, variable):
            if u == ext[frozenset(e)]:
                return variable
            else:
                return 1-variable

        for u in self:
            p.add_constraint(p.sum(weight(e) * outgoing(u, e, orientation[frozenset(e)])
                                       for e in self.edge_iterator(vertices=[u], labels=False))
                                 - degree['max'], max=0)

        p.set_objective(degree['max'])

        p.solve(log=verbose)

        orientation = p.get_values(orientation)

        # All the edges from self are doubled in O
        # ( one in each direction )
        from sage.graphs.digraph import DiGraph
        O = DiGraph(self)

        # Builds the list of edges that should be removed
        edges = []

        for e in self.edge_iterator(labels=None):
            if orientation[frozenset(e)] == 1:
                edges.append(e[::-1])
            else:
                edges.append(e)

        O.delete_edges(edges)

        return O

    @doc_index("Connectivity, orientations, trees")
    def bounded_outdegree_orientation(self, bound, solver=None, verbose=False):
        r"""
        Computes an orientation of ``self`` such that every vertex `v` has
        out-degree less than `b(v)`

        INPUT:

        - ``bound`` -- Maximum bound on the out-degree. Can be of three
          different types :

         * An integer `k`. In this case, computes an orientation whose maximum
           out-degree is less than `k`.

         * A dictionary associating to each vertex its associated maximum
           out-degree.

         * A function associating to each vertex its associated maximum
           out-degree.

        - ``solver`` -- (default: ``None``); specify a Linear Program (LP) solver
          to be used. If set to ``None``, the default one is used. For more
          information on LP solvers and which default solver is used, see the
          method :meth:`solve
          <sage.numerical.mip.MixedIntegerLinearProgram.solve>` of the class
          :class:`MixedIntegerLinearProgram
          <sage.numerical.mip.MixedIntegerLinearProgram>`.

        - ``verbose`` -- integer (default: ``0``); sets the level of
          verbosity. Set to 0 by default, which means quiet.

        OUTPUT:

        A DiGraph representing the orientation if it exists. A ``ValueError``
        exception is raised otherwise.

        ALGORITHM:

        The problem is solved through a maximum flow :

        Given a graph `G`, we create a ``DiGraph`` `D` defined on `E(G)\cup
        V(G)\cup \{s,t\}`. We then link `s` to all of `V(G)` (these edges having
        a capacity equal to the bound associated to each element of `V(G)`), and
        all the elements of `E(G)` to `t` . We then link each `v \in V(G)` to
        each of its incident edges in `G`. A maximum integer flow of value
        `|E(G)|` corresponds to an admissible orientation of `G`. Otherwise,
        none exists.

        EXAMPLES:

        There is always an orientation of a graph `G` such that a vertex `v` has
        out-degree at most `\lceil \frac {d(v)} 2 \rceil`::

            sage: g = graphs.RandomGNP(40, .4)
            sage: b = lambda v: ceil(g.degree(v)/2)
            sage: D = g.bounded_outdegree_orientation(b)
            sage: all( D.out_degree(v) <= b(v) for v in g )
            True


        Chvatal's graph, being 4-regular, can be oriented in such a way that its
        maximum out-degree is 2::

            sage: g = graphs.ChvatalGraph()
            sage: D = g.bounded_outdegree_orientation(2)
            sage: max(D.out_degree())
            2

        For any graph `G`, it is possible to compute an orientation such that
        the maximum out-degree is at most the maximum average degree of `G`
        divided by 2. Anything less, though, is impossible.

            sage: g = graphs.RandomGNP(40, .4)
            sage: mad = g.maximum_average_degree()

        Hence this is possible ::

            sage: d = g.bounded_outdegree_orientation(ceil(mad/2))

        While this is not::

            sage: try:
            ....:     g.bounded_outdegree_orientation(ceil(mad/2-1))
            ....:     print("Error")
            ....: except ValueError:
            ....:     pass

        TESTS:

        As previously for random graphs, but more intensively::

            sage: for i in range(30):      # long time (up to 6s on sage.math, 2012)
            ....:     g = graphs.RandomGNP(40, .4)
            ....:     b = lambda v: ceil(g.degree(v)/2)
            ....:     D = g.bounded_outdegree_orientation(b)
            ....:     if not (
            ....:          all( D.out_degree(v) <= b(v) for v in g ) or
            ....:          D.size() != g.size()):
            ....:         print("Something wrong happened")

        """
        self._scream_if_not_simple()
        from sage.graphs.all import DiGraph
        n = self.order()

        if not n:
            return DiGraph()

        vertices = list(self)
        vertices_id = {y: x for x,y in enumerate(vertices)}

        b = {}

        # Checking the input type. We make a dictionary out of it
        if isinstance(bound, dict):
            b = bound
        else:
            try:
                b = dict(zip(vertices,map(bound, vertices)))

            except TypeError:
                b = dict(zip(vertices, [bound]*n))

        d = DiGraph()

        # Adding the edges (s,v) and ((u,v),t)
        d.add_edges(('s', vertices_id[v], b[v]) for v in vertices)

        d.add_edges(((vertices_id[u], vertices_id[v]), 't', 1)
                     for u,v in self.edges(labels=None) )

        # each v is linked to its incident edges

        for u,v in self.edge_iterator(labels=None):
            u,v = vertices_id[u], vertices_id[v]
            d.add_edge(u, (u,v), 1)
            d.add_edge(v, (u,v), 1)

        # Solving the maximum flow
        value, flow = d.flow('s','t', value_only=False, integer=True,
                             use_edge_labels=True, solver=solver, verbose=verbose)

        if value != self.size():
            raise ValueError("No orientation exists for the given bound")

        D = DiGraph()
        D.add_vertices(vertices)

        # The flow graph may not contain all the vertices, if they are
        # not part of the flow...

        for u in [x for x in range(n) if x in flow]:

            for uu,vv in flow.neighbors_out(u):
                v = vv if vv != u else uu
                D.add_edge(vertices[u], vertices[v])

        # I do not like when a method destroys the embedding ;-)
        D.set_pos(self.get_pos())

        return D

    @doc_index("Connectivity, orientations, trees")
    def orientations(self, data_structure=None, sparse=None):
        r"""
        Return an iterator over orientations of ``self``.

        An *orientation* of an undirected graph is a directed graph such that
        every edge is assigned a direction.  Hence there are `2^s` oriented
        digraphs for a simple graph with `s` edges.

        INPUT:

        - ``data_structure`` -- one of ``"sparse"``, ``"static_sparse"``, or
          ``"dense"``; see the documentation of :class:`Graph` or
          :class:`DiGraph`; default is the data structure of ``self``

        - ``sparse`` -- boolean (default: ``None``); ``sparse=True`` is an alias
          for ``data_structure="sparse"``, and ``sparse=False`` is an alias for
          ``data_structure="dense"``. By default (``None``), guess the most
          suitable data structure.

        .. WARNING::

            This always considers multiple edges of graphs as distinguishable,
            and hence, may have repeated digraphs.

        EXAMPLES::

            sage: G = Graph([[1,2,3], [(1, 2, 'a'), (1, 3, 'b')]], format='vertices_and_edges')
            sage: it = G.orientations()
            sage: D = next(it)
            sage: D.edges()
            [(1, 2, 'a'), (1, 3, 'b')]
            sage: D = next(it)
            sage: D.edges()
            [(1, 2, 'a'), (3, 1, 'b')]

        TESTS::

            sage: G = Graph()
            sage: D = [g for g in G.orientations()]
            sage: len(D)
            1
            sage: D[0]
            Digraph on 0 vertices

            sage: G = Graph(5)
            sage: it = G.orientations()
            sage: D = next(it)
            sage: D.size()
            0

            sage: G = Graph([[1,2,'a'], [1,2,'b']], multiedges=True)
            sage: len(list(G.orientations()))
            4

            sage: G = Graph([[1,2], [1,1]], loops=True)
            sage: len(list(G.orientations()))
            2

            sage: G = Graph([[1,2],[2,3]])
            sage: next(G.orientations())
            Digraph on 3 vertices
            sage: G = graphs.PetersenGraph()
            sage: next(G.orientations())
            An orientation of Petersen graph: Digraph on 10 vertices

        An orientation must have the same ground set of vertices as the original
        graph (:trac:`24366`)::

            sage: G = Graph(1)
            sage: next(G.orientations())
            Digraph on 1 vertex
        """
        if sparse is not None:
            if data_structure is not None:
                raise ValueError("cannot specify both 'sparse' and 'data_structure'")
            data_structure = "sparse" if sparse else "dense"
        if data_structure is None:
            from sage.graphs.base.dense_graph import DenseGraphBackend
            from sage.graphs.base.sparse_graph import SparseGraphBackend
            if isinstance(self._backend, DenseGraphBackend):
                data_structure = "dense"
            elif isinstance(self._backend, SparseGraphBackend):
                data_structure = "sparse"
            else:
                data_structure = "static_sparse"

        name = self.name()
        if name:
            name = 'An orientation of ' + name

        if not self.size():
            D = DiGraph(data=[self.vertices(), []],
                        format='vertices_and_edges',
                        name=name,
                        pos=self._pos,
                        multiedges=self.allows_multiple_edges(),
                        loops=self.allows_loops(),
                        data_structure=data_structure)
            if hasattr(self, '_embedding'):
                D._embedding = copy(self._embedding)
            yield D
            return

        E = [[(u,v,label), (v,u,label)] if u != v else [(u,v,label)]
             for u,v,label in self.edge_iterator()]
        verts = self.vertices()
        for edges in itertools.product(*E):
            D = DiGraph(data=[verts, edges],
                        format='vertices_and_edges',
                        name=name,
                        pos=self._pos,
                        multiedges=self.allows_multiple_edges(),
                        loops=self.allows_loops(),
                        data_structure=data_structure)
            if hasattr(self, '_embedding'):
                D._embedding = copy(self._embedding)
            yield D

    ### Coloring

    @doc_index("Basic methods")
    def bipartite_color(self):
        """
        Return a dictionary with vertices as the keys and the color class
        as the values.

        Fails with an error if the graph is not bipartite.

        EXAMPLES::

            sage: graphs.CycleGraph(4).bipartite_color()
            {0: 1, 1: 0, 2: 1, 3: 0}
            sage: graphs.CycleGraph(5).bipartite_color()
            Traceback (most recent call last):
            ...
            RuntimeError: Graph is not bipartite.

        TESTS::

            sage: Graph().bipartite_color()
            {}
        """
        isit, certificate = self.is_bipartite(certificate=True)

        if isit:
            return certificate
        else:
            raise RuntimeError("Graph is not bipartite.")

    @doc_index("Basic methods")
    def bipartite_sets(self):
        r"""
        Return `(X,Y)` where `X` and `Y` are the nodes in each bipartite set of
        graph `G`.

        Fails with an error if graph is not bipartite.

        EXAMPLES::

            sage: graphs.CycleGraph(4).bipartite_sets()
            ({0, 2}, {1, 3})
            sage: graphs.CycleGraph(5).bipartite_sets()
            Traceback (most recent call last):
            ...
            RuntimeError: Graph is not bipartite.
        """
        color = self.bipartite_color()
        left = set()
        right = set()

        for u,s in color.items():
            if s:
                left.add(u)
            else:
                right.add(u)

        return left, right

    @doc_index("Coloring")
    def chromatic_index(self, solver=None, verbose=0):
        r"""
        Return the chromatic index of the graph.

        The chromatic index is the minimal number of colors needed to properly
        color the edges of the graph.

        INPUT:

        - ``solver`` -- (default: ``None``); specify the Linear Program (LP)
          solver to be used. If set to ``None``, the default one is used. For
          more information on LP solvers and which default solver is used, see
          the method :meth:`solve
          <sage.numerical.mip.MixedIntegerLinearProgram.solve>` of the class
          :class:`MixedIntegerLinearProgram
          <sage.numerical.mip.MixedIntegerLinearProgram>`.

        - ``verbose`` -- integer (default: ``0``); sets the level of
          verbosity. Set to 0 by default, which means quiet.

        This method is a frontend for method
        :meth:`sage.graphs.graph_coloring.edge_coloring` that uses a mixed
        integer-linear programming formulation to compute the chromatic index.

        .. SEEALSO::

            - :wikipedia:`Edge_coloring` for further details on edge coloring
            - :meth:`sage.graphs.graph_coloring.edge_coloring`
            - :meth:`~Graph.fractional_chromatic_index`
            - :meth:`~Graph.chromatic_number`

        EXAMPLES:

        The clique `K_n` has chromatic index `n` when `n` is odd and `n-1` when
        `n` is even::

            sage: graphs.CompleteGraph(4).chromatic_index()
            3
            sage: graphs.CompleteGraph(5).chromatic_index()
            5
            sage: graphs.CompleteGraph(6).chromatic_index()
            5

        The path `P_n` with `n \geq 2` has chromatic index 2::

            sage: graphs.PathGraph(5).chromatic_index()
            2

        The windmill graph with parameters `k,n` has chromatic index `(k-1)n`::

            sage: k,n = 3,4
            sage: G = graphs.WindmillGraph(k,n)
            sage: G.chromatic_index() == (k-1)*n
            True

        TESTS:

        Graphs without vertices or edges::

            sage: Graph().chromatic_index()
            0
            sage: Graph(2).chromatic_index()
            0
        """
        if not self.order() or not self.size():
            return 0

        from sage.graphs.graph_coloring import edge_coloring
        return edge_coloring(self, value_only=True, solver=solver, verbose=verbose)

    @doc_index("Coloring")
    def chromatic_number(self, algorithm="DLX", solver=None, verbose=0):
        r"""
        Return the minimal number of colors needed to color the vertices of the
        graph.

        INPUT:

        - ``algorithm`` -- Select an algorithm from the following supported
          algorithms:

          - If ``algorithm="DLX"`` (default), the chromatic number is computed
            using the dancing link algorithm. It is inefficient speedwise to
            compute the chromatic number through the dancing link algorithm
            because this algorithm computes *all* the possible colorings to
            check that one exists.

          - If ``algorithm="CP"``, the chromatic number is computed using the
            coefficients of the chromatic polynomial. Again, this method is
            inefficient in terms of speed and it only useful for small graphs.

          - If ``algorithm="MILP"``, the chromatic number is computed using a
            mixed integer linear program. The performance of this implementation
            is affected by whether optional MILP solvers have been installed
            (see the :mod:`MILP module <sage.numerical.mip>`, or Sage's tutorial
            on Linear Programming).

        - ``solver`` -- (default: ``None``); specify a Linear Program (LP)
          solver to be used. If set to ``None``, the default one is used. For
          more information on LP solvers and which default solver is used, see
          the method :meth:`~sage.numerical.mip.MixedIntegerLinearProgram.solve`
          of the class :class:`~sage.numerical.mip.MixedIntegerLinearProgram`.

        - ``verbose`` -- integer (default: ``0``); sets the level of verbosity
          for the MILP algorithm. Its default value is 0, which means *quiet*.

        .. SEEALSO::

            For more functions related to graph coloring, see the module
            :mod:`sage.graphs.graph_coloring`.

        EXAMPLES::

            sage: G = Graph({0: [1, 2, 3], 1: [2]})
            sage: G.chromatic_number(algorithm="DLX")
            3
            sage: G.chromatic_number(algorithm="MILP")
            3
            sage: G.chromatic_number(algorithm="CP")
            3

        A bipartite graph has (by definition) chromatic number 2::

            sage: graphs.RandomBipartite(50,50,0.7).chromatic_number()
            2

        A complete multipartite graph with k parts has chromatic number `k`::

            sage: all(graphs.CompleteMultipartiteGraph([5]*i).chromatic_number() == i for i in range(2,5))
            True

        The complete graph has the largest chromatic number from all the graphs
        of order `n`. Namely its chromatic number is `n`::

            sage: all(graphs.CompleteGraph(i).chromatic_number() == i for i in range(10))
            True

        The Kneser graph with parameters `(n, 2)` for `n > 3` has chromatic
        number `n-2`::

            sage: all(graphs.KneserGraph(i,2).chromatic_number() == i-2 for i in range(4,6))
            True

        The Flower Snark graph has chromatic index 4 hence its line graph has
        chromatic number 4::

            sage: graphs.FlowerSnark().line_graph().chromatic_number()
            4

        TESTS::

            sage: G = Graph()
            sage: G.chromatic_number(algorithm="DLX")
            0
            sage: G.chromatic_number(algorithm="MILP")
            0
            sage: G.chromatic_number(algorithm="CP")
            0

            sage: G = Graph({0: [1, 2, 3], 1: [2]})
            sage: G.chromatic_number(algorithm="foo")
            Traceback (most recent call last):
            ...
            ValueError: The 'algorithm' keyword must be set to either 'DLX', 'MILP' or 'CP'.
        """
        self._scream_if_not_simple(allow_multiple_edges=True)
        # default built-in algorithm; bad performance
        if algorithm == "DLX":
            from sage.graphs.graph_coloring import chromatic_number
            return chromatic_number(self)
        # Algorithm with good performance, but requires an optional
        # package: choose any of GLPK or CBC.
        elif algorithm == "MILP":
            from sage.graphs.graph_coloring import vertex_coloring
            return vertex_coloring(self, value_only=True, solver=solver, verbose=verbose)
        # another algorithm with bad performance; only good for small graphs
        elif algorithm == "CP":
            f = self.chromatic_polynomial()
            i = 0
            while not f(i):
                i += 1
            return i
        else:
            raise ValueError("The 'algorithm' keyword must be set to either 'DLX', 'MILP' or 'CP'.")

    @doc_index("Coloring")
    def coloring(self, algorithm="DLX", hex_colors=False, solver=None, verbose=0):
        r"""
        Return the first (optimal) proper vertex-coloring found.

        INPUT:

        - ``algorithm`` -- Select an algorithm from the following supported
          algorithms:

          - If ``algorithm="DLX"`` (default), the coloring is computed using the
            dancing link algorithm.

          - If ``algorithm="MILP"``, the coloring is computed using a mixed
            integer linear program. The performance of this implementation is
            affected by whether optional MILP solvers have been installed (see
            the :mod:`MILP module <sage.numerical.mip>`).

        - ``hex_colors`` -- boolean (default: ``False``); if ``True``, return a
          dictionary which can easily be used for plotting.

        - ``solver`` -- (default: ``None``); specify a Linear Program (LP)
          solver to be used. If set to ``None``, the default one is used. For
          more information on LP solvers and which default solver is used, see
          the method :meth:`~sage.numerical.mip.MixedIntegerLinearProgram.solve`
          of the class :class:`~sage.numerical.mip.MixedIntegerLinearProgram`.

        - ``verbose`` -- integer (default: ``0``); sets the level of verbosity
          for the MILP algorithm. Its default value is 0, which means *quiet*.

        .. SEEALSO::

            For more functions related to graph coloring, see the
            module :mod:`sage.graphs.graph_coloring`.

        EXAMPLES::

            sage: G = Graph("Fooba")
            sage: P = G.coloring(algorithm="MILP")
            sage: Q = G.coloring(algorithm="DLX")
            sage: def are_equal_colorings(A, B):
            ....:     return Set(map(Set, A)) == Set(map(Set, B))
            sage: are_equal_colorings(P, [[1, 2, 3], [0, 5, 6], [4]])
            True
            sage: are_equal_colorings(P, Q)
            True
            sage: G.plot(partition=P)
            Graphics object consisting of 16 graphics primitives
            sage: G.coloring(hex_colors=True, algorithm="MILP")
            {'#0000ff': [4], '#00ff00': [0, 6, 5], '#ff0000': [2, 1, 3]}
            sage: H = G.coloring(hex_colors=True, algorithm="DLX")
            sage: H
            {'#0000ff': [4], '#00ff00': [1, 2, 3], '#ff0000': [0, 5, 6]}
            sage: G.plot(vertex_colors=H)
            Graphics object consisting of 16 graphics primitives

        .. PLOT::

            g = Graph("Fooba")
            sphinx_plot(g.plot(partition=g.coloring()))

        TESTS::

            sage: G.coloring(algorithm="foo")
            Traceback (most recent call last):
            ...
            ValueError: The 'algorithm' keyword must be set to either 'DLX' or 'MILP'.
        """
        self._scream_if_not_simple(allow_multiple_edges=True)
        if algorithm == "MILP":
            from sage.graphs.graph_coloring import vertex_coloring
            return vertex_coloring(self, hex_colors=hex_colors, solver=solver, verbose=verbose)
        elif algorithm == "DLX":
            from sage.graphs.graph_coloring import first_coloring
            return first_coloring(self, hex_colors=hex_colors)
        else:
            raise ValueError("The 'algorithm' keyword must be set to either 'DLX' or 'MILP'.")

    @doc_index("Coloring")
    def chromatic_symmetric_function(self, R=None):
        r"""
        Return the chromatic symmetric function of ``self``.

        Let `G` be a graph. The chromatic symmetric function `X_G` was described
        in [Sta1995]_, specifically Theorem 2.5 states that

        .. MATH::

            X_G = \sum_{F \subseteq E(G)} (-1)^{|F|} p_{\lambda(F)},

        where `\lambda(F)` is the partition of the sizes of the connected
        components of the subgraph induced by the edges `F` and `p_{\mu}` is the
        powersum symmetric function.

        INPUT:

        - ``R`` -- (optional) the base ring for the symmetric functions;
          this uses `\ZZ` by default

        EXAMPLES::

            sage: s = SymmetricFunctions(ZZ).s()
            sage: G = graphs.CycleGraph(5)
            sage: XG = G.chromatic_symmetric_function(); XG
            p[1, 1, 1, 1, 1] - 5*p[2, 1, 1, 1] + 5*p[2, 2, 1]
             + 5*p[3, 1, 1] - 5*p[3, 2] - 5*p[4, 1] + 4*p[5]
            sage: s(XG)
            30*s[1, 1, 1, 1, 1] + 10*s[2, 1, 1, 1] + 10*s[2, 2, 1]

        Not all graphs have a positive Schur expansion::

            sage: G = graphs.ClawGraph()
            sage: XG = G.chromatic_symmetric_function(); XG
            p[1, 1, 1, 1] - 3*p[2, 1, 1] + 3*p[3, 1] - p[4]
            sage: s(XG)
            8*s[1, 1, 1, 1] + 5*s[2, 1, 1] - s[2, 2] + s[3, 1]

        We show that given a triangle `\{e_1, e_2, e_3\}`, we have
        `X_G = X_{G - e_1} + X_{G - e_2} - X_{G - e_1 - e_2}`::

            sage: G = Graph([[1,2],[1,3],[2,3]])
            sage: XG = G.chromatic_symmetric_function()
            sage: G1 = copy(G)
            sage: G1.delete_edge([1,2])
            sage: XG1 = G1.chromatic_symmetric_function()
            sage: G2 = copy(G)
            sage: G2.delete_edge([1,3])
            sage: XG2 = G2.chromatic_symmetric_function()
            sage: G3 = copy(G1)
            sage: G3.delete_edge([1,3])
            sage: XG3 = G3.chromatic_symmetric_function()
            sage: XG == XG1 + XG2 - XG3
            True
        """
        from sage.combinat.sf.sf import SymmetricFunctions
        from sage.combinat.partition import _Partitions
        from sage.misc.misc import powerset
        if R is None:
            R = ZZ
        p = SymmetricFunctions(R).p()
        ret = p.zero()
        for F in powerset(self.edges()):
            la = _Partitions(self.subgraph(edges=F).connected_components_sizes())
            ret += (-1)**len(F) * p[la]
        return ret

    @doc_index("Coloring")
    def chromatic_quasisymmetric_function(self, t=None, R=None):
        r"""
        Return the chromatic quasisymmetric function of ``self``.

        Let `G` be a graph whose vertex set is totally ordered. The chromatic
        quasisymmetric function `X_G(t)` was first described in [SW2012]_. We
        use the equivalent definition given in [BC2018]_:

        .. MATH::

            X_G(t) = \sum_{\sigma=(\sigma_1,\ldots,\sigma_n)}
            t^{\operatorname{asc}(\sigma)}
            M_{|\sigma_1|,\ldots,|\sigma_n|},

        where we sum over all ordered set partitions of the vertex set of `G`
        such that each block `\sigma_i` is an independent (i.e., stable) set of
        `G`, and where `\operatorname{asc}(\sigma)` denotes the number of edges
        `\{u, v\}` of `G` such that `u < v` and `v` appears in a later part of
        `\sigma` than `u`.

        INPUT:

        - ``t`` -- (optional) the parameter `t`; uses the variable `t` in
          `\ZZ[t]` by default

        - ``R`` -- (optional) the base ring for the quasisymmetric functions;
          uses the parent of `t` by default

        EXAMPLES::

            sage: G = Graph([[1,2,3], [[1,3], [2,3]]])
            sage: G.chromatic_quasisymmetric_function()
            (2*t^2+2*t+2)*M[1, 1, 1] + M[1, 2] + t^2*M[2, 1]
            sage: G = graphs.PathGraph(4)
            sage: XG = G.chromatic_quasisymmetric_function(); XG
            (t^3+11*t^2+11*t+1)*M[1, 1, 1, 1] + (3*t^2+3*t)*M[1, 1, 2]
             + (3*t^2+3*t)*M[1, 2, 1] + (3*t^2+3*t)*M[2, 1, 1]
             + (t^2+t)*M[2, 2]
            sage: XG.to_symmetric_function()
            (t^3+11*t^2+11*t+1)*m[1, 1, 1, 1] + (3*t^2+3*t)*m[2, 1, 1]
             + (t^2+t)*m[2, 2]
            sage: G = graphs.CompleteGraph(4)
            sage: G.chromatic_quasisymmetric_function()
            (t^6+3*t^5+5*t^4+6*t^3+5*t^2+3*t+1)*M[1, 1, 1, 1]

        Not all chromatic quasisymmetric functions are symmetric::

            sage: G = Graph([[1,2], [1,5], [3,4], [3,5]])
            sage: G.chromatic_quasisymmetric_function().is_symmetric()
            False

        We check that at `t = 1`, we recover the usual chromatic symmetric
        function::

            sage: p = SymmetricFunctions(QQ).p()
            sage: G = graphs.CycleGraph(5)
            sage: XG = G.chromatic_quasisymmetric_function(t=1); XG
            120*M[1, 1, 1, 1, 1] + 30*M[1, 1, 1, 2] + 30*M[1, 1, 2, 1]
             + 30*M[1, 2, 1, 1] + 10*M[1, 2, 2] + 30*M[2, 1, 1, 1]
             + 10*M[2, 1, 2] + 10*M[2, 2, 1]
            sage: p(XG.to_symmetric_function())
            p[1, 1, 1, 1, 1] - 5*p[2, 1, 1, 1] + 5*p[2, 2, 1]
             + 5*p[3, 1, 1] - 5*p[3, 2] - 5*p[4, 1] + 4*p[5]

            sage: G = graphs.ClawGraph()
            sage: XG = G.chromatic_quasisymmetric_function(t=1); XG
            24*M[1, 1, 1, 1] + 6*M[1, 1, 2] + 6*M[1, 2, 1] + M[1, 3]
             + 6*M[2, 1, 1] + M[3, 1]
            sage: p(XG.to_symmetric_function())
            p[1, 1, 1, 1] - 3*p[2, 1, 1] + 3*p[3, 1] - p[4]
        """
        from sage.combinat.ncsf_qsym.qsym import QuasiSymmetricFunctions
        from sage.combinat.set_partition_ordered import OrderedSetPartitions
        if t is None:
            t = ZZ['t'].gen()
        if R is None:
            R = t.parent()
        M = QuasiSymmetricFunctions(R).M()
        ret = M.zero()
        V = self.vertices()

        def asc(sigma):
            stat = 0
            for i, s in enumerate(sigma):
                for u in s:
                    stat += sum(1 for p in sigma[i+1:] for v in p
                                if v > u and self.has_edge(u, v))
            return stat

        for sigma in OrderedSetPartitions(V):
            if any(not self.is_independent_set(s) for s in sigma):
                continue
            ret += M.term(sigma.to_composition(), t**asc(sigma))
        return ret

    @doc_index("Leftovers")
    def matching(self, value_only=False, algorithm="Edmonds",
                 use_edge_labels=False, solver=None, verbose=0):
        r"""
        Return a maximum weighted matching of the graph represented by the list
        of its edges.

        For more information, see the :wikipedia:`Matching_(graph_theory)`.

        Given a graph `G` such that each edge `e` has a weight `w_e`, a maximum
        matching is a subset `S` of the edges of `G` of maximum weight such that
        no two edges of `S` are incident with each other.

        As an optimization problem, it can be expressed as:

        .. MATH::

            \mbox{Maximize : }&\sum_{e\in G.edges()} w_e b_e\\
            \mbox{Such that : }&\forall v \in G,
            \sum_{(u,v)\in G.edges()} b_{(u,v)}\leq 1\\
            &\forall x\in G, b_x\mbox{ is a binary variable}

        INPUT:

        - ``value_only`` -- boolean (default: ``False``); when set to ``True``,
          only the cardinal (or the weight) of the matching is returned

        - ``algorithm`` -- string (default: ``"Edmonds"``)

          - ``"Edmonds"`` selects Edmonds' algorithm as implemented in NetworkX

          - ``"LP"`` uses a Linear Program formulation of the matching problem

        - ``use_edge_labels`` -- boolean (default: ``False``)

          - when set to ``True``, computes a weighted matching where each edge
            is weighted by its label (if an edge has no label, `1` is assumed)

          - when set to ``False``, each edge has weight `1`

        - ``solver`` -- (default: ``None``); specify a Linear Program (LP)
          solver to be used; if set to ``None``, the default one is used

        - ``verbose`` -- integer (default: ``0``); sets the level of verbosity:
          set to 0 by default, which means quiet (only useful when ``algorithm
          == "LP"``)

        For more information on LP solvers and which default solver is used, see
        the method :meth:`sage.numerical.mip.MixedIntegerLinearProgram.solve` of
        the class :class:`sage.numerical.mip.MixedIntegerLinearProgram`.

        OUTPUT:

        - When ``value_only=False`` (default), this method returns the list of
          edges of a maximum matching of `G`.

        - When ``value_only=True``, this method returns the sum of the
          weights (default: ``1``) of the edges of a maximum matching of `G`.
          The type of the output may vary according to the type of the edge
          labels and the algorithm used.

        ALGORITHM:

        The problem is solved using Edmond's algorithm implemented in NetworkX,
        or using Linear Programming depending on the value of ``algorithm``.

        EXAMPLES:

        Maximum matching in a Pappus Graph::

           sage: g = graphs.PappusGraph()
           sage: g.matching(value_only=True)
           9

        Same test with the Linear Program formulation::

           sage: g = graphs.PappusGraph()
           sage: g.matching(algorithm="LP", value_only=True)
           9

        .. PLOT::

            g = graphs.PappusGraph()
            sphinx_plot(g.plot(edge_colors={"red":g.matching()}))

        TESTS:

        When ``use_edge_labels`` is set to ``False``, with Edmonds' algorithm
        and LP formulation::

            sage: g = Graph([(0,1,0), (1,2,999), (2,3,-5)])
            sage: sorted(g.matching())
            [(0, 1, 0), (2, 3, -5)]
            sage: sorted(g.matching(algorithm="LP"))
            [(0, 1, 0), (2, 3, -5)]

        When ``use_edge_labels`` is set to ``True``, with Edmonds' algorithm and
        LP formulation::

            sage: g = Graph([(0,1,0), (1,2,999), (2,3,-5)])
            sage: g.matching(use_edge_labels=True)
            [(1, 2, 999)]
            sage: g.matching(algorithm="LP", use_edge_labels=True)
            [(1, 2, 999)]

        With loops and multiedges::

            sage: edge_list = [(0,0,5), (0,1,1), (0,2,2), (0,3,3), (1,2,6)
            ....: , (1,2,3), (1,3,3), (2,3,3)]
            sage: g = Graph(edge_list, loops=True, multiedges=True)
            sage: g.matching(use_edge_labels=True)
            [(1, 2, 6), (0, 3, 3)]

        TESTS:

        If ``algorithm`` is set to anything different from ``"Edmonds"`` or
        ``"LP"``, an exception is raised::

           sage: g = graphs.PappusGraph()
           sage: g.matching(algorithm="somethingdifferent")
           Traceback (most recent call last):
           ...
           ValueError: algorithm must be set to either "Edmonds" or "LP"
        """
        from sage.rings.real_mpfr import RR
        def weight(x):
            if x in RR:
                return x
            else:
                return 1

        W = {}
        L = {}
        for u,v,l in self.edge_iterator():
            if u is v:
                continue
            fuv = frozenset((u, v))
            if fuv not in L or ( use_edge_labels and W[fuv] < weight(l) ):
                L[fuv] = l
                if use_edge_labels:
                    W[fuv] = weight(l)

        if algorithm == "Edmonds":
            import networkx
            g = networkx.Graph()
            if use_edge_labels:
                for (u, v),w in W.items():
                    g.add_edge(u, v, weight=w)
            else:
                for u, v in L:
                    g.add_edge(u, v)
            d = networkx.max_weight_matching(g)
            if value_only:
                if use_edge_labels:
                    return sum(W[frozenset(e)] for e in d)
                else:
                    return Integer(len(d))
            else:
                return [(u, v, L[frozenset((u, v))]) for u, v in d]

        elif algorithm == "LP":
            g = self
            from sage.numerical.mip import MixedIntegerLinearProgram
            # returns the weight of an edge considering it may not be
            # weighted ...
            p = MixedIntegerLinearProgram(maximization=True, solver=solver)
            b = p.new_variable(binary=True)
            if use_edge_labels:
                p.set_objective(p.sum(w * b[fe] for fe,w in W.items()))
            else:
                p.set_objective(p.sum(b[fe] for fe in L))
            # for any vertex v, there is at most one edge incident to v in
            # the maximum matching
            for v in g:
                p.add_constraint(p.sum(b[frozenset(e)] for e in self.edge_iterator(vertices=[v], labels=False)
                                           if e[0] != e[1]), max=1)
            if value_only:
                if use_edge_labels:
                    return p.solve(objective_only=True, log=verbose)
                else:
                    return Integer(round(p.solve(objective_only=True, log=verbose)))
            else:
                p.solve(log=verbose)
                b = p.get_values(b)
                return [(u, v, L[frozenset((u, v))]) for u, v in L if b[frozenset((u, v))] == 1]

        else:
            raise ValueError('algorithm must be set to either "Edmonds" or "LP"')

    @doc_index("Algorithmically hard stuff")
    def has_homomorphism_to(self, H, core=False, solver=None, verbose=0):
        r"""
        Checks whether there is a homomorphism between two graphs.

        A homomorphism from a graph `G` to a graph `H` is a function
        `\phi:V(G)\mapsto V(H)` such that for any edge `uv \in E(G)` the pair
        `\phi(u)\phi(v)` is an edge of `H`.

        Saying that a graph can be `k`-colored is equivalent to saying that it
        has a homomorphism to `K_k`, the complete graph on `k` elements.

        For more information, see the :wikipedia:`Graph_homomorphism`.

        INPUT:

        - ``H`` -- the graph to which ``self`` should be sent.

        - ``core`` -- boolean (default: ``False``; whether to minimize the size
          of the mapping's image (see note below). This is set to ``False`` by
          default.

        - ``solver`` -- (default: ``None``); specify a Linear Program (LP)
          solver to be used. If set to ``None``, the default one is used. For
          more information on LP solvers and which default solver is used, see
          the method
          :meth:`solve <sage.numerical.mip.MixedIntegerLinearProgram.solve>`
          of the class
          :class:`MixedIntegerLinearProgram <sage.numerical.mip.MixedIntegerLinearProgram>`.

        - ``verbose`` -- integer (default: ``0``); sets the level of
          verbosity. Set to 0 by default, which means quiet.

        .. NOTE::

           One can compute the core of a graph (with respect to homomorphism)
           with this method ::

               sage: g = graphs.CycleGraph(10)
               sage: mapping = g.has_homomorphism_to(g, core = True)
               sage: print("The size of the core is {}".format(len(set(mapping.values()))))
               The size of the core is 2

        OUTPUT:

        This method returns ``False`` when the homomorphism does not exist, and
        returns the homomorphism otherwise as a dictionary associating a vertex
        of `H` to a vertex of `G`.

        EXAMPLES:

        Is Petersen's graph 3-colorable::

            sage: P = graphs.PetersenGraph()
            sage: P.has_homomorphism_to(graphs.CompleteGraph(3)) is not False
            True

        An odd cycle admits a homomorphism to a smaller odd cycle, but not to an
        even cycle::

            sage: g = graphs.CycleGraph(9)
            sage: g.has_homomorphism_to(graphs.CycleGraph(5)) is not False
            True
            sage: g.has_homomorphism_to(graphs.CycleGraph(7)) is not False
            True
            sage: g.has_homomorphism_to(graphs.CycleGraph(4)) is not False
            False
        """
        self._scream_if_not_simple()
        from sage.numerical.mip import MixedIntegerLinearProgram, MIPSolverException
        p = MixedIntegerLinearProgram(solver=solver, maximization=False)
        b = p.new_variable(binary=True)

        # Each vertex has an image
        for ug in self:
            p.add_constraint(p.sum(b[ug,uh] for uh in H) == 1)

        nonedges = H.complement().edges(labels=False)
        for ug,vg in self.edges(labels=False):
            # Two adjacent vertices cannot be mapped to the same element
            for uh in H:
                p.add_constraint(b[ug,uh] + b[vg,uh] <= 1)

            # Two adjacent vertices cannot be mapped to no adjacent vertices
            for uh,vh in nonedges:
                p.add_constraint(b[ug,uh] + b[vg,vh] <= 1)
                p.add_constraint(b[ug,vh] + b[vg,uh] <= 1)

        # Minimize the mapping's size
        if core:

            # the value of m is one if the corresponding vertex of h is used.
            m = p.new_variable(nonnegative=True)
            for uh in H:
                for ug in self:
                    p.add_constraint(b[ug,uh] <= m[uh])

            p.set_objective(p.sum(m[vh] for vh in H))

        try:
            p.solve(log = verbose)
            b = p.get_values(b)
            mapping = dict(x[0] for x in b.items() if x[1])
            return mapping

        except MIPSolverException:
            return False

    @doc_index("Clique-related methods")
    def fractional_clique_number(self, solver='PPL', verbose=0,
                                 check_components=True, check_bipartite=True):
        r"""
        Return the fractional clique number of the graph.

        A fractional clique is a nonnegative weight function on the vertices of
        a graph such that the sum of the weights over any independent set is at
        most 1. The fractional clique number is the largest total weight of a
        fractional clique, which is equal to the fractional chromatic number by
        LP-duality.

        ALGORITHM:

        The fractional clique number is computed via the Linear Program for
        fractional chromatic number, see :meth:`fractional_chromatic_number
        <sage.graphs.graph_coloring.fractional_chromatic_number>`

        INPUT:

        - ``solver`` -- (default: ``"PPL"``); specify a Linear Program (LP)
          solver to be used. If set to ``None``, the default one is used. For
          more information on LP solvers and which default solver is used, see
          the method :meth:`solve
          <sage.numerical.mip.MixedIntegerLinearProgram.solve>` of the class
          :class:`MixedIntegerLinearProgram
          <sage.numerical.mip.MixedIntegerLinearProgram>`.

          .. NOTE::

              The default solver used here is ``"PPL"`` which provides exact
              results, i.e. a rational number, although this may be slower that
              using other solvers.

        - ``verbose`` -- integer (default: `0`); sets the level of verbosity of
          the LP solver

        - ``check_components`` -- boolean (default: ``True``); whether the
          method is called on each biconnected component of `G`

        - ``check_bipartite`` -- boolean (default: ``True``); whether the graph
          is checked for bipartiteness. If the graph is bipartite then we can
          avoid creating and solving the LP.

        EXAMPLES:

        The fractional clique number of a `C_7` is `7/3`::

            sage: g = graphs.CycleGraph(7)
            sage: g.fractional_clique_number()
            7/3
        """
        return self.fractional_chromatic_number(solver=solver, verbose=verbose,
                                                check_components=check_components,
                                                check_bipartite=check_bipartite)

    @doc_index("Leftovers")
    def maximum_average_degree(self, value_only=True, solver=None, verbose=0):
        r"""
        Return the Maximum Average Degree (MAD) of the current graph.

        The Maximum Average Degree (MAD) of a graph is defined as the average
        degree of its densest subgraph. More formally, ``Mad(G) =
        \max_{H\subseteq G} Ad(H)``, where `Ad(G)` denotes the average degree of
        `G`.

        This can be computed in polynomial time.

        INPUT:

        - ``value_only`` -- boolean (default: ``True``);

          - If ``value_only=True``, only the numerical value of the `MAD` is
            returned.

          - Else, the subgraph of `G` realizing the `MAD` is returned.

        - ``solver`` -- (default: ``None``); specify a Linear Program (LP)
          solver to be used. If set to ``None``, the default one is used. For
          more information on LP solvers and which default solver is used, see
          the method
          :meth:`solve <sage.numerical.mip.MixedIntegerLinearProgram.solve>`
          of the class
          :class:`MixedIntegerLinearProgram <sage.numerical.mip.MixedIntegerLinearProgram>`.

        - ``verbose`` -- integer (default: ``0``); sets the level of
          verbosity. Set to 0 by default, which means quiet.

        EXAMPLES:

        In any graph, the `Mad` is always larger than the average degree::

            sage: g = graphs.RandomGNP(20,.3)
            sage: mad_g = g.maximum_average_degree()
            sage: g.average_degree() <= mad_g
            True

        Unlike the average degree, the `Mad` of the disjoint union of two graphs
        is the maximum of the `Mad` of each graphs::

            sage: h = graphs.RandomGNP(20,.3)
            sage: mad_h = h.maximum_average_degree()
            sage: (g+h).maximum_average_degree() == max(mad_g, mad_h)
            True

        The subgraph of a regular graph realizing the maximum average degree is
        always the whole graph ::

            sage: g = graphs.CompleteGraph(5)
            sage: mad_g = g.maximum_average_degree(value_only=False)
            sage: g.is_isomorphic(mad_g)
            True

        This also works for complete bipartite graphs ::

            sage: g = graphs.CompleteBipartiteGraph(3,4)
            sage: mad_g = g.maximum_average_degree(value_only=False)
            sage: g.is_isomorphic(mad_g)
            True
        """
        self._scream_if_not_simple()
        g = self
        from sage.numerical.mip import MixedIntegerLinearProgram

        p = MixedIntegerLinearProgram(maximization=True, solver=solver)

        d = p.new_variable(nonnegative=True)
        one = p.new_variable(nonnegative=True)

        for u,v in g.edge_iterator(labels=False):
            fuv = frozenset((u, v))
            p.add_constraint(one[fuv] - 2 * d[u], max=0)
            p.add_constraint(one[fuv] - 2 * d[v], max=0)

        p.add_constraint(p.sum(d[v] for v in g), max=1)

        p.set_objective(p.sum(one[frozenset(uv)]
                              for uv in g.edge_iterator(labels=False)))

        p.solve(log=verbose)

        # Paying attention to numerical error :
        # The zero values could be something like 0.000000000001
        # so I can not write l > 0
        # And the non-zero, though they should be equal to
        # 1/(order of the optimal subgraph) may be a bit lower

        # setting the minimum to 1/(10 * size of the whole graph )
        # should be safe :-)
        m = 1/(10 *Integer(g.order()))
        d_val = p.get_values(d)
        g_mad = g.subgraph(v for v,l in d_val.items() if l > m)

        if value_only:
            return g_mad.average_degree()
        else:
            return g_mad

    @doc_index("Algorithmically hard stuff")
    def independent_set_of_representatives(self, family, solver=None, verbose=0):
        r"""
        Return an independent set of representatives.

        Given a graph `G` and a family `F=\{F_i:i\in [1,...,k]\}` of subsets of
        ``g.vertices()``, an Independent Set of Representatives (ISR) is an
        assignation of a vertex `v_i\in F_i` to each set `F_i` such that `v_i !=
        v_j` if `i<j` (they are representatives) and the set `\cup_{i}v_i` is an
        independent set in `G`.

        It generalizes, for example, graph coloring and graph list coloring.

        (See [ABZ2007]_ for more information.)

        INPUT:

        - ``family`` -- A list of lists defining the family `F` (actually, a
          Family of subsets of ``G.vertices()``).

        - ``solver`` -- (default: ``None``); specify a Linear Program (LP)
          solver to be used. If set to ``None``, the default one is used. For
          more information on LP solvers and which default solver is used, see
          the method
          :meth:`solve <sage.numerical.mip.MixedIntegerLinearProgram.solve>`
          of the class
          :class:`MixedIntegerLinearProgram <sage.numerical.mip.MixedIntegerLinearProgram>`.

        - ``verbose`` -- integer (default: ``0``); sets the level of
          verbosity. Set to 0 by default, which means quiet.

        OUTPUT:

        - A list whose `i^{\mbox{th}}` element is the representative of the
          `i^{\mbox{th}}` element of the ``family`` list. If there is no ISR,
          ``None`` is returned.

        EXAMPLES:

        For a bipartite graph missing one edge, the solution is as expected::

           sage: g = graphs.CompleteBipartiteGraph(3,3)
           sage: g.delete_edge(1,4)
           sage: g.independent_set_of_representatives([[0,1,2],[3,4,5]])
           [1, 4]

        The Petersen Graph is 3-colorable, which can be expressed as an
        independent set of representatives problem : take 3 disjoint copies of
        the Petersen Graph, each one representing one color. Then take as a
        partition of the set of vertices the family defined by the three copies
        of each vertex. The ISR of such a family defines a 3-coloring::

            sage: g = 3 * graphs.PetersenGraph()
            sage: n = g.order()/3
            sage: f = [[i,i+n,i+2*n] for i in range(n)]
            sage: isr = g.independent_set_of_representatives(f)
            sage: c = [floor(i/n) for i in isr]
            sage: color_classes = [[],[],[]]
            sage: for v,i in enumerate(c):
            ....:   color_classes[i].append(v)
            sage: for classs in color_classes:
            ....:   g.subgraph(classs).size() == 0
            True
            True
            True
        """
        from sage.numerical.mip import MixedIntegerLinearProgram
        p = MixedIntegerLinearProgram(solver=solver)

        # Boolean variable indicating whether the vertex is the representative
        # of some set
        vertex_taken = p.new_variable(binary=True)

        # Boolean variable in two dimension whose first element is a vertex and
        # whose second element is one of the sets given as arguments.
        # When true, indicated that the vertex is the representative of the
        # corresponding set
        classss = p.new_variable(binary=True)

        # Associates to the vertices the classes to which they belong
        lists = {v: [] for v in self}
        for i,f in enumerate(family):
            for v in f:
                lists[v].append(i)

            # a classss has exactly one representative
            p.add_constraint(p.sum(classss[v,i] for v in f), max=1, min=1)

        # A vertex represents at most one classss (vertex_taken is binary), and
        # vertex_taken[v]==1 if v is the representative of some classss
        for v in self:
            p.add_constraint(p.sum(classss[v,i] for i in lists[v]) - vertex_taken[v], max=0)

        # Two adjacent vertices can not both be representatives of a set

        for u,v in self.edge_iterator(labels=None):
            p.add_constraint(vertex_taken[u] + vertex_taken[v], max=1)

        p.set_objective(None)

        try:
            p.solve(log=verbose)
        except Exception:
            return None

        classss = p.get_values(classss)

        repr = []
        for i,f in enumerate(family):
            for v in f:
                if classss[v,i] == 1:
                    repr.append(v)
                    break

        return repr

    @doc_index("Algorithmically hard stuff")
    def minor(self, H, solver=None, verbose=0):
        r"""
        Return the vertices of a minor isomorphic to `H` in the current graph.

        We say that a graph `G` has a `H`-minor (or that it has a graph
        isomorphic to `H` as a minor), if for all `h\in H`, there exist disjoint
        sets `S_h \subseteq V(G)` such that once the vertices of each `S_h` have
        been merged to create a new graph `G'`, this new graph contains `H` as a
        subgraph.

        For more information, see the :wikipedia:`Minor_(graph_theory)`.

        INPUT:

        - ``H`` -- The minor to find for in the current graph.

        - ``solver`` -- (default: ``None``); specify a Linear Program (LP) solver
          to be used. If set to ``None``, the default one is used. For more
          information on LP solvers and which default solver is used, see the
          method :meth:`~sage.numerical.mip.MixedIntegerLinearProgram.solve` of
          the class :class:`~sage.numerical.mip.MixedIntegerLinearProgram`.

        - ``verbose`` -- integer (default: ``0``); sets the level of
          verbosity. Set to 0 by default, which means quiet.

        OUTPUT:

        A dictionary associating to each vertex of `H` the set of vertices in
        the current graph representing it.

        ALGORITHM:

        Mixed Integer Linear Programming

        COMPLEXITY:

        Theoretically, when `H` is fixed, testing for the existence of a
        `H`-minor is polynomial. The known algorithms are highly exponential in
        `H`, though.

        .. NOTE::

            This function can be expected to be *very* slow, especially where
            the minor does not exist.

        EXAMPLES:

        Trying to find a minor isomorphic to `K_4` in the `4\times 4` grid::

            sage: g = graphs.GridGraph([4,4])
            sage: h = graphs.CompleteGraph(4)
            sage: L = g.minor(h)
            sage: gg = g.subgraph(flatten(L.values(), max_level = 1))
            sage: _ = [gg.merge_vertices(l) for l in L.values() if len(l)>1]
            sage: gg.is_isomorphic(h)
            True

        We can also try to prove this way that the Petersen graph is not planar,
        as it has a `K_5` minor::

            sage: g = graphs.PetersenGraph()
            sage: K5_minor = g.minor(graphs.CompleteGraph(5))                    # long time

        And even a `K_{3,3}` minor::

            sage: K33_minor = g.minor(graphs.CompleteBipartiteGraph(3,3))        # long time

        (It is much faster to use the linear-time test of planarity in this
        situation, though.)

        As there is no cycle in a tree, looking for a `K_3` minor is useless.
        This function will raise an exception in this case::

            sage: g = graphs.RandomGNP(20,.5)
            sage: g = g.subgraph(edges = g.min_spanning_tree())
            sage: g.is_tree()
            True
            sage: L = g.minor(graphs.CompleteGraph(3))
            Traceback (most recent call last):
            ...
            ValueError: This graph has no minor isomorphic to H !
        """
        self._scream_if_not_simple()
        H._scream_if_not_simple()
        from sage.numerical.mip import MixedIntegerLinearProgram, MIPSolverException
        p = MixedIntegerLinearProgram(solver=solver)

        # We use frozenset((u, v)) to avoid confusion between (u, v) and (v, u)

        # rs = Representative set of a vertex
        # for h in H, v in G is such that rs[h,v] == 1 if and only if v
        # is a representative of h in self
        rs = p.new_variable(binary=True)

        for v in self:
            p.add_constraint(p.sum(rs[h,v] for h in H), max=1)

        # We ensure that the set of representatives of a
        # vertex h contains a tree, and thus is connected

        # edges represents the edges of the tree
        edges = p.new_variable(binary=True)

        # there can be a edge for h between two vertices
        # only if those vertices represent h
        for u,v in self.edge_iterator(labels=None):
            fuv = frozenset((u, v))
            for h in H:
                p.add_constraint(edges[h,fuv] - rs[h,u], max=0)
                p.add_constraint(edges[h,fuv] - rs[h,v], max=0)

        # The number of edges of the tree in h is exactly the cardinal
        # of its representative set minus 1

        for h in H:
            p.add_constraint(  p.sum(edges[h,frozenset(e)] for e in self.edge_iterator(labels=None))
                             - p.sum(rs[h,v] for v in self), min=-1, max=-1)

        # a tree  has no cycle
        epsilon = 1/(5*Integer(self.order()))
        r_edges = p.new_variable(nonnegative=True)

        for h in H:
            for u,v in self.edge_iterator(labels=None):
                p.add_constraint(r_edges[h,(u,v)] + r_edges[h,(v,u)] - edges[h,frozenset((u,v))], min=0)

            for v in self:
                p.add_constraint(p.sum(r_edges[h,(u,v)] for u in self.neighbor_iterator(v)), max=1-epsilon)

        # Once the representative sets are described, we must ensure
        # there are arcs corresponding to those of H between them
        h_edges = p.new_variable(nonnegative=True)

        for h1, h2 in H.edge_iterator(labels=None):

            for v1, v2 in self.edge_iterator(labels=None):
                fv1v2 = frozenset((v1, v2))
                p.add_constraint(h_edges[(h1,h2),fv1v2] - rs[h2,v2], max=0)
                p.add_constraint(h_edges[(h1,h2),fv1v2] - rs[h1,v1], max=0)

                p.add_constraint(h_edges[(h2,h1),fv1v2] - rs[h1,v2], max=0)
                p.add_constraint(h_edges[(h2,h1),fv1v2] - rs[h2,v1], max=0)

            p.add_constraint(p.sum(h_edges[(h1,h2),frozenset(e)] + h_edges[(h2,h1),frozenset(e)]
                                       for e in self.edge_iterator(labels=None)), min=1)

        p.set_objective(None)

        try:
            p.solve(log=verbose)
        except MIPSolverException:
            raise ValueError("This graph has no minor isomorphic to H !")

        rs = p.get_values(rs)

        rs_dict = {}
        for h in H:
            rs_dict[h] = [v for v in self if rs[h,v]==1]

        return rs_dict

    ### Convexity

    @doc_index("Algorithmically hard stuff")
    def convexity_properties(self):
        r"""
        Return a ``ConvexityProperties`` object corresponding to ``self``.

        This object contains the methods related to convexity in graphs (convex
        hull, hull number) and caches useful information so that it becomes
        comparatively cheaper to compute the convex hull of many different sets
        of the same graph.

        .. SEEALSO::

            In order to know what can be done through this object, please refer
            to module :mod:`sage.graphs.convexity_properties`.

        .. NOTE::

            If you want to compute many convex hulls, keep this object in memory
            ! When it is created, it builds a table of useful information to
            compute convex hulls. As a result ::

                sage: g = graphs.PetersenGraph()
                sage: g.convexity_properties().hull([1, 3])
                [1, 2, 3]
                sage: g.convexity_properties().hull([3, 7])
                [2, 3, 7]

            Is a terrible waste of computations, while ::

                sage: g = graphs.PetersenGraph()
                sage: CP = g.convexity_properties()
                sage: CP.hull([1, 3])
                [1, 2, 3]
                sage: CP.hull([3, 7])
                [2, 3, 7]

            Makes perfect sense.
        """
        from sage.graphs.convexity_properties import ConvexityProperties
        return ConvexityProperties(self)

    # Centrality
    @doc_index("Distances")
    def centrality_degree(self, v=None):
        r"""
        Return the degree centrality of a vertex.

        The degree centrality of a vertex `v` is its degree, divided by
        `|V(G)|-1`. For more information, see the :wikipedia:`Centrality`.

        INPUT:

        - ``v`` -- a vertex (default: ``None``); set to ``None`` (default) to
          get a dictionary associating each vertex with its centrality degree.

        .. SEEALSO::

            - :meth:`~sage.graphs.generic_graph.GenericGraph.centrality_closeness`
            - :meth:`~sage.graphs.generic_graph.GenericGraph.centrality_betweenness`

        EXAMPLES::

            sage: (graphs.ChvatalGraph()).centrality_degree()
            {0: 4/11, 1: 4/11, 2: 4/11, 3: 4/11,  4: 4/11,  5: 4/11,
             6: 4/11, 7: 4/11, 8: 4/11, 9: 4/11, 10: 4/11, 11: 4/11}
            sage: D = graphs.DiamondGraph()
            sage: D.centrality_degree()
            {0: 2/3, 1: 1, 2: 1, 3: 2/3}
            sage: D.centrality_degree(v=1)
            1

        TESTS::

            sage: Graph(1).centrality_degree()
            Traceback (most recent call last):
            ...
            ValueError: the centrality degree is not defined on graphs with only one vertex
        """
        from sage.rings.integer import Integer
        n_minus_one = Integer(self.order() - 1)
        if n_minus_one == 0:
            raise ValueError("the centrality degree is not defined "
                             "on graphs with only one vertex")
        if v is None:
            return {v: self.degree(v)/n_minus_one for v in self}
        else:
            return self.degree(v)/n_minus_one

    ### Distances

    @doc_index("Distances")
    def eccentricity(self, v=None, by_weight=False, algorithm=None,
                     weight_function=None, check_weight=True, dist_dict=None,
                     with_labels=False):
        """
        Return the eccentricity of vertex (or vertices) ``v``.

        The eccentricity of a vertex is the maximum distance to any other
        vertex.

        For more information and examples on how to use input variables, see
        :meth:`~GenericGraph.shortest_path_all_pairs`,
        :meth:`~GenericGraph.shortest_path_lengths` and
        :meth:`~GenericGraph.shortest_paths`

        INPUT:

        - ``v`` - either a single vertex or a list of vertices. If it is not
          specified, then it is taken to be all vertices.

        - ``by_weight`` -- boolean (default: ``False``); if ``True``, edge
          weights are taken into account; if False, all edges have weight 1

        - ``algorithm`` -- string (default: ``None``); one of the following
          algorithms:

          - ``'BFS'`` - the computation is done through a BFS centered on each
            vertex successively. Works only if ``by_weight==False``.

          - ``'DHV'`` - the computation is done using the algorithm proposed in
            [Dragan2018]_. Works only if ``self`` has non-negative edge weights
            and ``v is None`` or ``v`` should contain all vertices of ``self``.
            For more information see method
            :func:`sage.graphs.distances_all_pairs.eccentricity` and
            :func:`sage.graphs.base.boost_graph.eccentricity_DHV`.

          - ``'Floyd-Warshall-Cython'`` - a Cython implementation of the
            Floyd-Warshall algorithm. Works only if ``by_weight==False`` and
            ``v is None`` or ``v`` should contain all vertices of ``self``.

          - ``'Floyd-Warshall-Python'`` - a Python implementation of the
            Floyd-Warshall algorithm. Works also with weighted graphs, even with
            negative weights (but no negative cycle is allowed). However, ``v``
            must be ``None`` or ``v`` should contain all vertices of ``self``.

          - ``'Dijkstra_NetworkX'`` - the Dijkstra algorithm, implemented in
            NetworkX. It works with weighted graphs, but no negative weight is
            allowed.

          - ``'Dijkstra_Boost'`` - the Dijkstra algorithm, implemented in Boost
            (works only with positive weights).

          - ``'Johnson_Boost'`` - the Johnson algorithm, implemented in
            Boost (works also with negative weights, if there is no negative
            cycle). Works only if ``v is None`` or ``v`` should contain all
            vertices of ``self``.

          - ``'From_Dictionary'`` - uses the (already computed) distances, that
            are provided by input variable ``dist_dict``.

          - ``None`` (default): Sage chooses the best algorithm:
            ``'From_Dictionary'`` if ``dist_dict`` is not None, ``'BFS'`` for
            unweighted graphs, ``'Dijkstra_Boost'`` if all weights are
            positive, ``'Johnson_Boost'`` otherwise.

        - ``weight_function`` -- function (default: ``None``); a function that
          takes as input an edge ``(u, v, l)`` and outputs its weight. If not
          ``None``, ``by_weight`` is automatically set to ``True``. If ``None``
          and ``by_weight`` is ``True``, we use the edge label ``l`` as a
          weight, if ``l`` is not ``None``, else ``1`` as a weight.

        - ``check_weight`` -- boolean (default: ``True``); if ``True``, we check
          that the ``weight_function`` outputs a number for each edge

        - ``dist_dict`` -- a dictionary (default: ``None``); a dict of dicts of
          distances (used only if ``algorithm=='From_Dictionary'``)

        - ``with_labels`` -- boolean (default: ``False``); whether to return a
          list or a dictionary keyed by vertices.

        EXAMPLES::

            sage: G = graphs.KrackhardtKiteGraph()
            sage: G.eccentricity()
            [4, 4, 4, 4, 4, 3, 3, 2, 3, 4]
            sage: G.vertices()
            [0, 1, 2, 3, 4, 5, 6, 7, 8, 9]
            sage: G.eccentricity(7)
            2
            sage: G.eccentricity([7,8,9])
            [2, 3, 4]
            sage: G.eccentricity([7,8,9], with_labels=True) == {8: 3, 9: 4, 7: 2}
            True
            sage: G = Graph( { 0 : [], 1 : [], 2 : [1] } )
            sage: G.eccentricity()
            [+Infinity, +Infinity, +Infinity]
            sage: G = Graph({0:[]})
            sage: G.eccentricity(with_labels=True)
            {0: 0}
            sage: G = Graph({0:[], 1:[]})
            sage: G.eccentricity(with_labels=True)
            {0: +Infinity, 1: +Infinity}
            sage: G = Graph([(0,1,1), (1,2,1), (0,2,3)])
            sage: G.eccentricity(algorithm = 'BFS')
            [1, 1, 1]
            sage: G.eccentricity(algorithm = 'Floyd-Warshall-Cython')
            [1, 1, 1]
            sage: G.eccentricity(by_weight = True, algorithm = 'Dijkstra_NetworkX')
            [2, 1, 2]
            sage: G.eccentricity(by_weight = True, algorithm = 'Dijkstra_Boost')
            [2, 1, 2]
            sage: G.eccentricity(by_weight = True, algorithm = 'Johnson_Boost')
            [2, 1, 2]
            sage: G.eccentricity(by_weight = True, algorithm = 'Floyd-Warshall-Python')
            [2, 1, 2]
            sage: G.eccentricity(dist_dict = G.shortest_path_all_pairs(by_weight = True)[0])
            [2, 1, 2]
            sage: G.eccentricity(by_weight = False, algorithm = 'DHV')
            [1, 1, 1]
            sage: G.eccentricity(by_weight = True, algorithm = 'DHV')
            [2.0, 1.0, 2.0]

        TESTS:

        A non-implemented algorithm::

            sage: G.eccentricity(algorithm = 'boh')
            Traceback (most recent call last):
            ...
            ValueError: unknown algorithm "boh"

        An algorithm that does not work with edge weights::

            sage: G.eccentricity(by_weight = True, algorithm = 'BFS')
            Traceback (most recent call last):
            ...
            ValueError: algorithm 'BFS' does not work with weights
            sage: G.eccentricity(by_weight = True, algorithm = 'Floyd-Warshall-Cython')
            Traceback (most recent call last):
            ...
            ValueError: algorithm 'Floyd-Warshall-Cython' does not work with weights

        An algorithm that computes the all-pair-shortest-paths when not all
        vertices are needed::

            sage: G.eccentricity(0, algorithm = 'Floyd-Warshall-Cython')
            Traceback (most recent call last):
            ...
            ValueError: algorithm 'Floyd-Warshall-Cython' works only if all eccentricities are needed
            sage: G.eccentricity(0, algorithm = 'Floyd-Warshall-Python')
            Traceback (most recent call last):
            ...
            ValueError: algorithm 'Floyd-Warshall-Python' works only if all eccentricities are needed
            sage: G.eccentricity(0, algorithm = 'Johnson_Boost')
            Traceback (most recent call last):
            ...
            ValueError: algorithm 'Johnson_Boost' works only if all eccentricities are needed
            sage: G.eccentricity(0, algorithm = 'DHV')
            Traceback (most recent call last):
            ...
            ValueError: algorithm 'DHV' works only if all eccentricities are needed
        """
        if weight_function is not None:
            by_weight = True
        elif by_weight:
            def weight_function(e):
                return 1 if e[2] is None else e[2]

        if algorithm is None:
            if dist_dict is not None:
                algorithm = 'From_Dictionary'
            elif not by_weight:
                algorithm = 'BFS'
            else:
                for e in self.edge_iterator():
                    try:
                        if float(weight_function(e)) < 0:
                            algorithm = 'Johnson_Boost'
                            break
                    except (ValueError, TypeError):
                        raise ValueError("the weight function cannot find the"
                                         " weight of " + str(e))
            if algorithm is None:
                algorithm = 'Dijkstra_Boost'

        if v is not None and not isinstance(v, list):
            v = [v]

        if v is None or all(u in v for u in self):
            if v is None:
                v = list(self)
            # If we want to use BFS, we use the Cython routine
            if algorithm == 'BFS':
                if by_weight:
                    raise ValueError("algorithm 'BFS' does not work with weights")
                from sage.graphs.distances_all_pairs import eccentricity
                algo = 'bounds'
                if with_labels:
                    return dict(zip(v, eccentricity(self, algorithm=algo, vertex_list=v)))
                else:
                    return eccentricity(self, algorithm=algo,vertex_list=v)

            if algorithm == 'DHV':
                if by_weight:
                    from sage.graphs.base.boost_graph import eccentricity_DHV
                    if with_labels:
                        return dict(zip(v, eccentricity_DHV(self, vertex_list=v,
                                                            weight_function=weight_function,
                                                            check_weight=check_weight)))
                    else:
                        return eccentricity_DHV(self, vertex_list=v,
                                                weight_function=weight_function,
                                                check_weight=check_weight)
                else:
                    from sage.graphs.distances_all_pairs import eccentricity
                    if with_labels:
                        return dict(zip(v, eccentricity(self, algorithm=algorithm,
                                                        vertex_list=v)))
                    else:
                        return eccentricity(self, algorithm=algorithm, vertex_list=v)

            if algorithm in ['Floyd-Warshall-Python', 'Floyd-Warshall-Cython', 'Johnson_Boost']:
                dist_dict = self.shortest_path_all_pairs(by_weight, algorithm,
                                                         weight_function,
                                                         check_weight)[0]
                algorithm = 'From_Dictionary'

        elif algorithm in ['Floyd-Warshall-Python', 'Floyd-Warshall-Cython', 'Johnson_Boost','DHV']:
            raise ValueError("algorithm '" + algorithm + "' works only if all" +
                             " eccentricities are needed")

        ecc = {}

        from sage.rings.infinity import Infinity

        for u in v:
            if algorithm == 'From_Dictionary':
                length = dist_dict[u]
            else:
                # If algorithm is wrong, the error is raised by the
                # shortest_path_lengths function
                length = self.shortest_path_lengths(u, by_weight=by_weight,
                                                    algorithm=algorithm,
                                                    weight_function=weight_function,
                                                    check_weight=check_weight)

            if len(length) != self.num_verts():
                ecc[u] = Infinity
            else:
                ecc[u] = max(length.values())

        if with_labels:
            return ecc
        else:
            if len(ecc) == 1:
                # return single value
                v, = ecc.values()
                return v
            return [ecc[u] for u in v]

    @doc_index("Distances")
    def radius(self, by_weight=False, algorithm='DHV', weight_function=None,
               check_weight=True):
        r"""
        Return the radius of the graph.

        The radius is defined to be the minimum eccentricity of any vertex,
        where the eccentricity is the maximum distance to any other
        vertex. For more information and examples on how to use input variables,
        see :meth:`~GenericGraph.shortest_paths` and
        :meth:`~Graph.eccentricity`

        INPUT:

        - ``by_weight`` -- boolean (default: ``False``); if ``True``, edge
          weights are taken into account; if False, all edges have weight 1

        - ``algorithm`` -- string (default: ``'DHV'``).

          - ``'DHV'`` - Radius computation is done using the algorithm proposed
            in [Dragan2018]_. Works for graph with non-negative edge weights.
            For more information see method
            :func:`sage.graphs.distances_all_pairs.radius_DHV` and
            :func:`sage.graphs.base.boost_graph.radius_DHV`.

          - see method :meth:`eccentricity` for the list of remaining algorithms

        - ``weight_function`` -- function (default: ``None``); a function that
          takes as input an edge ``(u, v, l)`` and outputs its weight. If not
          ``None``, ``by_weight`` is automatically set to ``True``. If ``None``
          and ``by_weight`` is ``True``, we use the edge label ``l`` as a
          weight, if ``l`` is not ``None``, else ``1`` as a weight.

        - ``check_weight`` -- boolean (default: ``True``); if ``True``, we check
          that the ``weight_function`` outputs a number for each edge

        EXAMPLES:

        The more symmetric a graph is, the smaller (diameter - radius) is::

            sage: G = graphs.BarbellGraph(9, 3)
            sage: G.radius()
            3
            sage: G.diameter()
            6

        ::

            sage: G = graphs.OctahedralGraph()
            sage: G.radius()
            2
            sage: G.diameter()
            2

        TESTS::

            sage: g = Graph()
            sage: g.radius()
            Traceback (most recent call last):
            ...
            ValueError: radius is not defined for the empty graph
        """
        if not self.order():
            raise ValueError("radius is not defined for the empty graph")

        if weight_function is not None:
            by_weight = True

        if by_weight and not weight_function:
            def weight_function(e):
                return 1 if e[2] is None else e[2]

        if not algorithm:
            algorithm = 'DHV'

        if algorithm == 'DHV':
            if by_weight:
                from sage.graphs.base.boost_graph import radius_DHV
                return radius_DHV(self, weight_function=weight_function,
                                  check_weight=check_weight)
            else:
                from sage.graphs.distances_all_pairs import radius_DHV
                return radius_DHV(self)

        return min(self.eccentricity(v=None,by_weight=by_weight,
                                     weight_function=weight_function,
                                     check_weight=check_weight,
                                     algorithm=algorithm))

    @doc_index("Distances")
    def diameter(self, by_weight=False, algorithm=None, weight_function=None,
                 check_weight=True):
        r"""
        Return the diameter of the graph.

        The diameter is defined to be the maximum distance between two vertices.
        It is infinite if the graph is not connected.

        For more information and examples on how to use input variables, see
        :meth:`~GenericGraph.shortest_paths` and
        :meth:`~Graph.eccentricity`

        INPUT:

        - ``by_weight`` -- boolean (default: ``False``); if ``True``, edge
          weights are taken into account; if False, all edges have weight 1

        - ``algorithm`` -- string (default: ``None``); one of the following
          algorithms:

          - ``'BFS'``: the computation is done through a BFS centered on each
            vertex successively. Works only if ``by_weight==False``.

          - ``'Floyd-Warshall-Cython'``: a Cython implementation of the
            Floyd-Warshall algorithm. Works only if ``by_weight==False`` and ``v
            is None``.

          - ``'Floyd-Warshall-Python'``: a Python implementation of the
            Floyd-Warshall algorithm. Works also with weighted graphs, even with
            negative weights (but no negative cycle is allowed). However, ``v``
            must be ``None``.

          - ``'Dijkstra_NetworkX'``: the Dijkstra algorithm, implemented in
            NetworkX. It works with weighted graphs, but no negative weight is
            allowed.

          - ``'DHV'`` - diameter computation is done using the algorithm
            proposed in [Dragan2018]_. Works only for non-negative edge weights.
            For more information see method
            :func:`sage.graphs.distances_all_pairs.diameter_DHV` and
            :func:`sage.graphs.base.boost_graph.diameter_DHV`.

          - ``'standard'``, ``'2sweep'``, ``'multi-sweep'``, ``'iFUB'``:
            these algorithms are implemented in
            :func:`sage.graphs.distances_all_pairs.diameter`
            They work only if ``by_weight==False``. See the function
            documentation for more information.

          - ``'Dijkstra_Boost'``: the Dijkstra algorithm, implemented in Boost
            (works only with positive weights).

          - ``'Johnson_Boost'``: the Johnson algorithm, implemented in
            Boost (works also with negative weights, if there is no negative
            cycle).

          - ``None`` (default): Sage chooses the best algorithm: ``'iFUB'`` for
            unweighted graphs, ``'Dijkstra_Boost'`` if all weights are positive,
            ``'Johnson_Boost'`` otherwise.

        - ``weight_function`` -- function (default: ``None``); a function that
          takes as input an edge ``(u, v, l)`` and outputs its weight. If not
          ``None``, ``by_weight`` is automatically set to ``True``. If ``None``
          and ``by_weight`` is ``True``, we use the edge label ``l`` as a
          weight, if ``l`` is not ``None``, else ``1`` as a weight.

        - ``check_weight`` -- boolean (default: ``True``); if ``True``, we check
          that the ``weight_function`` outputs a number for each edge

        EXAMPLES:

        The more symmetric a graph is, the smaller (diameter - radius) is::

            sage: G = graphs.BarbellGraph(9, 3)
            sage: G.radius()
            3
            sage: G.diameter()
            6

        ::

            sage: G = graphs.OctahedralGraph()
            sage: G.radius()
            2
            sage: G.diameter()
            2

        TESTS::

            sage: g = Graph()
            sage: g.diameter()
            Traceback (most recent call last):
            ...
            ValueError: diameter is not defined for the empty graph
            sage: g = Graph([(1, 2, {'weight': 1})])
            sage: g.diameter(algorithm='iFUB', weight_function=lambda e: e[2]['weight'])
            Traceback (most recent call last):
            ...
            ValueError: algorithm 'iFUB' does not work on weighted graphs
        """
        if not self.order():
            raise ValueError("diameter is not defined for the empty graph")

        if weight_function is not None:
            by_weight = True

        if by_weight and not weight_function:
            def weight_function(e):
                return 1 if e[2] is None else e[2]

        if algorithm is None:
            if by_weight:
                algorithm = 'iFUB'
            else:
                algorithm = 'DHV'
        elif algorithm == 'BFS':
            algorithm = 'standard'

        if algorithm == 'DHV':
            if by_weight:
                from sage.graphs.base.boost_graph import diameter_DHV
                return diameter_DHV(self, weight_function=weight_function,
                                    check_weight=check_weight)
            else:
                from sage.graphs.distances_all_pairs import diameter
                return diameter(self, algorithm=algorithm)

        if algorithm in ['standard', '2sweep', 'multi-sweep', 'iFUB']:
            if by_weight:
                raise ValueError("algorithm '" + algorithm + "' does not work" +
                                 " on weighted graphs")
            from sage.graphs.distances_all_pairs import diameter
            return diameter(self, algorithm=algorithm)

        return max(self.eccentricity(v=list(self), by_weight=by_weight,
                                     weight_function=weight_function,
                                     check_weight=check_weight,
                                     algorithm=algorithm))

    @doc_index("Distances")
    def center(self, by_weight=False, algorithm=None, weight_function=None,
               check_weight=True):
        r"""
        Return the set of vertices in the center of the graph.

        The center is the set of vertices whose eccentricity is equal to the
        radius of the graph, i.e., achieving the minimum eccentricity.

        For more information and examples on how to use input variables,
        see :meth:`~GenericGraph.shortest_paths` and
        :meth:`~Graph.eccentricity`

        INPUT:

        - ``by_weight`` -- boolean (default: ``False``); if ``True``, edge
          weights are taken into account; if False, all edges have weight 1

        - ``algorithm`` -- string (default: ``None``); see method
          :meth:`eccentricity` for the list of available algorithms

        - ``weight_function`` -- function (default: ``None``); a function that
          takes as input an edge ``(u, v, l)`` and outputs its weight. If not
          ``None``, ``by_weight`` is automatically set to ``True``. If ``None``
          and ``by_weight`` is ``True``, we use the edge label ``l`` as a
          weight, if ``l`` is not ``None``, else ``1`` as a weight.

        - ``check_weight`` -- boolean (default: ``True``); if ``True``, we check
          that the ``weight_function`` outputs a number for each edge

        EXAMPLES:

        Is Central African Republic in the center of Africa in graph theoretic
        sense? Yes::

            sage: A = graphs.AfricaMap(continental=True)
            sage: sorted(A.center())
            ['Cameroon', 'Central Africa']

        Some other graphs. Center can be the whole graph::

            sage: G = graphs.DiamondGraph()
            sage: G.center()
            [1, 2]
            sage: P = graphs.PetersenGraph()
            sage: P.subgraph(P.center()) == P
            True
            sage: S = graphs.StarGraph(19)
            sage: S.center()
            [0]

        TESTS::

            sage: G = Graph()
            sage: G.center()
            []
            sage: G.add_vertex()
            0
            sage: G.center()
            [0]
        """
        ecc = self.eccentricity(v=list(self), by_weight=by_weight,
                                weight_function=weight_function,
                                algorithm=algorithm,
                                check_weight=check_weight,
                                with_labels=True)
        try:
            r = min(ecc.values())
        except Exception:
            return []
        return [v for v in self if ecc[v] == r]

    @doc_index("Distances")
    def periphery(self, by_weight=False, algorithm=None, weight_function=None,
                  check_weight=True):
        r"""
        Return the set of vertices in the periphery of the graph.

        The periphery is the set of vertices whose eccentricity is equal to the
        diameter of the graph, i.e., achieving the maximum eccentricity.

        For more information and examples on how to use input variables,
        see :meth:`~GenericGraph.shortest_paths` and
        :meth:`~Graph.eccentricity`

        INPUT:

        - ``by_weight`` -- boolean (default: ``False``); if ``True``, edge
          weights are taken into account; if False, all edges have weight 1

        - ``algorithm`` -- string (default: ``None``); see method
          :meth:`eccentricity` for the list of available algorithms

        - ``weight_function`` -- function (default: ``None``); a function that
          takes as input an edge ``(u, v, l)`` and outputs its weight. If not
          ``None``, ``by_weight`` is automatically set to ``True``. If ``None``
          and ``by_weight`` is ``True``, we use the edge label ``l`` as a
          weight, if ``l`` is not ``None``, else ``1`` as a weight.

        - ``check_weight`` -- boolean (default: ``True``); if ``True``, we check
          that the ``weight_function`` outputs a number for each edge

        EXAMPLES::

            sage: G = graphs.DiamondGraph()
            sage: G.periphery()
            [0, 3]
            sage: P = graphs.PetersenGraph()
            sage: P.subgraph(P.periphery()) == P
            True
            sage: S = graphs.StarGraph(19)
            sage: S.periphery()
            [1, 2, 3, 4, 5, 6, 7, 8, 9, 10, 11, 12, 13, 14, 15, 16, 17, 18, 19]
            sage: G = Graph()
            sage: G.periphery()
            []
            sage: G.add_vertex()
            0
            sage: G.periphery()
            [0]
        """
        ecc = self.eccentricity(v=list(self), by_weight=by_weight,
                                weight_function=weight_function,
                                algorithm=algorithm,
                                check_weight=check_weight,
                                with_labels=True)
        try:
            d = max(ecc.values())
        except Exception:
            return []
        return [v for v in self if ecc[v] == d]

    ### Constructors

    @doc_index("Basic methods")
    def to_directed(self, data_structure=None, sparse=None):
        """
        Return a directed version of the graph.

        A single edge becomes two edges, one in each direction.

        INPUT:

         - ``data_structure`` -- one of ``"sparse"``, ``"static_sparse"``, or
           ``"dense"``. See the documentation of :class:`Graph` or
           :class:`DiGraph`.

         - ``sparse`` -- boolean (default: ``None``); ``sparse=True`` is an
           alias for ``data_structure="sparse"``, and ``sparse=False`` is an
           alias for ``data_structure="dense"``.

        EXAMPLES::

            sage: graphs.PetersenGraph().to_directed()
            Petersen graph: Digraph on 10 vertices

        TESTS:

        Immutable graphs yield immutable graphs::

            sage: Graph([[1, 2]], immutable=True).to_directed()._backend
            <sage.graphs.base.static_sparse_backend.StaticSparseBackend object at ...>

        :trac:`17005`::

            sage: Graph([[1,2]], immutable=True).to_directed()
            Digraph on 2 vertices

        :trac:`22424`::

            sage: G1=graphs.RandomGNP(5,0.5)
            sage: gp1 = G1.graphplot(save_pos=True)
            sage: G2=G1.to_directed()
            sage: G2.delete_vertex(0)
            sage: G2.add_vertex(5)
            sage: gp2 = G2.graphplot()
            sage: gp1 = G1.graphplot()

        Vertex labels will be retained (:trac:`14708`)::

            sage: G = Graph({0: [1, 2], 1: [0]})
            sage: G.set_vertex(0, 'foo')
            sage: D = G.to_directed()
            sage: G.get_vertices()
            {0: 'foo', 1: None, 2: None}
            sage: D.get_vertices()
            {0: 'foo', 1: None, 2: None}
        """
        if sparse is not None:
            if data_structure is not None:
                raise ValueError("The 'sparse' argument is an alias for "
                                 "'data_structure'. Please do not define both.")
            data_structure = "sparse" if sparse else "dense"

        if data_structure is None:
            from sage.graphs.base.dense_graph import DenseGraphBackend
            from sage.graphs.base.sparse_graph import SparseGraphBackend
            if isinstance(self._backend, DenseGraphBackend):
                data_structure = "dense"
            elif isinstance(self._backend, SparseGraphBackend):
                data_structure = "sparse"
            else:
                data_structure = "static_sparse"
        from sage.graphs.all import DiGraph
        D = DiGraph(name           = self.name(),
                    pos            = self.get_pos(),
                    multiedges     = self.allows_multiple_edges(),
                    loops          = self.allows_loops(),
                    data_structure = (data_structure if data_structure!="static_sparse"
                                      else "sparse")) # we need a mutable copy

        D.add_vertices(self.vertex_iterator())
        D.set_vertices(self.get_vertices())
        for u,v,l in self.edge_iterator():
            D.add_edge(u,v,l)
            D.add_edge(v,u,l)
        if hasattr(self, '_embedding'):
            D._embedding = copy(self._embedding)
        D._weighted = self._weighted

        if data_structure == "static_sparse":
            D = D.copy(data_structure=data_structure)

        return D

    @doc_index("Basic methods")
    def to_undirected(self):
        """
        Since the graph is already undirected, simply returns a copy of itself.

        EXAMPLES::

            sage: graphs.PetersenGraph().to_undirected()
            Petersen graph: Graph on 10 vertices
        """
        return self.copy()

    @doc_index("Basic methods")
    def join(self, other, labels="pairs", immutable=None):
        r"""
        Return the join of ``self`` and ``other``.

        INPUT:

        - ``labels`` -- (defaults to 'pairs'); if set to 'pairs', each element
          `v` in the first graph will be named `(0, v)` and each element `u` in
          ``other`` will be named `(1, u)` in the result. If set to 'integers',
          the elements of the result will be relabeled with consecutive
          integers.

        - ``immutable`` -- boolean (default: ``None``); whether to create a
          mutable/immutable join. ``immutable=None`` (default) means that the
          graphs and their join will behave the same way.

        .. SEEALSO::

            * :meth:`~sage.graphs.generic_graph.GenericGraph.union`

            * :meth:`~sage.graphs.generic_graph.GenericGraph.disjoint_union`

        EXAMPLES::

            sage: G = graphs.CycleGraph(3)
            sage: H = Graph(2)
            sage: J = G.join(H); J
            Cycle graph join : Graph on 5 vertices
            sage: J.vertices()
            [(0, 0), (0, 1), (0, 2), (1, 0), (1, 1)]
            sage: J = G.join(H, labels='integers'); J
            Cycle graph join : Graph on 5 vertices
            sage: J.vertices()
            [0, 1, 2, 3, 4]
            sage: J.edges()
            [(0, 1, None), (0, 2, None), (0, 3, None), (0, 4, None), (1, 2, None), (1, 3, None), (1, 4, None), (2, 3, None), (2, 4, None)]

        ::

            sage: G = Graph(3)
            sage: G.name("Graph on 3 vertices")
            sage: H = Graph(2)
            sage: H.name("Graph on 2 vertices")
            sage: J = G.join(H); J
            Graph on 3 vertices join Graph on 2 vertices: Graph on 5 vertices
            sage: J.vertices()
            [(0, 0), (0, 1), (0, 2), (1, 0), (1, 1)]
            sage: J = G.join(H, labels='integers'); J
            Graph on 3 vertices join Graph on 2 vertices: Graph on 5 vertices
            sage: J.edges()
            [(0, 3, None), (0, 4, None), (1, 3, None), (1, 4, None), (2, 3, None), (2, 4, None)]
        """
        G = self.disjoint_union(other, labels=labels, immutable=False)
        if labels == "integers":
            G.add_edges((u, v) for u in range(self.order())
                        for v in range(self.order(), self.order() + other.order()))
        else:
            G.add_edges(((0, u), (1, v)) for u in self for v in other)

        G.name('%s join %s'%(self.name(), other.name()))

        if immutable is None:
            immutable = self.is_immutable() and other.is_immutable()
        if immutable:
            G = G.copy(immutable=True)

        return G

    @doc_index("Leftovers")
    def seidel_adjacency_matrix(self, vertices=None):
        r"""
        Return the Seidel adjacency matrix of ``self``.

        Returns `J-I-2A`, for `A` the (ordinary) :meth:`adjacency matrix
        <sage.graphs.generic_graph.GenericGraph.adjacency_matrix>` of ``self``,
        `I` the identity matrix, and `J` the all-1 matrix.  It is closely
        related to :meth:`twograph`.

        The matrix returned is over the integers. If a different ring is
        desired, use either the :meth:`sage.matrix.matrix0.Matrix.change_ring`
        method or the :func:`matrix` function.

        INPUT:

        - ``vertices`` -- list of vertices (default: ``None``); the ordering of
          the vertices defining how they should appear in the matrix. By
          default, the ordering given by
          :meth:`~sage.graphs.generic_graph.GenericGraph.vertices` is used.

        EXAMPLES::

            sage: G = graphs.CycleGraph(5)
            sage: G = G.disjoint_union(graphs.CompleteGraph(1))
            sage: G.seidel_adjacency_matrix().minpoly()
            x^2 - 5
        """
        return - self.adjacency_matrix(sparse=False, vertices=vertices) \
               + self.complement().adjacency_matrix(sparse=False, vertices=vertices)

    @doc_index("Leftovers")
    def seidel_switching(self, s, inplace=True):
        r"""
        Return the Seidel switching of ``self`` w.r.t. subset of vertices ``s``.

        Returns the graph obtained by Seidel switching of ``self`` with respect
        to the subset of vertices ``s``. This is the graph given by Seidel
        adjacency matrix `DSD`, for `S` the Seidel adjacency matrix of ``self``,
        and `D` the diagonal matrix with -1s at positions corresponding to
        ``s``, and 1s elsewhere.

        INPUT:

         - ``s`` -- a list of vertices of ``self``.

        - ``inplace`` -- boolean (default: ``True``); whether to do the
          modification inplace, or to return a copy of the graph after
          switching.

        EXAMPLES::

            sage: G = graphs.CycleGraph(5)
            sage: G = G.disjoint_union(graphs.CompleteGraph(1))
            sage: G.seidel_switching([(0,1),(1,0),(0,0)])
            sage: G.seidel_adjacency_matrix().minpoly()
            x^2 - 5
            sage: G.is_connected()
            True

        TESTS::

            sage: H = G.seidel_switching([1,4,5],inplace=False)
            sage: G.seidel_switching([1,4,5])
            sage: G == H
            True
        """
        G = self if inplace else copy(self)
        boundary = self.edge_boundary(s)
        G.add_edges(itertools.product(s, set(self).difference(s)))
        G.delete_edges(boundary)
        if not inplace:
            return G

    @doc_index("Leftovers")
    def twograph(self):
        r"""
        Return the two-graph of ``self``

        Returns the :class:`two-graph <sage.combinat.designs.twographs.TwoGraph>`
        with the triples
        `T=\{t \in \binom {V}{3} : \left| \binom {t}{2} \cap E \right| \text{odd} \}`
        where `V` and `E` are vertices and edges of ``self``, respectively.

        EXAMPLES::

            sage: p=graphs.PetersenGraph()
            sage: p.twograph()
            Incidence structure with 10 points and 60 blocks
            sage: p=graphs.chang_graphs()
            sage: T8 = graphs.CompleteGraph(8).line_graph()
            sage: C = T8.seidel_switching([(0,1,None),(2,3,None),(4,5,None),(6,7,None)],inplace=False)
            sage: T8.twograph() == C.twograph()
            True
            sage: T8.is_isomorphic(C)
            False

        TESTS::

            sage: from sage.combinat.designs.twographs import TwoGraph
            sage: p=graphs.PetersenGraph().twograph()
            sage: TwoGraph(p, check=True)
            Incidence structure with 10 points and 60 blocks

        .. SEEALSO::

            - :meth:`~sage.combinat.designs.twographs.TwoGraph.descendant` --
              computes the descendant graph of the two-graph of self at a vertex

            - :func:`~sage.combinat.designs.twographs.twograph_descendant`
              -- ditto, but much faster.
        """
        from sage.combinat.designs.twographs import TwoGraph
        G = self.relabel(range(self.order()), inplace=False)
        T = []

        # Triangles
        for x,y,z in G.subgraph_search_iterator(Graph({1:[2,3], 2:[3]})):
            if x < y and y < z:
                T.append([x, y, z])

        # Triples with just one edge
        for x,y,z in G.subgraph_search_iterator(Graph({1:[2], 3:[]}), induced=True):
            if x < y:
                T.append([x, y, z])

        T = TwoGraph(T)
        T.relabel({i: v for i,v in enumerate(self.vertices())})

        return T

    ### Visualization

    @doc_index("Basic methods")
    def write_to_eps(self, filename, **options):
        r"""
        Write a plot of the graph to ``filename`` in ``eps`` format.

        INPUT:

         - ``filename`` -- a string
         - ``**options`` -- same layout options as :meth:`.layout`

        EXAMPLES::

            sage: P = graphs.PetersenGraph()
            sage: P.write_to_eps(tmp_filename(ext='.eps'))

        It is relatively simple to include this file in a LaTeX document.
        ``\usepackage{graphics}`` must appear in the preamble, and
        ``\includegraphics{filename}`` will include the file. To compile the
        document to ``pdf`` with ``pdflatex`` or ``xelatex`` the file needs
        first to be converted to ``pdf``, for example with ``ps2pdf filename.eps
        filename.pdf``.
        """
        from sage.graphs.print_graphs import print_graph_eps
        pos = self.layout(**options)
        [xmin, xmax, ymin, ymax] = self._layout_bounding_box(pos)
        for v in pos:
            pos[v] = (1.8*(pos[v][0] - xmin)/(xmax - xmin) - 0.9, 1.8*(pos[v][1] - ymin)/(ymax - ymin) - 0.9)
        if filename[-4:] != '.eps':
            filename += '.eps'
        f = open(filename, 'w')
        f.write( print_graph_eps(self.vertices(), self.edge_iterator(), pos) )
        f.close()

    @doc_index("Algorithmically hard stuff")
    def topological_minor(self, H, vertices=False, paths=False, solver=None, verbose=0):
        r"""
        Return a topological `H`-minor from ``self`` if one exists.

        We say that a graph `G` has a topological `H`-minor (or that it has a
        graph isomorphic to `H` as a topological minor), if `G` contains a
        subdivision of a graph isomorphic to `H` (i.e.  obtained from `H`
        through arbitrary subdivision of its edges) as a subgraph.

        For more information, see the :wikipedia:`Minor_(graph_theory)`.

        INPUT:

        - ``H`` -- The topological minor to find in the current graph.

        - ``solver`` -- (default: ``None``); specify a Linear Program (LP)
          solver to be used. If set to ``None``, the default one is used. For
          more information on LP solvers and which default solver is used, see
          the method :meth:`solve
          <sage.numerical.mip.MixedIntegerLinearProgram.solve>` of the class
          :class:`MixedIntegerLinearProgram
          <sage.numerical.mip.MixedIntegerLinearProgram>`.

        - ``verbose`` -- integer (default: ``0``); sets the level of
          verbosity. Set to 0 by default, which means quiet.

        OUTPUT:

        The topological `H`-minor found is returned as a subgraph `M` of
        ``self``, such that the vertex `v` of `M` that represents a vertex `h\in
        H` has ``h`` as a label (see :meth:`get_vertex
        <sage.graphs.generic_graph.GenericGraph.get_vertex>` and
        :meth:`set_vertex <sage.graphs.generic_graph.GenericGraph.set_vertex>`),
        and such that every edge of `M` has as a label the edge of `H` it
        (partially) represents.

        If no topological minor is found, this method returns ``False``.

        ALGORITHM:

        Mixed Integer Linear Programming.

        COMPLEXITY:

        Theoretically, when `H` is fixed, testing for the existence of a
        topological `H`-minor is polynomial. The known algorithms are highly
        exponential in `H`, though.

        .. NOTE::

            This function can be expected to be *very* slow, especially where
            the topological minor does not exist.

            (CPLEX seems to be *much* more efficient than GLPK on this kind of
            problem)

        EXAMPLES:

        Petersen's graph has a topological `K_4`-minor::

            sage: g = graphs.PetersenGraph()
            sage: g.topological_minor(graphs.CompleteGraph(4))
            Subgraph of (Petersen graph): Graph on ...

        And a topological `K_{3,3}`-minor::

            sage: g.topological_minor(graphs.CompleteBipartiteGraph(3,3))
            Subgraph of (Petersen graph): Graph on ...

        And of course, a tree has no topological `C_3`-minor::

            sage: g = graphs.RandomGNP(15,.3)
            sage: g = g.subgraph(edges = g.min_spanning_tree())
            sage: g.topological_minor(graphs.CycleGraph(3))
            False
        """
        self._scream_if_not_simple()
        H._scream_if_not_simple()
        # Useful alias ...
        G = self

        from sage.numerical.mip import MixedIntegerLinearProgram, MIPSolverException
        p = MixedIntegerLinearProgram(solver=solver)

        # This is an existence problem
        p.set_objective(None)

        #######################
        # Vertex representative #
        #######################
        #
        # v_repr[h,g] = 1 if vertex h from H is represented by vertex
        # g from G, 0 otherwise

        v_repr = p.new_variable(binary=True)

        # Exactly one representative per vertex of H
        for h in H:
            p.add_constraint(p.sum(v_repr[h,g] for g in G), min=1, max=1)

        # A vertex of G can only represent one vertex of H
        for g in G:
            p.add_constraint(p.sum(v_repr[h,g] for h in H), max=1)

        ###################
        # Is representent #
        ###################
        #
        # is_repr[v] = 1 if v represents some vertex of H

        is_repr = p.new_variable(binary=True)

        for g in G:
            for h in H:
                p.add_constraint(v_repr[h,g] - is_repr[g], max=0)

        ###################################
        # paths between the representents #
        ###################################
        #
        # For any edge (h1,h2) in H, we have a corresponding path in G
        # between the representatives of h1 and h2. Which means there is
        # a flow of intensity 1 from one to the other.
        # We are then writing a flow problem for each edge of H.
        #
        # The variable flow[(h1,h2),(g1,g2)] indicates the amount of
        # flow on the edge (g1,g2) representing the edge (h1,h2).

        flow = p.new_variable(binary=True)

        # These functions return the balance of flow corresponding to
        # commodity C at vertex v
        def flow_in(C, v):
            return p.sum(flow[C,(v,u)] for u in G.neighbor_iterator(v))

        def flow_out(C, v):
            return p.sum(flow[C,(u,v)] for u in G.neighbor_iterator(v))

        def flow_balance(C, v):
            return flow_in(C,v) - flow_out(C,v)

        for h1,h2 in H.edge_iterator(labels=False):

            for v in G:

                # The flow balance depends on whether the vertex v is a
                # representative of h1 or h2 in G, or a representative of none
                p.add_constraint(flow_balance((h1,h2),v) == v_repr[h1,v] - v_repr[h2,v])

        #############################
        # Internal vertex of a path #
        #############################
        #
        # is_internal[C][g] = 1 if a vertex v from G is located on the
        # path representing the edge (=commodity) C

        is_internal = p.new_variable(binary=True)

        # When is a vertex internal for a commodity ?
        for C in H.edge_iterator(labels=False):
            for g in G:
                p.add_constraint(flow_in(C,g) + flow_out(C,g) - is_internal[C,g], max=1)

        ############################
        # Two paths do not cross ! #
        ############################

        # A vertex can only be internal for one commodity, and zero if
        # the vertex is a representent

        for g in G:
            p.add_constraint(p.sum(is_internal[C,g] for C in H.edge_iterator(labels=False))
                              + is_repr[g], max=1)

        # (The following inequalities are not necessary, but they seem to be of
        # help (the solvers find the answer quicker when they are added)

        # The flow on one edge can go in only one direction. Besides, it can
        # belong to at most one commodity and has a maximum intensity of 1.

        for g1,g2 in G.edge_iterator(labels=None):

            p.add_constraint(   p.sum(flow[C,(g1,g2)] for C in H.edge_iterator(labels=False))
                              + p.sum(flow[C,(g2,g1)] for C in H.edge_iterator(labels=False)),
                                max=1)


        # Now we can solve the problem itself !

        try:
            p.solve(log=verbose)

        except MIPSolverException:
            return False


        minor = G.subgraph(immutable=False)

        is_repr = p.get_values(is_repr)
        v_repr = p.get_values(v_repr)
        flow = p.get_values(flow)

        for u,v in minor.edge_iterator(labels=False):
            used = False
            for C in H.edge_iterator(labels=False):

                if flow[C,(u,v)] + flow[C,(v,u)] > .5:
                    used = True
                    minor.set_edge_label(u, v, C)
                    break
            if not used:
                minor.delete_edge(u, v)

        minor.delete_vertices(v for v in minor if minor.degree(v) == 0)

        for g in minor:
            if is_repr[g] > .5:
                for h in H:
                    if v_repr[h,v] > .5:
                        minor.set_vertex(g, h)
                        break

        return minor

    ### Cliques

    @doc_index("Clique-related methods")
    def cliques_maximal(self, algorithm="native"):
        """
        Return the list of all maximal cliques.

        Each clique is represented by a list of vertices. A clique is an induced
        complete subgraph, and a maximal clique is one not contained in a larger
        one.

        INPUT:

        - ``algorithm`` -- can be set to ``"native"`` (default) to use Sage's
          own implementation, or to ``"NetworkX"`` to use NetworkX'
          implementation of the Bron and Kerbosch Algorithm [BK1973]_.


        .. NOTE::

            This method sorts its output before returning it. If you prefer to
            save the extra time, you can call
            :class:`sage.graphs.independent_sets.IndependentSets` directly.

        .. NOTE::

            Sage's implementation of the enumeration of *maximal* independent
            sets is not much faster than NetworkX' (expect a 2x speedup), which
            is surprising as it is written in Cython. This being said, the
            algorithm from NetworkX appears to be sligthly different from this
            one, and that would be a good thing to explore if one wants to
            improve the implementation.

        ALGORITHM:

        This function is based on NetworkX's implementation of the Bron and
        Kerbosch Algorithm [BK1973]_.

        EXAMPLES::

            sage: graphs.ChvatalGraph().cliques_maximal()
            [[0, 1], [0, 4], [0, 6], [0, 9], [1, 2], [1, 5], [1, 7], [2, 3],
             [2, 6], [2, 8], [3, 4], [3, 7], [3, 9], [4, 5], [4, 8], [5, 10],
             [5, 11], [6, 10], [6, 11], [7, 8], [7, 11], [8, 10], [9, 10], [9, 11]]
            sage: G = Graph({0:[1,2,3], 1:[2], 3:[0,1]})
            sage: G.show(figsize=[2, 2])
            sage: G.cliques_maximal()
            [[0, 1, 2], [0, 1, 3]]
            sage: C = graphs.PetersenGraph()
            sage: C.cliques_maximal()
            [[0, 1], [0, 4], [0, 5], [1, 2], [1, 6], [2, 3], [2, 7], [3, 4],
             [3, 8], [4, 9], [5, 7], [5, 8], [6, 8], [6, 9], [7, 9]]
            sage: C = Graph('DJ{')
            sage: C.cliques_maximal()
            [[0, 4], [1, 2, 3, 4]]

        Comparing the two implementations::

            sage: g = graphs.RandomGNP(20,.7)
            sage: s1 = Set(map(Set, g.cliques_maximal(algorithm="NetworkX")))
            sage: s2 = Set(map(Set, g.cliques_maximal(algorithm="native")))
            sage: s1 == s2
            True
        """
        if algorithm == "native":
            from sage.graphs.independent_sets import IndependentSets
            return list(IndependentSets(self, maximal=True, complement=True))
        elif algorithm == "NetworkX":
            import networkx
            return list(networkx.find_cliques(self.networkx_graph()))
        else:
            raise ValueError("Algorithm must be equal to 'native' or to 'NetworkX'.")

    @doc_index("Clique-related methods")
    def clique_maximum(self,  algorithm="Cliquer", solver=None, verbose=0):
        """
        Return the vertex set of a maximal order complete subgraph.

        INPUT:

        - ``algorithm`` -- the algorithm to be used :

          - If ``algorithm = "Cliquer"`` (default), wraps the C program
            Cliquer [NO2003]_.

          - If ``algorithm = "MILP"``, the problem is solved through a Mixed
            Integer Linear Program.

            (see :class:`~sage.numerical.mip.MixedIntegerLinearProgram`)

          - If ``algorithm = "mcqd"``, uses the MCQD solver
            (`<http://www.sicmm.org/~konc/maxclique/>`_). Note that the MCQD
            package must be installed.

        - ``solver`` -- (default: ``None``); specify a Linear Program (LP)
          solver to be used. If set to ``None``, the default one is used. For
          more information on LP solvers and which default solver is used, see
          the method :meth:`solve
          <sage.numerical.mip.MixedIntegerLinearProgram.solve>` of the class
          :class:`MixedIntegerLinearProgram
          <sage.numerical.mip.MixedIntegerLinearProgram>`.

        - ``verbose`` -- integer (default: ``0``); sets the level of
          verbosity. Set to 0 by default, which means quiet.

        Parameters ``solver`` and ``verbose`` are used only when
        ``algorithm="MILP"``.

        .. NOTE::

            Currently only implemented for undirected graphs. Use to_undirected
            to convert a digraph to an undirected graph.

        ALGORITHM:

        This function is based on Cliquer [NO2003]_.

        EXAMPLES:

        Using Cliquer (default)::

            sage: C = graphs.PetersenGraph()
            sage: C.clique_maximum()
            [7, 9]
            sage: C = Graph('DJ{')
            sage: C.clique_maximum()
            [1, 2, 3, 4]

        Through a Linear Program::

            sage: len(C.clique_maximum(algorithm="MILP"))
            4

        TESTS:

        Wrong algorithm::

            sage: C.clique_maximum(algorithm="BFS")
            Traceback (most recent call last):
            ...
            NotImplementedError: Only 'MILP', 'Cliquer' and 'mcqd' are supported.

        """
        self._scream_if_not_simple(allow_multiple_edges=True)
        if algorithm == "Cliquer":
            from sage.graphs.cliquer import max_clique
            return max_clique(self)
        elif algorithm == "MILP":
            return self.complement().independent_set(algorithm=algorithm, solver=solver, verbosity=verbose)
        elif algorithm == "mcqd":
            try:
                from sage.graphs.mcqd import mcqd
            except ImportError:
                from sage.misc.package import PackageNotFoundError
                raise PackageNotFoundError("mcqd")
            return mcqd(self)
        else:
            raise NotImplementedError("Only 'MILP', 'Cliquer' and 'mcqd' are supported.")

    @doc_index("Clique-related methods")
    def clique_number(self, algorithm="Cliquer", cliques=None, solver=None, verbose=0):
        r"""
        Return the order of the largest clique of the graph

        This is also called as the clique number.

        .. NOTE::

            Currently only implemented for undirected graphs. Use ``to_undirected``
            to convert a digraph to an undirected graph.

        INPUT:

        - ``algorithm`` -- the algorithm to be used :

          - If ``algorithm = "Cliquer"``, wraps the C program Cliquer
            [NO2003]_.

          - If ``algorithm = "networkx"``, uses the NetworkX's implementation of
            the Bron and Kerbosch Algorithm [BK1973]_.

          - If ``algorithm = "MILP"``, the problem is solved through a Mixed
            Integer Linear Program.

            (see :class:`~sage.numerical.mip.MixedIntegerLinearProgram`)

          - If ``algorithm = "mcqd"``, uses the MCQD solver
            (`<http://insilab.org/maxclique/>`_). Note that the MCQD
            package must be installed.

        - ``cliques`` -- an optional list of cliques that can be input if
          already computed. Ignored unless ``algorithm=="networkx"``.

        - ``solver`` -- (default: ``None``); specify a Linear Program (LP)
          solver to be used. If set to ``None``, the default one is used. For
          more information on LP solvers and which default solver is used, see
          the method :meth:`solve
          <sage.numerical.mip.MixedIntegerLinearProgram.solve>` of the class
          :class:`MixedIntegerLinearProgram
          <sage.numerical.mip.MixedIntegerLinearProgram>`.

        - ``verbose`` -- integer (default: ``0``); sets the level of
          verbosity. Set to 0 by default, which means quiet.

        ALGORITHM:

        This function is based on Cliquer [NO2003]_ and [BK1973]_.

        EXAMPLES::

            sage: C = Graph('DJ{')
            sage: C.clique_number()
            4
            sage: G = Graph({0:[1,2,3], 1:[2], 3:[0,1]})
            sage: G.show(figsize=[2,2])
            sage: G.clique_number()
            3

        By definition the clique number of a complete graph is its order::

            sage: all(graphs.CompleteGraph(i).clique_number() == i for i in range(1,15))
            True

        A non-empty graph without edges has a clique number of 1::

            sage: all((i*graphs.CompleteGraph(1)).clique_number() == 1 for i in range(1,15))
            True

        A complete multipartite graph with k parts has clique number k::

            sage: all((i*graphs.CompleteMultipartiteGraph(i*[5])).clique_number() == i for i in range(1,6))
            True

        TESTS::

            sage: g = graphs.PetersenGraph()
            sage: g.clique_number(algorithm="MILP")
            2
            sage: for i in range(10):                                            # optional - mcqd
            ....:     g = graphs.RandomGNP(15,.5)                                # optional - mcqd
            ....:     if g.clique_number() != g.clique_number(algorithm="mcqd"): # optional - mcqd
            ....:         print("This is dead wrong !")                          # optional - mcqd
        """
        self._scream_if_not_simple(allow_loops=False)
        if algorithm == "Cliquer":
            from sage.graphs.cliquer import clique_number
            return clique_number(self)
        elif algorithm == "networkx":
            import networkx
            return networkx.graph_clique_number(self.networkx_graph(), cliques)
        elif algorithm == "MILP":
            return len(self.complement().independent_set(algorithm=algorithm, solver=solver, verbosity=verbose))
        elif algorithm == "mcqd":
            try:
                from sage.graphs.mcqd import mcqd
            except ImportError:
                from sage.misc.package import PackageNotFoundError
                raise PackageNotFoundError("mcqd")
            return len(mcqd(self))
        else:
            raise NotImplementedError("Only 'networkx' 'MILP' 'Cliquer' and 'mcqd' are supported.")

    @doc_index("Clique-related methods")
    def cliques_number_of(self, vertices=None, cliques=None):
        """
        Return a dictionary of the number of maximal cliques containing each
        vertex, keyed by vertex.

        This returns a single value if only one input vertex.

        .. NOTE::

            Currently only implemented for undirected graphs. Use to_undirected
            to convert a digraph to an undirected graph.

        INPUT:

        - ``vertices`` -- the vertices to inspect (default is entire graph)

        - ``cliques`` -- list of cliques (if already computed)


        EXAMPLES::

            sage: C = Graph('DJ{')
            sage: C.cliques_number_of()
            {0: 1, 1: 1, 2: 1, 3: 1, 4: 2}
            sage: E = C.cliques_maximal()
            sage: E
            [[0, 4], [1, 2, 3, 4]]
            sage: C.cliques_number_of(cliques=E)
            {0: 1, 1: 1, 2: 1, 3: 1, 4: 2}
            sage: F = graphs.Grid2dGraph(2,3)
            sage: F.cliques_number_of()
            {(0, 0): 2, (0, 1): 3, (0, 2): 2, (1, 0): 2, (1, 1): 3, (1, 2): 2}
            sage: F.cliques_number_of(vertices=[(0, 1), (1, 2)])
            {(0, 1): 3, (1, 2): 2}
            sage: G = Graph({0:[1,2,3], 1:[2], 3:[0,1]})
            sage: G.show(figsize=[2,2])
            sage: G.cliques_number_of()
            {0: 2, 1: 2, 2: 1, 3: 1}
        """
        import networkx
        return networkx.number_of_cliques(self.networkx_graph(), vertices, cliques)

    @doc_index("Clique-related methods")
    def cliques_get_max_clique_graph(self):
        """
        Return the clique graph.

        Vertices of the result are the maximal cliques of the graph, and edges
        of the result are between maximal cliques with common members in the
        original graph.

        For more information, see the :wikipedia:`Clique_graph`.

        .. NOTE::

            Currently only implemented for undirected graphs. Use to_undirected
            to convert a digraph to an undirected graph.

        EXAMPLES::

            sage: (graphs.ChvatalGraph()).cliques_get_max_clique_graph()
            Graph on 24 vertices
            sage: ((graphs.ChvatalGraph()).cliques_get_max_clique_graph()).show(figsize=[2,2], vertex_size=20, vertex_labels=False)
            sage: G = Graph({0:[1,2,3], 1:[2], 3:[0,1]})
            sage: G.show(figsize=[2,2])
            sage: G.cliques_get_max_clique_graph()
            Graph on 2 vertices
            sage: (G.cliques_get_max_clique_graph()).show(figsize=[2,2])
        """
        import networkx
        return Graph(networkx.make_max_clique_graph(self.networkx_graph(), create_using=networkx.MultiGraph()))

    @doc_index("Clique-related methods")
    def cliques_get_clique_bipartite(self, **kwds):
        """
        Return a bipartite graph constructed such that maximal cliques are the
        right vertices and the left vertices are retained from the given
        graph. Right and left vertices are connected if the bottom vertex
        belongs to the clique represented by a top vertex.

        .. NOTE::

            Currently only implemented for undirected graphs. Use to_undirected
            to convert a digraph to an undirected graph.

        EXAMPLES::

            sage: (graphs.ChvatalGraph()).cliques_get_clique_bipartite()
            Bipartite graph on 36 vertices
            sage: ((graphs.ChvatalGraph()).cliques_get_clique_bipartite()).show(figsize=[2,2], vertex_size=20, vertex_labels=False)
            sage: G = Graph({0:[1,2,3], 1:[2], 3:[0,1]})
            sage: G.show(figsize=[2,2])
            sage: G.cliques_get_clique_bipartite()
            Bipartite graph on 6 vertices
            sage: (G.cliques_get_clique_bipartite()).show(figsize=[2,2])
        """
        from .bipartite_graph import BipartiteGraph
        import networkx
        return BipartiteGraph(networkx.make_clique_bipartite(self.networkx_graph(), **kwds))

    @doc_index("Algorithmically hard stuff")
    def independent_set(self, algorithm="Cliquer", value_only=False, reduction_rules=True, solver=None, verbosity=0):
        r"""
        Return a maximum independent set.

        An independent set of a graph is a set of pairwise non-adjacent
        vertices. A maximum independent set is an independent set of maximum
        cardinality.  It induces an empty subgraph.

        Equivalently, an independent set is defined as the complement of a
        vertex cover.

        For more information, see the
        :wikipedia:`Independent_set_(graph_theory)` and the
        :wikipedia:`Vertex_cover`.

        INPUT:

        - ``algorithm`` -- the algorithm to be used

          * If ``algorithm = "Cliquer"`` (default), the problem is solved
            using Cliquer [NO2003]_.

            (see the :mod:`Cliquer modules <sage.graphs.cliquer>`)

          * If ``algorithm = "MILP"``, the problem is solved through a Mixed
            Integer Linear Program.

            (see :class:`~sage.numerical.mip.MixedIntegerLinearProgram`)

         * If ``algorithm = "mcqd"``, uses the MCQD solver
           (`<http://www.sicmm.org/~konc/maxclique/>`_). Note that the MCQD
           package must be installed.

        - ``value_only`` -- boolean (default: ``False``); if set to ``True``,
          only the size of a maximum independent set is returned. Otherwise,
          a maximum independent set is returned as a list of vertices.

        - ``reduction_rules`` -- (default: ``True``); specify if the reductions
          rules from kernelization must be applied as pre-processing or not.
          See [ACFLSS04]_ for more details. Note that depending on the instance,
          it might be faster to disable reduction rules.

        - ``solver`` -- (default: ``None``); specify a Linear Program (LP)
          solver to be used. If set to ``None``, the default one is used. For
          more information on LP solvers and which default solver is used, see
          the method
          :meth:`~sage.numerical.mip.MixedIntegerLinearProgram.solve`
          of the class
          :class:`~sage.numerical.mip.MixedIntegerLinearProgram`.

        - ``verbosity`` -- non-negative integer (default: ``0``); set the level
          of verbosity you want from the linear program solver. Since the
          problem of computing an independent set is `NP`-complete, its solving
          may take some time depending on the graph. A value of 0 means that
          there will be no message printed by the solver. This option is only
          useful if ``algorithm="MILP"``.

        .. NOTE::

            While Cliquer/MCAD are usually (and by far) the most efficient
            implementations, the MILP formulation sometimes proves faster on
            very "symmetrical" graphs.

        EXAMPLES:

        Using Cliquer::

            sage: C = graphs.PetersenGraph()
            sage: C.independent_set()
            [0, 3, 6, 7]

        As a linear program::

            sage: C = graphs.PetersenGraph()
            sage: len(C.independent_set(algorithm="MILP"))
            4

        .. PLOT::

            g = graphs.PetersenGraph()
            sphinx_plot(g.plot(partition=[g.independent_set()]))
        """
        my_cover = self.vertex_cover(algorithm=algorithm, value_only=value_only,
                                         reduction_rules=reduction_rules,
                                         solver=solver, verbosity=verbosity)
        if value_only:
            return self.order() - my_cover
        else:
            my_cover = set(my_cover)
            return [u for u in self if not u in my_cover]


    @doc_index("Algorithmically hard stuff")
    def vertex_cover(self, algorithm="Cliquer", value_only=False,
                     reduction_rules=True, solver=None, verbosity=0):
        r"""
        Return a minimum vertex cover of self represented by a set of vertices.

        A minimum vertex cover of a graph is a set `S` of vertices such that
        each edge is incident to at least one element of `S`, and such that `S`
        is of minimum cardinality. For more information, see the
        :wikipedia:`Vertex_cover`.

        Equivalently, a vertex cover is defined as the complement of an
        independent set.

        As an optimization problem, it can be expressed as follows:

        .. MATH::

            \mbox{Minimize : }&\sum_{v\in G} b_v\\
            \mbox{Such that : }&\forall (u,v) \in G.edges(), b_u+b_v\geq 1\\
            &\forall x\in G, b_x\mbox{ is a binary variable}

        INPUT:

        - ``algorithm`` -- string (default: ``"Cliquer"``). Indicating which
          algorithm to use. It can be one of those values.

          - ``"Cliquer"`` will compute a minimum vertex cover using the Cliquer
            package.

          - ``"MILP"`` will compute a minimum vertex cover through a mixed
            integer linear program.

          - ``"mcqd"`` will use the MCQD solver
            (`<http://www.sicmm.org/~konc/maxclique/>`_). Note that the MCQD
            package must be installed.

        - ``value_only`` -- boolean (default: ``False``); if set to ``True``,
          only the size of a minimum vertex cover is returned. Otherwise,
          a minimum vertex cover is returned as a list of vertices.

        - ``reduction_rules`` -- (default: ``True``); specify if the reductions
          rules from kernelization must be applied as pre-processing or not.
          See [ACFLSS04]_ for more details. Note that depending on the instance,
          it might be faster to disable reduction rules.

        - ``solver`` -- (default: ``None``); specify a Linear Program (LP)
          solver to be used. If set to ``None``, the default one is used. For
          more information on LP solvers and which default solver is used, see
          the method :meth:`solve
          <sage.numerical.mip.MixedIntegerLinearProgram.solve>` of the class
          :class:`MixedIntegerLinearProgram
          <sage.numerical.mip.MixedIntegerLinearProgram>`.

        - ``verbosity`` -- non-negative integer (default: ``0``); set the level
          of verbosity you want from the linear program solver. Since the
          problem of computing a vertex cover is `NP`-complete, its solving may
          take some time depending on the graph. A value of 0 means that there
          will be no message printed by the solver. This option is only useful
          if ``algorithm="MILP"``.

        EXAMPLES:

        On the Pappus graph::

           sage: g = graphs.PappusGraph()
           sage: g.vertex_cover(value_only=True)
           9

        .. PLOT::

            g = graphs.PappusGraph()
            sphinx_plot(g.plot(partition=[g.vertex_cover()]))

        TESTS:

        The two algorithms should return the same result::

           sage: g = graphs.RandomGNP(10, .5)
           sage: vc1 = g.vertex_cover(algorithm="MILP")
           sage: vc2 = g.vertex_cover(algorithm="Cliquer")
           sage: len(vc1) == len(vc2)
           True

        The cardinality of the vertex cover is unchanged when reduction rules
        are used. First for trees::

           sage: for i in range(20):
           ....:     g = graphs.RandomTree(20)
           ....:     vc1_set = g.vertex_cover()
           ....:     vc1 = len(vc1_set)
           ....:     vc2 = g.vertex_cover(value_only=True, reduction_rules=False)
           ....:     if vc1 != vc2:
           ....:         print("Error :", vc1, vc2)
           ....:         print("With reduction rules :", vc1)
           ....:         print("Without reduction rules :", vc2)
           ....:         break
           ....:     g.delete_vertices(vc1_set)
           ....:     if g.size():
           ....:         print("This thing is not a vertex cover !")

        Then for random GNP graphs::

           sage: for i in range(20):
           ....:     g = graphs.RandomGNP(50, 0.08)
           ....:     vc1_set = g.vertex_cover()
           ....:     vc1 = len(vc1_set)
           ....:     vc2 = g.vertex_cover(value_only=True, reduction_rules=False)
           ....:     if vc1 != vc2:
           ....:         print("Error :", vc1, vc2)
           ....:         print("With reduction rules :", vc1)
           ....:         print("Without reduction rules :", vc2)
           ....:         break
           ....:     g.delete_vertices(vc1_set)
           ....:     if g.size():
           ....:         print("This thing is not a vertex cover !")

        Testing mcqd::

            sage: graphs.PetersenGraph().vertex_cover(algorithm="mcqd", value_only=True) # optional - mcqd
            6

        Given a wrong algorithm::

            sage: graphs.PetersenGraph().vertex_cover(algorithm="guess")
            Traceback (most recent call last):
            ...
            ValueError: the algorithm must be "Cliquer", "MILP" or "mcqd"

        Ticket :trac:`24287` is fixed::

            sage: G = Graph([(0,1)]*5 + [(1,2)]*2, multiedges=True)
            sage: G.vertex_cover(reduction_rules=True, algorithm='MILP')
            [1]
            sage: G.vertex_cover(reduction_rules=False)
            [1]

        Ticket :trac:`25988` is fixed::

            sage: B = BipartiteGraph(graphs.CycleGraph(6))
            sage: B.vertex_cover(algorithm='Cliquer', reduction_rules=True)
            [1, 3, 5]
        """
        self._scream_if_not_simple(allow_multiple_edges=True)
        g = self

        ppset = []
        folded_vertices = []

        ###################
        # Reduction rules #
        ###################

        if reduction_rules:
            # We apply simple reduction rules allowing to identify vertices that
            # belongs to an optimal vertex cover

            # We first take a copy of the graph without multiple edges, if any.
            g = Graph(data=self.edges(), format='list_of_edges',
                          multiedges=self.allows_multiple_edges())
            g.allow_multiple_edges(False)

            degree_at_most_two = {u for u in g if g.degree(u) <= 2}

            while degree_at_most_two:

                u = degree_at_most_two.pop()
                du = g.degree(u)

                if not du:
                    # RULE 1: isolated vertices are not part of the cover. We
                    # simply remove them from the graph. The degree of such
                    # vertices may have been reduced to 0 while applying other
                    # reduction rules
                    g.delete_vertex(u)

                elif du == 1:
                    # RULE 2: If a vertex u has degree 1, we select its neighbor
                    # v and remove both u and v from g.
                    v = next(g.neighbor_iterator(u))
                    ppset.append(v)
                    g.delete_vertex(u)

                    for w in g.neighbor_iterator(v):
                        if g.degree(w) <= 3:
                            # The degree of w will be at most two after the
                            # deletion of v
                            degree_at_most_two.add(w)

                    g.delete_vertex(v)
                    degree_at_most_two.discard(v)

                elif du == 2:
                    v,w  = g.neighbors(u)

                    if g.has_edge(v, w):
                        # RULE 3: If the neighbors v and w of a degree 2 vertex
                        # u are incident, then we select both v and w and remove
                        # u, v, and w from g.
                        ppset.append(v)
                        ppset.append(w)
                        g.delete_vertex(u)
                        neigh = set(g.neighbors(v) + g.neighbors(w)).difference([v, w])
                        g.delete_vertex(v)
                        g.delete_vertex(w)

                        for z in neigh:
                            if g.degree(z) <= 2:
                                degree_at_most_two.add(z)

                    else:
                        # RULE 4, folded vertices: If the neighbors v and w of a
                        # degree 2 vertex u are not incident, then we contract
                        # edges (u, v), (u, w). Then, if the solution contains u,
                        # we replace it with v and w. Otherwise, we let u in the
                        # solution.
                        neigh = set(g.neighbors(v) + g.neighbors(w)).difference([u, v, w])
                        g.delete_vertex(v)
                        g.delete_vertex(w)
                        for z in neigh:
                            g.add_edge(u,z)

                        folded_vertices.append((u, v, w))

                        if g.degree(u) <= 2:
                            degree_at_most_two.add(u)

                    degree_at_most_two.discard(v)
                    degree_at_most_two.discard(w)


                # RULE 5:
                # TODO: add extra reduction rules


        ##################
        # Main Algorithm #
        ##################

        if not g.order():
            # Reduction rules were sufficients to get the solution
            size_cover_g = 0
            cover_g = set()

        elif algorithm == "Cliquer" or algorithm == "mcqd":
            if g.has_multiple_edges() and not reduction_rules:
                g = copy(g)
                g.allow_multiple_edges(False)

            independent = g.complement().clique_maximum(algorithm=algorithm)
            if value_only:
                size_cover_g = g.order() - len(independent)
            else:
                cover_g = set(uu for uu in g if not uu in independent)

        elif algorithm == "MILP":

            from sage.numerical.mip import MixedIntegerLinearProgram
            p = MixedIntegerLinearProgram(maximization=False, solver=solver)
            b = p.new_variable(binary=True)

            # minimizes the number of vertices in the set
            p.set_objective(p.sum(b[v] for v in g))

            # an edge contains at least one vertex of the minimum vertex cover
            for u,v in g.edge_iterator(labels=None):
                p.add_constraint(b[u] + b[v], min=1)

            if value_only:
                size_cover_g = p.solve(objective_only=True, log=verbosity)
            else:
                p.solve(log=verbosity)
                b = p.get_values(b)
                cover_g = set(v for v in g if b[v] == 1)
        else:
            raise ValueError('the algorithm must be "Cliquer", "MILP" or "mcqd"')

        #########################
        # Returning the results #
        #########################

        # We finally reconstruct the solution according the reduction rules
        if value_only:
            return len(ppset) + len(folded_vertices) + size_cover_g
        else:
            # RULES 2 and 3:
            cover_g.update(ppset)
            # RULE 4:
            folded_vertices.reverse()
            for u,v,w in folded_vertices:
                if u in cover_g:
                    cover_g.discard(u)
                    cover_g.add(v)
                    cover_g.add(w)
                else:
                    cover_g.add(u)
            return list(cover_g)

    @doc_index("Connectivity, orientations, trees")
    def ear_decomposition(self):
        r"""
        Return an Ear decomposition of the graph.

        An ear of an undirected graph `G` is a path `P` where the two endpoints
        of the path may coincide (i.e., form a cycle), but where otherwise no
        repetition of edges or vertices is allowed, so every internal vertex of
        `P` has degree two in `P`.

        An ear decomposition of an undirected graph `G` is a partition of its
        set of edges into a sequence of ears, such that the one or two endpoints
        of each ear belong to earlier ears in the sequence and such that the
        internal vertices of each ear do not belong to any earlier ear.

        For more information, see the :wikipedia:`Ear_decomposition`.

        This method implements the linear time algorithm presented in
        [Sch2013]_.

        OUTPUT:

        - A nested list representing the cycles and chains of the ear
          decomposition of the graph.

        EXAMPLES:

        Ear decomposition of an outer planar graph of order 13::

            sage: g = Graph('LlCG{O@?GBOMW?')
            sage: g.ear_decomposition()
            [[0, 3, 2, 1, 0],
             [0, 7, 4, 3],
             [0, 11, 9, 8, 7],
             [1, 12, 2],
             [3, 6, 5, 4],
             [4, 6],
             [7, 10, 8],
             [7, 11],
             [8, 11]]

        Ear decomposition of a biconnected graph::

            sage: g = graphs.CycleGraph(4)
            sage: g.ear_decomposition()
            [[0, 3, 2, 1, 0]]

        Ear decomposition of a connected but not biconnected graph::

            sage: G = Graph()
            sage: G.add_cycle([0,1,2])
            sage: G.add_edge(0,3)
            sage: G.add_cycle([3,4,5,6])
            sage: G.ear_decomposition()
            [[0, 2, 1, 0], [3, 6, 5, 4, 3]]

        The ear decomposition of a multigraph with loops is the same as the ear
        decomposition of the underlying simple graph::

            sage: g = graphs.BullGraph()
            sage: g.allow_multiple_edges(True)
            sage: g.add_edges(g.edges())
            sage: g.allow_loops(True)
            sage: u = g.random_vertex()
            sage: g.add_edge(u, u)
            sage: g
            Bull graph: Looped multi-graph on 5 vertices
            sage: h = g.to_simple()
            sage: g.ear_decomposition() == h.ear_decomposition()
            True

        TESTS::

            sage: g=Graph()
            sage: g
            Graph on 0 vertices
            sage: g.ear_decomposition()
            Traceback (most recent call last):
            ...
            ValueError: ear decomposition is defined for graphs of order at least 3

        """
        # Ear decomposition of a graph of order < 3 is [].
        if self.order() < 3:
            raise ValueError("ear decomposition is defined for graphs of order at least 3")

        # List to store the order in which dfs visits vertices.
        dfs_order = []

        # Boolean dict to mark vertices as visited or unvisited during
        # Dfs traversal in graph.
        seen = set()

        # Boolean dict to mark vertices as visited or unvisited in
        # Dfs tree traversal.
        traversed = set()

        # Dictionary to store parent vertex of all the visited vertices.
        # Initialized for the first vertex to be visited.
        parent = {next(self.vertex_iterator()): None}

        # List to store visit_time of vertices in Dfs traversal.
        value = {}

        # List to store all the chains and cycles of the input graph G.
        chains = []

        # DFS() : Function that performs depth first search on input graph G and
        #         stores DFS tree in parent array format.
        def DFS(v):
            """
            Depth first search step from vertex v.
            """
            # make v are visited, update its time of visited and value
            seen.add(v)
            dfs_order.append(v)

            # Traverse though all the neighbor vertices of v
            for u in self.neighbor_iterator(v):
                # if any neighbor is not visited, enter
                if u not in seen:
                    # Set the parent of u in DFS tree as v and continue
                    # exploration
                    parent[u] = v
                    DFS(u)

        # Traverse() : Function that use G-T (non-tree edges) to find cycles
        #              and chains by traversing in DFS tree.
        def traverse(start, pointer):
            # Make the firt end of non-tree edge visited
            traversed.add(start)
            chain = [start]

            # Traverse DFS Tree of G and print all the not visited vertices
            # Appending all the vertices in chain
            while True:
                chain.append(pointer)
                if pointer in traversed:
                    break
                traversed.add(pointer)
                pointer = parent[pointer]
            chains.append(chain)

        # Perform ear decomposition on each connected component of input graph.
        for v in self:
            if v not in seen:
              # Start the depth first search from first vertex
                DFS(v)
                value = {u:i for i,u in enumerate(dfs_order)}

                # Traverse all the non Tree edges, according to DFS order
                for u in dfs_order:
                    for neighbor in self.neighbor_iterator(u):
                        if value[u] < value[neighbor] and u != parent[neighbor]:
                            traverse(u, neighbor)

                dfs_order = []

        return chains

    @doc_index("Clique-related methods")
    def cliques_vertex_clique_number(self, algorithm="cliquer", vertices=None,
                                     cliques=None):
        """
        Return a dictionary of sizes of the largest maximal cliques containing
        each vertex, keyed by vertex.

        Returns a single value if only one input vertex.

        .. NOTE::

            Currently only implemented for undirected graphs. Use to_undirected
            to convert a digraph to an undirected graph.

        INPUT:

         - ``algorithm`` -- either ``cliquer`` or ``networkx``

           - ``cliquer`` -- This wraps the C program Cliquer [NO2003]_.

           - ``networkx`` -- This function is based on NetworkX's implementation
             of the Bron and Kerbosch Algorithm [BK1973]_.

        - ``vertices`` -- the vertices to inspect (default is entire graph).
          Ignored unless ``algorithm=='networkx'``.

        - ``cliques`` -- list of cliques (if already computed).  Ignored unless
          ``algorithm=='networkx'``.

        EXAMPLES::

            sage: C = Graph('DJ{')
            sage: C.cliques_vertex_clique_number()
            {0: 2, 1: 4, 2: 4, 3: 4, 4: 4}
            sage: E = C.cliques_maximal()
            sage: E
            [[0, 4], [1, 2, 3, 4]]
            sage: C.cliques_vertex_clique_number(cliques=E,algorithm="networkx")
            {0: 2, 1: 4, 2: 4, 3: 4, 4: 4}
            sage: F = graphs.Grid2dGraph(2,3)
            sage: F.cliques_vertex_clique_number(algorithm="networkx")
            {(0, 0): 2, (0, 1): 2, (0, 2): 2, (1, 0): 2, (1, 1): 2, (1, 2): 2}
            sage: F.cliques_vertex_clique_number(vertices=[(0, 1), (1, 2)])
            {(0, 1): 2, (1, 2): 2}
            sage: G = Graph({0:[1,2,3], 1:[2], 3:[0,1]})
            sage: G.show(figsize=[2,2])
            sage: G.cliques_vertex_clique_number()
            {0: 3, 1: 3, 2: 3, 3: 3}
        """
        if algorithm == "cliquer":
            from sage.graphs.cliquer import clique_number
            if vertices is None:
                vertices = self
            value = {}
            for v in vertices:
                value[v] = 1 + clique_number(self.subgraph(self.neighbors(v)))
                self.subgraph(self.neighbors(v)).plot()
            return value
        elif algorithm == "networkx":
            import networkx
            return networkx.node_clique_number(self.networkx_graph(), vertices, cliques)
        else:
            raise NotImplementedError("Only 'networkx' and 'cliquer' are supported.")

    @doc_index("Clique-related methods")
    def cliques_containing_vertex(self, vertices=None, cliques=None):
        """
        Return the cliques containing each vertex, represented as a dictionary
        of lists of lists, keyed by vertex.

        Returns a single list if only one input vertex.

        .. NOTE::

            Currently only implemented for undirected graphs. Use to_undirected
            to convert a digraph to an undirected graph.

        INPUT:

        - ``vertices`` -- the vertices to inspect (default is entire graph)

        - ``cliques`` -- list of cliques (if already computed)

        EXAMPLES::

            sage: C = Graph('DJ{')
            sage: C.cliques_containing_vertex()
            {0: [[4, 0]], 1: [[4, 1, 2, 3]], 2: [[4, 1, 2, 3]], 3: [[4, 1, 2, 3]], 4: [[4, 0], [4, 1, 2, 3]]}
            sage: E = C.cliques_maximal()
            sage: E
            [[0, 4], [1, 2, 3, 4]]
            sage: C.cliques_containing_vertex(cliques=E)
            {0: [[0, 4]], 1: [[1, 2, 3, 4]], 2: [[1, 2, 3, 4]], 3: [[1, 2, 3, 4]], 4: [[0, 4], [1, 2, 3, 4]]}

            sage: G = Graph({0:[1,2,3], 1:[2], 3:[0,1]})
            sage: G.show(figsize=[2,2])
            sage: G.cliques_containing_vertex()
            {0: [[0, 1, 2], [0, 1, 3]], 1: [[0, 1, 2], [0, 1, 3]], 2: [[0, 1, 2]], 3: [[0, 1, 3]]}

        Since each clique of a 2 dimensional grid corresponds to an edge, the
        number of cliques in which a vertex is involved equals its degree::

            sage: F = graphs.Grid2dGraph(2,3)
            sage: d = F.cliques_containing_vertex()
            sage: all(F.degree(u) == len(cliques) for u,cliques in d.items())
            True
            sage: F.cliques_containing_vertex(vertices=[(0, 1)])
            {(0, 1): [[(0, 1), (0, 0)], [(0, 1), (0, 2)], [(0, 1), (1, 1)]]}

        """
        import networkx
        return networkx.cliques_containing_node(self.networkx_graph(), vertices, cliques)

    @doc_index("Clique-related methods")
    def clique_complex(self):
        """
        Return the clique complex of self.

        This is the largest simplicial complex on the vertices of self whose
        1-skeleton is self.

        This is only makes sense for undirected simple graphs.

        EXAMPLES::

            sage: g = Graph({0:[1,2],1:[2],4:[]})
            sage: g.clique_complex()
            Simplicial complex with vertex set (0, 1, 2, 4) and facets {(4,), (0, 1, 2)}

            sage: h = Graph({0:[1,2,3,4],1:[2,3,4],2:[3]})
            sage: x = h.clique_complex()
            sage: x
            Simplicial complex with vertex set (0, 1, 2, 3, 4) and facets {(0, 1, 4), (0, 1, 2, 3)}
            sage: i = x.graph()
            sage: i==h
            True
            sage: x==i.clique_complex()
            True

        """
        if self.is_directed() or self.has_loops() or self.has_multiple_edges():
            raise ValueError("Self must be an undirected simple graph to have a clique complex.")
        import sage.homology.simplicial_complex
        C = sage.homology.simplicial_complex.SimplicialComplex(self.cliques_maximal(), maximality_check=True)
        C._graph = self
        return C

    @doc_index("Clique-related methods")
    def clique_polynomial(self, t=None):
        r"""
        Return the clique polynomial of self.

        This is the polynomial where the coefficient of `t^n` is the number of
        cliques in the graph with `n` vertices. The constant term of the clique
        polynomial is always taken to be one.

        EXAMPLES::

            sage: g = Graph()
            sage: g.clique_polynomial()
            1
            sage: g = Graph({0:[1]})
            sage: g.clique_polynomial()
            t^2 + 2*t + 1
            sage: g = graphs.CycleGraph(4)
            sage: g.clique_polynomial()
            4*t^2 + 4*t + 1

        """
        if t is None:
            R = PolynomialRing(ZZ, 't')
            t = R.gen()
        number_of = [0]*(self.order() + 1)
        for x in IndependentSets(self, complement=True):
            number_of[len(x)] += 1
        return sum(coeff*t**i for i,coeff in enumerate(number_of) if coeff)

    ### Miscellaneous

    @doc_index("Leftovers")
    def cores(self, k=None, with_labels=False):
        r"""
        Return the core number for each vertex in an ordered list.

        (for homomorphisms cores, see the :meth:`Graph.has_homomorphism_to`
        method)

        DEFINITIONS:

        * *K-cores* in graph theory were introduced by Seidman in 1983 and by
          Bollobas in 1984 as a method of (destructively) simplifying graph
          topology to aid in analysis and visualization. They have been more
          recently defined as the following by Batagelj et al:

          *Given a graph `G` with vertices set `V` and edges set `E`, the
          `k`-core of `G` is the graph obtained from `G` by recursively removing
          the vertices with degree less than `k`, for as long as there are any.*

          This operation can be useful to filter or to study some properties of
          the graphs. For instance, when you compute the 2-core of graph G, you
          are cutting all the vertices which are in a tree part of graph.  (A
          tree is a graph with no loops). See the :wikipedia:`K-core`.

          [PSW1996]_ defines a `k`-core of `G` as the largest subgraph (it is
          unique) of `G` with minimum degree at least `k`.

        * Core number of a vertex

          The core number of a vertex `v` is the largest integer `k` such that
          `v` belongs to the `k`-core of `G`.

        * Degeneracy

          The *degeneracy* of a graph `G`, usually denoted `\delta^*(G)`, is the
          smallest integer `k` such that the graph `G` can be reduced to the
          empty graph by iteratively removing vertices of degree `\leq k`.
          Equivalently, `\delta^*(G)=k` if `k` is the smallest integer such that
          the `k`-core of `G` is empty.

        IMPLEMENTATION:

        This implementation is based on the NetworkX implementation of the
        algorithm described in [BZ2003]_.

        INPUT:

        - ``k`` -- integer (default: ``None``);

            * If ``k = None`` (default), returns the core number for each vertex.

            * If ``k`` is an integer, returns a pair ``(ordering, core)``, where
              ``core`` is the list of vertices in the `k`-core of ``self``, and
              ``ordering`` is an elimination order for the other vertices such
              that each vertex is of degree strictly less than `k` when it is to
              be eliminated from the graph.

        - ``with_labels`` -- boolean (default: ``False``); when set to
          ``False``, and ``k = None``, the method returns a list whose `i` th
          element is the core number of the `i` th vertex. When set to ``True``,
          the method returns a dictionary whose keys are vertices, and whose
          values are the corresponding core numbers.

        .. SEEALSO::

           * Graph cores is also a notion related to graph homomorphisms. For
             this second meaning, see :meth:`Graph.has_homomorphism_to`.

        EXAMPLES::

            sage: (graphs.FruchtGraph()).cores()
            [3, 3, 3, 3, 3, 3, 3, 3, 3, 3, 3, 3]
            sage: (graphs.FruchtGraph()).cores(with_labels=True)
            {0: 3, 1: 3, 2: 3, 3: 3, 4: 3, 5: 3, 6: 3, 7: 3, 8: 3, 9: 3, 10: 3, 11: 3}
            sage: set_random_seed(0)
            sage: a = random_matrix(ZZ, 20, x=2, sparse=True, density=.1)
            sage: b = Graph(20)
            sage: b.add_edges(a.nonzero_positions(), loops=False)
            sage: cores = b.cores(with_labels=True); cores
            {0: 3, 1: 3, 2: 3, 3: 3, 4: 2, 5: 2, 6: 3, 7: 1, 8: 3, 9: 3, 10: 3, 11: 3, 12: 3, 13: 3, 14: 2, 15: 3, 16: 3, 17: 3, 18: 3, 19: 3}
            sage: [v for v,c in cores.items() if c >= 2] # the vertices in the 2-core
            [0, 1, 2, 3, 4, 5, 6, 8, 9, 10, 11, 12, 13, 14, 15, 16, 17, 18, 19]

        Checking the 2-core of a random lobster is indeed the empty set::

            sage: g = graphs.RandomLobster(20, .5, .5)
            sage: ordering, core = g.cores(2)
            sage: len(core) == 0
            True
        """
        self._scream_if_not_simple()
        # compute the degrees of each vertex
        degrees = self.degree(labels=True)

        # Sort vertices by degree. Store in a list and keep track of where a
        # specific degree starts (effectively, the list is sorted by bins).
        verts = sorted(degrees.keys(), key=lambda x: degrees[x])
        bin_boundaries = [0]
        curr_degree = 0
        for i,v in enumerate(verts):
            if degrees[v] > curr_degree:
                bin_boundaries.extend([i] * (degrees[v] - curr_degree))
                curr_degree = degrees[v]
        vert_pos = {v: pos for pos,v in enumerate(verts)}
        # Set up initial guesses for core and lists of neighbors.
        core = degrees
        nbrs = {v: set(self.neighbors(v)) for v in self}
        # form vertex core building up from smallest
        for v in verts:

            # If all the vertices have a degree larger than k, we can return our
            # answer if k is not None
            if k is not None and core[v] >= k:
                return verts[:vert_pos[v]], verts[vert_pos[v]:]

            for u in nbrs[v]:
                if core[u] > core[v]:
                    nbrs[u].remove(v)

                    # Cleverly move u to the end of the next smallest bin (i.e.,
                    # subtract one from the degree of u). We do this by swapping
                    # u with the first vertex in the bin that contains u, then
                    # incrementing the bin boundary for the bin that contains u.
                    pos = vert_pos[u]
                    bin_start = bin_boundaries[core[u]]
                    vert_pos[u] = bin_start
                    vert_pos[verts[bin_start]] = pos
                    verts[bin_start],verts[pos] = verts[pos],verts[bin_start]
                    bin_boundaries[core[u]] += 1
                    core[u] -= 1

        if k is not None:
            return verts, []

        if with_labels:
            return core
        else:
            return list(core.values())

    @doc_index("Leftovers")
    def modular_decomposition(self, algorithm='habib', style='tuple'):
        r"""
        Return the modular decomposition of the current graph.

        A module of an undirected graph is a subset of vertices such that every
        vertex outside the module is either connected to all members of the
        module or to none of them. Every graph that has a nontrivial module can
        be partitioned into modules, and the increasingly fine partitions into
        modules form a tree. The ``modular_decomposition`` function returns
        that tree.

        INPUT:

        - ``algorithm`` -- string (default: ``'habib'``); specifies the
          algorithm to use among:

          - ``'tedder'`` -- linear time algorithm of [TCHP2008]_

          - ``'habib'`` -- `O(n^3)` algorithm of [HM1979]_. This algorithm is
            much simpler and so possibly less prone to errors.

        - ``style`` -- string (default: ``'tuple'``); specifies the output
          format:

          - ``'tuple'`` -- as nested tuples.

          - ``'tree'`` -- as :class:`~sage.combinat.rooted_tree.LabelledRootedTree`.

        OUTPUT:

        A pair of two values (recursively encoding the decomposition) :

        * The type of the current module :

          * ``"PARALLEL"``
          * ``"PRIME"``
          * ``"SERIES"``

        * The list of submodules (as list of pairs ``(type, list)``,
          recursively...) or the vertex's name if the module is a singleton.

        Crash course on modular decomposition:

        A module `M` of a graph `G` is a proper subset of its vertices such
        that for all `u \in V(G)-M, v,w\in M` the relation `u \sim v
        \Leftrightarrow u \sim w` holds, where `\sim` denotes the adjacency
        relation in `G`. Equivalently, `M \subset V(G)` is a module if all its
        vertices have the same adjacency relations with each vertex outside of
        the module (vertex by vertex).

        Hence, for a set like a module, it is very easy to encode the
        information of the adjacencies between the vertices inside and outside
        the module -- we can actually add a new vertex `v_M` to our graph
        representing our module `M`, and let `v_M` be adjacent to `u\in V(G)-M`
        if and only if some `v\in M` (and hence all the vertices contained in
        the module) is adjacent to `u`. We can now independently (and
        recursively) study the structure of our module `M` and the new graph
        `G-M+\{v_M\}`, without any loss of information.

        Here are two very simple modules :

        * A connected component `C` (or the union of some --but not all-- of
          them) of a disconnected graph `G`, for instance, is a module, as no
          vertex of `C` has a neighbor outside of it.

        * An anticomponent `C` (or the union of some --but not all-- of them) of
          an non-anticonnected graph `G`, for the same reason (it is just the
          complement of the previous graph !).

        These modules being of special interest, the disjoint union of graphs is
        called a Parallel composition, and the complement of a disjoint union is
        called a Series composition. A graph whose only modules are singletons
        is called Prime.

        For more information on modular decomposition, in particular for an
        explanation of the terms "Parallel," "Prime" and "Series," see the
        :wikipedia:`Modular_decomposition`.

        You may also be interested in the survey from Michel Habib and
        Christophe Paul entitled "A survey on Algorithmic aspects of modular
        decomposition" [HP2010]_.

        EXAMPLES:

        The Bull Graph is prime::

            sage: graphs.BullGraph().modular_decomposition()
            (PRIME, [1, 2, 0, 3, 4])

        The Petersen Graph too::

            sage: graphs.PetersenGraph().modular_decomposition()
            (PRIME, [1, 4, 5, 0, 2, 6, 3, 7, 8, 9])

        This a clique on 5 vertices with 2 pendant edges, though, has a more
        interesting decomposition::

            sage: g = graphs.CompleteGraph(5)
            sage: g.add_edge(0,5)
            sage: g.add_edge(0,6)
            sage: g.modular_decomposition(algorithm='habib')
            (SERIES, [(PARALLEL, [(SERIES, [1, 2, 3, 4]), 5, 6]), 0])

        We get an equivalent tree when we use the algorithm of [TCHP2008]_::

            sage: g.modular_decomposition(algorithm='tedder')
            (SERIES, [(PARALLEL, [(SERIES, [4, 3, 2, 1]), 5, 6]), 0])

        We can choose output to be a
        :class:`~sage.combinat.rooted_tree.LabelledRootedTree`::

            sage: g.modular_decomposition(style='tree')
            SERIES[0[], PARALLEL[5[], 6[], SERIES[1[], 2[], 3[], 4[]]]]
            sage: ascii_art(g.modular_decomposition(style='tree'))
              __SERIES
             /      /
            0   ___PARALLEL
               / /     /
              5 6   __SERIES
                   / / / /
                  1 2 3 4

        ALGORITHM:

        When ``algorithm='tedder'`` this function uses python implementation of
        algorithm published by Marc Tedder, Derek Corneil, Michel Habib and
        Christophe Paul [TCHP2008]_. When ``algorithm='habib'`` this function
        uses the algorithm of M. Habib and M. Maurer [HM1979]_.

        .. SEEALSO::

            - :meth:`is_prime` -- Tests whether a graph is prime.

            - :class:`~sage.combinat.rooted_tree.LabelledRootedTree`.

        TESTS:

        Empty graph::

            sage: graphs.EmptyGraph().modular_decomposition(algorithm='habib')
            ()
            sage: graphs.EmptyGraph().modular_decomposition(algorithm='tedder')
            ()
            sage: graphs.EmptyGraph().modular_decomposition(algorithm='habib', style='tree')
            None[]
            sage: graphs.EmptyGraph().modular_decomposition(algorithm='tedder', style='tree')
            None[]

        Singleton Vertex::

            sage: Graph(1).modular_decomposition(algorithm='habib')
            (PRIME, [0])
            sage: Graph(1).modular_decomposition(algorithm='tedder')
            (PRIME, [0])
            sage: Graph(1).modular_decomposition(algorithm='habib', style='tree')
            PRIME[0[]]
            sage: Graph(1).modular_decomposition(algorithm='tedder', style='tree')
            PRIME[0[]]

        Vertices may be arbitrary --- check that :trac:`24898` is fixed::

            sage: Graph({(1,2):[(2,3)],(2,3):[(1,2)]}).modular_decomposition()
            (SERIES, [(1, 2), (2, 3)])

        Unknown algorithm::

            sage: graphs.PathGraph(2).modular_decomposition(algorithm='abc')
            Traceback (most recent call last):
            ...
            ValueError: algorithm must be 'habib' or 'tedder'

        Unknown style::

            sage: graphs.PathGraph(2).modular_decomposition(style='xyz')
            Traceback (most recent call last):
            ...
            ValueError: style must be 'tuple' or 'tree'
        """
        from sage.graphs.graph_decompositions.modular_decomposition import (modular_decomposition,
                                                                            NodeType,
                                                                            habib_maurer_algorithm,
                                                                            create_prime_node,
                                                                            create_normal_node)

        self._scream_if_not_simple()

        if not self.order():
            D = None
        elif self.order() == 1:
            D = create_prime_node()
            D.children.append(create_normal_node(self.vertices()[0]))
        else:
            if algorithm == 'habib':
                D = habib_maurer_algorithm(self)
            elif algorithm == 'tedder':
                D = modular_decomposition(self)
            else:
                raise ValueError("algorithm must be 'habib' or 'tedder'")

        if style == 'tuple':
            if D is None:
                return tuple()
            def relabel(x):
                if x.node_type == NodeType.NORMAL:
                    return x.children[0]
                else:
                    return x.node_type, [relabel(y) for y in x.children]
            return relabel(D)
        elif style == 'tree':
            from sage.combinat.rooted_tree import LabelledRootedTree
            if D is None:
                return LabelledRootedTree([])
            def to_tree(x):
                if x.node_type == NodeType.NORMAL:
                    return LabelledRootedTree([], label=x.children[0])
                else:
                    return LabelledRootedTree([to_tree(y) for y in x.children], label=x.node_type)
            return to_tree(D)
        else:
            raise ValueError("style must be 'tuple' or 'tree'")

    @doc_index("Graph properties")
    def is_polyhedral(self):
        """
        Check whether the graph is the graph of the polyhedron.

        By a theorem of Steinitz (Satz 43, p. 77 of [St1922]_), graphs of
        three-dimensional polyhedra are exactly the simple 3-vertex-connected
        planar graphs.

        EXAMPLES::

            sage: C = graphs.CubeGraph(3)
            sage: C.is_polyhedral()
            True
            sage: K33=graphs.CompleteBipartiteGraph(3, 3)
            sage: K33.is_polyhedral()
            False
            sage: graphs.CycleGraph(17).is_polyhedral()
            False
            sage: [i for i in range(9) if graphs.CompleteGraph(i).is_polyhedral()]
            [4]

        .. SEEALSO::

            * :meth:`~sage.graphs.generic_graph.GenericGraph.vertex_connectivity`
            * :meth:`~sage.graphs.generic_graph.GenericGraph.is_planar`
            * :meth:`is_circumscribable`
            * :meth:`is_inscribable`
            * :wikipedia:`Polyhedral_graph`

        TESTS::

            sage: G = Graph([[1, 2, 3, 4], [[1, 2], [1,1]]], loops=True)
            sage: G.is_polyhedral()
            False

            sage: G = Graph([[1, 2, 3], [[1, 2], [3, 1], [1, 2], [2, 3]]], multiedges=True)
            sage: G.is_polyhedral()
            False

        """
        return (not self.has_loops()
                and not self.has_multiple_edges()
                and self.vertex_connectivity(k=3)
                and self.is_planar())

    @doc_index("Graph properties")
    def is_circumscribable(self, solver="ppl", verbose=0):
        """
        Test whether the graph is the graph of a circumscribed polyhedron.

        A polyhedron is circumscribed if all of its facets are tangent to a
        sphere. By a theorem of Rivin ([HRS1993]_), this can be checked by
        solving a linear program that assigns weights between 0 and 1/2 on each
        edge of the polyhedron, so that the weights on any face add to exactly
        one and the weights on any non-facial cycle add to more than one.  If
        and only if this can be done, the polyhedron can be circumscribed.

        INPUT:

        - ``solver`` -- (default: ``"ppl"``); specify a Linear Program (LP)
          solver to be used. If set to ``None``, the default one is used. For
          more information on LP solvers and which default solver is used, see
          the method :meth:`solve
          <sage.numerical.mip.MixedIntegerLinearProgram.solve>` of the class
          :class:`MixedIntegerLinearProgram
          <sage.numerical.mip.MixedIntegerLinearProgram>`.

        - ``verbose`` -- integer (default: ``0``); sets the level of
          verbosity. Set to 0 by default, which means quiet.

        EXAMPLES::

            sage: C = graphs.CubeGraph(3)
            sage: C.is_circumscribable()
            True

            sage: O = graphs.OctahedralGraph()
            sage: O.is_circumscribable()
            True

            sage: TT = polytopes.truncated_tetrahedron().graph()
            sage: TT.is_circumscribable()
            False

        Stellating in a face of the octahedral graph is not circumscribable::

            sage: f = set(flatten(choice(O.faces())))
            sage: O.add_edges([[6, i] for i in f])
            sage: O.is_circumscribable()
            False

        .. SEEALSO::

            * :meth:`is_polyhedral`
            * :meth:`is_inscribable`

        TESTS::

            sage: G = graphs.CompleteGraph(5)
            sage: G.is_circumscribable()
            Traceback (most recent call last):
            ...
            NotImplementedError: this method only works for polyhedral graphs

        .. TODO::

            Allow the use of other, inexact but faster solvers.
        """
        if not self.is_polyhedral():
            raise NotImplementedError('this method only works for polyhedral graphs')

        from sage.numerical.mip import MixedIntegerLinearProgram
        from sage.numerical.mip import MIPSolverException
        # For a description of the algorithm see paper by Rivin and:
        # https://www.ics.uci.edu/~eppstein/junkyard/uninscribable/
        # In order to simulate strict inequalities in the following LP, we
        # introduce a variable c[0] and maximize it. If it is positive, then
        # the LP has a solution, such that all inequalities are strict
        # after removing the auxiliary variable c[0].
        M = MixedIntegerLinearProgram(maximization=True, solver=solver)
        e_var = M.new_variable(nonnegative=True)
        c = M.new_variable()
        M.set_min(c[0], -1)
        M.set_max(c[0], 1)
        M.set_objective(c[0])

        for e in self.edge_iterator(labels=0):
            fe = frozenset(e)
            M.set_max(e_var[fe], ZZ(1)/ZZ(2))
            M.add_constraint(e_var[fe] - c[0], min=0)
            M.add_constraint(e_var[fe] + c[0], max=ZZ(1)/ZZ(2))

        # The faces are completely determined by the graph structure:
        # for polyhedral graph, there is only one way to choose the faces.
        # We add an equality constraint for each face.
        efaces = self.faces()
        vfaces = set(frozenset([e[0] for e in face]) for face in efaces)
        for edges in efaces:
            M.add_constraint(M.sum(e_var[frozenset(e)] for e in edges) == 1)

        # In order to generate all simple cycles of G, which are not faces,
        # we use the "all_simple_cycles" method of directed graphs, generating
        # each cycle twice (in both directions). The set below make sure only
        # one direction gives rise to an (in)equality
        D = self.to_directed()
        inequality_constraints = set()
        for cycle in D.all_simple_cycles():
            if len(cycle) > 3:
                scycle = frozenset(cycle)
                if scycle not in vfaces:
                    edges = (frozenset((cycle[i], cycle[i+1])) for i in range(len(cycle)-1))
                    inequality_constraints.add(frozenset(edges))

        for ieq in inequality_constraints:
            M.add_constraint(M.sum(e_var[fe] for fe in ieq) - c[0] >= 1)

        try:
            solution = M.solve(log=verbose)
        except MIPSolverException as msg:
            if str(msg) == "PPL : There is no feasible solution":
                return False
        return solution > 0

    @doc_index("Graph properties")
    def is_inscribable(self, solver="ppl", verbose=0):
        """
        Test whether the graph is the graph of an inscribed polyhedron.

        A polyhedron is inscribed if all of its vertices are on a sphere.
        This is dual to the notion of circumscribed polyhedron: A Polyhedron is
        inscribed if and only if its polar dual is circumscribed and hence a
        graph is inscribable if and only if its planar dual is circumscribable.

        INPUT:

        - ``solver`` -- (default: ``"ppl"``); specify a Linear Program (LP)
          solver to be used. If set to ``None``, the default one is used. For
          more information on LP solvers and which default solver is used, see
          the method :meth:`solve
          <sage.numerical.mip.MixedIntegerLinearProgram.solve>` of the class
          :class:`MixedIntegerLinearProgram
          <sage.numerical.mip.MixedIntegerLinearProgram>`.

        - ``verbose`` -- integer (default: ``0``); sets the level of
          verbosity. Set to 0 by default, which means quiet.

        EXAMPLES::

            sage: H = graphs.HerschelGraph()
            sage: H.is_inscribable()               # long time (> 1 sec)
            False
            sage: H.planar_dual().is_inscribable() # long time (> 1 sec)
            True

            sage: C = graphs.CubeGraph(3)
            sage: C.is_inscribable()
            True

        Cutting off a vertex from the cube yields an uninscribable graph::

            sage: C = graphs.CubeGraph(3)
            sage: v = next(C.vertex_iterator())
            sage: triangle = [_ + v for _ in C.neighbors(v)]
            sage: C.add_edges(Combinations(triangle, 2))
            sage: C.add_edges(zip(triangle, C.neighbors(v)))
            sage: C.delete_vertex(v)
            sage: C.is_inscribable()
            False

        Breaking a face of the cube yields an uninscribable graph::

            sage: C = graphs.CubeGraph(3)
            sage: face = choice(C.faces())
            sage: C.add_edge([face[0][0], face[2][0]])
            sage: C.is_inscribable()
            False


        .. SEEALSO::

            * :meth:`is_polyhedral`
            * :meth:`is_circumscribable`

        TESTS::

            sage: G = graphs.CompleteBipartiteGraph(3,3)
            sage: G.is_inscribable()
            Traceback (most recent call last):
            ...
            NotImplementedError: this method only works for polyhedral graphs
        """
        if not self.is_polyhedral():
            raise NotImplementedError('this method only works for polyhedral graphs')
        return self.planar_dual().is_circumscribable(solver=solver, verbose=verbose)

    @doc_index("Graph properties")
    def is_prime(self, algorithm='habib'):
        r"""
        Test whether the current graph is prime.

        INPUT:

        - ``algorithm`` -- (default: ``'tedder'``) specifies the algorithm to
          use among:

          - ``'tedder'`` -- Use the linear algorithm of [TCHP2008]_.

          - ``'habib'`` -- Use the $O(n^3)$ algorithm of [HM1979]_. This is
            probably slower, but is much simpler and so possibly less error
            prone.

        A graph is prime if all its modules are trivial (i.e. empty, all of the
        graph or singletons) -- see :meth:`modular_decomposition`.

        EXAMPLES:

        The Petersen Graph and the Bull Graph are both prime::

            sage: graphs.PetersenGraph().is_prime()
            True
            sage: graphs.BullGraph().is_prime()
            True

        Though quite obviously, the disjoint union of them is not::

            sage: (graphs.PetersenGraph() + graphs.BullGraph()).is_prime()
            False

        TESTS::

            sage: graphs.EmptyGraph().is_prime()
            True
        """
        from sage.graphs.graph_decompositions.modular_decomposition import NodeType

        if self.order() <= 1:
            return True

        D = self.modular_decomposition(algorithm=algorithm)

        return D[0] == NodeType.PRIME and len(D[1]) == self.order()

    def _gomory_hu_tree(self, vertices, algorithm=None):
        r"""
        Return a Gomory-Hu tree associated to self.

        This function is the private counterpart of ``gomory_hu_tree()``, with
        the difference that it has an optional argument needed for recursive
        computations, which the user is not interested in defining himself.

        See the documentation of ``gomory_hu_tree()`` for more information.

        INPUT:

        - ``vertices`` -- a set of "real" vertices, as opposed to the fakes one
          introduced during the computations. This variable is useful for the
          algorithm and for recursion purposes.

        - ``algorithm`` -- select the algorithm used by the :meth:`edge_cut`
          method. Refer to its documentation for allowed values and default
          behaviour.

        EXAMPLES:

        This function is actually tested in ``gomory_hu_tree()``, this example
        is only present to have a doctest coverage of 100%::

            sage: g = graphs.PetersenGraph()
            sage: t = g._gomory_hu_tree(frozenset(g.vertices()))
        """
        self._scream_if_not_simple()

        # Small case, not really a problem ;-)
        if len(vertices) == 1:
            g = Graph()
            g.add_vertices(vertices)
            return g

        # Take any two vertices (u,v)
        it = iter(vertices)
        u,v = next(it),next(it)

        # Compute a uv min-edge-cut.
        #
        # The graph is split into U,V with u \in U and v\in V.
        flow,edges,[U,V] = self.edge_cut(u, v, use_edge_labels=True, vertices=True, algorithm=algorithm)

        # One graph for each part of the previous one
        gU,gV = self.subgraph(U, immutable=False), self.subgraph(V, immutable=False)

        # A fake vertex fU (resp. fV) to represent U (resp. V)
        fU = frozenset(U)
        fV = frozenset(V)

        # Each edge (uu,vv) with uu \in U and vv\in V yields:
        # - an edge (uu,fV) in gU
        # - an edge (vv,fU) in gV
        #
        # If the same edge is added several times their capacities add up.

        from sage.rings.real_mpfr import RR
        for uu,vv,capacity in edges:
            capacity = capacity if capacity in RR else 1

            # Assume uu is in gU
            if uu in V:
                uu,vv = vv,uu

            # Create the new edges if necessary
            if not gU.has_edge(uu, fV):
                gU.add_edge(uu, fV, 0)
            if not gV.has_edge(vv, fU):
                gV.add_edge(vv, fU, 0)

            # update the capacities
            gU.set_edge_label(uu, fV, gU.edge_label(uu, fV) + capacity)
            gV.set_edge_label(vv, fU, gV.edge_label(vv, fU) + capacity)

        # Recursion on each side
        gU_tree = gU._gomory_hu_tree(vertices & frozenset(gU), algorithm=algorithm)
        gV_tree = gV._gomory_hu_tree(vertices & frozenset(gV), algorithm=algorithm)

        # Union of the two partial trees
        g = gU_tree.union(gV_tree)

        # An edge to connect them, with the appropriate label
        g.add_edge(u, v, flow)

        return g

    @doc_index("Connectivity, orientations, trees")
    def gomory_hu_tree(self, algorithm=None):
        r"""
        Return a Gomory-Hu tree of self.

        Given a tree `T` with labeled edges representing capacities, it is very
        easy to determine the maximum flow between any pair of vertices :
        it is the minimal label on the edges of the unique path between them.

        Given a graph `G`, a Gomory-Hu tree `T` of `G` is a tree with the same
        set of vertices, and such that the maximum flow between any two vertices
        is the same in `G` as in `T`. See the :wikipedia:`Gomory–Hu_tree`. Note
        that, in general, a graph admits more than one Gomory-Hu tree.

        See also 15.4 (Gomory-Hu trees) from [Sch2003]_.

        INPUT:

        - ``algorithm`` -- select the algorithm used by the :meth:`edge_cut`
          method. Refer to its documentation for allowed values and default
          behaviour.

        OUTPUT:

        A graph with labeled edges

        EXAMPLES:

        Taking the Petersen graph::

            sage: g = graphs.PetersenGraph()
            sage: t = g.gomory_hu_tree()

        Obviously, this graph is a tree::

            sage: t.is_tree()
            True

        Note that if the original graph is not connected, then the Gomory-Hu
        tree is in fact a forest::

            sage: (2*g).gomory_hu_tree().is_forest()
            True
            sage: (2*g).gomory_hu_tree().is_connected()
            False

        On the other hand, such a tree has lost nothing of the initial graph
        connectedness::

            sage: all(t.flow(u,v) == g.flow(u,v) for u,v in Subsets(g.vertices(), 2))
            True

        Just to make sure, we can check that the same is true for two vertices
        in a random graph::

            sage: g = graphs.RandomGNP(20,.3)
            sage: t = g.gomory_hu_tree()
            sage: g.flow(0,1) == t.flow(0,1)
            True

        And also the min cut::

            sage: g.edge_connectivity() == min(t.edge_labels())
            True

        TESTS:

        :trac:`16475`::

            sage: G = graphs.PetersenGraph()
            sage: for u,v in G.edge_iterator(labels=False):
            ....:     G.set_edge_label(u, v, 1)
            sage: for u, v in [(0, 1), (0, 4), (0, 5), (1, 2), (1, 6), (3, 4), (5, 7), (5, 8)]:
            ....:     G.set_edge_label(u, v, 2)
            sage: T = G.gomory_hu_tree()
            sage: from itertools import combinations
            sage: for u,v in combinations(G,2):
            ....:     assert T.flow(u,v,use_edge_labels=True) == G.flow(u,v,use_edge_labels=True)

            sage: graphs.EmptyGraph().gomory_hu_tree()
            Graph on 0 vertices
        """
        if not self.order():
            return Graph()
        if not self.is_connected():
            g = Graph()
            for cc in self.connected_components_subgraphs():
                g = g.union(cc._gomory_hu_tree(frozenset(cc.vertex_iterator()), algorithm=algorithm))
        else:
            g = self._gomory_hu_tree(frozenset(self.vertex_iterator()), algorithm=algorithm)

        if self.get_pos() is not None:
            g.set_pos(dict(self.get_pos()))
        return g

    @doc_index("Leftovers")
    def two_factor_petersen(self, solver=None, verbose=0):
        r"""
        Return a decomposition of the graph into 2-factors.

        Petersen's 2-factor decomposition theorem asserts that any `2r`-regular
        graph `G` can be decomposed into 2-factors.  Equivalently, it means that
        the edges of any `2r`-regular graphs can be partitionned in `r` sets
        `C_1,\dots,C_r` such that for all `i`, the set `C_i` is a disjoint union
        of cycles (a 2-regular graph).

        As any graph of maximal degree `\Delta` can be completed into a regular
        graph of degree `2\lceil\frac\Delta 2\rceil`, this result also means
        that the edges of any graph of degree `\Delta` can be partitionned in
        `r=2\lceil\frac\Delta 2\rceil` sets `C_1,\dots,C_r` such that for all
        `i`, the set `C_i` is a graph of maximal degree `2` (a disjoint union of
        paths and cycles).

        INPUT:

        - ``solver`` -- (default: ``None``); specify a Linear Program (LP)
          solver to be used. If set to ``None``, the default one is used. For
          more information on LP solvers and which default solver is used, see
          the method :meth:`solve
          <sage.numerical.mip.MixedIntegerLinearProgram.solve>` of the class
          :class:`MixedIntegerLinearProgram
          <sage.numerical.mip.MixedIntegerLinearProgram>`.

        - ``verbose`` -- integer (default: ``0``); sets the level of
          verbosity. Set to 0 by default, which means quiet.

        EXAMPLES:

        The Complete Graph on `7` vertices is a `6`-regular graph, so it can be
        edge-partitionned into `2`-regular graphs::

            sage: g = graphs.CompleteGraph(7)
            sage: classes = g.two_factor_petersen()
            sage: for c in classes:
            ....:     gg = Graph()
            ....:     gg.add_edges(c)
            ....:     print(max(gg.degree())<=2)
            True
            True
            True
            sage: Set(set(classes[0]) | set(classes[1]) | set(classes[2])).cardinality() == g.size()
            True

        ::

            sage: g = graphs.CirculantGraph(24, [7, 11])
            sage: cl = g.two_factor_petersen()
            sage: g.plot(edge_colors={'black':cl[0], 'red':cl[1]})
            Graphics object consisting of 73 graphics primitives

        """
        self._scream_if_not_simple()
        d = self.eulerian_orientation()

        # This new graph is bipartite, and built the following way :
        #
        # To each vertex v of the digraph are associated two vertices,
        # a sink (-1,v) and a source (1,v)
        # Any edge (u,v) in the digraph is then added as ((-1,u),(1,v))

        g = Graph()
        g.add_edges(((-1, u), (1, v)) for u, v in d.edge_iterator(labels=None))

        # This new bipartite graph is now edge_colored
        from sage.graphs.graph_coloring import edge_coloring
        classes = edge_coloring(g, solver=solver, verbose=verbose)

        # The edges in the classes are of the form ((-1,u),(1,v))
        # and have to be translated back to (u,v)
        classes_b = []
        for c in classes:
            classes_b.append([(u,v) for ((uu,u),(vv,v)) in c])

        return classes_b

    @doc_index("Leftovers")
    def kirchhoff_symanzik_polynomial(self, name='t'):
        r"""
        Return the Kirchhoff-Symanzik polynomial of a graph.

        This is a polynomial in variables `t_e` (each of them representing an
        edge of the graph `G`) defined as a sum over all spanning trees:

        .. MATH::

            \Psi_G(t) = \sum_{\substack{T\subseteq V \\ \text{a spanning tree}}} \prod_{e \not\in E(T)} t_e

        This is also called the first Symanzik polynomial or the Kirchhoff
        polynomial.

        INPUT:

        - ``name`` -- name of the variables (default: ``'t'``)

        OUTPUT:

        - a polynomial with integer coefficients

        ALGORITHM:

            This is computed here using a determinant, as explained in Section
            3.1 of [Mar2009a]_.

            As an intermediate step, one computes a cycle basis `\mathcal C` of
            `G` and a rectangular `|\mathcal C| \times |E(G)|` matrix with
            entries in `\{-1,0,1\}`, which describes which edge belong to which
            cycle of `\mathcal C` and their respective orientations.

            More precisely, after fixing an arbitrary orientation for each edge
            `e\in E(G)` and each cycle `C\in\mathcal C`, one gets a sign for
            every incident pair (edge, cycle) which is `1` if the orientation
            coincide and `-1` otherwise.

        EXAMPLES:

        For the cycle of length 5::

            sage: G = graphs.CycleGraph(5)
            sage: G.kirchhoff_symanzik_polynomial()
            t0 + t1 + t2 + t3 + t4

        One can use another letter for variables::

            sage: G.kirchhoff_symanzik_polynomial(name='u')
            u0 + u1 + u2 + u3 + u4

        For the 'coffee bean' graph::

            sage: G = Graph([(0,1,'a'),(0,1,'b'),(0,1,'c')], multiedges=True)
            sage: G.kirchhoff_symanzik_polynomial()
            t0*t1 + t0*t2 + t1*t2

        For the 'parachute' graph::

            sage: G = Graph([(0,2,'a'),(0,2,'b'),(0,1,'c'),(1,2,'d')], multiedges=True)
            sage: G.kirchhoff_symanzik_polynomial()
            t0*t1 + t0*t2 + t1*t2 + t1*t3 + t2*t3

        For the complete graph with 4 vertices::

            sage: G = graphs.CompleteGraph(4)
            sage: G.kirchhoff_symanzik_polynomial()
            t0*t1*t3 + t0*t2*t3 + t1*t2*t3 + t0*t1*t4 + t0*t2*t4 + t1*t2*t4
            + t1*t3*t4 + t2*t3*t4 + t0*t1*t5 + t0*t2*t5 + t1*t2*t5 + t0*t3*t5
            + t2*t3*t5 + t0*t4*t5 + t1*t4*t5 + t3*t4*t5

        REFERENCES:

        [Bro2011]_
        """
        from sage.matrix.constructor import matrix
        from sage.rings.integer_ring import ZZ
        from sage.rings.polynomial.polynomial_ring_constructor import PolynomialRing

        # The order of the vertices in each tuple matters, so use a list
        edges = list(self.edges(sort=False))
        cycles = self.cycle_basis(output='edge')

        edge2int = {e: j for j, e in enumerate(edges)}
        circuit_mtrx = matrix(ZZ, self.size(), len(cycles))
        for i, cycle in enumerate(cycles):
            for edge in cycle:
                if edge in edges:
                    circuit_mtrx[edge2int[edge], i] = +1
                else:
                    circuit_mtrx[edge2int[(edge[1], edge[0], edge[2])], i] = -1

        D = matrix.diagonal(PolynomialRing(ZZ, name, self.size()).gens())
        return (circuit_mtrx.transpose() * D * circuit_mtrx).determinant()

    @doc_index("Leftovers")
    def magnitude_function(self):
        r"""
        Return the magnitude function of the graph as a rational function.

        This is defined as the sum of all coefficients in the inverse of the
        matrix `Z` whose coefficient `Z_{i,j}` indexed by a pair of vertices
        `(i,j)` is `q^d(i,j)` where `d` is the distance function in the graph.

        By convention, if the distance from `i` to `j` is infinite (for two
        vertices not path connected) then `Z_{i,j}=0`.

        The value of the magnitude function at `q=0` is the cardinality of the
        graph. The magnitude function of a disjoint union is the sum of the
        magnitudes functions of the connected components. The magnitude function
        of a Cartesian product is the product of the magnitudes functions of the
        factors.

        EXAMPLES::

            sage: g = Graph({1:[], 2:[]})
            sage: g.magnitude_function()
            2

            sage: g = graphs.CycleGraph(4)
            sage: g.magnitude_function()
            4/(q^2 + 2*q + 1)

            sage: g = graphs.CycleGraph(5)
            sage: m = g.magnitude_function(); m
            5/(2*q^2 + 2*q + 1)

        One can expand the magnitude as a power series in `q` as follows::

            sage: q = QQ[['q']].gen()
            sage: m(q)
            5 - 10*q + 10*q^2 - 20*q^4 + 40*q^5 - 40*q^6 + ...

        One can also use the substitution `q = exp(-t)` to obtain the magnitude
        function as a function of `t`::

            sage: g = graphs.CycleGraph(6)
            sage: m = g.magnitude_function()
            sage: t = var('t')
            sage: m(exp(-t))
            6/(2*e^(-t) + 2*e^(-2*t) + e^(-3*t) + 1)

        TESTS::

            sage: g = Graph()
            sage: g.magnitude_function()
            0

            sage: g = Graph({1:[]})
            sage: g.magnitude_function()
            1

            sage: g = graphs.PathGraph(4)
            sage: g.magnitude_function()
            (-2*q + 4)/(q + 1)

        REFERENCES:

        .. [Lein] Tom Leinster, *The magnitude of metric spaces*.
           Doc. Math. 18 (2013), 857-905.
        """
        from sage.matrix.constructor import matrix
        from sage.rings.polynomial.polynomial_ring_constructor import PolynomialRing
        from sage.graphs.distances_all_pairs import distances_all_pairs

        ring = PolynomialRing(ZZ, 'q')
        q = ring.gen()
        N = self.order()
        if not N:
            return ring.zero()
        dist = distances_all_pairs(self)
        vertices = list(self)
        Z = matrix(ring, N, N, ring.zero())
        for i in range(N):
            Z[i, i] = ring.one()
        for i in range(N):
            for j in range(i):
                dij = dist[vertices[i]][vertices[j]]
                if dij in ZZ:
                    Z[i, j] = Z[j, i] = q ** dij
                else:
                    Z[i, j] = Z[j, i] = ring.zero()
        return sum(sum(u) for u in ~Z)

    @doc_index("Leftovers")
    def ihara_zeta_function_inverse(self):
        """
        Compute the inverse of the Ihara zeta function of the graph.

        This is a polynomial in one variable with integer coefficients. The
        Ihara zeta function itself is the inverse of this polynomial.

        See the :wikipedia:`Ihara zeta function` for more information.

        ALGORITHM:

        This is computed here as the (reversed) characteristic polynomial of a
        square matrix of size twice the number of edges, related to the
        adjacency matrix of the line graph, see for example Proposition 9 in
        [SS2008]_ and Def. 4.1 in [Ter2011]_.

        The graph is first replaced by its 2-core, as this does not change the
        Ihara zeta function.

        EXAMPLES::

            sage: G = graphs.CompleteGraph(4)
            sage: factor(G.ihara_zeta_function_inverse())
            (2*t - 1) * (t + 1)^2 * (t - 1)^3 * (2*t^2 + t + 1)^3

            sage: G = graphs.CompleteGraph(5)
            sage: factor(G.ihara_zeta_function_inverse())
            (-1) * (3*t - 1) * (t + 1)^5 * (t - 1)^6 * (3*t^2 + t + 1)^4

            sage: G = graphs.PetersenGraph()
            sage: factor(G.ihara_zeta_function_inverse())
            (-1) * (2*t - 1) * (t + 1)^5 * (t - 1)^6 * (2*t^2 + 2*t + 1)^4
            * (2*t^2 - t + 1)^5

            sage: G = graphs.RandomTree(10)
            sage: G.ihara_zeta_function_inverse()
            1

        REFERENCES:

        [HST2001]_
        """
        from sage.matrix.constructor import matrix

        H = self.subgraph(vertices=self.cores(k=2)[1])
        E = list(H.edges(sort=False))
        m = len(E)
        # compute (Hashimoto) edge matrix T
        T = matrix(ZZ, 2 * m, 2 * m, 0)
        for i in range(m):
            for j in range(m):
                if i != j:
                    if E[i][1] == E[j][0]:  # same orientation
                        T[2 * i, 2 * j] = 1
                        T[2 * j + 1, 2 * i + 1] = 1
                    elif E[i][1] == E[j][1]:  # opposite orientation (towards)
                        T[2 * i, 2 * j + 1] = 1
                        T[2 * j, 2 * i + 1] = 1
                    elif E[i][0] == E[j][0]:  # opposite orientation (away)
                        T[2 * i + 1, 2 * j] = 1
                        T[2 * j + 1, 2 * i] = 1
        return T.charpoly('t').reverse()

    @doc_index("Leftovers")
    def perfect_matchings(self, labels=False):
        r"""
        Return an iterator over all perfect matchings of the graph.

        ALGORITHM:

        Choose a vertex `v`, then recurse through all edges incident to `v`,
        removing one edge at a time whenever an edge is added to a matching.

        INPUT:

        - ``labels`` -- boolean (default: ``False``); when ``True``, the edges
          in each perfect matching are triples (containing the label as the
          third element), otherwise the edges are pairs.

        .. SEEALSO::

            :meth:`matching`

        EXAMPLES::

            sage: G=graphs.GridGraph([2,3])
            sage: for m in G.perfect_matchings():
            ....:     print(sorted(m))
            [((0, 0), (0, 1)), ((0, 2), (1, 2)), ((1, 0), (1, 1))]
            [((0, 0), (1, 0)), ((0, 1), (0, 2)), ((1, 1), (1, 2))]
            [((0, 0), (1, 0)), ((0, 1), (1, 1)), ((0, 2), (1, 2))]

            sage: G = graphs.CompleteGraph(4)
            sage: for m in G.perfect_matchings(labels=True):
            ....:     print(sorted(m))
            [(0, 1, None), (2, 3, None)]
            [(0, 2, None), (1, 3, None)]
            [(0, 3, None), (1, 2, None)]

            sage: G = Graph([[1,-1,'a'], [2,-2, 'b'], [1,-2,'x'], [2,-1,'y']])
            sage: sorted(sorted(m) for m in G.perfect_matchings(labels=True))
            [[(-2, 1, 'x'), (-1, 2, 'y')], [(-2, 2, 'b'), (-1, 1, 'a')]]

            sage: G = graphs.CompleteGraph(8)
            sage: mpc = G.matching_polynomial().coefficients(sparse=False)[0]
            sage: len(list(G.perfect_matchings())) == mpc
            True

            sage: G = graphs.PetersenGraph().copy(immutable=True)
            sage: list(G.perfect_matchings())
            [[(0, 1), (2, 3), (4, 9), (5, 7), (6, 8)],
             [(0, 1), (2, 7), (3, 4), (5, 8), (6, 9)],
             [(0, 4), (1, 2), (3, 8), (5, 7), (6, 9)],
             [(0, 4), (1, 6), (2, 3), (5, 8), (7, 9)],
             [(0, 5), (1, 2), (3, 4), (6, 8), (7, 9)],
             [(0, 5), (1, 6), (2, 7), (3, 8), (4, 9)]]

            sage: list(Graph().perfect_matchings())
            [[]]

            sage: G = graphs.CompleteGraph(5)
            sage: list(G.perfect_matchings())
            []
        """
        if not self:
            yield []
            return
        # if every connected component has an even number of vertices
        if not any(len(cc) % 2 for cc in self.connected_components()):
            v = next(self.vertex_iterator())
            for e in self.edges_incident(v, labels=labels):
                Gp = self.copy(immutable=False)
                Gp.delete_vertices([e[0], e[1]])
                for mat in Gp.perfect_matchings(labels):
                    yield [e] + mat

    @doc_index("Leftovers")
    def has_perfect_matching(self, algorithm="Edmonds", solver=None, verbose=0):
        r"""
        Return whether this graph has a perfect matching.
        INPUT:

        - ``algorithm`` -- string (default: ``"Edmonds"``)

          - ``"Edmonds"`` uses Edmonds' algorithm as implemented in NetworkX to
            find a matching of maximal cardinality, then check whether this
            cardinality is half the number of vertices of the graph.

          - ``"LP_matching"`` uses a Linear Program to find a matching of
            maximal cardinality, then check whether this cardinality is half the
            number of vertices of the graph.

          - ``"LP"`` uses a Linear Program formulation of the perfect matching
            problem: put a binary variable ``b[e]`` on each edge `e`, and for
            each vertex `v`, require that the sum of the values of the edges
            incident to `v` is 1.

        - ``solver`` -- (default: ``None``); specify a Linear Program (LP)
          solver to be used; if set to ``None``, the default one is used

        - ``verbose`` -- integer (default: ``0``); sets the level of verbosity:
          set to 0 by default, which means quiet (only useful when
          ``algorithm == "LP_matching"`` or ``algorithm == "LP"``)

        For more information on LP solvers and which default solver is used, see
        the method :meth:`solve
        <sage.numerical.mip.MixedIntegerLinearProgram.solve>` of the class
        :class:`MixedIntegerLinearProgram
        <sage.numerical.mip.MixedIntegerLinearProgram>`.

        OUTPUT:

        A boolean.

        EXAMPLES::

            sage: graphs.PetersenGraph().has_perfect_matching()
            True
            sage: graphs.WheelGraph(6).has_perfect_matching()
            True
            sage: graphs.WheelGraph(5).has_perfect_matching()
            False
            sage: graphs.PetersenGraph().has_perfect_matching(algorithm="LP_matching")
            True
            sage: graphs.WheelGraph(6).has_perfect_matching(algorithm="LP_matching")
            True
            sage: graphs.WheelGraph(5).has_perfect_matching(algorithm="LP_matching")
            False
            sage: graphs.PetersenGraph().has_perfect_matching(algorithm="LP_matching")
            True
            sage: graphs.WheelGraph(6).has_perfect_matching(algorithm="LP_matching")
            True
            sage: graphs.WheelGraph(5).has_perfect_matching(algorithm="LP_matching")
            False

        TESTS::

            sage: G = graphs.EmptyGraph()
            sage: all(G.has_perfect_matching(algorithm=algo) for algo in ['Edmonds', 'LP_matching', 'LP'])
            True

        Be careful with isolated vertices::

            sage: G = graphs.PetersenGraph()
            sage: G.add_vertex(11)
            sage: any(G.has_perfect_matching(algorithm=algo) for algo in ['Edmonds', 'LP_matching', 'LP'])
            False
        """
        if self.order() % 2:
            return False
        if algorithm == "Edmonds":
            return len(self) == 2*self.matching(value_only=True,
                                                use_edge_labels=False,
                                                algorithm="Edmonds")
        elif algorithm == "LP_matching":
            return len(self) == 2*self.matching(value_only=True,
                                                use_edge_labels=False,
                                                algorithm="LP",
                                                solver=solver,
                                                verbose=verbose)
        elif algorithm == "LP":
            from sage.numerical.mip import MixedIntegerLinearProgram, MIPSolverException
            p = MixedIntegerLinearProgram(solver=solver)
            b = p.new_variable(binary=True)
            for v in self:
                edges = self.edges_incident(v, labels=False)
                if not edges:
                    return False
                p.add_constraint(p.sum(b[frozenset(e)] for e in edges) == 1)
            try:
                p.solve(log=verbose)
                return True
            except MIPSolverException:
                return False
        else:
            raise ValueError('algorithm must be set to "Edmonds", "LP_matching" or "LP"')

    @doc_index("Leftovers")
    def effective_resistance(self, i, j):
        r"""
        Return the effective resistance between nodes `i` and `j`.

        The resistance distance between vertices `i` and `j` of a simple
        connected graph `G` is defined as the effective resistance between the
        two vertices on an electrical network constructed from `G` replacing
        each edge of the graph by a unit (1 ohm) resistor.

        See the :wikipedia:`Resistance_distance` for more information.

        INPUT:

        - ``i``, ``j`` -- vertices of the graph

        OUTPUT: rational number denoting resistance between nodes `i` and `j`

        EXAMPLES:

        Effective resistances in a straight linear 2-tree on 6 vertices ::

            sage: G = Graph([(0,1),(0,2),(1,2),(1,3),(3,5),(2,4),(2,3),(3,4),(4,5)])
            sage: G.effective_resistance(0,1)
            34/55
            sage: G.effective_resistance(0,3)
            49/55
            sage: G.effective_resistance(1,4)
            9/11
            sage: G.effective_resistance(0,5)
            15/11

        Effective resistances in a fan on 6 vertices ::

            sage: H = Graph([(0,1),(0,2),(0,3),(0,4),(0,5),(0,6),(1,2),(2,3),(3,4),(4,5)])
            sage: H.effective_resistance(1,5)
            6/5
            sage: H.effective_resistance(1,3)
            49/55

        .. SEEALSO::

            * :meth:`effective_resistance_matrix` --
              a similar method giving a matrix full of all effective
              resistances between all nodes

            * :meth:`least_effective_resistance` --
              gives node pairs with least effective resistances

            * See :wikipedia:`Resistance_distance` for more details.

        TESTS::

            sage: G = graphs.CompleteGraph(4)
            sage: all(G.effective_resistance(u, v) == 1/2 for u,v in G.edge_iterator(labels=False))
            True
            sage: Graph(1).effective_resistance(0,0)
            0
            sage: G = Graph([(0,1),(1,2)])
            sage: G.effective_resistance(0,2)
            2
            sage: G = Graph([(0,1),(1,2),(2,0)])
            sage: G.effective_resistance(0,2)
            2/3
            sage: G = Graph([(0,1),(0,2),(0,3),(0,4),(0,5),(1,2),(2,3),(3,4),(4,5),(5,1)])
            sage: r = G.effective_resistance(0,3)
            sage: r == fibonacci(2*(5-3)+1)*fibonacci(2*3-1)/fibonacci(2*5)
            True
        """
        from sage.matrix.constructor import matrix
        if i not in self:
            raise ValueError("vertex ({0}) is not a vertex of the graph".format(repr(i)))
        elif j not in self:
            raise ValueError("vertex ({0}) is not a vertex of the graph".format(repr(j)))

        if i == j :
            return 0

        self._scream_if_not_simple()
        if not self.is_connected():
            raise ValueError('the Graph is not a connected graph')

        vert = list(self)
        i1 = vert.index(i)
        i2 = vert.index(j)
        n = self.order()
        L = self.laplacian_matrix(vertices=vert)
        M = L.pseudoinverse()
        Id = matrix.identity(n)
        sigma = matrix(Id[i1] - Id[i2])
        diff = sigma * M * sigma.transpose()

        return diff[0, 0]

    @doc_index("Leftovers")
    def effective_resistance_matrix(self, vertices=None, nonedgesonly=True):
        r"""
        Return a matrix whose (`i` , `j`) entry gives the effective resistance
        between vertices `i` and `j`.

        The resistance distance between vertices `i` and `j` of a simple
        connected graph `G` is defined as the effective resistance between the
        two vertices on an electrical network constructed from `G` replacing
        each edge of the graph by a unit (1 ohm) resistor.

        INPUT:

        - ``nonedgesonly`` -- boolean (default: ``True``); if ``True`` assign
          zero resistance to pairs of adjacent vertices.

        - ``vertices`` -- list (default: ``None``); the ordering of the
          vertices defining how they should appear in the matrix. By default,
          the ordering given by :meth:`GenericGraph.vertices` is used.

        OUTPUT: matrix

        EXAMPLES:

        The effective resistance matrix  for a straight linear 2-tree counting
        only non-adjacent vertex pairs ::

            sage: G = Graph([(0,1),(0,2),(1,2),(1,3),(3,5),(2,4),(2,3),(3,4),(4,5)])
            sage: G.effective_resistance_matrix()
            [    0     0     0 49/55 59/55 15/11]
            [    0     0     0     0  9/11 59/55]
            [    0     0     0     0     0 49/55]
            [49/55     0     0     0     0     0]
            [59/55  9/11     0     0     0     0]
            [15/11 59/55 49/55     0     0     0]

        The same effective resistance matrix, this time including adjacent
        vertices ::

            sage: G.effective_resistance_matrix(nonedgesonly=False)
            [    0 34/55 34/55 49/55 59/55 15/11]
            [34/55     0 26/55 31/55  9/11 59/55]
            [34/55 26/55     0  5/11 31/55 49/55]
            [49/55 31/55  5/11     0 26/55 34/55]
            [59/55  9/11 31/55 26/55     0 34/55]
            [15/11 59/55 49/55 34/55 34/55     0]

        This example illustrates the common neighbors matrix  for a fan on 6
        vertices counting only non-adjacent vertex pairs ::

            sage: H = Graph([(0,1),(0,2),(0,3),(0,4),(0,5),(0,6),(1,2),(2,3),(3,4),(4,5)])
            sage: H.effective_resistance_matrix()
            [    0     0     0     0     0     0     0]
            [    0     0     0 49/55 56/55   6/5 89/55]
            [    0     0     0     0   4/5 56/55 81/55]
            [    0 49/55     0     0     0 49/55 16/11]
            [    0 56/55   4/5     0     0     0 81/55]
            [    0   6/5 56/55 49/55     0     0 89/55]
            [    0 89/55 81/55 16/11 81/55 89/55     0]

        .. SEEALSO::

            * :meth:`least_effective_resistance` --
              gives node pairs with least effective resistances

            * :meth:`effective_resistance` --
              computes effective resistance for a single node pair

            * See :wikipedia:`Resistance_Distance` for more details.

        TESTS::

            sage: graphs.CompleteGraph(4).effective_resistance_matrix()
            [0 0 0 0]
            [0 0 0 0]
            [0 0 0 0]
            [0 0 0 0]

            sage: G = Graph(multiedges=True, sparse=True)
            sage: G.add_edges([(0, 1)] * 3)
            sage: G.effective_resistance_matrix()
            Traceback (most recent call last):
            ...
            ValueError: This method is not known to work on graphs with
            multiedges. Perhaps this method can be updated to handle them, but
            in the meantime if you want to use it please disallow multiedges
            using allow_multiple_edges().

            sage: graphs.CompleteGraph(4).effective_resistance_matrix(nonedgesonly=False)
            [  0 1/2 1/2 1/2]
            [1/2   0 1/2 1/2]
            [1/2 1/2   0 1/2]
            [1/2 1/2 1/2   0]
            sage: Graph(1).effective_resistance_matrix()
            [0]
            sage: Graph().effective_resistance_matrix()
            Traceback (most recent call last):
            ...
            ValueError: unable to compute effective resistance for an empty Graph object
            sage: G = Graph([(0,1),(1,2),(2,3),(3,0),(0,2)])
            sage: G.effective_resistance_matrix()
            [0 0 0 0]
            [0 0 0 1]
            [0 0 0 0]
            [0 1 0 0]
            sage: G = Graph([(0,1),(0,2),(0,3),(0,4),(0,5),(1,2),(2,3),(3,4),(4,5),(5,1)])
            sage: r = G.effective_resistance_matrix(nonedgesonly=False)[0,3]
            sage: r == fibonacci(2*(5-3)+1)*fibonacci(2*3-1)/fibonacci(2*5)
            True
        """
        from sage.matrix.constructor import matrix
        from sage.rings.rational_field import QQ

        n = self.order()
        if not n:
            raise ValueError('unable to compute effective resistance for an empty Graph object')
        if vertices is None:
            vertices = self.vertices()
        self._scream_if_not_simple()
        if not self.is_connected():
            raise ValueError('the Graph is not a connected graph')

        L = self.laplacian_matrix(vertices=vertices)
        M = L.pseudoinverse()
        d = matrix(M.diagonal()).transpose()
        onesvec = matrix(QQ, n, 1, lambda i, j: 1)
        S = d * onesvec.transpose() + onesvec * d.transpose() - 2 * M
        onesmat = matrix(QQ, n, n, lambda i, j: 1)
        if nonedgesonly:
            B = onesmat - self.adjacency_matrix(vertices=vertices) - matrix.identity(n)
            S = S.elementwise_product(B)

        return S

    @doc_index("Leftovers")
    def least_effective_resistance(self, nonedgesonly=True):
        r"""
        Return a list of pairs of nodes with the least effective resistance.

        The resistance distance between vertices `i` and `j` of a simple
        connected graph `G` is defined as the effective resistance between the
        two vertices on an electrical network constructed from `G` replacing
        each edge of the graph by a unit (1 ohm) resistor.

        INPUT:

        - ``nonedgesonly`` -- Boolean (default: `True`); if true, assign zero
          resistance to pairs of adjacent vertices

        OUTPUT: list

        EXAMPLES:

        Pairs of non-adjacent nodes with least effective resistance in a
        straight linear 2-tree on 6 vertices::

            sage: G = Graph([(0,1),(0,2),(1,2),(1,3),(3,5),(2,4),(2,3),(3,4),(4,5)])
            sage: G.least_effective_resistance()
            [(1, 4)]

        Pairs of (adjacent or non-adjacent) nodes with least effective
        resistance in a straight linear 2-tree on 6 vertices ::

            sage: G.least_effective_resistance(nonedgesonly = False)
            [(2, 3)]

        Pairs of non-adjacent nodes with least effective resistance in a fan on
        6 vertices counting only non-adjacent vertex pairs ::

            sage: H = Graph([(0,1),(0,2),(0,3),(0,4),(0,5),(0,6),(1,2),(2,3),(3,4),(4,5)])
            sage: H.least_effective_resistance()
            [(2, 4)]

        .. SEEALSO::

            * :meth:`effective_resistance_matrix` --
              a similar method giving a matrix full of all effective
              resistances

            * :meth:`effective_resistance` --
              compuetes effective resistance for a single node pair

            * See :wikipedia:`Resistance_distance` for more details.


        TESTS::

            sage: graphs.CompleteGraph(4).least_effective_resistance()
            []
            sage: graphs.CompleteGraph(4).least_effective_resistance(nonedgesonly=False)
            [(0, 1), (0, 2), (0, 3), (1, 2), (1, 3), (2, 3)]
            sage: Graph(1).least_effective_resistance()
            []
            sage: G = Graph([(0,1),(1,2),(2,3),(3,0),(0,2)])
            sage: G.least_effective_resistance()
            [(1, 3)]
        """
        n = self.order()
        if not n:
            raise ValueError('unable to compute least resistance on empty Graph')
        self._scream_if_not_simple()
        if not self.is_connected():
            raise ValueError('the Graph is not a connected graph')
        if nonedgesonly and self.is_clique():
            return []
        verts = list(self)
        verttoidx = {u: i for i, u in enumerate(verts)}
        S = self.effective_resistance_matrix(vertices=verts, nonedgesonly=nonedgesonly)
        if nonedgesonly:
            edges = self.complement().edges(labels=False)
        else:
            edges = [(verts[i], verts[j]) for i in range(n) for j in range(i + 1, n)]

        rmin = min(S[(verttoidx[e[0]], verttoidx[e[1]])] for e in edges)
        return [e for e in edges if S[(verttoidx[e[0]], verttoidx[e[1]])] == rmin]

    @doc_index("Leftovers")
    def common_neighbors_matrix(self, vertices=None, nonedgesonly=True):
        r"""
        Return a matrix of numbers of common neighbors between each pairs.

        The `(i , j)` entry of the matrix gives the number of common
        neighbors between vertices `i` and `j`.

        This method is only valid for simple (no loops, no multiple edges)
        graphs.

        INPUT:

        - ``nonedgesonly``-- boolean (default: ``True``); if ``True``, assigns
          `0` value to adjacent vertices.

        - ``vertices`` -- list (default: ``None``); the ordering of the
          vertices defining how they should appear in the matrix. By default,
          the ordering given by :meth:`GenericGraph.vertices` is used.

        OUTPUT: matrix

        EXAMPLES:

        The common neighbors matrix  for a straight linear 2-tree counting
        only non-adjacent vertex pairs ::

            sage: G1 = Graph()
            sage: G1.add_edges([(0,1),(0,2),(1,2),(1,3),(3,5),(2,4),(2,3),(3,4),(4,5)])
            sage: G1.common_neighbors_matrix(nonedgesonly = True)
            [0 0 0 2 1 0]
            [0 0 0 0 2 1]
            [0 0 0 0 0 2]
            [2 0 0 0 0 0]
            [1 2 0 0 0 0]
            [0 1 2 0 0 0]

        We now show the common neighbors matrix which includes adjacent
        vertices ::

            sage: G1.common_neighbors_matrix(nonedgesonly = False)
            [0 1 1 2 1 0]
            [1 0 2 1 2 1]
            [1 2 0 2 1 2]
            [2 1 2 0 2 1]
            [1 2 1 2 0 1]
            [0 1 2 1 1 0]

        The common neighbors matrix  for a fan on 6 vertices counting only
        non-adjacent vertex pairs ::

            sage: H = Graph([(0,1),(0,2),(0,3),(0,4),(0,5),(0,6),(1,2),(2,3),(3,4),(4,5)])
            sage: H.common_neighbors_matrix()
            [0 0 0 0 0 0 0]
            [0 0 0 2 1 1 1]
            [0 0 0 0 2 1 1]
            [0 2 0 0 0 2 1]
            [0 1 2 0 0 0 1]
            [0 1 1 2 0 0 1]
            [0 1 1 1 1 1 0]

        It is an error to input anything other than a simple graph::

            sage: G = Graph([(0,0)],loops=True)
            sage: G.common_neighbors_matrix()
            Traceback (most recent call last):
            ...
            ValueError: This method is not known to work on graphs with loops.
            Perhaps this method can be updated to handle them, but in the
            meantime if you want to use it please disallow loops using
            allow_loops().

        .. SEEALSO::

            * :meth:`most_common_neighbors` --
              returns node pairs with most shared neighbors

        TESTS::

            sage: G = graphs.CompleteGraph(4)
            sage: M = G.common_neighbors_matrix()
            sage: M.is_zero()
            True
            sage: Graph(1).common_neighbors_matrix()
            [0]
            sage: Graph().common_neighbors_matrix()
            []
            sage: G = Graph([(0,1),(1,2),(2,3),(3,0),(0,2)])
            sage: G.common_neighbors_matrix()
            [0 0 0 0]
            [0 0 0 2]
            [0 0 0 0]
            [0 2 0 0]
        """
        self._scream_if_not_simple()
        if vertices is None:
            vertices = self.vertices()
        A = self.adjacency_matrix(vertices=vertices)
        M = A**2
        for v in range(self.order()):
            M[v, v] = 0
            if nonedgesonly:
                for w in range(v + 1, self.order()):
                    if A[v, w]:
                        M[v, w] = M[w, v] = 0
        return M

    @doc_index("Leftovers")
    def most_common_neighbors(self, nonedgesonly=True):
        r"""
        Return vertex pairs with maximal number of common neighbors.

        This method is only valid for simple (no loops, no multiple edges)
        graphs with order `\geq 2`

        INPUT:

        - ``nonedgesonly``-- boolean (default: ``True``); if ``True``, assigns
          `0` value to adjacent vertices.

        OUTPUT: list of tuples of edge pairs

        EXAMPLES:

        The maximum common neighbor (non-adjacent) pairs for a straight
        linear 2-tree ::

            sage: G1 = Graph([(0,1),(0,2),(1,2),(1,3),(3,5),(2,4),(2,3),(3,4),(4,5)])
            sage: G1.most_common_neighbors()
            [(0, 3), (1, 4), (2, 5)]

        If we include non-adjacent pairs ::

            sage: G1.most_common_neighbors(nonedgesonly = False)
            [(0, 3), (1, 2), (1, 4), (2, 3), (2, 5), (3, 4)]

        The common neighbors matrix  for a fan on 6 vertices counting only
        non-adjacent vertex pairs ::

            sage: H = Graph([(0,1),(0,2),(0,3),(0,4),(0,5),(0,6),(1,2),(2,3),(3,4),(4,5)])
            sage: H.most_common_neighbors()
            [(1, 3), (2, 4), (3, 5)]

        .. SEEALSO::

            * :meth:`common_neighbors_matrix` --
              a similar method giving a matrix of number of common neighbors

        TESTS::

            sage: G=graphs.CompleteGraph(4)
            sage: G.most_common_neighbors()
            []
            sage: G.most_common_neighbors(nonedgesonly=False)
            [(0, 1), (0, 2), (0, 3), (1, 2), (1, 3), (2, 3)]
            sage: Graph(1).most_common_neighbors()
            Traceback (most recent call last):
            ...
            ValueError: this method is defined for graphs with at least 2 vertices
            sage: Graph().most_common_neighbors()
            Traceback (most recent call last):
            ...
            ValueError: this method is defined for graphs with at least 2 vertices
            sage: G = Graph([(0,1),(1,2),(2,3),(3,0),(0,2)])
            sage: G.most_common_neighbors()
            [(1, 3)]
            sage: G.most_common_neighbors(nonedgesonly=False)
            [(0, 2), (1, 3)]
        """
        self._scream_if_not_simple()
        if self.num_verts() < 2:
            raise ValueError('this method is defined for graphs with at least 2 vertices')
        verts = list(self)
        M = self.common_neighbors_matrix(vertices=verts, nonedgesonly=nonedgesonly)
        output = []
        coefficients = M.coefficients()
        if coefficients:
            maximum = max(coefficients)
            for v in range(self.num_verts()):
                for w in range(v + 1, self.num_verts()):
                    if M[v, w] == maximum:
                        output.append((verts[v], verts[w]))
        return output

    @doc_index("Leftovers")
    def arboricity(self, certificate=False):
        r"""
        Return the arboricity of the graph and an optional certificate.

        The arboricity is the minimum number of forests that covers the
        graph.

        See :wikipedia:`Arboricity`

        INPUT:

        - ``certificate`` -- boolean (default: ``False``); whether to return
          a certificate.

        OUTPUT:

        When ``certificate = True``, then the function returns `(a, F)`
        where `a` is the arboricity and `F` is a list of `a` disjoint forests
        that partitions the edge set of `g`. The forests are represented as
        subgraphs of the original graph.

        If ``certificate = False``, the function returns just a integer
        indicating the arboricity.

        ALGORITHM:

        Represent the graph as a graphical matroid, then apply matroid
        :meth:`sage.matroid.partition` algorithm from the matroids module.

        EXAMPLES::

            sage: G = graphs.PetersenGraph()
            sage: a,F = G.arboricity(True)
            sage: a
            2
            sage: all([f.is_forest() for f in F])
            True
            sage: len(set.union(*[set(f.edges()) for f in F])) == G.size()
            True

        TESTS::

            sage: g = Graph()
            sage: g.arboricity(True)
            (0, [])
        """
        from sage.matroids.constructor import Matroid
        P = Matroid(self).partition()
        if certificate:
          return (len(P), [self.subgraph(edges=forest) for forest in P])
        else:
          return len(P)

    @doc_index("Basic methods")
    def bipartite_double(self, extended=False):
        r"""
        Return the (extended) bipartite double of this graph.

        The bipartite double of a graph `G` has vertex set
        `\{ (v,0), (v,1) : v \in G\}` and for any edge `(u, v)` in `G`
        it has edges `((u,0),(v,1))` and `((u,1),(v,0))`.
        Note that this is the tensor product of `G` with `K_2`.

        The extended bipartite double of `G` is the bipartite double of
        `G` after added all edges `((v,0),(v,1))` for all vertices `v`.

        INPUT:

        - ``extended`` -- boolean (default: ``False``); Whether to return the
          extended bipartite double, or only the bipartite double (default)

        OUTPUT:

        A graph; ``self`` is left untouched.

        EXAMPLES::

            sage: G = graphs.PetersenGraph()
            sage: H = G.bipartite_double()
            sage: G == graphs.PetersenGraph()  # G is left invariant
            True
            sage: H.order() == 2 * G.order()
            True
            sage: H.size() == 2 * G.size()
            True
            sage: H.is_bipartite()
            True
            sage: H.bipartite_sets() == (set([(v, 0) for v in G]),
            ....: set([(v, 1) for v in G]))
            True
            sage: H.is_isomorphic(G.tensor_product(graphs.CompleteGraph(2)))
            True

        Behaviour with disconnected graphs::

            sage: G1 = graphs.PetersenGraph()
            sage: G2 = graphs.HoffmanGraph()
            sage: G = G1.disjoint_union(G2)
            sage: H = G.bipartite_double()
            sage: H1 = G1.bipartite_double()
            sage: H2 = G2.bipartite_double()
            sage: H.is_isomorphic(H1.disjoint_union(H2))
            True

        .. SEEALSO::

            :wikipedia:`Bipartite_double_cover`,
            `WolframAlpha Bipartite Double
            <https://mathworld.wolfram.com/BipartiteDoubleGraph.html>`_,
            [VDKT2016]_ p. 20 for the extended bipartite double.

        TESTS::

            sage: G = graphs.PetersenGraph()
            sage: H = G.bipartite_double(True)
            sage: G == graphs.PetersenGraph()  # G is left invariant
            True
            sage: H.order() == 2 * G.order()
            True
            sage: H.size() == 2 * G.size() + G.order()
            True
            sage: H.is_bipartite()
            True
            sage: H.bipartite_sets() == (set([(v, 0) for v in G]),
            ....: set([(v, 1) for v in G]))
            True
            sage: H.is_isomorphic(G.tensor_product(graphs.CompleteGraph(2)))
            False

        Test edge cases::

            sage: G = Graph()
            sage: H = G.bipartite_double()
            sage: H.size() + H.order()
            0
            sage: H = G.bipartite_double(True)
            sage: H.size() + H.order()
            0
            sage: G = Graph(1)
            sage: H = G.bipartite_double()
            sage: H.size() == 0 and H.order() == 2
            True
            sage: H = G.bipartite_double(True)
            sage: H.is_isomorphic(Graph([(0, 1)]))
            True
        """
        G = self.tensor_product(Graph([(0, 1)]))

        if extended:
            G.add_edges(((v, 0), (v, 1)) for v in self)

        prefix = "Extended " if extended else ""
        G.name("%sBipartite Double of %s"%(prefix, self.name()))
        return G

    @doc_index("Graph properties")
    def is_antipodal(self):
        r"""
        Check whether this graph is antipodal.

        A graph `G` of diameter `d` is said to be antipodal if its distance-`d`
        graph is a disjoint union of cliques.

        EXAMPLES::

            sage: G = graphs.JohnsonGraph(10, 5)
            sage: G.is_antipodal()
            True
            sage: H = G.folded_graph()
            sage: H.is_antipodal()
            False

        REFERENCES:

        See [BCN1989]_ p. 438 or [Sam2012]_ for this definition of antipodal
        graphs.

        TESTS::

            sage: G = graphs.PetersenGraph()
            sage: G.is_antipodal()
            False
            sage: G = graphs.HammingGraph(7, 2)
            sage: G.is_antipodal()
            True
            sage: G = Graph([(0,1), (2, 3)])
            sage: G.is_antipodal()
            False
            sage: G = Graph(4)
            sage: G.is_antipodal()
            True
            sage: graphs.CompleteGraph(5).is_antipodal()
            True
            sage: G = Graph()
            sage: G.is_antipodal()
            Traceback (most recent call last):
            ...
            ValueError: diameter is not defined for the empty graph
            sage: G = Graph(1)
            sage: G.is_antipodal()
            True
        """
        G = self.antipodal_graph()

        vertexSet = set(G)
        while vertexSet:
            v = vertexSet.pop()

            # all neighbours of v should be in the same clique as v
            clique = set(G.neighbor_iterator(v, closed=True))
            for u in clique:
                if set(G.neighbor_iterator(u, closed=True)) != clique:
                    return False

            vertexSet.difference_update(clique)

        return True

    @doc_index("Leftovers")
    def folded_graph(self, check=False):
        r"""
        Return the antipodal fold of this graph.

        Given an antipodal graph `G` let `G_d` be its distance-`d` graph.
        Then the folded graph of `G` has a vertex for each maximal clique
        of `G_d` and two cliques are adjacent if there is an edge in `G`
        connecting the two.

        .. SEEALSO::

            :meth:`sage.graphs.graph.is_antipodal`

        INPUT:

        - ``check`` -- boolean (default: ``False``); whether to check if the
          graph is antipodal. If ``check`` is ``True`` and the graph is not
          antipodal, then return ``False``.

        OUTPUT:

        This function returns a new graph and ``self`` is not touched.

        .. NOTE::

            The input is expected to be an antipodal graph.
            You can check that a graph is antipodal using
            :meth:`sage.graphs.graph.is_antipodal`.

        EXAMPLES::

            sage: G = graphs.JohnsonGraph(10, 5)
            sage: H = G.folded_graph(); H
            Folded Johnson graph with parameters 10,5: Graph on 126 vertices
            sage: Gd = G.distance_graph(G.diameter())
            sage: all(i == 1 for i in Gd.degree())
            True
            sage: H.is_distance_regular(True)
            ([25, 16, None], [None, 1, 4])

        This method doesn't check if the graph is antipodal::

            sage: G = graphs.PetersenGraph()
            sage: G.is_antipodal()
            False
            sage: G.folded_graph()  # some garbage
            Folded Petersen graph: Graph on 2 vertices
            sage: G.folded_graph(check=True)
            False

        REFERENCES:

        See [BCN1989]_ p. 438 or [Sam2012]_ for this definition of folded graph.

        TESTS::

            sage: G = Graph(5)
            sage: G.folded_graph()
            Folded Graph: Graph on 1 vertex
            sage: G = graphs.CompleteGraph(5)
            sage: G.folded_graph()
            Folded Complete graph: Graph on 1 vertex
            sage: G = Graph()
            sage: G.folded_graph()
            Traceback (most recent call last):
            ...
            ValueError: diameter is not defined for the empty graph
            sage: G = Graph(1)
            sage: G.folded_graph()
            Folded Graph: Graph on 1 vertex
        """
        G = self.antipodal_graph()

        vertices = set(G)
        newVertices = []
        while vertices:
            v = vertices.pop()
            clique = frozenset(G.neighbor_iterator(v, closed=True))

            if check:
                for u in clique:
                    if frozenset(G.neighbor_iterator(u, closed=True)) != clique:
                        return False

            newVertices.append(clique)
            vertices.difference_update(clique)

        # now newVertices is a map {0, ..., numCliques-1} -> antipodal classes
        numCliques = len(newVertices)
        edges = []
        for i, j in itertools.combinations(range(numCliques), 2):
            if any(self.has_edge(u, v) for u, v in
                   itertools.product(newVertices[i], newVertices[j])):
                edges.append((i, j))

        H = Graph([range(numCliques), edges], format='vertices_and_edges')
        name = self.name() if self.name() != "" else "Graph"
        H.name(f"Folded {name}")
        return H

    @doc_index("Leftovers")
    def antipodal_graph(self):
        r"""
        Return the antipodal graph of ``self``.

        The antipodal graph of a graph `G` has the same vertex set of `G` and
        two vertices are adjacent if their distance in `G` is equal to the
        diameter of `G`.

        OUTPUT:

        A new graph. ``self`` is not touched.

        EXAMPLES::

            sage: G = graphs.JohnsonGraph(10, 5)
            sage: G.antipodal_graph()
            Antipodal graph of Johnson graph with parameters 10,5: Graph on 252 vertices
            sage: G = graphs.HammingGraph(8, 2)
            sage: G.antipodal_graph()
            Antipodal graph of Hamming Graph with parameters 8,2: Graph on 256 vertices

        The antipodal graph of a disconnected graph is its complement::

            sage: G = Graph(5)
            sage: H = G.antipodal_graph()
            sage: H.is_isomorphic(G.complement())
            True

        TESTS::

            sage: G = Graph([(0, 1), (2, 3)])
            sage: H = G.antipodal_graph()
            sage: H.is_isomorphic(Graph([(0, 2), (0, 3), (1, 2), (1, 3)]))
            True
            sage: G = Graph()
            sage: G.antipodal_graph()
            Traceback (most recent call last):
            ...
            ValueError: diameter is not defined for the empty graph
            sage: G = Graph(1)
            sage: G.antipodal_graph()
            Antipodal graph of Graph: Looped graph on 1 vertex
        """
        H = self.distance_graph(self.diameter())

        name = self.name() if self.name() != "" else "Graph"
        H.name(f"Antipodal graph of {name}")
        return H

<<<<<<< HEAD
=======
    @doc_index("Basic methods")
    def bipartite_double(self, extended=False):
        r"""
        Return the (extended) bipartite double of this graph.

        The bipartite double of a graph `G` has vertex set
        `\{ (v,0), (v,1) : v \in G\}` and for any edge `(u, v)` in `G`
        it has edges `((u,0),(v,1))` and `((u,1),(v,0))`.
        Note that this is the tensor product of `G` with `K_2`.

        The extended bipartite double of `G` is the bipartite double of
        `G` after added all edges `((v,0),(v,1))` for all vertices `v`.

        INPUT:

        - ``extended`` -- boolean (default: ``False``); Whether to return the
          extended bipartite double, or only the bipartite double (default)

        OUTPUT:

        A graph; ``self`` is left untouched.

        EXAMPLES::

            sage: G = graphs.PetersenGraph()
            sage: H = G.bipartite_double()
            sage: G == graphs.PetersenGraph()  # G is left invariant
            True
            sage: H.order() == 2 * G.order()
            True
            sage: H.size() == 2 * G.size()
            True
            sage: H.is_bipartite()
            True
            sage: H.bipartite_sets() == (set([(v, 0) for v in G]),
            ....: set([(v, 1) for v in G]))
            True
            sage: H.is_isomorphic(G.tensor_product(graphs.CompleteGraph(2)))
            True

        Behaviour with disconnected graphs::

            sage: G1 = graphs.PetersenGraph()
            sage: G2 = graphs.HoffmanGraph()
            sage: G = G1.disjoint_union(G2)
            sage: H = G.bipartite_double()
            sage: H1 = G1.bipartite_double()
            sage: H2 = G2.bipartite_double()
            sage: H.is_isomorphic(H1.disjoint_union(H2))
            True

        .. SEEALSO::

            :wikipedia:`Bipartite_double_cover`,
            `WolframAlpha Bipartite Double
            <https://mathworld.wolfram.com/BipartiteDoubleGraph.html>`_,
            [VDKT2016]_ p. 20 for the extended bipartite double.

        TESTS::

            sage: G = graphs.PetersenGraph()
            sage: H = G.bipartite_double(True)
            sage: G == graphs.PetersenGraph()  # G is left invariant
            True
            sage: H.order() == 2 * G.order()
            True
            sage: H.size() == 2 * G.size() + G.order()
            True
            sage: H.is_bipartite()
            True
            sage: H.bipartite_sets() == (set([(v, 0) for v in G]),
            ....: set([(v, 1) for v in G]))
            True
            sage: H.is_isomorphic(G.tensor_product(graphs.CompleteGraph(2)))
            False

        Test edge cases::

            sage: G = Graph()
            sage: H = G.bipartite_double()
            sage: H.size() + H.order()
            0
            sage: H = G.bipartite_double(True)
            sage: H.size() + H.order()
            0
            sage: G = Graph(1)
            sage: H = G.bipartite_double()
            sage: H.size() == 0 and H.order() == 2
            True
            sage: H = G.bipartite_double(True)
            sage: H.is_isomorphic(Graph([(0, 1)]))
            True
        """
        G = self.tensor_product(Graph([(0, 1)]))

        if extended:
            G.add_edges(((v, 0), (v, 1)) for v in self)

        prefix = "Extended " if extended else ""
        G.name("%sBipartite Double of %s"%(prefix, self.name()))
        return G

>>>>>>> 9dbb93d6
    # Aliases to functions defined in other modules
    from sage.graphs.weakly_chordal import is_long_hole_free, is_long_antihole_free, is_weakly_chordal
    from sage.graphs.asteroidal_triples import is_asteroidal_triple_free
    from sage.graphs.chrompoly import chromatic_polynomial
    from sage.graphs.graph_decompositions.rankwidth import rank_decomposition
    from sage.graphs.graph_decompositions.vertex_separation import pathwidth
    from sage.graphs.graph_decompositions.clique_separators import atoms_and_clique_separators
    from sage.graphs.matchpoly import matching_polynomial
    from sage.graphs.cliquer import all_max_clique as cliques_maximum
    from sage.graphs.cliquer import all_cliques
    from sage.graphs.spanning_tree import random_spanning_tree
    from sage.graphs.graph_decompositions.graph_products import is_cartesian_product
    from sage.graphs.distances_all_pairs import is_distance_regular
    from sage.graphs.base.static_dense_graph import is_strongly_regular
    from sage.graphs.line_graph import is_line_graph
    from sage.graphs.tutte_polynomial import tutte_polynomial
    from sage.graphs.lovasz_theta import lovasz_theta
    from sage.graphs.partial_cube import is_partial_cube
    from sage.graphs.orientations import strong_orientations_iterator, random_orientation
    from sage.graphs.connectivity import bridges, cleave, spqr_tree
    from sage.graphs.connectivity import is_triconnected
    from sage.graphs.comparability import is_comparability
    from sage.graphs.comparability import is_permutation
    from sage.graphs.domination import is_dominating
    from sage.graphs.domination import is_redundant
    from sage.graphs.domination import private_neighbors
    from sage.graphs.domination import minimal_dominating_sets
    from sage.graphs.traversals import (lex_M, maximum_cardinality_search,
                                        maximum_cardinality_search_M)
    from sage.graphs.isoperimetric_inequalities import cheeger_constant, edge_isoperimetric_number, vertex_isoperimetric_number
    from sage.graphs.graph_coloring import fractional_chromatic_number
    from sage.graphs.graph_coloring import fractional_chromatic_index

_additional_categories = {
    "is_long_hole_free"         : "Graph properties",
    "is_long_antihole_free"     : "Graph properties",
    "is_weakly_chordal"         : "Graph properties",
    "is_asteroidal_triple_free" : "Graph properties",
    "chromatic_polynomial"      : "Coloring",
    "rank_decomposition"        : "Algorithmically hard stuff",
    "pathwidth"                 : "Algorithmically hard stuff",
    "matching_polynomial"       : "Algorithmically hard stuff",
    "all_max_clique"            : "Clique-related methods",
    "cliques_maximum"           : "Clique-related methods",
    "all_cliques"               : "Clique-related methods",
    "atoms_and_clique_separators" : "Clique-related methods",
    "random_spanning_tree"      : "Connectivity, orientations, trees",
    "is_cartesian_product"      : "Graph properties",
    "is_distance_regular"       : "Graph properties",
    "is_strongly_regular"       : "Graph properties",
    "is_line_graph"             : "Graph properties",
    "is_partial_cube"           : "Graph properties",
    "is_comparability"          : "Graph properties",
    "is_permutation"            : "Graph properties",
    "tutte_polynomial"          : "Algorithmically hard stuff",
    "lovasz_theta"              : "Leftovers",
    "strong_orientations_iterator" : "Connectivity, orientations, trees",
    "random_orientation"        : "Connectivity, orientations, trees",
    "bridges"                   : "Connectivity, orientations, trees",
    "cleave"                    : "Connectivity, orientations, trees",
    "spqr_tree"                 : "Connectivity, orientations, trees",
    "is_triconnected"           : "Connectivity, orientations, trees",
    "is_dominating"             : "Domination",
    "is_redundant"              : "Domination",
    "private_neighbors"         : "Domination",
    "minimal_dominating_sets"   : "Domination",
    "lex_M"                     : "Traversals",
    "maximum_cardinality_search" : "Traversals",
    "maximum_cardinality_search_M" : "Traversals",
    "cheeger_constant"          : "Expansion properties",
    "edge_isoperimetric_number" : "Expansion properties",
    "vertex_isoperimetric_number" : "Expansion properties",
    "fractional_chromatic_number" : "Coloring",
    "fractional_chromatic_index" : "Coloring"
    }

__doc__ = __doc__.replace("{INDEX_OF_METHODS}",gen_thematic_rest_table_index(Graph,_additional_categories))<|MERGE_RESOLUTION|>--- conflicted
+++ resolved
@@ -9286,108 +9286,6 @@
         else:
           return len(P)
 
-    @doc_index("Basic methods")
-    def bipartite_double(self, extended=False):
-        r"""
-        Return the (extended) bipartite double of this graph.
-
-        The bipartite double of a graph `G` has vertex set
-        `\{ (v,0), (v,1) : v \in G\}` and for any edge `(u, v)` in `G`
-        it has edges `((u,0),(v,1))` and `((u,1),(v,0))`.
-        Note that this is the tensor product of `G` with `K_2`.
-
-        The extended bipartite double of `G` is the bipartite double of
-        `G` after added all edges `((v,0),(v,1))` for all vertices `v`.
-
-        INPUT:
-
-        - ``extended`` -- boolean (default: ``False``); Whether to return the
-          extended bipartite double, or only the bipartite double (default)
-
-        OUTPUT:
-
-        A graph; ``self`` is left untouched.
-
-        EXAMPLES::
-
-            sage: G = graphs.PetersenGraph()
-            sage: H = G.bipartite_double()
-            sage: G == graphs.PetersenGraph()  # G is left invariant
-            True
-            sage: H.order() == 2 * G.order()
-            True
-            sage: H.size() == 2 * G.size()
-            True
-            sage: H.is_bipartite()
-            True
-            sage: H.bipartite_sets() == (set([(v, 0) for v in G]),
-            ....: set([(v, 1) for v in G]))
-            True
-            sage: H.is_isomorphic(G.tensor_product(graphs.CompleteGraph(2)))
-            True
-
-        Behaviour with disconnected graphs::
-
-            sage: G1 = graphs.PetersenGraph()
-            sage: G2 = graphs.HoffmanGraph()
-            sage: G = G1.disjoint_union(G2)
-            sage: H = G.bipartite_double()
-            sage: H1 = G1.bipartite_double()
-            sage: H2 = G2.bipartite_double()
-            sage: H.is_isomorphic(H1.disjoint_union(H2))
-            True
-
-        .. SEEALSO::
-
-            :wikipedia:`Bipartite_double_cover`,
-            `WolframAlpha Bipartite Double
-            <https://mathworld.wolfram.com/BipartiteDoubleGraph.html>`_,
-            [VDKT2016]_ p. 20 for the extended bipartite double.
-
-        TESTS::
-
-            sage: G = graphs.PetersenGraph()
-            sage: H = G.bipartite_double(True)
-            sage: G == graphs.PetersenGraph()  # G is left invariant
-            True
-            sage: H.order() == 2 * G.order()
-            True
-            sage: H.size() == 2 * G.size() + G.order()
-            True
-            sage: H.is_bipartite()
-            True
-            sage: H.bipartite_sets() == (set([(v, 0) for v in G]),
-            ....: set([(v, 1) for v in G]))
-            True
-            sage: H.is_isomorphic(G.tensor_product(graphs.CompleteGraph(2)))
-            False
-
-        Test edge cases::
-
-            sage: G = Graph()
-            sage: H = G.bipartite_double()
-            sage: H.size() + H.order()
-            0
-            sage: H = G.bipartite_double(True)
-            sage: H.size() + H.order()
-            0
-            sage: G = Graph(1)
-            sage: H = G.bipartite_double()
-            sage: H.size() == 0 and H.order() == 2
-            True
-            sage: H = G.bipartite_double(True)
-            sage: H.is_isomorphic(Graph([(0, 1)]))
-            True
-        """
-        G = self.tensor_product(Graph([(0, 1)]))
-
-        if extended:
-            G.add_edges(((v, 0), (v, 1)) for v in self)
-
-        prefix = "Extended " if extended else ""
-        G.name("%sBipartite Double of %s"%(prefix, self.name()))
-        return G
-
     @doc_index("Graph properties")
     def is_antipodal(self):
         r"""
@@ -9602,8 +9500,6 @@
         H.name(f"Antipodal graph of {name}")
         return H
 
-<<<<<<< HEAD
-=======
     @doc_index("Basic methods")
     def bipartite_double(self, extended=False):
         r"""
@@ -9706,7 +9602,6 @@
         G.name("%sBipartite Double of %s"%(prefix, self.name()))
         return G
 
->>>>>>> 9dbb93d6
     # Aliases to functions defined in other modules
     from sage.graphs.weakly_chordal import is_long_hole_free, is_long_antihole_free, is_weakly_chordal
     from sage.graphs.asteroidal_triples import is_asteroidal_triple_free
