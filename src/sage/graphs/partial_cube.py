--- conflicted
+++ resolved
@@ -335,15 +335,9 @@
             if diff not in neighbors:
                 return fail
             neighbor = neighbors[diff]
-<<<<<<< HEAD
-            unionfind._union(contracted.edge_label(v, w),
-                            contracted.edge_label(root, neighbor))
-            unionfind._union(contracted.edge_label(w, v),
-=======
             unionfind.join(contracted.edge_label(v, w),
                             contracted.edge_label(root, neighbor))
             unionfind.join(contracted.edge_label(w, v),
->>>>>>> 5592d828
                             contracted.edge_label(neighbor, root))
             labeled.add_edge(v, w)
 
@@ -362,11 +356,7 @@
                 if vi == wi:
                     return fail
                 if newgraph.has_edge(vi, wi):
-<<<<<<< HEAD
-                    unionfind._union(newgraph.edge_label(vi, wi), t)
-=======
                     unionfind.join(newgraph.edge_label(vi, wi), t)
->>>>>>> 5592d828
                 else:
                     newgraph.add_edge(vi, wi, t)
         contracted = newgraph
