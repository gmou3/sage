--- conflicted
+++ resolved
@@ -125,11 +125,7 @@
      "KrackhardtKiteGraph",
      "LjubljanaGraph",
      "M22Graph",
-<<<<<<< HEAD
-     "Markstroem",
-=======
      "MarkstroemGraph",
->>>>>>> 0a4240c8
      "McGeeGraph",
      "McLaughlinGraph",
      "MeredithGraph",
@@ -143,11 +139,7 @@
      "SchlaefliGraph",
      "ShrikhandeGraph",
      "SimsGewirtzGraph",
-<<<<<<< HEAD
-     "Sousselier",
-=======
      "SousselierGraph",
->>>>>>> 0a4240c8
      "SylvesterGraph",
      "SzekeresSnarkGraph",
      "ThomsenGraph",
@@ -156,10 +148,7 @@
      "TutteCoxeterGraph",
      "TutteGraph",
      "WagnerGraph",
-<<<<<<< HEAD
-=======
      "WatkinsSnarkGraph",
->>>>>>> 0a4240c8
      "WellsGraph",
      "WienerArayaGraph"])
 
@@ -1334,10 +1323,7 @@
     TutteCoxeterGraph        = staticmethod(sage.graphs.generators.smallgraphs.TutteCoxeterGraph)
     TutteGraph               = staticmethod(sage.graphs.generators.smallgraphs.TutteGraph)
     WagnerGraph              = staticmethod(sage.graphs.generators.smallgraphs.WagnerGraph)
-<<<<<<< HEAD
-=======
     WatkinsSnarkGraph        = staticmethod(sage.graphs.generators.smallgraphs.WatkinsSnarkGraph)
->>>>>>> 0a4240c8
     WienerArayaGraph         = staticmethod(sage.graphs.generators.smallgraphs.WienerArayaGraph)
 
 ###########################################################################
