r"""
Galois representations attached to elliptic curves

Given an elliptic curve `E` over `\QQ`
and a rational prime number `p`, the `p^n`-torsion
`E[p^n]` points of `E` is a representation of the
absolute Galois group `G_{\QQ}` of `\QQ`. As `n` varies
we obtain the Tate module `T_p E` which is a
a representation of `G_\QQ` on a free `\ZZ_p`-module
of rank `2`. As `p` varies the representations
are compatible.

Currently sage can decide whether the Galois module
`E[p]` is reducible, i.e., if `E` admits an isogeny
of degree `p`, and whether the image of
the representation on `E[p]` is surjective onto
`\text{Aut}(E[p]) = GL_2(\GF{p})`.

The following are the most useful functions for the class ``GaloisRepresentation``.

For the reducibility:

- ``is_reducible(p)``
- ``is_irreducible(p)``
- ``reducible_primes()``

For the image:

- ``is_surjective(p)``
- ``non_surjective()``
- ``image_type(p)``

For the classification of the representation

- ``is_semistable(p)``
- ``is_unramified(p, ell)``
- ``is_crystalline(p)``

EXAMPLES::

    sage: E = EllipticCurve('196a1')
    sage: rho = E.galois_representation()
    sage: rho.is_irreducible(7)
    True
    sage: rho.is_reducible(3)
    True
    sage: rho.is_irreducible(2)
    True
    sage: rho.is_surjective(2)
    False
    sage: rho.is_surjective(3)
    False
    sage: rho.is_surjective(5)
    True
    sage: rho.reducible_primes()
    [3]
    sage: rho.non_surjective()
    [2, 3]
    sage: rho.image_type(2)
    'The image is cyclic of order 3.'
    sage: rho.image_type(3)
    'The image is contained in a Borel subgroup as there is a 3-isogeny.'
    sage: rho.image_type(5)
    'The image is all of GL_2(F_5).'

For semi-stable curve it is known that the representation is
surjective if and only if it is irreducible::

    sage: E = EllipticCurve('11a1')
    sage: rho = E.galois_representation()
    sage: rho.non_surjective()
    [5]
    sage: rho.reducible_primes()
    [5]

For cm curves it is not true that there are only finitely many primes for which the
Galois representation mod p is surjective onto `GL_2(\GF{p})`::

    sage: E = EllipticCurve('27a1')
    sage: rho = E.galois_representation()
    sage: rho.non_surjective()
    [0]
    sage: rho.reducible_primes()
    [3]
    sage: E.has_cm()
    True
    sage: rho.image_type(11)
    'The image is contained in the normalizer of a non-split Cartan group. (cm)'

REFERENCES:

- [Ser1972]_
- [Ser1987]_
- [Coj2005]_

AUTHORS:

- chris wuthrich (02/10): moved from ell_rational_field.py.

"""

######################################################################
#       Copyright (C) 2010 William Stein <wstein@gmail.com>
#
#  Distributed under the terms of the GNU General Public License (GPL)
#
#    This code is distributed in the hope that it will be useful,
#    but WITHOUT ANY WARRANTY; without even the implied warranty of
#    MERCHANTABILITY or FITNESS FOR A PARTICULAR PURPOSE.  See the GNU
#    General Public License for more details.
#
#  The full text of the GPL is available at:
#
#                  http://www.gnu.org/licenses/
######################################################################

from math import sqrt

from sage.structure.sage_object import SageObject
import sage.arith.all as arith
from sage.rings.fast_arith import prime_range
from sage.misc.lazy_import import lazy_import
from sage.misc.misc_c import prod as mul
from sage.misc.verbose import verbose
from sage.rings.polynomial.polynomial_ring_constructor import PolynomialRing
from sage.rings.real_mpfr import RealField
from sage.rings.finite_rings.finite_field_constructor import FiniteField as GF

lazy_import('sage.libs.pari.all', 'pari')


def _ex_set(p):
    """
    Gives the set of the only values of trace^2/det
    that appear in a exceptional subgroup in PGL_2(F_p).

    EXAMPLES::

        sage: from sage.schemes.elliptic_curves.gal_reps import _ex_set
        sage: for p in prime_range(3,30): print("{} {}".format(p, _ex_set(p)))
        3 [0, 1, 2, 1]
        5 [0, 1, 2, 4]
        7 [0, 1, 2, 4]
        11 [0, 1, 2, 4, 9, 5]
        13 [0, 1, 2, 4]
        17 [0, 1, 2, 4]
        19 [0, 1, 2, 4, 16, 6]
        23 [0, 1, 2, 4]
        29 [0, 1, 2, 4, 25, 7]
    """
    k = GF(p)
    res = [ k(0), k(1), k(2), k(4) ]
    R = k['X']
    f = R([1,-3,1]) #(X**2 - 3*X+1)
    ro = f.roots()
    for a in ro:
        if a[0] not in res:
            res.append(a[0])
    return res


class GaloisRepresentation(SageObject):
    r"""
    The compatible family of Galois representation
    attached to an elliptic curve over the rational numbers.

    Given an elliptic curve `E` over `\QQ` and a rational
    prime number `p`, the `p^n`-torsion `E[p^n]` points of
    `E` is a representation of the absolute Galois group.
    As `n` varies we obtain the Tate module `T_p E` which is
    a representation of the absolute Galois group on a free
    `\ZZ_p`-module of rank `2`. As `p` varies the
    representations are compatible.

    EXAMPLES::

        sage: rho = EllipticCurve('11a1').galois_representation()
        sage: rho
        Compatible family of Galois representations associated to the Elliptic Curve defined by y^2 + y = x^3 - x^2 - 10*x - 20 over Rational Field
    """

    def __init__(self, E):
        r"""
        see ``GaloisRepresentation`` for documentation

        EXAMPLES::

            sage: rho = EllipticCurve('11a1').galois_representation()
            sage: loads(rho.dumps()) == rho
            True
        """
        self.__image_type = {}
        self._E = E

    def __repr__(self):
        r"""
        string representation of the class

        EXAMPLES::

            sage: rho = EllipticCurve([0,1]).galois_representation()
            sage: rho
            Compatible family of Galois representations associated to the Elliptic Curve defined by y^2 = x^3 + 1 over Rational Field
        """
        return "Compatible family of Galois representations associated to the " + repr(self._E)

    def __eq__(self,other):
        r"""
        Compares two Galois representations.
        We define tho compatible families of representations
        attached to elliptic curves to be isomorphic if the curves are equal.

        EXAMPLES::

            sage: rho = EllipticCurve('11a1').galois_representation()
            sage: rho2 = EllipticCurve('11a2').galois_representation()
            sage: rho == rho
            True
            sage: rho == rho2
            False
            sage: rho == 34
            False
        """
        # if rho_E = rho_E' then the L-functions agree,
        # so E and E' are isogenous
        # except for p=2
        # the mod p representations will be different
        # for p dividing the degree of the isogeny
        # anyway, there should not be a _compatible_
        # isomorphism between rho and rho' unless E
        # is isomorphic to E'
        # Note that rho can not depend on the Weierstrass model
        if type(self) is not type(other):
            return False
        return self._E.is_isomorphic(other._E)

    def elliptic_curve(self):
        r"""
        The elliptic curve associated to this representation.

        EXAMPLES::

            sage: E = EllipticCurve('11a1')
            sage: rho = E.galois_representation()
            sage: rho.elliptic_curve() == E
            True
        """
        from copy import copy
        return copy(self._E)

#####################################################################
# reducibility
#####################################################################

    def is_reducible(self, p):
        r"""
        Return True if the mod-p representation is
        reducible. This is equivalent to the existence of an
        isogeny defined over `\QQ` of degree `p` from the
        elliptic curve.

        INPUT:

        - ``p`` -- a prime number

        OUTPUT: A boolean.

        The answer is cached.

        EXAMPLES::

            sage: rho = EllipticCurve('121a').galois_representation()
            sage: rho.is_reducible(7)
            False
            sage: rho.is_reducible(11)
            True
            sage: EllipticCurve('11a').galois_representation().is_reducible(5)
            True
            sage: rho = EllipticCurve('11a2').galois_representation()
            sage: rho.is_reducible(5)
            True
            sage: EllipticCurve('11a2').torsion_order()
            1
        """
        try:
            return self.__is_reducible[p]
        except AttributeError:
            self.__is_reducible = {}
        except KeyError:
            pass

        if not arith.is_prime(p):
            raise ValueError('p (=%s) must be prime' % p)
        # we do is_surjective first, since this is
        # much easier than computing isogeny_class
        t = self._is_surjective(p, A=-1)
        if t:
            self.__is_reducible[p] = False
            return False  # definitely not reducible
        isogeny_matrix = self._E.isogeny_class().matrix(fill=True)
        v = isogeny_matrix.row(0) # first row
        for a in v:
            if a != 0 and a % p == 0:
                self.__is_reducible[p] = True
                return True
        self.__is_reducible[p] = False
        return False

    def is_irreducible(self, p):
        r"""
        Return True if the mod p representation is irreducible.

        INPUT:

        - ``p`` -- a prime number

        OUTPUT: A boolean.

        EXAMPLES::

            sage: rho = EllipticCurve('37b').galois_representation()
            sage: rho.is_irreducible(2)
            True
            sage: rho.is_irreducible(3)
            False
            sage: rho.is_reducible(2)
            False
            sage: rho.is_reducible(3)
            True
        """
        return not self.is_reducible(p)

    def reducible_primes(self):
        r"""
        Return a list of the primes `p` such that the mod-`p`
        representation is reducible. For all other primes the
        representation is irreducible.

        EXAMPLES::

            sage: rho = EllipticCurve('225a').galois_representation()
            sage: rho.reducible_primes()
            [3]
        """
        try:
            return self.__reducible_primes
        except AttributeError:
            pass

        E = self._E
        j = E.j_invariant()
        from .isogeny_small_degree import sporadic_j
        if j in sporadic_j: # includes all CM j-invariants
            R = [sporadic_j[j]]
        else:
            R = [l for l in [2,3,5,7,13] if len(E.isogenies_prime_degree(l)) > 0]
        self.__reducible_primes = R
        return R

#####################################################################
# image
#####################################################################

    def is_surjective(self, p, A=1000):
        r"""
        Return True if the mod-p representation is
        surjective onto `Aut(E[p]) = GL_2(\GF{p})`.

        False if it is not, or None if we were unable to
        determine whether it is or not.

        INPUT:

        - ``p`` (integer) -- a prime number

        - ``A`` (integer) -- a bound on the number of `a_p` to use

        OUTPUT:

        - (boolean) -- True if the mod-p representation is surjective
          and False if not.

        The answer is cached.

        EXAMPLES::

            sage: rho = EllipticCurve('37b').galois_representation()
            sage: rho.is_surjective(2)
            True
            sage: rho.is_surjective(3)
            False

        ::

            sage: rho = EllipticCurve('121a1').galois_representation()
            sage: rho.non_surjective()
            [11]
            sage: rho.is_surjective(5)
            True
            sage: rho.is_surjective(11)
            False

            sage: rho = EllipticCurve('121d1').galois_representation()
            sage: rho.is_surjective(5)
            False
            sage: rho.is_surjective(11)
            True

        Here is a case, in which the algorithm does not return an answer::

            sage: rho = EllipticCurve([0,0,1,2580,549326]).galois_representation()
            sage: rho.is_surjective(7)

        In these cases, one can use image_type to get more information about the image::

            sage: rho.image_type(7)
            'The image is contained in the normalizer of a split Cartan group.'

        REMARKS:

        1. If `p \geq 5` then the mod-p representation is
           surjective if and only if the p-adic representation is
           surjective. When `p = 2, 3` there are
           counterexamples. See papers of Dokchitsers and Elkies
           for more details.

        2. For the primes `p=2` and 3, this will always answer either
           True or False. For larger primes it might give None.
        """
        if not arith.is_prime(p):
            raise TypeError("p (=%s) must be prime." % p)
        A = int(A)
        key = (p, A)
        try:
            return self.__is_surjective[key]
        except KeyError:
            pass
        except AttributeError:
            self.__is_surjective = {}

        ans = self._is_surjective(p, A)
        self.__is_surjective[key] = ans
        return ans

    def _is_surjective(self, p, A):
        r"""
        helper function for ``is_surjective``

        The value of `A` is as before, except that
        `A=-1` is a special code to stop before
        testing reducibility (to avoid an infinite loop).

        EXAMPLES::

            sage: rho = EllipticCurve('37b').galois_representation()
            sage: rho._is_surjective(7,100)
            True

        TEST for :issue:`8451`::

            sage: E = EllipticCurve('648a1')
            sage: rho = E.galois_representation()
            sage: rho._is_surjective(5,1000)
        """
        T = self._E.torsion_subgroup().order()
        if T % p == 0 and p != 2:
            # we could probably determine the group structure directly
            self.__image_type[p] = "The image is meta-cyclic inside a Borel subgroup as there is a %s-torsion point on the curve." % p
            return False

        R = PolynomialRing(self._E.base_ring(), 'x')
        x = R.gen()

        if p == 2:
            # E is isomorphic to  [0,b2,0,8*b4,16*b6]
            b2,b4,b6,b8 = self._E.b_invariants()
            f = x**3 + b2*x**2 + 8*b4*x + 16*b6
            if not f.is_irreducible():
                if len(f.roots()) > 2:
                    self.__image_type[p] = "The image is trivial as all 2-torsion points are rational."
                else:
                    self.__image_type[p] = "The image is cyclic of order 2 as there is exactly one rational 2-torsion point."
                return False    #, '2-torsion'
            if arith.is_square(f.discriminant()):
                self.__image_type[p] = "The image is cyclic of order 3."
                return False    #, "A3"
            self.__image_type[p] = "The image is all of GL_2(F_2), i.e. a symmetric group of order 6."
            return True  #, None

        if p == 3:
            # Algorithm: Let f be the 3-division polynomial, which is
            # a polynomial of degree 4.  Then I claim that this
            # polynomial has Galois group S_4 if and only if the
            # representation rhobar_{E,3} is surjective.  If the group
            # is S_4, then S_4 is a quotient of the image of
            # rhobar_{E,3}.  Since S_4 has order 24 and GL_2(F_3)
            # has order 48, the only possibility we have to consider
            # is that the image of rhobar is isomorphic to S_4.
            # But this is not the case because S_4 is not a subgroup
            # of GL_2(F_3).    If it were, it would be normal, since
            # it would have index 2.  But there is a *unique* normal
            # subgroup of GL_2(F_3) of index 2, namely SL_2(F_3),
            # and SL_2(F_3) is not isomorphic to S_4 (S_4 has a normal
            # subgroup of index 2 and SL_2(F_3) does not.)
            # (What's a simple way to see that SL_2(F_3) is the
            # unique index-2 normal subgroup?  I didn't see an obvious
            # reason, so just used the NormalSubgroups command in MAGMA
            # and it output exactly one of index 2.)

            #sage: G = SymmetricGroup(4)
            #sage: [H.group_id() for H in G.conjugacy_classes_subgroups()]
            #[[1, 1], [2, 1], [2, 1], [3, 1], [4, 2], [4, 2], [4, 1], [6, 1], [8, 3], [12, 3], [24, 12]]
            #sage: G = GL(2,GF(3)).as_matrix_group().as_permutation_group()
            #sage: [H.group_id() for H in G.conjugacy_classes_subgroups()]
            #[[1, 1], [2, 1], [2, 1], [3, 1], [4, 2], [4, 1], [6, 2], [6, 1], [6, 1], [8, 4], [8, 1], [8, 3], [12, 4], [16, 8], [24, 3], [48, 29]]

            # Here's Noam Elkies proof for the other direction:

            #> Let E be an elliptic curve over Q.  Is the mod-3
            #> representation E[3]  surjective if and only if the
            #> (degree 4) division polynomial has Galois group S_4?  I
            #> can see why the group being S_4 implies the
            #> representation is surjective, but the converse is not
            #> clear to me.
            # I would have thought that this is the easier part: to
            # say that E[3] is surjective is to say the 3-torsion
            # field Q(E[3]) has Galois group GL_2(Z/3) over Q.  Let
            # E[3]+ be the subfield fixed by the element -1 of
            # GL_2(Z/3).  Then E[3] has Galois group PGL_2(Z/3), which
            # is identified with S_4 by its action on the four
            # 3-element subgroups of E[3].  Each such subgroup is in
            # turn determined by the x-coordinate shared by its two
            # nonzero points.  So, if E[3] is surjective then any
            # permutation of those x-coordinates is realized by some
            # element of Gal(E[3]+/Q).  Thus the Galois group of the
            # division polynomial (whose roots are those
            # x-coordinates) maps surjectively to S_4, which means it
            # equals S_4.

            f = self._E.division_polynomial(3)
            if not f.is_irreducible():
                return False   #, "reducible_3-divpoly"
            n = pari(f).polgalois()[0]
            if n == 24:
                self.__image_type[p] = "The image is all of GL_2(F_3)."
                return True   #, None
            else:
                return False   #, "3-divpoly_galgroup_order_%s"%n

        if self._E.has_cm():
            return False   #, "CM"

        # Now we try to prove that the rep IS surjective.

        Np = self._E.conductor() * p
        signs = []
        # this follows Proposition 19 in Serre.
        # there was a bug in the original implementation,
        # counter-examples were 324b1 and 324d1, 648a1 and 648c1 for p=5
        exclude_exceptional_image = False
        ex_setp = _ex_set(p)
        ell = 4
        k = GF(p)

        if A == -1:
            Am = 1000
        else:
            Am = A
        while ell < Am:
            ell = arith.next_prime(ell)
            if Np % ell != 0:
                a_ell = self._E.ap(ell)
                if a_ell % p != 0:
                    if not exclude_exceptional_image:
                        u = k(a_ell)**2 * k(ell)**(-1)
                        if u not in ex_setp:
                            exclude_exceptional_image = True
                    s = arith.kronecker(a_ell**2 - 4*ell, p)
                    if s != 0 and s not in signs:
                        signs.append(s)
                    if len(signs) == 2 and exclude_exceptional_image:
                        self.__image_type[p] = "The image is all of GL_2(F_%s)." % p
                        return True   #,None

        if A == -1: # we came in from is reducible. Now go out with False
            return False

        if self.is_reducible(p):
            return False  #, Borel

        # if we reach this, then we do not know if it is surjective. Most likely
        # not but we can't be certain. See trac 11271.
        verbose("We can not conclude if the representation is surjective or not. Increasing the parameter A may help.")
        return None

    def non_surjective(self, A=1000):
        r"""
        Return a list of primes p such that the mod-p representation
        *might* not be surjective. If `p` is not in the returned list,
        then the mod-p representation is provably surjective.

        By a theorem of Serre, there are only finitely
        many primes in this list, except when the curve has
        complex multiplication.

        If the curve has CM, we simply return the
        sequence [0] and do no further computation.

        INPUT:

        - ``A`` -- an integer (default 1000). By increasing this parameter
          the resulting set might get smaller.

        OUTPUT:

        - ``list`` -- if the curve has CM, returns [0].
          Otherwise, returns a list of primes where mod-p representation is
          very likely not surjective. At any prime not in this list, the
          representation is definitely surjective.

        EXAMPLES::

            sage: E = EllipticCurve([0, 0, 1, -38, 90])  # 361A
            sage: E.galois_representation().non_surjective()   # CM curve
            [0]

        ::

            sage: E = EllipticCurve([0, -1, 1, 0, 0]) # X_1(11)
            sage: E.galois_representation().non_surjective()
            [5]

            sage: E = EllipticCurve([0, 0, 1, -1, 0]) # 37A
            sage: E.galois_representation().non_surjective()
            []

            sage: E = EllipticCurve([0,-1,1,-2,-1])   # 141C
            sage: E.galois_representation().non_surjective()
            [13]

        ::

            sage: E = EllipticCurve([1,-1,1,-9965,385220]) # 9999a1
            sage: rho = E.galois_representation()
            sage: rho.non_surjective()
            [2]

            sage: E = EllipticCurve('324b1')
            sage: rho = E.galois_representation()
            sage: rho.non_surjective()
            [3, 5]

        ALGORITHM:
        We first find an upper bound `B` on the possible primes. If `E`
        is semi-stable, we can take `B=11` by a result of Mazur. There is
        a bound by Serre in the case that the `j`-invariant is not integral
        in terms of the smallest prime of good reduction. Finally
        there is an unconditional bound by Cojocaru, but which depends
        on the conductor of `E`.
        For the prime below that bound we call ``is_surjective``.
        """
        if self._E.has_cm():
            verbose("cm curve")
            return [0]
        N = self._E.conductor()
        if self._E.is_semistable():
            # Mazur's bound
            C = 11
            verbose("semistable -- so bound is 11")
        elif not self._E.j_invariant().is_integral():
            # prop 24 in Serre
            vs = self._E.j_invariant().denominator().prime_factors()
            C1 = arith.gcd([-arith.valuation(self._E.j_invariant(),v) for v in vs])
            p0 = 2
            while self._E.has_bad_reduction(p0):
                p0 = arith.next_prime(p0+1)
            C2 = (sqrt(p0)+1)**8
            C = max(C1,C2)
            verbose("j is not integral -- Serre's bound is %s" % C)
            C3 = 1 + 4*sqrt(6)*int(N)/3 * sqrt(mul([1+1.0/int(p) for p,_ in arith.factor(N)]))
            C = min(C,C3)
            verbose("conductor = %s, and bound is %s" % (N,C))
        else:
            # Cojocaru's bound (depends on the conductor)
            C = 1 + 4*sqrt(6)*int(N)/3 * sqrt(mul([1+1.0/int(p) for p,_ in arith.factor(N)]))
            verbose("conductor = %s, and bound is %s" % (N,C))
        B = []
        p = 2
        while p <= C:
            t = self.is_surjective(p, A=A)
            verbose("(%s,%s)" % (p,t))
            # both False and None will be appended here.
            if not t:
                B.append(p)
            p = arith.next_prime(p)
        return B

    def image_type(self, p):
        r"""
        Return a string describing the image of the
        mod-p representation.
        The result is provably correct, but only
        indicates what sort of an image we have. If
        one wishes to determine the exact group one
        needs to work a bit harder. The probabilistic
        method of image_classes or Sutherland's galrep
        package can give a very good guess what the
        image should be.

        INPUT:

        - ``p``  a prime number

        OUTPUT: A string.

        EXAMPLES::

            sage: E = EllipticCurve('14a1')
            sage: rho = E.galois_representation()
            sage: rho.image_type(5)
            'The image is all of GL_2(F_5).'

            sage: E = EllipticCurve('11a1')
            sage: rho = E.galois_representation()
            sage: rho.image_type(5)
            'The image is meta-cyclic inside a Borel subgroup as there is a 5-torsion point on the curve.'

            sage: EllipticCurve('27a1').galois_representation().image_type(5)
            'The image is contained in the normalizer of a non-split Cartan group. (cm)'
            sage: EllipticCurve('30a1').galois_representation().image_type(5)
            'The image is all of GL_2(F_5).'
            sage: EllipticCurve("324b1").galois_representation().image_type(5)
            'The image in PGL_2(F_5) is the exceptional group S_4.'

            sage: E = EllipticCurve([0,0,0,-56,4848])
            sage: rho = E.galois_representation()

            sage: rho.image_type(5)
            'The image is contained in the normalizer of a split Cartan group.'

            sage: EllipticCurve('49a1').galois_representation().image_type(7)
            'The image is contained in a Borel subgroup as there is a 7-isogeny.'

            sage: EllipticCurve('121c1').galois_representation().image_type(11)
            'The image is contained in a Borel subgroup as there is a 11-isogeny.'
            sage: EllipticCurve('121d1').galois_representation().image_type(11)
            'The image is all of GL_2(F_11).'
            sage: EllipticCurve('441f1').galois_representation().image_type(13)
            'The image is contained in a Borel subgroup as there is a 13-isogeny.'

            sage: EllipticCurve([1,-1,1,-5,2]).galois_representation().image_type(5)
            'The image is contained in the normalizer of a non-split Cartan group.'
            sage: EllipticCurve([0,0,1,-25650,1570826]).galois_representation().image_type(5)
            'The image is contained in the normalizer of a split Cartan group.'
            sage: EllipticCurve([1,-1,1,-2680,-50053]).galois_representation().image_type(7)    # the dots (...) in the output fix #11937 (installed 'Kash' may give additional output); long time (2s on sage.math, 2014)
            'The image is a... group of order 18.'
            sage: EllipticCurve([1,-1,0,-107,-379]).galois_representation().image_type(7)       # the dots (...) in the output fix #11937 (installed 'Kash' may give additional output); long time (1s on sage.math, 2014)
            'The image is a... group of order 36.'
            sage: EllipticCurve([0,0,1,2580,549326]).galois_representation().image_type(7)
            'The image is contained in the normalizer of a split Cartan group.'

        Test :issue:`14577`::

            sage: EllipticCurve([0, 1, 0, -4788, 109188]).galois_representation().image_type(13)
            'The image in PGL_2(F_13) is the exceptional group S_4.'

        Test :issue:`14752`::

            sage: EllipticCurve([0, 0, 0, -1129345880,-86028258620304]).galois_representation().image_type(11)
            'The image is contained in the normalizer of a non-split Cartan group.'

        For `p=2`::

            sage: E = EllipticCurve('11a1')
            sage: rho = E.galois_representation()
            sage: rho.image_type(2)
            'The image is all of GL_2(F_2), i.e. a symmetric group of order 6.'

            sage: rho = EllipticCurve('14a1').galois_representation()
            sage: rho.image_type(2)
            'The image is cyclic of order 2 as there is exactly one rational 2-torsion point.'

            sage: rho = EllipticCurve('15a1').galois_representation()
            sage: rho.image_type(2)
            'The image is trivial as all 2-torsion points are rational.'

            sage: rho = EllipticCurve('196a1').galois_representation()
            sage: rho.image_type(2)
            'The image is cyclic of order 3.'

        `p=3`::

            sage: rho = EllipticCurve('33a1').galois_representation()
            sage: rho.image_type(3)
            'The image is all of GL_2(F_3).'

            sage: rho = EllipticCurve('30a1').galois_representation()
            sage: rho.image_type(3)
            'The image is meta-cyclic inside a Borel subgroup as there is a 3-torsion point on the curve.'

            sage: rho = EllipticCurve('50b1').galois_representation()
            sage: rho.image_type(3)
            'The image is contained in a Borel subgroup as there is a 3-isogeny.'

            sage: rho = EllipticCurve('3840h1').galois_representation()
            sage: rho.image_type(3)
            'The image is contained in a dihedral group of order 8.'

            sage: rho = EllipticCurve('32a1').galois_representation()
            sage: rho.image_type(3)
            'The image is a semi-dihedral group of order 16, gap.SmallGroup([16,8]).'

        ALGORITHM: Mainly based on Serre's paper.
        """
        if not arith.is_prime(p):
            raise TypeError("p (=%s) must be prime." % p)
        try:
            return self.__image_type[p]
        except KeyError:
            pass
        except AttributeError:
            self.__image_type = {}

        # we eliminate step by step possibilities.
        # checks if the image is all of GL_2, while doing so, it may detect certain other classes already
        # see _is_surjective. It will have set __image_type

        self._is_surjective(p, A=1000)  # this sets __image_type
        try:
            return self.__image_type[p]
        except KeyError:
            pass

        # check if the rep is reducible

        if self.is_reducible(p):
            self.__image_type[p] = "The image is contained in a Borel subgroup as there is a %s-isogeny." % p
            return self.__image_type[p]

        # if we are then the image of rho is not surjective and not contained in a Borel subgroup
        # there are three cases left:
        # it could be in a normalizer of a split Cartan,
        #                  normalizer of a non-split Cartan,
        # or the image in PGL_2 is one of the three exceptional groups A_4 S_4 A_5

        non_split_str = "The image is contained in the normalizer of a non-split Cartan group."
        split_str = "The image is contained in the normalizer of a split Cartan group."
        s4_str = "The image in PGL_2(F_%s) is the exceptional group S_4." % p
        a4_str = "The image in PGL_2(F_%s) is the exceptional group A_4." % p
        a5_str = "The image in PGL_2(F_%s) is the exceptional group A_5." % p

        # we first treat p=3 and 5 separately. p=2 has already been done.

        if p == 3:
            # this implies that the image of rhobar in PGL_2 = S_4
            # determines completely the image of rho
            f = self._E.division_polynomial(3)
            if not f.is_irreducible():
                # must be a product of two polynomials of degree 2
                self.__image_type[p] = "The image is contained in a dihedral group of order 8."
                return self.__image_type[p]
            n = pari(f).polgalois()[0]
            # the following is due to a simple classification of all subgroups of GL_2(F_3)
            if n == 2:
                self.__image_type[p] = "The image is a cyclic group of order 4."
            elif n == 4:
                for ell in prime_range(5,1000):
                    if ell % 3 == 2 and self._E.ap(ell) % 3 != 0:
                        # there is an element of order 8 in the image
                        self.__image_type[p] = "The image is a cyclic group of order 8."
                        return self.__image_type[p]
                self.__image_type[p] = "The image is a group of order 8, most likely a quaternion group."
            elif n == 6:
                self.__image_type[p] = "The image is a dihedral group of order 12."
            elif n == 8:
                self.__image_type[p] = "The image is a semi-dihedral group of order 16, gap.SmallGroup([16,8])."
            elif n == 12:
                self.__image_type[p] = "The image is SL_2(F_3)."
            else:
                raise RuntimeError("Bug in image_type for p = 3.")
            return self.__image_type[p]

        # we also eliminate cm curves

        if self._E.has_cm():
            if self._E.is_good(p) and self._E.is_ordinary(p):
                self.__image_type[p] = split_str + " (cm)"
                return self.__image_type[p]
            if self._E.is_supersingular(p):
                self.__image_type[p] = non_split_str + " (cm)"
                return self.__image_type[p]
            else:
                # if the reduction is bad (additive nec.) then
                # the image is in a Borel subgroup and we should have found this before
                raise NotImplementedError("image_type is not implemented for cm-curves at bad prime.")

        # now to p=5 where a lot of non-standard thing happen
        # we run through primes if we hit an element of order 6 in PGL_2, we know that it is the normaliser of a NON-split Cartan
        # if we find both an element of order 3 and one of order 4, we know that we have a S_4 in PGL_2

        if p == 5:
            # we filter here a few cases and leave the rest to the computation of the Galois group later
            ell = 1
            k = GF(p)
            Np = self._E.conductor()*p
            has_an_el_order_4 = False
            has_an_el_order_3 = False
            while ell < 10000:
                ell = arith.next_prime(ell)
                if Np % ell != 0:
                    a_ell = self._E.ap(ell)
                    u = k(a_ell)**2 * k(ell)**(-1)
                    if u == 3:
                        verbose("found an element of order 6", level=2)
                        # found an element of order 6:
                        self.__image_type[p] = non_split_str
                        return self.__image_type[p]

                    if u == 2 and not has_an_el_order_4:
                        # found an element of order 4
                        verbose("found an element of order 4", level=2)
                        has_an_el_order_4 = True
                        if has_an_el_order_3:
                            self.__image_type[p] = s4_str
                            return self.__image_type[p]

                    if u == 1 and not has_an_el_order_3:
                        # found an element of order 3
                        verbose("found an element of order 3", level=2)
                        has_an_el_order_3 = True
                        if has_an_el_order_4:
                            self.__image_type[p] = s4_str
                            return self.__image_type[p]

            verbose("p=5 and we could not determine the image, yet", level=2)
            # we have not yet determined the image, there are only the following possible subgroups of PGL_2
            # (unless we were unlucky and none of the elements of order 6 showed up above, for instance)
            # A_4       of order 12 with elements of order 2 and 3
            # D_4       of order  8 with elements of order 2 and 4  (normalizer of the SPLIT)
            # Z/2 x Z/2  of order 4 with elements of order 2        (in the normalizer of the SPLIT)
            # S_3        of order 6 with elements of order 2 and 3  (inside the normalizer of the NON-split)

            # we compute the splitting field of the 5-division polynomial. Its degree is equal to the above order or the double of it.
            # That allows us to determine almost all cases.

            f = self._E.division_polynomial(5)
            from sage.rings.number_field.splitting_field import SplittingFieldAbort
            try:
                K = f.splitting_field('x', degree_multiple=240, abort_degree=24)
            except SplittingFieldAbort:
                pass
            else:
                if K.degree() in (4,8,16):
                    self.__image_type[p] = split_str
                    return self.__image_type[p]
                if K.degree() == 24:
                    self.__image_type[p] = a4_str
                    return self.__image_type[p]
                if K.degree() == 6:
                    self.__image_type[p] = non_split_str
                    return self.__image_type[p]
                if K.degree() == 12:
                    # PGL - image could be a S_3 in the normalizer of the split or A4
                    self.__image_type[p] = "The image is of order 6 or 12. Probably contained in the normalizer of the split Cartan g."
                    return self.__image_type[p]

        ## now E has no cm, is not semi-stable,
        ## p > 5,
        ## rho_p it is (most probably) not surjective , it is not contained in a Borel subgroup.
        # trying to detect that the image is not exceptional in PGL_2
        # this uses Serre 2.6.iii and Prop 19
        # the existence of certain classes in the image rules out certain cases.
        # we run over the small prime until we are left with only one case
        # for p = 5 this could never distinguish any from an exceptional S_4 or A_4,
        # that is why the case 5 is treated a part before

        else:
            ex_setp = _ex_set(p)
            ell = 1
            k = GF(p)
            Np = self._E.conductor()*p
            could_be_exc = 1
            could_be_split = 1
            could_be_non_split = 1
            # loops over primes as long as we still have two options left
            while ell < 10000 and (could_be_exc + could_be_split + could_be_non_split > 1):
                ell = arith.next_prime(ell)
                if Np % ell != 0:
                    a_ell = self._E.ap(ell)
                    u = k(a_ell)**2 * k(ell)**(-1)
                    if (u not in ex_setp) and could_be_exc == 1:
                        # it can not be in the exceptional
                        verbose("the image cannot be exceptional, found u=%s" % u, level=2)
                        could_be_exc = 0
                    if a_ell != 0 and arith.kronecker(a_ell**2 - 4*ell,p) == 1 and could_be_non_split == 1:
                        # it can not be in the normalizer of the non-split Cartan
                        verbose("the image cannot be non-split, found u=%s" % u, level=2)
                        could_be_non_split = 0
                    if a_ell != 0 and arith.kronecker(a_ell**2 - 4*ell,p) == -1 and could_be_split == 1:
                        # it can not be in the normalizer of the split Cartan
                        verbose("the image cannot be split, found u=%s" % u, level=2)
                        could_be_split = 0

            assert could_be_exc + could_be_split + could_be_non_split > 0, "bug in image_type."

            if could_be_exc + could_be_split + could_be_non_split == 1:
                # it is only one of the three cases:
                if could_be_split == 1:
                    self.__image_type[p] = split_str
                    return self.__image_type[p]
                if could_be_non_split == 1:
                    self.__image_type[p] = non_split_str
                    return self.__image_type[p]
                if could_be_exc == 1:
                    # here we can distinguish further
                    could_be_a4 = 1
                    could_be_s4 = 1
                    could_be_a5 = 1
                    if p % 5 != 1 and p % 5 != 4:
                        could_be_a5 = 0
                    # elements of order 5 # bug corrected see trac 14577
                    R = k['X']
                    f = R([1,-3,1]) #(X**2 - 3*X+1)
                    el5 = f.roots()
                    # loops over primes as long as we still have two options left
                    while ell < 10000 and (could_be_s4 + could_be_a4 + could_be_a5 > 1):
                        ell = arith.next_prime(ell)
                        if Np % ell != 0:
                            a_ell = self._E.ap(ell)
                            u = k(a_ell)**2 * k(ell)**(-1)
                            if u == 2:
                                # it can not be A4 not A5 as they have no elements of order 4
                                could_be_a4 = 0
                                could_be_a5 = 0
                            if u in el5:
                                # it can not be A4 or S4 as they have no elements of order 5
                                could_be_a4 = 0
                                could_be_s4 = 0

                    assert (could_be_s4 + could_be_a4 + could_be_a5 > 0), "bug in image_type."

                    if could_be_s4 + could_be_a4 + could_be_a5 == 1:
                        if could_be_s4 == 1:
                            self.__image_type[p] = s4_str
                            return self.__image_type[p]
                        if could_be_a4 == 1:
                            self.__image_type[p] = a4_str
                            return self.__image_type[p]
                        if could_be_a5 == 1:
                            self.__image_type[p] = a5_str
                            return self.__image_type[p]

                    else:
                        self.__image_type[p] = "The image in PGL_2(F_%s) is an exceptional group A_4, S_4 or A_5, but we could not determine which one." % p
                        return self.__image_type[p]

        # If all fails, we probably have a fairly small group and we can try to detect it using the galois_group
        if p <= 13:
            K = self._E.division_field(p, 'z')
            d = K.absolute_degree()

            verbose("field of degree %s.  try to compute Galois group" % (d), level=2)
            # If the degree is too big, we have no chance at the Galois
            # group.  K.galois_group calls is_galois which used to rely on
            # pari's Galois group computations, so degree < 12
            try:
                if d > 15:
                    raise Exception()
                G = K.galois_group()
            except Exception:
                self.__image_type[p] = "The image is a group of order %s." % d
                return self.__image_type[p]

            else:
                if G.is_abelian():
                    ab = ""
                else:
                    ab = "non-"
                self.__image_type[p] = "The image is a " + ab + "abelian group of order %s." % G.order()
                return self.__image_type[p]

        ## everything failed :

        self.__image_type[p] = "The image could not be determined. Sorry."
        return self.__image_type[p]

    def image_classes(self,p,bound=10000):
        r"""
        This function returns, given the representation `\rho`
        a list of `p` values that add up to 1, representing the
        frequency of the conjugacy classes of the projective image
        of `\rho` in `PGL_2(\GF{p})`.

        Let `M` be a matrix in `GL_2(\GF{p})`, then define
        `u(M) = \text{tr}(M)^2/\det(M)`, which only depends on the
        conjugacy class of `M` in `PGL_2(\GF{p})`. Hence this defines
        a map `u: PGL_2(\GF{p}) \to \GF{p}`, which is almost
        a bijection between conjugacy classes of the source
        and `\GF{p}` (the elements of order `p` and the identity
        map to `4` and both classes of elements of order 2 map to 0).

        This function returns the frequency with which the values of
        `u` appeared among the images of the Frobenius elements
        `a_{\ell}`at `\ell` for good primes `\ell\neq p` below a
        given ``bound``.

        INPUT:

        - a prime ``p``

<<<<<<< HEAD
        - a natural number ``bound`` (default:=10000)
=======
        - a natural number ``bound`` (default: 10000)
>>>>>>> 038f6f1f

        OUTPUT:

        - a list of `p` real numbers in the interval `[0,1]` adding up to 1

        EXAMPLES::

            sage: E = EllipticCurve('14a1')
            sage: rho = E.galois_representation()
            sage: rho.image_classes(5)
            [0.2095, 0.1516, 0.2445, 0.1728, 0.2217]

            sage: E = EllipticCurve('11a1')
            sage: rho = E.galois_representation()
            sage: rho.image_classes(5)
            [0.2467, 0.0000, 0.5049, 0.0000, 0.2484]

        ::

            sage: EllipticCurve('27a1').galois_representation().image_classes(5)
            [0.5839, 0.1645, 0.0000, 0.1702, 0.08143]
            sage: EllipticCurve('30a1').galois_representation().image_classes(5)
            [0.1956, 0.1801, 0.2543, 0.1728, 0.1972]
            sage: EllipticCurve('32a1').galois_representation().image_classes(5)
            [0.6319, 0.0000, 0.2492, 0.0000, 0.1189]
            sage: EllipticCurve('900a1').galois_representation().image_classes(5)
            [0.5852, 0.1679, 0.0000, 0.1687, 0.07824]
            sage: EllipticCurve('441a1').galois_representation().image_classes(5)
            [0.5860, 0.1646, 0.0000, 0.1679, 0.08150]
            sage: EllipticCurve('648a1').galois_representation().image_classes(5)
            [0.3945, 0.3293, 0.2388, 0.0000, 0.03749]

        ::

            sage: EllipticCurve('784h1').galois_representation().image_classes(7)
            [0.5049, 0.0000, 0.0000, 0.0000, 0.4951, 0.0000, 0.0000]
            sage: EllipticCurve('49a1').galois_representation().image_classes(7)
            [0.5045, 0.0000, 0.0000, 0.0000, 0.4955, 0.0000, 0.0000]

            sage: EllipticCurve('121c1').galois_representation().image_classes(11)
            [0.1001, 0.0000, 0.0000, 0.0000, 0.1017, 0.1953, 0.1993, 0.0000, 0.0000, 0.2010, 0.2026]
            sage: EllipticCurve('121d1').galois_representation().image_classes(11)
            [0.08869, 0.07974, 0.08706, 0.08137, 0.1001, 0.09439, 0.09764, 0.08218, 0.08625, 0.1017, 0.1009]

            sage: EllipticCurve('441f1').galois_representation().image_classes(13)
            [0.08232, 0.1663, 0.1663, 0.1663, 0.08232, 0.0000, 0.1549, 0.0000, 0.0000, 0.0000, 0.0000, 0.1817, 0.0000]

        REMARKS:

        Conjugacy classes of subgroups of `PGL_2(\GF{5})`

        For the case `p=5`, the order of an element determines almost the value of `u`:

        +-------+---+---+---+---+--------+
        |`u`    | 0 | 1 | 2 | 3 | 4      |
        +-------+---+---+---+---+--------+
        |orders | 2 | 3 | 4 | 6 | 1 or 5 |
        +-------+---+---+---+---+--------+

        Here we give here the full table of all conjugacy classes of subgroups with the values
        that ``image_classes`` should give (as ``bound`` tends to `\infty`). Comparing with the output
        of the above examples, it is now easy to guess what the image is.

        +---------+-----+------------------------------------------+
        |subgroup |order| frequencies of values of `u`             |
        +=========+=====+==========================================+
        | trivial | 1   | [0.0000, 0.0000, 0.0000, 0.0000, 1.000]  |
        +---------+-----+------------------------------------------+
        | cyclic  | 2   | [0.5000, 0.0000, 0.0000, 0.0000, 0.5000] |
        +---------+-----+------------------------------------------+
        | cyclic  |  2  |  [0.5000, 0.0000, 0.0000, 0.0000, 0.5000]|
        +---------+-----+------------------------------------------+
        | cyclic  |  3  |  [0.0000, 0.6667, 0.0000, 0.0000, 0.3333]|
        +---------+-----+------------------------------------------+
        | Klein   |  4  |  [0.7500, 0.0000, 0.0000, 0.0000, 0.2500]|
        +---------+-----+------------------------------------------+
        | cyclic  |  4  |  [0.2500, 0.0000, 0.5000, 0.0000, 0.2500]|
        +---------+-----+------------------------------------------+
        | Klein   |  4  |  [0.7500, 0.0000, 0.0000, 0.0000, 0.2500]|
        +---------+-----+------------------------------------------+
        | cyclic  |  5  |   [0.0000, 0.0000, 0.0000, 0.0000, 1.000]|
        +---------+-----+------------------------------------------+
        | cyclic  |  6  |  [0.1667, 0.3333, 0.0000, 0.3333, 0.1667]|
        +---------+-----+------------------------------------------+
        | `S_3`   |  6  |  [0.5000, 0.3333, 0.0000, 0.0000, 0.1667]|
        +---------+-----+------------------------------------------+
        | `S_3`   |  6  | [0.5000, 0.3333, 0.0000, 0.0000, 0.1667] |
        +---------+-----+------------------------------------------+
        | `D_4`   |  8  |  [0.6250, 0.0000, 0.2500, 0.0000, 0.1250]|
        +---------+-----+------------------------------------------+
        | `D_5`   |  10 |  [0.5000, 0.0000, 0.0000, 0.0000, 0.5000]|
        +---------+-----+------------------------------------------+
        | `A_4`   |  12 | [0.2500, 0.6667, 0.0000, 0.0000, 0.08333]|
        +---------+-----+------------------------------------------+
        | `D_6`   |  12 | [0.5833, 0.1667, 0.0000, 0.1667, 0.08333]|
        +---------+-----+------------------------------------------+
        | Borel   |  20 |  [0.2500, 0.0000, 0.5000, 0.0000, 0.2500]|
        +---------+-----+------------------------------------------+
        | `S_4`   |  24 | [0.3750, 0.3333, 0.2500, 0.0000, 0.04167]|
        +---------+-----+------------------------------------------+
        | `PSL_2` |  60 |  [0.2500, 0.3333, 0.0000, 0.0000, 0.4167]|
        +---------+-----+------------------------------------------+
        | `PGL_2` |  120| [0.2083, 0.1667, 0.2500, 0.1667, 0.2083] |
        +---------+-----+------------------------------------------+
        """
        res = [0 for i in range(p)]
        co = 0
        ell = 1
        while ell <= bound:
            ell = arith.next_prime(ell)
            if ell != p and self._E.is_good(ell):
                d = (self._E.ap(ell)**2 * ell.inverse_mod(p)) % p
                res[d] += 1
                co += 1
        Rt = RealField(16)
        res = [Rt(x)/Rt(co) for x in res]
        return res

#####################################################################
# classification of ell and p-adic reps
#####################################################################

# ell-adic reps

    def is_unramified(self,p,ell):
        r"""
        Return true if the Galois representation to `GL_2(\ZZ_p)` is unramified at `\ell`, i.e.
        if the inertia group at a place above `\ell` in `\text{Gal}(\bar\QQ/\QQ)` has trivial image in
        `GL_2(\ZZ_p)`.

        For a Galois representation attached to an elliptic curve `E`, this returns True if `\ell\neq p`
        and `E` has good reduction at `\ell`.

        INPUT:

        - ``p``   a prime
        - ``ell`` another prime

        OUTPUT: A boolean.

        EXAMPLES::

            sage: rho = EllipticCurve('20a3').galois_representation()
            sage: rho.is_unramified(5,7)
            True
            sage: rho.is_unramified(5,5)
            False
            sage: rho.is_unramified(7,5)
            False

        This says that the 5-adic representation is unramified at 7, but the 7-adic representation is ramified at 5.
        """
        if not arith.is_prime(p):
            raise ValueError('p (=%s) must be prime' % p)
        if not arith.is_prime(ell):
            raise ValueError('ell (=%s) must be prime' % ell)
        return (ell != p) and self._E.has_good_reduction(ell)

    def is_unipotent(self,p,ell):
        r"""
        Return true if the Galois representation to `GL_2(\ZZ_p)` is unipotent at `\ell\neq p`, i.e.
        if the inertia group at a place above `\ell` in `\text{Gal}(\bar\QQ/\QQ)` maps into a Borel subgroup.

        For a Galois representation attached to an elliptic curve `E`, this returns True if
        `E` has semi-stable reduction at `\ell`.

        INPUT:

        - ``p``   a prime
        - ``ell`` a different prime

        OUTPUT: A boolean.

        EXAMPLES::

            sage: rho = EllipticCurve('120a1').galois_representation()
            sage: rho.is_unipotent(2,5)
            True
            sage: rho.is_unipotent(5,2)
            False
            sage: rho.is_unipotent(5,7)
            True
            sage: rho.is_unipotent(5,3)
            True
            sage: rho.is_unipotent(5,5)
            Traceback (most recent call last):
            ...
            ValueError: unipotent is not defined for l = p, use semistable instead.
        """
        if not arith.is_prime(p):
            raise ValueError('p (=%s) must be prime' % p)
        if not arith.is_prime(ell):
            raise ValueError('ell (=%s) must be prime' % ell)
        if ell == p:
            raise ValueError("unipotent is not defined for l = p, use semistable instead.")
        return not self._E.has_additive_reduction(ell)

    def is_quasi_unipotent(self,p,ell):
        r"""
        Return true if the Galois representation to `GL_2(\ZZ_p)` is quasi-unipotent at `\ell\neq p`, i.e. if there is a finite extension `K/\QQ` such that the inertia group at a place above `\ell` in `\text{Gal}(\bar\QQ/K)` maps into a Borel subgroup.

        For a Galois representation attached to an elliptic curve `E`, this returns always True.

        INPUT:

        - ``p``   a prime
        - ``ell`` a different prime

        OUTPUT: A boolean.

        EXAMPLES::

            sage: rho = EllipticCurve('11a3').galois_representation()
            sage: rho.is_quasi_unipotent(11,13)
            True
        """
        if not arith.is_prime(p):
            raise ValueError('p (=%s) must be prime' % p)
        if not arith.is_prime(ell):
            raise ValueError('ell (=%s) must be prime' % ell)
        if ell == p:
            raise ValueError("quasi unipotent is not defined for l = p, use semistable instead.")
        return True

# p-adic reps

    def is_ordinary(self,p):
        r"""
        Return true if the `p`-adic Galois representation to `GL_2(\ZZ_p)` is ordinary, i.e.
        if the image of the decomposition group in `\text{Gal}(\bar\QQ/\QQ)` above he prime `p` maps into
        a Borel subgroup.

        For an elliptic curve `E`, this is to ask whether `E` is ordinary at `p`, i.e. good ordinary or multiplicative.

        INPUT:

        - ``p`` a prime

        OUTPUT: A boolean.

        EXAMPLES::

            sage: rho = EllipticCurve('11a3').galois_representation()
            sage: rho.is_ordinary(11)
            True
            sage: rho.is_ordinary(5)
            True
            sage: rho.is_ordinary(19)
            False
        """
        if not arith.is_prime(p):
            raise ValueError('p (=%s) must be prime' % p)
        if self._E.has_additive_reduction(p):
            raise NotImplementedError('is_ordinary is only implemented for semi-stable representations')
        return self._E.has_multiplicative_reduction(p) or (self._E.has_good_reduction(p) and self._E.ap(p) % p != 0)

    def is_crystalline(self,p):
        r"""
        Return true is the `p`-adic Galois representation to `GL_2(\ZZ_p)` is crystalline.

        For an elliptic curve `E`, this is to ask whether `E` has good reduction at `p`.

        INPUT:

        - ``p`` a prime

        OUTPUT: A boolean.

        EXAMPLES::

            sage: rho = EllipticCurve('64a1').galois_representation()
            sage: rho.is_crystalline(5)
            True
            sage: rho.is_crystalline(2)
            False
        """
        if not arith.is_prime(p):
            raise ValueError('p (=%s) must be prime' % p)
        return self._E.has_good_reduction(p)

    def is_potentially_crystalline(self,p):
        r"""
        Return true is the `p`-adic Galois representation to `GL_2(\ZZ_p)` is potentially crystalline, i.e.
        if there is a finite extension `K/\QQ_p` such that the `p`-adic representation becomes crystalline.

        For an elliptic curve `E`, this is to ask whether `E` has potentially good reduction at `p`.

        INPUT:

        - ``p`` a prime

        OUTPUT: A boolean.

        EXAMPLES::

            sage: rho = EllipticCurve('37b1').galois_representation()
            sage: rho.is_potentially_crystalline(37)
            False
            sage: rho.is_potentially_crystalline(7)
            True
        """
        if not arith.is_prime(p):
            raise ValueError('p (=%s) must be prime' % p)
        return self._E.j_invariant().valuation(p) >= 0

    def is_semistable(self,p):
        r"""
        Return true if the `p`-adic Galois representation to `GL_2(\ZZ_p)` is semistable.

        For an elliptic curve `E`, this is to ask whether `E` has semistable reduction at `p`.

        INPUT:

        - ``p`` a prime

        OUTPUT: A boolean.

        EXAMPLES::

            sage: rho = EllipticCurve('20a3').galois_representation()
            sage: rho.is_semistable(2)
            False
            sage: rho.is_semistable(3)
            True
            sage: rho.is_semistable(5)
            True
        """
        if not arith.is_prime(p):
            raise ValueError('p (=%s) must be prime' % p)
        return not self._E.has_additive_reduction(p)

    def is_potentially_semistable(self,p):
        r"""
        Return true if the `p`-adic Galois representation to `GL_2(\ZZ_p)` is potentially semistable.

        For an elliptic curve `E`, this returns True always

        INPUT:

        - ``p`` a prime

        OUTPUT: A boolean.

        EXAMPLES::

            sage: rho = EllipticCurve('27a2').galois_representation()
            sage: rho.is_potentially_semistable(3)
            True
        """
        if not arith.is_prime(p):
            raise ValueError('p (=%s) must be prime' % p)
        return True<|MERGE_RESOLUTION|>--- conflicted
+++ resolved
@@ -1108,11 +1108,7 @@
 
         - a prime ``p``
 
-<<<<<<< HEAD
-        - a natural number ``bound`` (default:=10000)
-=======
         - a natural number ``bound`` (default: 10000)
->>>>>>> 038f6f1f
 
         OUTPUT:
 
