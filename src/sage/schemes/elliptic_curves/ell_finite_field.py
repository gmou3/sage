"""
Elliptic curves over finite fields
"""

#*****************************************************************************
#       Copyright (C) 2005 William Stein <wstein@gmail.com>
#
#  Distributed under the terms of the GNU General Public License (GPL)
#
#    This code is distributed in the hope that it will be useful,
#    but WITHOUT ANY WARRANTY; without even the implied warranty of
#    MERCHANTABILITY or FITNESS FOR A PARTICULAR PURPOSE.  See the GNU
#    General Public License for more details.
#
#  The full text of the GPL is available at:
#
#                  http://www.gnu.org/licenses/
#*****************************************************************************

import random

from ell_field import EllipticCurve_field
from sage.schemes.hyperelliptic_curves.hyperelliptic_finite_field import HyperellipticCurve_finite_field
import sage.rings.ring as ring
from sage.rings.all import Integer, PolynomialRing, ComplexField
import gp_cremona
import sea
from sage.groups.all import AbelianGroup
import ell_point
from sage.calculus.calculus import log
from sage.rings.arith import integer_ceil, integer_floor

import sage.plot.all as plot

import ell_point

import sage.libs.pari
pari = sage.libs.pari.all.pari

class EllipticCurve_finite_field(EllipticCurve_field, HyperellipticCurve_finite_field):
    """
    Elliptic curve over a finite field.
    """
    def __init__(self, x, y=None):
        if isinstance(x, list):
            ainvs = x
            field = ainvs[0].parent()
        else:
            field = x
            ainvs = y
        if not (isinstance(field, ring.Ring) and isinstance(ainvs,list)):
            raise TypeError

        EllipticCurve_field.__init__(
            self, [field(x) for x in ainvs])

        self._point_class = ell_point.EllipticCurvePoint_finite_field

    def _pari_(self):
        try:
            return self.__pari
        except AttributeError:
            pass
        F = self.base_ring()
        self.__pari = pari('ellinit(Mod(1,%s)*%s)'%(F.characteristic(), [b._pari_() for b in self.ainvs()]))
        return self.__pari

    def _magma_init_(self):
        k = self.base_ring()
        kmn = k._magma_().name()
        return 'EllipticCurve([%s|%s])'%(kmn,','.join([x._magma_init_() for x in self.ainvs()]))

    def _gp(self):
        """
        Return an elliptic curve in a GP/PARI interpreter with all Cremona's code
        for finite fields preloaded.

        The base field must have prime order.
        """
        try:
            return self.__gp
        except AttributeError:
            pass
        F = self.base_ring()
        if not F.is_prime():
            raise NotImplementedError
        self.__gp = gp_cremona.ellinit(self.a_invariants(), F.characteristic())
        return self.__gp

    def plot(self, *args, **kwds):
        """
        Draw a graph of this elliptic curve over a prime finite field.

        INPUT:
            *args, **kwds -- all other options are passed to the circle
                      graphing primitive.

        EXAMPLES:
            sage: E = EllipticCurve(FiniteField(17), [0,1])
            sage: P = plot(E, rgbcolor=(0,0,1))
        """
        R = self.base_ring()
        if not R.is_prime_field():
            raise NotImplementedError

        G = plot.Graphics()
        for P in self.points():
            if not P.is_zero():
                G += plot.point(P, *args, **kwds)
        #G.xmin(0)
        #G.ymin(0)
        return G

    def _points_over_prime_field(self):
        # TODO, eliminate when polynomial calling is fast
        G, pts = self.abelian_group()
        points = [self(0)]
        if len(pts) == 0:
            return points
        P = pts[0]
        Q = P
        while Q[2] != 0:
            points.append(Q)
            Q += P
        n = len(points)

        if len(pts) > 1:
            P = pts[1]
            Q = P
            while Q[2] != 0:
                for R in points[:n]:
                    points.append(R + Q)
                Q += P
        return points

    def points(self):
        r"""
        All the points on this elliptic curve.

        EXAMPLES:
          sage: p = 5
          sage: F = GF(p)
          sage: E = EllipticCurve(F, [1, 3])
          sage: a_sub_p = E.change_ring(QQ).ap(p); a_sub_p
          2

          sage: len(E.points())
          4
          sage: p + 1 - a_sub_p
          4
          sage: E.points()
          [(0 : 1 : 0), (4 : 1 : 1), (1 : 0 : 1), (4 : 4 : 1)]

          sage: K = GF(p**2,'a')
          sage: E = E.change_ring(K)
          sage: len(E.points())
          32
          sage: (p + 1)**2 - a_sub_p**2
          32
          sage: E.points()
          [(0 : 1 : 0), (0 : 2*a + 4 : 1), (0 : 3*a + 1 : 1), (4*a : 0 : 1), (a + 3 : 4*a : 1), (a + 3 : a : 1), (a + 2 : 4*a + 4 : 1), (a + 2 : a + 1 : 1), (a + 4 : 0 : 1), (2 : 2*a + 4 : 1), (2 : 3*a + 1 : 1), (2*a + 4 : 4*a + 4 : 1), (2*a + 4 : a + 1 : 1), (4*a + 4 : a + 4 : 1), (4*a + 4 : 4*a + 1 : 1), (4 : 1 : 1), (4 : 4 : 1), (a : 1 : 1), (a : 4 : 1), (4*a + 3 : a + 3 : 1), (4*a + 3 : 4*a + 2 : 1), (4*a + 1 : 1 : 1), (4*a + 1 : 4 : 1), (3 : 2*a + 4 : 1), (3 : 3*a + 1 : 1), (2*a : 3*a : 1), (2*a : 2*a : 1), (3*a + 1 : a + 3 : 1), (3*a + 1 : 4*a + 2 : 1), (3*a + 2 : 2*a + 3 : 1), (3*a + 2 : 3*a + 2 : 1), (1 : 0 : 1)]
        """
        try:
            return self.__points
        except AttributeError: pass

        if self.base_ring().is_prime():
            self.__points = self._points_over_prime_field() # _points_cache_sqrt
        else:
            self.__points = self._points_fast_sqrt()

        return self.__points

    def random_element(self):
        """
        Returns a random point on this elliptic curve.

        Returns the point at infinity with probability $1/(\#k+1)$
        where $k$ is the base field.

        EXAMPLES:
            sage: k = GF(next_prime(7^5))
            sage: E = EllipticCurve(k,[2,4])
            sage: P = E.random_element()
            sage: type(P)
            <class 'sage.schemes.elliptic_curves.ell_point.EllipticCurvePoint_finite_field'>

            sage: k.<a> = GF(7^5)
            sage: E = EllipticCurve(k,[2,4])
            sage: P = E.random_element()
            sage: type(P)
            <class 'sage.schemes.elliptic_curves.ell_point.EllipticCurvePoint_finite_field'>

        """
        k = self.base_field()
        if random.random() <= 1/float(k.order()+1):
            return self(0)
        a1, a2, a3, a4, a6 = self.ainvs()
        while True:
            x = k.random_element()
            d = 4*x**3 + (a1**2 + 4*a2)*x**2 + (2*a3*a1 + 4*a4)*x + (a3**2 + 4*a6)
            try:
                m = d.sqrt(extend=False)
                y = (-(a1*x + a3) + m) / k(2)
                return self([x,y])
            except ValueError:
                pass

    def trace_of_frobenius(self):
        """
        Return the trace of Frobenius acting on this elliptic curve.
        """
        q = self.base_field().order()
        return q + 1 - self.cardinality()

    def cardinality(self, degree=1, algorithm='heuristic', early_abort=False, disable_warning=False):
        r"""
        Return the number of points on this elliptic curve over a
        finite extension of the base field.

        \note{If the cardinality of the base field is not prime, this
        function literally enumerates the points and counts them. It's so
        stupid, it prints a warning. You can disable the warning with the
        disable_warning flag.}

        INPUT:
            degree       -- integer (default: 1); the degree of the
                            extension field over which to compute the
                            number of points
            algorithm    -- string (default: 'heuristic')
                  'heuristic' -- use a heuristic to choose between bsgs and sea.
                  'bsgs' -- use the baby step giant step method as implemented in
                            PARI via the C-library function ellap.
                  'sea'  -- use sea.gp as implemented in PARI by Christophe
                            Doche and Sylvain Duquesne.
                  'all'  -- compute cardinality with both bsgs and sea and
                            return result if they agree or raise a RuntimeError
                            if they do not.
            early_abort  -- bool (default: False); this is used only by sea.
                            if True, stop early if a small factor of the order is found.
        OUTPUT:
            an integer

        \note{'sea' doesn't work in Windows XP under Cygwin (as of 2005-12-06).}

        The cardinality is \emph{not} cached.

        EXAMPLES:
            sage: EllipticCurve(GF(4,'a'),[1,2,3,4,5]).cardinality()
            WARNING: Using very very stupid algorithm for counting
            points over non-prime finite field. Please rewrite.
            See the file ell_finite_field.py.
            8
            sage: EllipticCurve(GF(2),[1,2,3,4,5]).cardinality(2)
            8
            sage: EllipticCurve(GF(9,'a'),[1,2,3,4,5]).cardinality()
            WARNING: Using very very stupid algorithm for counting
            points over non-prime finite field. Please rewrite.
            See the file ell_finite_field.py.
            16
            sage: EllipticCurve(GF(3),[1,2,3,4,5]).cardinality(2)
            16
<<<<<<< HEAD
=======

        An even bigger extension (which we check against Magma):
            sage: EllipticCurve(GF(3),[1,2,3,4,5]).cardinality(100)
            515377520732011331036459693969645888996929981504
            sage: magma.eval("#EllipticCurve([GF(3^100)|1,2,3,4,5])")    # optional -- requires magma
            '515377520732011331036459693969645888996929981504'


>>>>>>> ca0b08c8
            sage: EllipticCurve(GF(10007),[1,2,3,4,5]).cardinality()
            10076
            sage: EllipticCurve(GF(10007),[1,2,3,4,5]).cardinality(algorithm='sea')
            10076
            sage: EllipticCurve(GF(10007),[1,2,3,4,5]).cardinality(algorithm='bsgs')
            10076
            sage: EllipticCurve(GF(next_prime(10**20)),[1,2,3,4,5]).cardinality(algorithm='sea')
            100000000011093199520
        """
        N = 0
        if self.base_ring().degree() == 1:
            p = self.base_ring().cardinality()
            if algorithm == 'heuristic':
                if p > 10**18:
                    algorithm = 'sea'
                else:
                    algorithm = 'bsgs'
            if algorithm == 'bsgs':
                E = self._pari_()
                N = p+1 - int(E.ellap(p))
            elif algorithm == 'sea':
                N = sea.ellsea(self.a_invariants(), self.base_ring().characteristic(), \
                               early_abort=early_abort)
            elif algorithm == 'all':
                N1 = self.cardinality('bsgs')
                N2 = self.cardinality('sea')
                if N1 == N2:
                    N = N1
                else:
                    raise RuntimeError, "BUG! Cardinality with bsgs=%s but with sea=%s"%(N1, N2)

        if N == 0:
            if not disable_warning:
                print "WARNING: Using very very stupid algorithm for counting "
                print "points over non-prime finite field. Please rewrite."
                print "See the file ell_finite_field.py."
            p = self.base_field().cardinality()
            N = len(self.points())

        self.__cardinality = Integer(N)

        if degree > 1:
            q = p**degree
            # using the Hasse bound to estimate the required precision
            prec = integer_ceil(degree*log(p)/log(2))+3
            C = ComplexField(prec)
            t = C(p+1-N)
            alphap = t/2 + (-p+t**2/4).sqrt()
            apd = alphap**degree
            bpd = alphap.conjugate()**degree
            M = q + 1 - apd - bpd
            N = integer_floor(M.real())

        return N

    def _cremona_abgrp_data(self):
        E = self._gp()
        gp = E.parent()
        return eval(gp.eval('[%s.isotype, lift(%s.generators)]'%(E.name(), E.name())))

    def abelian_group(self):
        """
        Returns the abelian group structure of the group of points on
        this elliptic curve.

        OUTPUT:
            -- an abelian group
            -- tuple of images of each of the generators of the
               abelian group as points on this curve

        AUTHOR: John Cremona

        NOTE: And finally...from what I remember of those gp programs,
        the algorithm I was using (which is not exactly the same as
        others use, for example it is not the same as described in
        Cohen's book) is entirely valid for general finite fields.  It
        would just be a question of replacing Mod(a,p) by the
        appropriate alternative.  As I understand it, pari has no
        trouble doing arithmetic over general finite fileds, with
        elements represented as Mod(a,b) where b is a suitable
        irreducible polynomial mod p; though the output format is hard
        to read then (usually improved by allying lift() twice).

        One word of warning though: the underlying algorithm is
        definitely *not* intended for use with *large* finite fields!
        For example, I would regard the factorization of the order of
        an element as inexpensive.
        """
        try:
            return self.__abelian_group
        except AttributeError:
            pass
        if self.base_ring().degree() == 1:
            I, G = self._cremona_abgrp_data()
            A = AbelianGroup(I)
            G = tuple(reversed([self(P) for P in G]))
        else:
            raise NotImplementedError
        self.__abelian_group = A, G
        return A, G

    def __getitem__(self, n):
        return self.points()[n]

<|MERGE_RESOLUTION|>--- conflicted
+++ resolved
@@ -260,8 +260,6 @@
             16
             sage: EllipticCurve(GF(3),[1,2,3,4,5]).cardinality(2)
             16
-<<<<<<< HEAD
-=======
 
         An even bigger extension (which we check against Magma):
             sage: EllipticCurve(GF(3),[1,2,3,4,5]).cardinality(100)
@@ -270,7 +268,6 @@
             '515377520732011331036459693969645888996929981504'
 
 
->>>>>>> ca0b08c8
             sage: EllipticCurve(GF(10007),[1,2,3,4,5]).cardinality()
             10076
             sage: EllipticCurve(GF(10007),[1,2,3,4,5]).cardinality(algorithm='sea')
