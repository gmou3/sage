--- conflicted
+++ resolved
@@ -2433,13 +2433,8 @@
         field::
 
             sage: x = polygen(QQ)
-<<<<<<< HEAD
-            sage: K.<a> = NumberField(x^2-x+2)
-            sage: all(len(m.algdep(6).roots(K)) > 0 for m in M.list())  # long time
-=======
             sage: K.<a> = NumberField(x^2 - x + 2)
             sage: all(len(m.algdep(6).roots(K)) > 0 for m in M.list())
->>>>>>> 1cd49900
             True
         """
         PeriodMatrix = self.period_matrix()
