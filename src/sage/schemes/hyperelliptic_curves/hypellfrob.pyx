r"""
Frobenius on Monsky-Washnitzer cohomology of a hyperelliptic curve over a
largish prime finite field

This is a wrapper for the matrix() function in hypellfrob.cpp.

AUTHOR:

- David Harvey (2007-05)

- David Harvey (2007-12): rewrote for ``hypellfrob`` version 2.0

"""

# *****************************************************************************
#       Copyright (C) 2007 David Harvey <dmharvey@math.harvard.edu>
#                          William Stein <wstein@gmail.com>
#
# This program is free software: you can redistribute it and/or modify
# it under the terms of the GNU General Public License as published by
# the Free Software Foundation, either version 2 of the License, or
# (at your option) any later version.
#                  https://www.gnu.org/licenses/
# *****************************************************************************

from cysignals.signals cimport sig_on, sig_off
from libcpp.vector cimport vector
<<<<<<< HEAD

=======


from sage.libs.ntl.ntl_ZZ cimport ntl_ZZ
from sage.libs.ntl.ntl_ZZX cimport ntl_ZZX
from sage.libs.ntl.ntl_mat_ZZ cimport ntl_mat_ZZ
from sage.libs.ntl.ntl_ZZ_pContext cimport ntl_ZZ_pContext_class, ntl_ZZ_pContext_factory
>>>>>>> d7a885cb
from sage.libs.ntl.ntl_ZZ_pContext import ZZ_pContext_factory
from sage.libs.ntl.all import ZZ, ZZX
from sage.libs.ntl.ntl_ZZ_p cimport ntl_ZZ_p

from sage.matrix.all import Matrix
from sage.rings.all import Qp, O as big_oh
from sage.arith.all import is_prime

from sage.libs.ntl.ntl_ZZ_p cimport ntl_ZZ_p
from sage.libs.ntl.ntl_ZZ cimport ntl_ZZ
from sage.libs.ntl.ntl_ZZX cimport ntl_ZZX
from sage.libs.ntl.ntl_mat_ZZ cimport ntl_mat_ZZ
from sage.libs.ntl.ntl_ZZ_pContext cimport (ntl_ZZ_pContext_class,
                                            ntl_ZZ_pContext_factory)

from sage.libs.ntl.conversion cimport set_ntl_matrix_modn_dense

include "sage/libs/ntl/decl.pxi"


from sage.libs.ntl.conversion cimport (
    set_ntl_matrix_modn_dense)

cdef extern from "hypellfrob.h":
<<<<<<< HEAD
    int hypellfrob_matrix "hypellfrob::matrix" (mat_ZZ_c output, ZZ_c p,
                                                int N, ZZX_c Q)
    void interval_products_wrapper \
        "hypellfrob::hypellfrob_interval_products_wrapper" \
        (mat_ZZ_p_c &output, const mat_ZZ_p_c &M0, const mat_ZZ_p_c &M1,
         const vector[ZZ_c] target, int force_ntl)


def interval_products(M0, M1, target):
    r"""
    Given a matrix `M` with coefficients linear polynomials over `\ZZ/N\ZZ` and
    a list of integers `a_0 < b_0 \le a_1 < b_1 \le \cdots \le a_n < b_n`
    compute the matrices
    ``\prod_{t = a_i + 1}^{b_i} M(t)``
    for `i = 0` to `n`.

    This is a wrapper for code in the ``hypellfrob`` package.
=======
    int hypellfrob_matrix "hypellfrob::matrix" (mat_ZZ_c output, ZZ_c p, int N, ZZX_c Q)
    void interval_products_wrapper "hypellfrob::hypellfrob_interval_products_wrapper" (mat_ZZ_p_c &output, const mat_ZZ_p_c &M0, const mat_ZZ_p_c &M1, const vector[ZZ_c] target, int force_ntl)

def interval_products(M0, M1, target):
    r"""
    Given a matrix `M` with coefficients linear polynomials over `\ZZ/N\ZZ` and a list of integers `a_0 < b_0 \le a_1 < b_1 \le \cdots \le a_n < b_n` compute the matrices
    ``\prod_{t = a_i + 1}^{b_i} M(t)``
    for `i = 0` to `n`.

    This is a wrapper for code in the hypellfrob package.
>>>>>>> d7a885cb

    INPUT:

    - M0, M1 -- matrices over `\ZZ/N\ZZ`, so that `M = M0 + M1*x`
    - target -- a list of integers

    ALGORITHM:

<<<<<<< HEAD
    Described in [Harv2007]_.
    Based on the work of Bostan-Gaudry-Schost [BGS2007]_.
=======
    Described in "Kedlaya's algorithm in larger characteristic" by David
    Harvey. Based on the work of Bostan-Gaudry-Schost.
>>>>>>> d7a885cb

    EXAMPLES::

        sage: from sage.schemes.hyperelliptic_curves.hypellfrob import interval_products
<<<<<<< HEAD
        sage: interval_products(Matrix(Integers(9), 2,2, [1,0,1,0]),
        ....:   Matrix(Integers(9), 2, 2, [1, 1, 0, 2]),[0,2,2,4])
=======
        sage: interval_products(Matrix(Integers(9), 2,2, [1,0,1,0]), Matrix(Integers(9), 2, 2, [1, 1, 0, 2]),[0,2,2,4])
>>>>>>> d7a885cb
        [
        [7 8]  [5 4]
        [5 1], [2 7]
        ]
<<<<<<< HEAD
        sage: [prod(Matrix(Integers(9), 2, 2, [t + 1, t, 1, 2*t])
        ....:  for t in range(2*i + 1, 2*i + 1 + 2)) for i in range(2)]
=======
        sage: [prod(Matrix(Integers(9), 2, 2, [t + 1, t, 1, 2*t]) for t in range(2*i + 1, 2*i + 1 + 2)) for i in range(2)]
>>>>>>> d7a885cb
        [
        [7 8]  [5 4]
        [5 1], [2 7]
        ]

    An example with larger modulus::

<<<<<<< HEAD
        sage: interval_products(Matrix(Integers(3^8), 1, 1, [1]),
        ....:   Matrix(Integers(3^8), 1, 1, [1]), [2,4])
=======
        sage: interval_products(Matrix(Integers(3^8), 1, 1, [1]), Matrix(Integers(3^8), 1, 1, [1]), [2,4])
>>>>>>> d7a885cb
        [[20]]
        sage: [prod(Matrix(Integers(3^8), 1, 1, [t + 1]) for t in range(3,5))]
        [[20]]

    An even larger modulus::

<<<<<<< HEAD
        sage: interval_products(Matrix(Integers(3^18), 1, 1, [1]),
        ....:   Matrix(Integers(3^18), 1, 1, [1]), [2,4])
=======
        sage: interval_products(Matrix(Integers(3^18), 1, 1, [1]), Matrix(Integers(3^18), 1, 1, [1]), [2,4])
>>>>>>> d7a885cb
        [[20]]
        sage: [prod(Matrix(Integers(3^18), 1, 1, [t + 1]) for t in range(3,5))]
        [[20]]

    AUTHORS:

    - David Harvey (2007-12): Original code
    - Alex J. Best (2018-02): Wrapper
<<<<<<< HEAD

    REFERENCES:

    .. [Harv2007] David Harvey. *Kedlaya's algorithm in larger characteristic*,
       :arxiv:`math/0610973`.

    .. [BGS2007] Alin Bostan, Pierrick Gaudry, and Eric Schost,
       *Linear recurrences with polynomial coefficients and application
       to integer factorization and Cartier-Manin operator*, SIAM
       Journal on Computing 36 (2007), no. 6, 1777-1806
=======
>>>>>>> d7a885cb
    """
    # Sage objects that wrap the NTL objects
    cdef mat_ZZ_p_c mm0, mm1
    cdef mat_ZZ_p_c out
    cdef vector[ZZ_c] targ
<<<<<<< HEAD
    cdef ntl_ZZ_pContext_class c = \
        (<ntl_ZZ_pContext_factory>ZZ_pContext_factory).make_c(
        ntl_ZZ(M0.base_ring().characteristic()))
    cdef long dim = M0.nrows()
    sig_on()
    c.restore_c()
    set_ntl_matrix_modn_dense(mm0, c, M0)
    set_ntl_matrix_modn_dense(mm1, c, M1)
    for t in target:
        targ.push_back(ntl_ZZ(t).x)
    numintervals = len(target)/2
    out.SetDims(dim, dim*numintervals)

=======
    cdef ntl_ZZ_pContext_class c = (<ntl_ZZ_pContext_factory>ZZ_pContext_factory).make_c(ntl_ZZ(M0.base_ring().characteristic()))
    cdef long dim = M0.nrows()
    set_ntl_matrix_modn_dense(mm0,c,M0)
    set_ntl_matrix_modn_dense(mm1,c,M1)
    for t in target:
        targ.push_back(ntl_ZZ(t).x)
    numintervals = len(target)/2
    sig_on()
    out.SetDims(dim, dim*numintervals)

    c.restore_c()
>>>>>>> d7a885cb
    interval_products_wrapper(out, mm0, mm1, targ, 1)
    sig_off()

    R = M0.matrix_space()
    mats = [R(0) for k in range(numintervals)]
    cdef ntl_ZZ_p tmp
    tmp = ntl_ZZ_p(modulus=c)
    for k in range(numintervals):
        for j in range(dim):
            for i in range(dim):
                sig_on()
                tmp.x = out.get(j, i + dim * k)
                sig_off()
<<<<<<< HEAD
                mats[k][j, i] = tmp._integer_()

    return mats
=======
                mats[k][j,i] = tmp._integer_()

    return mats

>>>>>>> d7a885cb


def hypellfrob(p, N, Q):
    r"""
    Compute the matrix of Frobenius acting on the Monsky-Washnitzer cohomology
    of a hyperelliptic curve `y^2 = Q(x)`, with respect to the basis
    `x^i dx/y`, `0 \leq i < 2g`.

    INPUT:

    - p -- a prime
    - Q -- a monic polynomial in `\ZZ[x]` of odd degree.
      Must have no multiple roots mod p.
    - N -- precision parameter; the output matrix will be correct modulo `p^N`.

    PRECONDITIONS:

    Must have `p > (2g+1)(2N-1)`, where `g = (\deg(Q)-1)/2` is the genus
    of the curve.

    ALGORITHM:

    Described in "Kedlaya's algorithm in larger characteristic" by David
    Harvey. Running time is theoretically soft-`O(p^{1/2} N^{5/2} g^3)`.

    .. TODO::

        Remove the restriction on `p`. Probably by merging in Robert's code,
        which eventually needs a fast C++/NTL implementation.

    EXAMPLES::

        sage: from sage.schemes.hyperelliptic_curves.hypellfrob import hypellfrob
        sage: R.<x> = PolynomialRing(ZZ)
        sage: f = x^5 + 2*x^2 + x + 1; p = 101
        sage: M = hypellfrob(p, 4, f); M
        [ 91844754 + O(101^4)  38295665 + O(101^4)  44498269 + O(101^4)  11854028 + O(101^4)]
        [ 93514789 + O(101^4)  48987424 + O(101^4)  53287857 + O(101^4)  61431148 + O(101^4)]
        [ 77916046 + O(101^4)  60656459 + O(101^4) 101244586 + O(101^4)  56237448 + O(101^4)]
        [ 58643832 + O(101^4)  81727988 + O(101^4)  85294589 + O(101^4)  70104432 + O(101^4)]
        sage: -M.trace()
        7 + O(101^4)
        sage: sum(legendre_symbol(f(i), p) for i in range(p))
        7
        sage: ZZ(M.det())
        10201
        sage: M = hypellfrob(p, 1, f); M
        [     O(101)      O(101) 93 + O(101) 62 + O(101)]
        [     O(101)      O(101) 55 + O(101) 19 + O(101)]
        [     O(101)      O(101) 65 + O(101) 42 + O(101)]
        [     O(101)      O(101) 89 + O(101) 29 + O(101)]

    AUTHORS:

    - David Harvey (2007-05)
    - David Harvey (2007-12): updated for hypellfrob version 2.0
    """
    # Sage objects that wrap the NTL objects
    cdef ntl_ZZ pp
    cdef ntl_ZZX QQ
    cdef ntl_mat_ZZ mm   # the result will go in mm
    cdef int i, j

    if N < 1:
        raise ValueError("N must be an integer >= 1")

    Q = Q.list()
    if len(Q) < 4 or len(Q) % 2 or Q[-1] != 1:
        raise ValueError("Q must be a monic polynomial of odd degree >= 3")
    QQ = ZZX(Q)

    bound = (len(Q) - 1) * (2*N - 1)
    if p <= bound:
        raise ValueError("In the current implementation, p must be greater "
                         "than (2g+1)(2N-1) = %s" % bound)

    if not is_prime(p):
        raise ValueError("p (= %s) must be prime" % p)

    pp = ZZ(p)

    cdef int g    # the genus
    g = (len(Q) / 2) - 1

    # Note: the C++ code actually resets the size of the matrix, but this seems
    # to confuse the Sage NTL wrapper. So to be safe I'm setting it ahead of
    # time.
    mm = ntl_mat_ZZ(2 * g, 2 * g)

    cdef int result
    sig_on()
    cdef mat_ZZ_c *mm_x = &mm.x    # workaround for Cython misfeature
    result = hypellfrob_matrix(mm_x[0], pp.x, N, QQ.x)
    sig_off()

    if not result:
        raise ValueError("Could not compute frobenius matrix"
                         ", because the curve is singular at p.")

    R = Qp(p, N, print_mode="terse")
    prec = big_oh(p**N)
    data = [[mm[j, i]._integer_() + prec for i in range(2 * g)]
            for j in range(2 * g)]
    return Matrix(R, data)

# end of file<|MERGE_RESOLUTION|>--- conflicted
+++ resolved
@@ -25,16 +25,7 @@
 
 from cysignals.signals cimport sig_on, sig_off
 from libcpp.vector cimport vector
-<<<<<<< HEAD
-
-=======
-
-
-from sage.libs.ntl.ntl_ZZ cimport ntl_ZZ
-from sage.libs.ntl.ntl_ZZX cimport ntl_ZZX
-from sage.libs.ntl.ntl_mat_ZZ cimport ntl_mat_ZZ
-from sage.libs.ntl.ntl_ZZ_pContext cimport ntl_ZZ_pContext_class, ntl_ZZ_pContext_factory
->>>>>>> d7a885cb
+
 from sage.libs.ntl.ntl_ZZ_pContext import ZZ_pContext_factory
 from sage.libs.ntl.all import ZZ, ZZX
 from sage.libs.ntl.ntl_ZZ_p cimport ntl_ZZ_p
@@ -59,7 +50,6 @@
     set_ntl_matrix_modn_dense)
 
 cdef extern from "hypellfrob.h":
-<<<<<<< HEAD
     int hypellfrob_matrix "hypellfrob::matrix" (mat_ZZ_c output, ZZ_c p,
                                                 int N, ZZX_c Q)
     void interval_products_wrapper \
@@ -77,18 +67,6 @@
     for `i = 0` to `n`.
 
     This is a wrapper for code in the ``hypellfrob`` package.
-=======
-    int hypellfrob_matrix "hypellfrob::matrix" (mat_ZZ_c output, ZZ_c p, int N, ZZX_c Q)
-    void interval_products_wrapper "hypellfrob::hypellfrob_interval_products_wrapper" (mat_ZZ_p_c &output, const mat_ZZ_p_c &M0, const mat_ZZ_p_c &M1, const vector[ZZ_c] target, int force_ntl)
-
-def interval_products(M0, M1, target):
-    r"""
-    Given a matrix `M` with coefficients linear polynomials over `\ZZ/N\ZZ` and a list of integers `a_0 < b_0 \le a_1 < b_1 \le \cdots \le a_n < b_n` compute the matrices
-    ``\prod_{t = a_i + 1}^{b_i} M(t)``
-    for `i = 0` to `n`.
-
-    This is a wrapper for code in the hypellfrob package.
->>>>>>> d7a885cb
 
     INPUT:
 
@@ -97,33 +75,20 @@
 
     ALGORITHM:
 
-<<<<<<< HEAD
     Described in [Harv2007]_.
     Based on the work of Bostan-Gaudry-Schost [BGS2007]_.
-=======
-    Described in "Kedlaya's algorithm in larger characteristic" by David
-    Harvey. Based on the work of Bostan-Gaudry-Schost.
->>>>>>> d7a885cb
 
     EXAMPLES::
 
         sage: from sage.schemes.hyperelliptic_curves.hypellfrob import interval_products
-<<<<<<< HEAD
         sage: interval_products(Matrix(Integers(9), 2,2, [1,0,1,0]),
         ....:   Matrix(Integers(9), 2, 2, [1, 1, 0, 2]),[0,2,2,4])
-=======
-        sage: interval_products(Matrix(Integers(9), 2,2, [1,0,1,0]), Matrix(Integers(9), 2, 2, [1, 1, 0, 2]),[0,2,2,4])
->>>>>>> d7a885cb
         [
         [7 8]  [5 4]
         [5 1], [2 7]
         ]
-<<<<<<< HEAD
         sage: [prod(Matrix(Integers(9), 2, 2, [t + 1, t, 1, 2*t])
         ....:  for t in range(2*i + 1, 2*i + 1 + 2)) for i in range(2)]
-=======
-        sage: [prod(Matrix(Integers(9), 2, 2, [t + 1, t, 1, 2*t]) for t in range(2*i + 1, 2*i + 1 + 2)) for i in range(2)]
->>>>>>> d7a885cb
         [
         [7 8]  [5 4]
         [5 1], [2 7]
@@ -131,24 +96,16 @@
 
     An example with larger modulus::
 
-<<<<<<< HEAD
         sage: interval_products(Matrix(Integers(3^8), 1, 1, [1]),
         ....:   Matrix(Integers(3^8), 1, 1, [1]), [2,4])
-=======
-        sage: interval_products(Matrix(Integers(3^8), 1, 1, [1]), Matrix(Integers(3^8), 1, 1, [1]), [2,4])
->>>>>>> d7a885cb
         [[20]]
         sage: [prod(Matrix(Integers(3^8), 1, 1, [t + 1]) for t in range(3,5))]
         [[20]]
 
     An even larger modulus::
 
-<<<<<<< HEAD
         sage: interval_products(Matrix(Integers(3^18), 1, 1, [1]),
         ....:   Matrix(Integers(3^18), 1, 1, [1]), [2,4])
-=======
-        sage: interval_products(Matrix(Integers(3^18), 1, 1, [1]), Matrix(Integers(3^18), 1, 1, [1]), [2,4])
->>>>>>> d7a885cb
         [[20]]
         sage: [prod(Matrix(Integers(3^18), 1, 1, [t + 1]) for t in range(3,5))]
         [[20]]
@@ -157,7 +114,6 @@
 
     - David Harvey (2007-12): Original code
     - Alex J. Best (2018-02): Wrapper
-<<<<<<< HEAD
 
     REFERENCES:
 
@@ -168,14 +124,11 @@
        *Linear recurrences with polynomial coefficients and application
        to integer factorization and Cartier-Manin operator*, SIAM
        Journal on Computing 36 (2007), no. 6, 1777-1806
-=======
->>>>>>> d7a885cb
     """
     # Sage objects that wrap the NTL objects
     cdef mat_ZZ_p_c mm0, mm1
     cdef mat_ZZ_p_c out
     cdef vector[ZZ_c] targ
-<<<<<<< HEAD
     cdef ntl_ZZ_pContext_class c = \
         (<ntl_ZZ_pContext_factory>ZZ_pContext_factory).make_c(
         ntl_ZZ(M0.base_ring().characteristic()))
@@ -189,19 +142,6 @@
     numintervals = len(target)/2
     out.SetDims(dim, dim*numintervals)
 
-=======
-    cdef ntl_ZZ_pContext_class c = (<ntl_ZZ_pContext_factory>ZZ_pContext_factory).make_c(ntl_ZZ(M0.base_ring().characteristic()))
-    cdef long dim = M0.nrows()
-    set_ntl_matrix_modn_dense(mm0,c,M0)
-    set_ntl_matrix_modn_dense(mm1,c,M1)
-    for t in target:
-        targ.push_back(ntl_ZZ(t).x)
-    numintervals = len(target)/2
-    sig_on()
-    out.SetDims(dim, dim*numintervals)
-
-    c.restore_c()
->>>>>>> d7a885cb
     interval_products_wrapper(out, mm0, mm1, targ, 1)
     sig_off()
 
@@ -215,16 +155,9 @@
                 sig_on()
                 tmp.x = out.get(j, i + dim * k)
                 sig_off()
-<<<<<<< HEAD
                 mats[k][j, i] = tmp._integer_()
 
     return mats
-=======
-                mats[k][j,i] = tmp._integer_()
-
-    return mats
-
->>>>>>> d7a885cb
 
 
 def hypellfrob(p, N, Q):
