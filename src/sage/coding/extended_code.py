--- conflicted
+++ resolved
@@ -7,11 +7,7 @@
 
     \hat{C} = \{x_{1}x_{2}\dots x_{n+1} \in \mathbb{F}_{q}^{n+1} \,\vert\,  x_{1}x_{2}\dots x_{n} \in C \text{ with } x_{1} + x_{2} + \dots + x_{n+1} = 0 \}.
 
-<<<<<<< HEAD
-See [HP]_ (pp 15-16) for details.
-=======
 See [HP2003]_ (pp 15-16) for details.
->>>>>>> 631d8537
 """
 from __future__ import absolute_import
 
