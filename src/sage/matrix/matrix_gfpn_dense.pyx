--- conflicted
+++ resolved
@@ -872,15 +872,9 @@
 
         INPUT:
 
-<<<<<<< HEAD
-        - `i`: Index of the first row to be extracted
-        - `j` (default: -1): -1, or index of the last
-          row to be extracted.
-=======
         - ``i`` -- index of the first row to be extracted
         - ``j`` -- (default: -1); -1, or index of the last
           row to be extracted
->>>>>>> 038f6f1f
 
         OUTPUT:
 
