--- conflicted
+++ resolved
@@ -61,33 +61,7 @@
         """
         Only write the inventory files.
         """
-<<<<<<< HEAD
-        self.write_buildinfo()
-        self.dump_inventory()
-
-    def removed_method_error(self):
-        """
-        Raise an error if this method is called.
-
-        This is just for making sure that some writer methods are indeed
-        deactivated.
-        """
-        raise RuntimeError("This function shouldn't be called in \"%s\" builder"%(self.name))
-
-    def cleanup(self):
-        """
-        Remove the '_static' directory.
-
-        This directory is unnecessary for the inventory build, but it
-        may be created by the graphviz extension. Its presence will
-        break the docbuild later on, so remove it.
-        """
-        #if path.isdir(path.join(self.outdir, '_static')):
-        #    shutil.rmtree(path.join(self.outdir, '_static'))
-
-=======
         assert self.env is not None
->>>>>>> 92fb2b18
 
         InventoryFile.dump(
             path.join(self.outdir, INVENTORY_FILENAME), self.env, self
