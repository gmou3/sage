--- conflicted
+++ resolved
@@ -1,9 +1,5 @@
 ┌────────────────────────────────────────────────────────────────────┐
-<<<<<<< HEAD
-│ SageMath Version 6.8, Release Date: 2015-07-26                     │
-=======
 │ SageMath Version 6.9.beta5, Release Date: 2015-09-04               │
->>>>>>> 58f931d0
 │ Type "notebook()" for the browser-based notebook interface.        │
 │ Type "help()" for help.                                            │
 └────────────────────────────────────────────────────────────────────┘
