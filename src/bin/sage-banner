--- conflicted
+++ resolved
@@ -1,9 +1,5 @@
 ┌────────────────────────────────────────────────────────────────────┐
-<<<<<<< HEAD
-│ SageMath version 8.0.beta1, Release Date: 2017-04-06               │
-=======
 │ SageMath version 8.0.beta4, Release Date: 2017-04-27               │
->>>>>>> 7177ef5d
 │ Type "notebook()" for the browser-based notebook interface.        │
 │ Type "help()" for help.                                            │
 └────────────────────────────────────────────────────────────────────┘
