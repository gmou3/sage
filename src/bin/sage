#!/usr/bin/env bash

<<<<<<< HEAD
help_banner() {
    cat "$SAGE_ROOT/VERSION.txt"
    echo
=======
# Display the current version of Sage
# usage: sage_version [-v]
#   -v    display the full version banner including release date
sage_version() {
    if [ -f "$SAGE_LOCAL/bin/sage-version.sh" ]; then
        . "$SAGE_LOCAL/bin/sage-version.sh"
    else
        . "$SAGE_ROOT/src/bin/sage-version.sh"
    fi

    if [ "$1" = "-v" ]; then
        echo "${SAGE_VERSION_BANNER}"
    else
        echo "${SAGE_VERSION}"
    fi
>>>>>>> f96bbd40
}

usage() {
    sage_version -v
    ####  1.......................26..................................................78
    ####  |.....................--.|...................................................|
    echo
    echo "Optional arguments:"
    echo "  file.[sage|py|spyx] -- run given .sage, .py or .spyx file"
    echo "  -advanced           -- list all command line options"
    echo "  -c <cmd>            -- Evaluates cmd as sage code"
    echo "  -experimental       -- list all experimental packages that can be installed"
    echo "  -gap [...]          -- run Sage's Gap with given arguments"
    echo "  -gap3 [...]         -- run Sage's Gap3 with given arguments"
    echo "  -gp [...]           -- run Sage's PARI/GP calculator with given arguments"
    echo "  -h, -?              -- print this help message"
    echo "  -i [packages]       -- install the given Sage packages"
    echo "  -pip [...]          -- invoke pip, the Python package manager"
    echo "  -inotebook [...]    -- start the *insecure* Sage notebook (deprecated)"
    echo "  -maxima [...]       -- run Sage's Maxima with given arguments"
    echo "  -mwrank [...]       -- run Sage's mwrank with given arguments"
    echo "  --notebook=[...]    -- start the Sage notebook (valid options are"
    echo "                         'default', 'sagenb', 'jupyter', and 'export')"
    echo "                         Current default is 'export' from sagenb to jupyter"
    echo "  -n, --notebook      -- shortcut for --notebook=default"
    echo "  -optional           -- list all optional packages that can be installed"
    echo "  -python [...]       -- run the Python interpreter"
    echo "  -python2 [...]      -- run the Python 2 interpreter"
    echo "  -python3 [...]      -- run the Python 3 interpreter"
    echo "  -R [...]            -- run Sage's R with given arguments"
    echo "  -singular [...]     -- run Sage's singular with given arguments"
    echo "  -sqlite3 [...]      -- run Sage's sqlite3 with given arguments"
    echo "  -root               -- print the Sage root directory"
    echo "  --nodotsage         -- run Sage without using the user's .sage directory:"
    echo "                         create and use a temporary .sage directory instead"
    echo "  -t [options] <--all|files|dir>"
    echo "                      -- test examples in .py, .pyx, .sage, .tex or .rst files"
    echo "                         selected options:"
    echo "                           --long - include lines with the phrase 'long time'"
    echo "                           --verbose - print debugging output during the test"
    echo "                           --optional - controls which optional tests are run"
    echo "                           --sagenb - test all sagenb files"
    echo "                           --help - show all testing options"
    echo "  -upgrade [version]  -- download, build and install the given version. Here,"
    echo "                         'version' is a git branch or tag name. Useful values"
    echo "                         are 'master' (the current development version, this"
    echo "                         is the default) or a version number like '5.13'."
    echo "  -v, -version        -- display Sage version information"
    exit 0
}

usage_advanced() {
    sage_version -v
    ####  1.......................26..................................................78
    ####  |.....................--.|...................................................|
    echo
    echo "Running Sage:"
    echo "  file.[sage|py|spyx] -- run given .sage, .py or .spyx file"
    echo "  -advanced           -- print this advanced help message"
    echo "  -c <cmd>            -- Evaluates cmd as sage code"
    echo "  -h, -?              -- print short help message"
    echo "  -min [...]          -- do not populate global namespace (must be first"
    echo "                         option)"
    echo "  -preparse <file.sage> -- preparse file.sage and produce corresponding file.sage.py"
    echo "  -q                  -- quiet; start with no banner"
    echo "  -root               -- print the Sage root directory"
    echo "  -gthread, -qthread, -q4thread, -wthread, -pylab"
    echo "                      -- pass the option through to ipython"
    echo "  -v, -version        -- display Sage version information"
    echo "  -dumpversion        -- print Sage version"
    echo "  -git-branch         -- print the current git branch"

    echo
    ####  1.......................26..................................................78
    ####  |.....................--.|...................................................|
    echo "Running the notebook:"
    echo "  --notebook=[...]    -- start the Sage notebook (valid options are"
    echo "                         'default', 'sagenb', 'jupyter' and 'export')."
    echo "                         Current default is 'export' sagenb to jupyter."
    echo "                         See the output of sage --notebook --help"
    echo "                         for more details and examples of how to pass"
    echo "                         optional arguments"
    echo "  -bn, -build-and-notebook [...] -- build the Sage library then start"
    echo "                         the Sage notebook"
    echo "  -inotebook [...]    -- start the *insecure* Sage notebook (deprecated)"
    echo "  -n, -notebook [...] -- start the default Sage notebook (options are the"
    echo "                         same as for the notebook command in Sage).  See the"
    echo "                         output of sage -n -h for more details"

    echo
    ####  1.......................26..................................................78
    ####  |.....................--.|...................................................|
    echo "Running external programs:"
    echo "  -cleaner            -- run the Sage cleaner"
    echo "  -cython [...]       -- run Cython with given arguments"
    echo "  -ecl [...]          -- run Common Lisp"
    echo "  -gap [...]          -- run Sage's Gap with given arguments"
    echo "  -gap3 [...]         -- run Sage's Gap3 with given arguments"
    echo "  -gdb                -- run Sage under the control of gdb"
    echo "  -gp [...]           -- run Sage's PARI/GP calculator with given arguments"
    echo "  -ipython [...]      -- run Sage's IPython using the default environment (not"
    echo "                         Sage), passing additional options to IPython"
    echo "  -ipython3 [...]     -- same as above, but using Python 3"
    echo "  -kash [...]         -- run Sage's Kash with given arguments"
    command -v kash &>/dev/null || \
    echo "                         (not installed currently, run sage -i kash)"
    echo "  -lisp [...]         -- run Lisp interpreter included with Sage"
    echo "  -M2 [...]           -- run Sage's Macaulay2 with given arguments"
    command -v M2 &>/dev/null || \
    echo "                         (not installed currently, run sage -i macaulay2)"
    echo "  -maxima [...]       -- run Sage's Maxima with given arguments"
    echo "  -mwrank [...]       -- run Sage's mwrank with given arguments"
    echo "  -polymake [...]     -- run Sage's Polymake with given arguments"
    command -v polymake &>/dev/null || \
    echo "                         (not installed currently, run sage -i polymake)"
    echo "  -python [...]       -- run the Python interpreter"
    echo "  -R [...]            -- run Sage's R with given arguments"
    echo "  -scons [...]        -- run Sage's scons"
    echo "  -sh [...]           -- run \$SHELL ($SHELL) with Sage environment variables"
    echo "  -singular [...]     -- run Sage's singular with given arguments"
    echo "  -sqlite3 [...]      -- run Sage's sqlite3 with given arguments"
    echo "  -twistd [...]       -- run Twisted server"

    echo
    ####  1.......................26..................................................78
    ####  |.....................--.|...................................................|
    echo "Installing packages and upgrading:"
    echo "  -package [args]     -- call the new package manager with given arguments."
    echo "                         Run without arguments for package-specific help."
    echo "  -experimental       -- list all experimental packages that can be installed"
    echo "  -f [opts] [packages]-- shortcut for -i -f: force build of the given Sage"
    echo "                         packages"
    echo "  -i [opts] [packages]-- install the given Sage packages.  Options:"
    echo "                           -c -- run the packages' test suites"
    echo "                           -d -- only download, do not install packages"
    echo "                           -f -- force build: install the packages even"
    echo "                                 if they are already installed"
    echo "                           -s -- do not delete the temporary build directories"
    echo "                                 after a successful build"
    echo "                           -y -- reply yes to prompts about experimental"
    echo "                                 and old-style packages; warning: there"
    echo "                                 is no guarantee that these packages will"
    echo "                                 build correctly; use at your own risk"
    echo "                           -n -- reply no to prompts about experimental"
    echo "                                 and old-style packages"
    echo "  -p [opts] [packages]-- install the given Sage packages, without dependency"
    echo "                         checking and with support for old-style spkgs."
    echo "                         Options are -c, -d and -s with the same meaning as"
    echo "                         for the -i command"
    echo "  -info [packages]    -- print the SPKG.txt of the given packages"
    echo "  --location          -- if needed, fix paths to make Sage relocatable"
    echo "  -optional           -- list all optional packages that can be installed"
    echo "  -standard           -- list all standard packages that can be installed"
    echo "  -installed          -- list all installed packages"
    echo "  -upgrade [version]  -- download, build and install the given version. Here,"
    echo "                         'version' is a git branch or tag name. Useful values"
    echo "                         are 'master' (the current development version, this"
    echo "                         is the default) or a version number like '5.13'."
    echo "  -pip [...]          -- invoke pip, the Python package manager"

    echo
    ####  1.......................26..................................................78
    ####  |.....................--.|...................................................|
    echo "Building and testing the Sage library:"
    echo "  -b                  -- build Sage library."
    echo "  -ba                 -- same as -b and rebuild all Cython code"
    echo "  -ba-force           -- same as -ba, but don't query before rebuilding"
    echo "  -br                 -- build and run Sage"
    echo "  -bt [...]           -- build and test, options like -t below"
    echo "  -btp <N> [...]      -- build and test parallel, options like -tp below"
    echo "  -btnew [...]        -- build and test modified files, options like -tnew"
    echo "  -fixdoctests <file.py> [output_file] [--long]"
    echo "                      -- replace failing doctests with the actual output. With"
    echo "                         optional output_file: redirect there. With the --long"
    echo "                         option: include #long time tests."
    echo "  -startuptime [module] -- display how long each component of Sage takes to"
    echo "                         start up; optionally specify a module to get more"
    echo "                         details about that particular module"
    echo "  -t [options] <--all|files|dir>"
    echo "                      -- test examples in .py, .pyx, .sage, .tex or .rst files"
    echo "                         selected options:"
    echo "                           --long - include lines with the phrase 'long time'"
    echo "                           --verbose - print debugging output during the test"
    echo "                           --optional - controls which optional tests are run"
    echo "                           --randorder[=seed] - randomize order of tests"
    echo "                           --new - only test files modified since last commit"
    echo "                           --initial - only show the first failure per block"
    echo "                           --debug - drop into PDB after an unexpected error"
    echo "                           --failed - only test files that failed last test"
    echo "                           --sagenb - test all sagenb files"
    echo "                           --help - show all testing options"
    echo "                           --warn-long [timeout] - warning if doctest is slow"
    echo "                           --only-errors - only output failures, not successes"
    echo "  -tp <N> [...]       -- like -t above, but tests in parallel using N threads"
    echo "                         with 0 interpreted as a sensible default"
    echo "  -testall [options]  -- test all source files, docs, and examples.  options"
    echo "                         like -t"

    echo
    ####  1.......................26..................................................78
    ####  |.....................--.|...................................................|
    echo "Documentation:"
    echo "  -coverage <files>   -- give info about doctest coverage of files"
    echo "  -coverageall        -- give summary info about doctest coverage of all"
    echo "                         files in the Sage library"
    echo "  -docbuild [lang/]<document> <html|pdf|...> -- Build the Sage documentation"
    echo "  -search_src <string> -- search through all the Sage library code for string"
    echo "  -search_doc <string> -- search through the Sage documentation for string"
    echo "  -grep <string>      -- same as -search_src"
    echo "  -grepdoc <string>   -- same as -search_doc"

    echo
    ####  1.......................26..................................................78
    ####  |.....................--.|...................................................|
    echo "File conversion:"
    echo "  -rst2ipynb [...]    -- Generates Jupyter notebook (.ipynb) from standalone"
    echo "                         reStructuredText source."
    echo "  -rst2txt [...]      -- Generates Sage worksheet text file from standalone"
    echo "                         reStructuredText source."
    echo "  -rst2sws [...]      -- Generates Sage worksheet (.sws) from standalone"
    echo "                         reStructuredText source."
    echo "  -sws2rst <sws doc>  -- Generates a reStructuredText source file from"
    echo "                         a Sage worksheet (.sws) document."

    echo
    ####  1.......................26..................................................78
    ####  |.....................--.|...................................................|
    echo "Making Sage packages or distributions:"
    echo "  -sdist              -- build a source distribution of Sage"
    echo "  -pkg <dir>          -- create Sage package dir.spkg from a given directory"
    echo "  -pkg_nc <dir>       -- as -pkg, but do not compress the package"
    echo "  -fix-pkg-checksums  -- fix the checksums from build/pkgs directories from "
    echo "                         the packages located in upstream/"

    echo
    ####  1.......................26..................................................78
    ####  |.....................--.|...................................................|
    echo "Valgrind memory debugging:"
    echo "  -cachegrind         -- run Sage using Valgrind's cachegrind tool.  The log"
    echo "                         files are named sage-cachegrind.PID can be found in"
    echo "                         $DOT_SAGE"
    echo "  -callgrind          -- run Sage using Valgrind's callgrind tool.  The log"
    echo "                         files are named sage-callgrind.PID can be found in"
    echo "                         $DOT_SAGE"
    echo "  -massif             -- run Sage using Valgrind's massif tool.  The log"
    echo "                         files are named sage-massif.PID can be found in"
    echo "                         $DOT_SAGE"
    echo "  -memcheck           -- run Sage using Valgrind's memcheck tool.  The log"
    echo "                         files are named sage-memcheck.PID can be found in"
    echo "                         $DOT_SAGE"
    echo "  -omega              -- run Sage using Valgrind's omega tool.  The log"
    echo "                         files are named sage-omega.PID can be found in"
    echo "                         $DOT_SAGE"
    echo "  -valgrind           -- this is an alias for -memcheck"
    echo
    echo "You can also use -- before a long option, e.g., 'sage --optional'."
    echo
    exit 0
}


#####################################################################
# Special options to be processed without sage-env
#####################################################################

# Check for '--nodotsage' before sourcing sage-env; otherwise sage-env
# will already have set some environment variables with the old
# setting for DOT_SAGE.
if [ "$1" = '--nodotsage' ]; then
    export DOT_SAGE=`mktemp -d ${TMPDIR:-/tmp}/dotsageXXXXXX`
    shift
    command "$0" "$@"
    status=$?
    rm -rf "$DOT_SAGE"
    exit $status
fi

# Check for '--patchbot' before sourcing sage-env: patchbot needs
# an unclobbered environment before testing unsafe tickets.
if [ "$1" = '-patchbot' -o "$1" = "--patchbot" ]; then
    shift
    # We ask the Python from Sage where the patchbot is installed.
    # We set PYTHONPATH to that directory such that the system Python
    # should also find the sage_patchbot package.
    cmd='import sage_patchbot as p; import os; print(os.path.dirname(p.__path__[0]))'
    export PYTHONPATH=`"$SAGE_ROOT/sage" --python -c "$cmd"`
    if [ -z "$PYTHONPATH" ]; then
        # Something went wrong, assume that the patchbot is not installed
        echo >&2 "Error: cannot find installation path for sage_patchbot"
        echo >&2 "See https://wiki.sagemath.org/buildbot for instructions"
        exit 1
    fi

    # Try "python2.7", then "python2", then "python"
    shopt -s execfail  # Do not exit if "exec" fails
    exec python2.7 -m sage_patchbot.patchbot "$@"
    exec python2 -m sage_patchbot.patchbot "$@"
    exec python -m sage_patchbot.patchbot "$@"
    echo >&2 "Error: cannot find a suitable Python program."
    echo >&2 "The SageMath patchbot requires a system Python installation."
    exit 127
fi

# Check for '--upgrade' before sourcing sage-env: the top-level "make"
# should be run outside of the Sage shell, see #15517.
if [ "$1" = '-upgrade' -o "$1" = "--upgrade" ]; then
    shift
    cd "$SAGE_ROOT"
    exec local/bin/sage-upgrade "$@"
fi

# Check for '-i' before sourcing sage-env: running "make"
# should be run outside of the Sage shell.
if [ "$1" = '-f' ]; then
    # -f is an alias for -i -f
    set -- -i "$@"
fi

if [ "$1" = '-i' ]; then
    shift
    if [ -z "$MAKE" ]; then
        MAKE="make"
    fi

    set -e
    cd "$SAGE_ROOT"

    # Parse options
    PACKAGES=""         # Packages to install
    INSTALL_OPTIONS=""  # Options to sage-spkg
    for OPT in "$@"; do
        case "$OPT" in
            -info|--info)
                echo >&2 "Error: 'sage -i $OPT <package>' is no longer supported, use 'sage --info <package>' instead."
                exit 2;;
            -f) FORCE_INSTALL=yes;;
            -*) INSTALL_OPTIONS="$INSTALL_OPTIONS $OPT";;
            *) PACKAGES="$PACKAGES $OPT";;
        esac
    done

    # First, uninstall the packages if -f was given
    if [ "$FORCE_INSTALL" = yes ]; then
        for PKG in $PACKAGES; do
            $MAKE "$PKG-clean" || true  # Ignore errors
        done
    fi

    # Make sure that the toolchain is up-to-date
    # (which is a dependency of every package)
    $MAKE all-toolchain

    ALL_TARGETS="$($MAKE list 2>/dev/null)"

    # Now install the packages
    for PKG in $PACKAGES; do
        echo
        # First check that $PKG is actually a Makefile target
        # See https://trac.sagemath.org/ticket/25078
        if ! echo "$ALL_TARGETS" | grep "^${PKG}$" >/dev/null; then
            echo >&2 "Error: package '$PKG' not found"
            echo >&2 "Note: if it is an old-style package, use -p instead of -i to install it"
            exit 1
        fi
        $MAKE SAGE_SPKG="sage-spkg $INSTALL_OPTIONS" "$PKG"
    done
    exit 0
fi


#####################################################################
# Report information about the Sage environment
#####################################################################

if [ "$1" = '-dumpversion' -o "$1" = '--dumpversion' ]; then
        sage_version
        exit 0
fi

if [ "$1" = '-v' -o "$1" = '-version' -o "$1" = '--version' ]; then
        sage_version -v
        exit 0
fi

if [ "$1" = '-root'  -o "$1" = '--root' ]; then
    echo "$SAGE_ROOT"
    exit 0
fi

if [ $# -gt 0 ]; then
  if [ "$1" = '-h' -o "$1" = '-?' -o "$1" = '-help' -o "$1" = '--help' ]; then
     usage
  fi
  if [ "$1" = "-advanced" -o "$1" = "--advanced" ]; then
     usage_advanced
  fi
fi


#####################################################################
# Source sage-env ($0 is the name of this "sage" script, so we can just
# append -env to that). We redirect stdout to stderr, which is safer
# for scripts.
#####################################################################
. "$0-env" >&2
if [ $? -ne 0 ]; then
    echo >&2 "Error setting environment variables by sourcing '$0-env';"
    echo >&2 "possibly contact sage-devel (see http://groups.google.com/group/sage-devel)."
    exit 1
fi


# Prepare for running Sage, either interactively or non-interactively.
sage_setup() {
    # Check that we're not in a source tarball which hasn't been built yet (#13561).
    if [ ! -x "$SAGE_LOCAL/bin/sage" ]; then
        echo >&2 '************************************************************************'
        echo >&2 'It seems that you are attempting to run Sage from an unpacked source'
        echo >&2 'tarball, but you have not compiled it yet (or maybe the build has not'
        echo >&2 'finished). You should run `make` in the Sage root directory first.'
        echo >&2 'If you did not intend to build Sage from source, you should download'
        echo >&2 'a binary tarball instead. Read README.txt for more information.'
        echo >&2 '************************************************************************'
        exit 1
    fi

    maybe_sage_location

    if [ ! -d "$IPYTHONDIR" ]; then
        # make sure that $DOT_SAGE exists so that ipython will happily
        # create its config directories there.  If DOT_SAGE doesn't
        # exist, ipython complains.
        mkdir -p "$DOT_SAGE"
    fi
    sage-cleaner &>/dev/null &
}


# Check to see if the whole Sage install tree has moved.  If so,
# change various hardcoded paths.  Skip this if we don't have write
# access to $SAGE_LOCAL (e.g. when running as a different user) or
# if Python and sage-location haven't been installed yet.
maybe_sage_location()
{
    if [ -w "$SAGE_LOCAL" ]; then
        if [ -x "$SAGE_LOCAL/bin/python" ] && [ -x "$SAGE_LOCAL/bin/sage-location" ]; then
            sage-location || exit $?
        fi
    fi
}


# Start an interactive Sage session, this function never returns.
interactive_sage() {
    sage_setup
    exec sage-ipython "$@" -i
}

if [ "$1" = '-min' -o "$1" = '--min' ]; then
    shift
    export SAGE_IMPORTALL=no
fi

if [ "$1" = '-q' ]; then
    shift
    export SAGE_BANNER=no
fi

if [ $# -eq 0 ]; then
    interactive_sage
fi

if [ "$1" = '-cleaner' -o "$1" = '--cleaner' ]; then
    exec sage-cleaner
fi

#####################################################################
# Run Sage's versions of the standard Algebra/Geometry etc. software
#####################################################################

if [ "$1" = '-axiom' -o "$1" = '--axiom' ]; then
    shift
    exec axiom "$@"
fi

if [ "$1" = '-gap' -o "$1" = '--gap' ]; then
    shift
    exec gap "$@"
fi

if [ "$1" = '-gap3' -o "$1" = '--gap3' ]; then
    shift
    exec gap3 "$@"
fi

if [ "$1" = '-gp' -o "$1" = '--gp' ]; then
    shift
    exec gp "$@"
fi

if [ "$1" = '-polymake' -o "$1" = '--polymake' ]; then
    shift
    exec polymake "$@"
fi

if [ "$1" = '-singular' -o "$1" = '--singular' ]; then
    shift
    exec Singular "$@"
fi

if [ "$1" = '-sqlite3' -o "$1" = '--sqlite3' ]; then
    shift
    exec sqlite3 "$@"
fi

if [ "$1" = '-sws2rst' -o "$1" = '--sws2rst' ]; then
    shift
    exec sage-sws2rst "$@"
fi

if [ "$1" = '-twistd' -o "$1" = '--twistd' ]; then
    shift
    exec twistd "$@"
fi

if [ "$1" = '-ecl' -o "$1" = '--ecl' ]; then
    shift
    exec ecl "$@"
fi

if [ "$1" = '-lisp' -o "$1" = '--lisp' ]; then
    shift
    exec ecl "$@"
fi

if [ "$1" = '-kash' -o "$1" = '--kash' ]; then
    shift
    exec kash "$@"
fi

if [ "$1" = '-fixdoctests' -o "$1" = '--fixdoctests' ]; then
    shift
    exec sage-fixdoctests "$@"
fi

if [ "$1" = '-maxima' -o "$1" = '--maxima' ]; then
    shift
    exec maxima "$@"
fi

if [ "$1" = '-mwrank' -o "$1" = '--mwrank' ]; then
    shift
    exec mwrank "$@"
fi

if [ "$1" = '-M2' -o "$1" = '--M2' ]; then
    shift
    exec M2 "$@"
fi

if [ "$1" = '-scons' -o "$1" = '--scons' ]; then
    shift
    exec scons "$@"
fi

if [ "$1" = '-pip' -o "$1" = '--pip' ]; then
    shift
    exec pip "$@"
fi

if [ "$1" = '-fix-pkg-checksums' -o "$1" = '--fix-pkg-checksums' ]; then
    shift
    exec sage-fix-pkg-checksums "$@"
fi

if [ "$1" = '-python' -o "$1" = '--python' ]; then
    shift
    if [ "$SAGE_PYTHON3" = 'yes' ]; then
        exec python3 "$@"
    else
        exec python2 "$@"
    fi
fi

if [ "$1" = '-python2' -o "$1" = '--python2' ]; then
    shift
    exec python2 "$@"
fi

if [ "$1" = '-python3' -o "$1" = '--python3' ]; then
    shift
    exec python3 "$@"
fi

if [ "$1" = '-R' -o "$1" = '--R' ]; then
    shift
    exec R "$@"
fi

if [ "$1" = '-ipython' -o "$1" = '--ipython' ]; then
    shift
    exec ipython "$@"
fi

if [ "$1" = '-ipython3' -o "$1" = '--ipython3' ]; then
    shift
    exec ipython3 "$@"
fi

if [ "$1" = '-git' -o "$1" = '--git' ]; then
    shift
    exec git "$@"
fi

if [ "$1" = '-git-branch' -o "$1" = '--git-branch' ]; then
    shift
    exec git --git-dir="$SAGE_ROOT"/.git rev-parse --abbrev-ref HEAD
fi

if [ "$1" = '-sh' -o "$1" = '--sh' ]; then
    # AUTHORS:
    # - Carl Witty and William Stein: initial version
    # - Craig Citro: add options for not loading profile
    # - Martin Albrecht: fix zshell prompt (#11866)
    # - John Palmieri: shorten the prompts, and don't print messages if
    #   there are more arguments to 'sage -sh' (#11790)
    shift
    # If $SHELL is unset, default to bash
    if [ -z "$SHELL" ]; then
        export SHELL=bash
    fi
    # We must start a new shell with no .profile or .bashrc files
    # processed, so that we know our path is correct
    SHELL_NAME=`basename "$SHELL"`
    # Check for SAGE_SHPROMPT.  If defined, use for the prompt.  If
    # not, check for already-defined $PS1, and if defined use that.
    # $PS1 should only be available if it is defined in
    # $DOT_SAGE/sagerc.
    if [ -n "$SAGE_SHPROMPT" ]; then
        oldPS1=$SAGE_SHPROMPT
    elif [ -n "$PS1" ]; then
        oldPS1=$PS1
    fi
    # Set the default prompt.  If available, use reverse video to
    # highlight the string "(sage-sh)".
    if tput rev &>/dev/null; then
        color_prompt=yes
    fi
    case "$SHELL_NAME" in
        bash)
            SHELL_OPTS="--norc"
            if [ "$color_prompt" = yes ]; then
                PS1="\[$(tput rev)\](sage-sh)\[$(tput sgr0)\] \u@\h:\W\$ "
            else
                PS1="(sage-sh) \u@\h:\w\$ "
            fi
            export PS1
            ;;
        csh)
            # csh doesn't seem to allow the specification of a different
            # .cshrc file, and the prompt can only be set in this file, so
            # don't bother changing the prompt.
            SHELL_OPTS="-f"
            ;;
        ksh)
            SHELL_OPTS="-p"
            if [ "$color_prompt" = yes ] ; then
                PS1="$(tput rev)(sage-sh)$(tput sgr0) $USER@`hostname -s`:\${PWD##*/}$ "
            else
                PS1="(sage-sh) $USER@`hostname -s`:\${PWD##*/}$ "
            fi
            export PS1
            ;;
        sh)
            # We don't really know which shell "sh" is (it could be
            # bash, but this is not guaranteed), so we don't set
            # SHELL_OPTS.
            if [ "$color_prompt" = yes ] ; then
                PS1="$(tput rev)(sage-sh)$(tput sgr0) $USER@`hostname -s`:\${PWD##*/}$ "
            else
                PS1="(sage-sh) $USER@`hostname -s`:\${PWD}$ "
            fi
            export PS1
            ;;
        tcsh)
            # tcsh doesn't seem to allow the specification of a different
            # .tcshrc file, and the prompt can only be set in this file, so
            # don't bother changing the prompt.
            SHELL_OPTS="-f"
            ;;
        zsh)
            PS1="%S(sage-sh)%s %n@%m:%~$ "
            # In zsh, the system /etc/zshenv is *always* run,
            # and this may change the path (like on OSX), so we'll
            # create a temporary .zshenv to reset the path
            ZDOTDIR=$DOT_SAGE && export ZDOTDIR
            cat >"$ZDOTDIR/.zshenv" <<EOF
PATH="$PATH" && export PATH
EOF
            SHELL_OPTS=" -d"
            export PS1
            ;;
        *)
            export PS1='(sage-sh) $ '
            ;;
    esac
    if [ -n "$oldPS1" ]; then
        PS1="$oldPS1"
        export PS1
    fi
    if [ $# -eq 0 ]; then
        # No arguments, so print informative message...
        echo >&2
        echo >&2 "Starting subshell with Sage environment variables set.  Don't forget"
        echo >&2 "to exit when you are done.  Beware:"
        echo >&2 " * Do not do anything with other copies of Sage on your system."
        echo >&2 " * Do not use this for installing Sage packages using \"sage -i\" or for"
        echo >&2 "   running \"make\" at Sage's root directory.  These should be done"
        echo >&2 "   outside the Sage shell."
        echo >&2
        if [ -n "$SHELL_OPTS" ]; then
            echo >&2 "Bypassing shell configuration files..."
            echo >&2
        fi
        echo >&2 "Note: SAGE_ROOT=$SAGE_ROOT"
        "$SHELL" $SHELL_OPTS "$@"
        status=$?
        echo "Exited Sage subshell." 1>&2
    else
        exec "$SHELL" $SHELL_OPTS "$@"
        # If 'exec' returns, an error occurred:
        status=$?
        echo >&2 "Fatal error: 'exec \"$SHELL\" \"$@\"' failed!"
    fi
    exit $status
fi

#####################################################################
# Test coverage of a module?
#####################################################################

if [ "$1" = "-coverage" -o "$1" = "--coverage" ]; then
    shift
    exec sage-coverage "$@"
fi

if [ "$1" = "-coverageall" -o "$1" = "--coverageall" ]; then
    shift
    exec sage-coverageall "$@"
fi

#####################################################################
# File conversion
#####################################################################

if [ "$1" = '-rst2ipynb' -o "$1" = '--rst2ipynb' ]; then
    shift
    exec rst2ipynb --kernel=sagemath "$@"
fi

if [ "$1" = '-rst2txt' -o "$1" = '--rst2txt' ]; then
    shift
    exec sage-rst2txt "$@"
fi

if [ "$1" = '-rst2sws' -o "$1" = '--rst2sws' ]; then
    shift
    exec sage-rst2sws "$@"
fi

#####################################################################
# Run Sage's versions of the standard Algebra/Geometry etc. software
#####################################################################

build_sage() {
    maybe_sage_location
    ( cd "$SAGE_SRC" && $MAKE ) || exit $?
}

if [[ "$1" =~ ^--notebook=.* || "$1" =~ ^-n=.* || "$1" =~ ^-notebook=.* ]] ; then
    sage-cleaner &>/dev/null &
    exec sage-notebook "$@"
fi

if [ "$1" = "-notebook" -o "$1" = '--notebook' -o "$1" = '-n' ]; then
    sage-cleaner &>/dev/null &
    exec sage-notebook "$@"
fi

if [ "$1" = "-bn" -o "$1" = "--build-and-notebook" ]; then
    shift
    build_sage
    sage-cleaner &>/dev/null &
    exec sage-notebook --notebook=default "$@"
fi

if [ "$1" = "-inotebook" -o "$1" = '--inotebook' ]; then
    shift
    sage-cleaner &>/dev/null &
    exec sage-notebook --notebook=sagenb secure=False "$@"
fi

if [ "$1" = '-grep' -o "$1" = "--grep" -o "$1" = "-search_src" -o "$1" = "--search_src" ]; then
    shift
    sage-grep "$@"
    exit 0
fi

if [ "$1" = '-grepdoc' -o "$1" = "--grepdoc" -o "$1" = "-search_doc" -o "$1" = "--search_doc" ]; then
    shift
    sage-grepdoc "$@"
    exit 0
fi

if [ "$1" = '-b' ]; then
    time build_sage
    exit $?
fi

if [ "$1" = '-br' -o "$1" = "--br" ]; then
    build_sage
    interactive_sage
fi

if [ "$1" = '-r' ]; then
    shift
    interactive_sage
fi

if [ "$1" = '-ba' -o "$1" = '-ba-force' -o "$1" = '--ba-force' ]; then
    ( cd "$SAGE_SRC" && make clean )
    build_sage
    exit $?
fi

if [ "$1" = '-t' -o "$1" = '-bt' -o "$1" = '-tp' -o "$1" = '-btp' ]; then
    if [ "$1" = '-bt' -o "$1" = '-btp' ]; then
        build_sage
    fi
    sage_setup
    export PYTHONIOENCODING="utf-8"  # Fix encoding for doctests
    if [ "$1" = '-tp' -o "$1" = '-btp' ]; then
        shift
        exec sage-runtests -p "$@"
    else
        shift
        exec sage-runtests "$@"
    fi
fi

if [ "$1" = '-tnew' -o "$1" = '-btnew' ]; then
    if [ "$1" = '-btnew' ]; then
        build_sage
    fi
    shift
    sage_setup
    export PYTHONIOENCODING="utf-8"  # Fix encoding for doctests
    exec sage-runtests --new "$@"
fi

if [ "$1" = '-testall' -o "$1" = "--testall" ]; then
    shift
    sage_setup
    export PYTHONIOENCODING="utf-8"  # Fix encoding for doctests
    exec sage-runtests -a "$@"
fi

if [ "$1" = '-c' ]; then
    shift
    sage_setup
    unset TERM  # See Trac #12263
    exec sage-eval "$@"
fi

if [ "$1" = '--location' ]; then
    maybe_sage_location
    exit 0
fi


install() {
    maybe_sage_location

    for PKG in "$@"
    do
        # Check for options
        case "$PKG" in
            -*)
                INSTALL_OPTIONS="$INSTALL_OPTIONS $PKG"
                continue;;
        esac

        PKG_NAME=`echo "$PKG" | sed -e "s/\.spkg$//"`
        PKG_NAME=`basename "$PKG_NAME"`

        sage-logger \
            "sage-spkg $INSTALL_OPTIONS '$PKG'" "$SAGE_LOGS/$PKG_NAME.log"
        # Do not try to install further packages if one failed
        if [ $? -ne 0 ]; then
            exit 1
        fi
    done
    # Display a message if we actually installed something (using this
    # file, generated by sage-spkg, is a bit of a hack though)
    if [ -f "$SAGE_LOCAL/lib/sage-force-relocate.txt" ]; then
        echo
        echo "Warning: it might be needed to update the Sage library before"
        echo "installed packages work: you should run 'make' from \$SAGE_ROOT"
        echo "before running Sage."
    fi
    exit 0
}


if [ "$1" = '-package' -o "$1" = "--package" ]; then
    shift
    exec sage-package $@
fi

if [ "$1" = '-optional' -o "$1" = "--optional" ]; then
    shift
    exec sage-list-packages optional $@
fi

if [ "$1" = '-experimental' -o "$1" = "--experimental" ]; then
    shift
    exec sage-list-packages experimental $@
fi

if [ "$1" = '-standard' -o "$1" = "--standard" ]; then
    shift
    exec sage-list-packages standard $@
fi

if [ "$1" = '-installed' -o "$1" = "--installed" ]; then
    shift
    exec sage-list-packages all --installed-only $@
fi

if [ "$1" = '-p' ]; then
    shift
    # If there are no further arguments, display usage help.
    if [ $# -eq 0 ]; then
        exec sage-spkg
    fi
    install "$@"
fi

if [ "$1" = '-info' -o "$1" = '--info' ]; then
    shift
    for PKG in "$@"
    do
        sage-spkg --info "$PKG" || exit $?
    done
    exit 0
fi

if [ "$1" = '-pkg' -o "$1" = '-spkg' -o "$1" = "--pkg" -o "$1" = "--spkg" ]; then
    shift
    exec sage-pkg "$@"
fi

if [ "$1" = '-pkg_nc' -o "$1" = "--pkg_nc" ]; then
    shift
    exec sage-pkg -n "$@"
fi

if [ "$1" = '-sdist' -o "$1" = "--sdist" ]; then
    maybe_sage_location
    shift
    exec sage-sdist "$@"
fi

if [ "$1" = '-rsyncdist' -o "$1" = "--rsyncdist" ]; then
    if [ $# -ne 2 ]; then
        echo >&2 "** MISSING VERSION NUMBER! **"
        exit 2
    fi
    maybe_sage_location
    exec sage-rsyncdist $2
fi

if [ "$1" = "-docbuild" -o "$1" = "--docbuild" ]; then
    shift
    exec sage-python23 -m "sage_setup.docbuild" "$@"
fi

if [ "$1" = '-gdb' -o "$1" = "--gdb" ]; then
    shift
    sage_setup
    if [ "$SAGE_DEBUG" = "no" ]; then
        gdb -x "$SAGE_LOCAL/bin/sage-gdb-commands" \
            -args python "$SAGE_LOCAL/bin/sage-ipython" "$@" -i
    else
        sage_dir=$(sage-python23 -c 'import os, sage; print(os.path.dirname(sage.__file__))')
        cygdb "$sage_dir" "$SAGE_SRC/sage" \
            -- -x "$SAGE_LOCAL/bin/sage-gdb-commands" \
            -args python "$SAGE_LOCAL/bin/sage-ipython" "$@" -i
    fi
    exit $?
fi

if [ "$1" = '-preparse' -o "$1" = "--preparse" ]; then
    shift
    exec sage-preparse "$@"
fi

if [ "$1" = "-cython" -o "$1" = '--cython' -o "$1" = '-pyrex' -o "$1" = "--pyrex" ]; then
    shift
    exec sage-cython "$@"
fi

if [ "$1" = '-valgrind' -o "$1" = "--valgrind" -o "$1" = '-memcheck' -o "$1" = "--memcheck" ]; then
    shift
    sage_setup
    exec sage-valgrind "$@"
fi

if [ "$1" = '-massif' -o "$1" = "--massif" ]; then
    shift
    sage_setup
    exec sage-massif "$@"
fi

if [ "$1" = '-cachegrind' -o "$1" = "--cachegrind" ]; then
    shift
    sage_setup
    exec sage-cachegrind "$@"
fi

if [ "$1" = '-callgrind' -o "$1" = "--callgrind" ]; then
    shift
    sage_setup
    exec sage-callgrind "$@"
fi

if [ "$1" = '-omega' -o "$1" = "--omega" ]; then
    shift
    sage_setup
    exec sage-omega "$@"
fi

if [ "$1" = '-startuptime' -o "$1" = '--startuptime' ]; then
    exec sage-startuptime.py "$@"
fi

if [ "$1" = '-gthread' -o "$1" = '-qthread' -o "$1" = '-q4thread' -o "$1" = '-wthread' -o "$1" = '-pylab' ]; then
    # Intentionally no "shift" here
    interactive_sage "$@"
fi

if [ $# -ge 1 ]; then
    T=`echo "$1" | sed -e "s/.*\.//"`
    if [ "$T" = "spkg" ]; then
        install "$@"
    fi
    sage_setup
    unset TERM  # See Trac #12263
    exec sage-run "$@"
fi<|MERGE_RESOLUTION|>--- conflicted
+++ resolved
@@ -1,10 +1,5 @@
 #!/usr/bin/env bash
 
-<<<<<<< HEAD
-help_banner() {
-    cat "$SAGE_ROOT/VERSION.txt"
-    echo
-=======
 # Display the current version of Sage
 # usage: sage_version [-v]
 #   -v    display the full version banner including release date
@@ -20,7 +15,6 @@
     else
         echo "${SAGE_VERSION}"
     fi
->>>>>>> f96bbd40
 }
 
 usage() {
