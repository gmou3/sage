name: Build & Test

on:
  pull_request:
  merge_group:
  push:
    branches:
      - master
      - develop
    # Ignore pushes on tags to prevent two uploads of codecov reports
    tags-ignore: ['**']
  workflow_dispatch:
    # Allow to run manually
    inputs:
      platform:
        description: 'Platform'
        required: true
        default: 'ubuntu-jammy-standard'
      docker_tag:
        description: 'Docker tag'
        required: true
        default: 'dev'

concurrency:
  # Cancel previous runs of this workflow for the same branch
  group: ${{ github.workflow }}-${{ github.ref }}
  cancel-in-progress: true

#
# The three workflows:
#
#  - build.yml (with jobs test-new, test-mod, test-long),
#  - doc-build.yml,
#  - doc-build-pdf.yml
#
# each build Sage:
#
#  - incrementally starting from a Docker image that ci-linux.yml
#    publishes on each development release to ghcr.io,
#  - orchestrated using a tox-generated Dockerfile,
#  - using https://github.com/marketplace/actions/build-and-push-docker-images,
#  - pushing the image to a local registry,
#  - then executing a container loaded from that registry,
#
# and then run various tests or build the documentation.
#
# Without the use of a cache, this runs the same incremental rebuild of Sage
# multiple times; there is no interaction between these workflow and jobs.
#
# This baseline is transparently improved by our use of the GH Actions cache,
# see https://docs.docker.com/build/ci/github-actions/cache/#cache-backend-api.
#
# Jobs test-mod and test-long are only started after test-new completed;
# but the workflows doc-build.yml and doc-build-pdf.yml are started independently.
#
#  - When nothing is cached and the 3 workflows are launched in parallel,
#    they may each run the same incremental rebuild.
#
#  - When there's congestion that leads to the workflows to be run serially,
#    the 2nd and 3rd workflow will be able to use the cache from the 1st workflow.
#
# This elasticity may be helpful in reducing congestion.
#
# There is a rather small per-project limit of 10 GB for this cache.
# Use https://github.com/sagemath/sage/actions/caches to monitor the utilization
# of the cache.
#

env:
  # Adapted from docker.yml
  TOX_ENV:                "docker-${{ github.event.inputs.platform || 'ubuntu-jammy-standard' }}-incremental"
  BUILD_IMAGE:            "localhost:5000/${{ github.repository }}/sage-${{ github.event.inputs.platform || 'ubuntu-jammy-standard' }}-with-targets:ci"
  FROM_DOCKER_REPOSITORY: "ghcr.io/sagemath/sage/"
  FROM_DOCKER_TARGET:     "with-targets"
  FROM_DOCKER_TAG:        ${{ github.event.inputs.docker_tag || 'dev'}}
  EXTRA_CONFIGURE_ARGS:   --enable-fat-binary

jobs:
  test-new:
    runs-on: ubuntu-latest
    services:
      # https://docs.docker.com/build/ci/github-actions/local-registry/
      registry:
        image: registry:2
        ports:
          - 5000:5000
    steps:
      - name: Maximize build disk space
        uses: easimon/maximize-build-space@v10
        with:
          # need space in /var for Docker images
          root-reserve-mb:      30000
          remove-dotnet:        true
          remove-android:       true
          remove-haskell:       true
          remove-codeql:        true
          remove-docker-images: true
      - name: Checkout
        id: checkout
        uses: actions/checkout@v4
      - name: Install test prerequisites
        # From docker.yml
        run: |
          sudo DEBIAN_FRONTEND=noninteractive apt-get update
          sudo DEBIAN_FRONTEND=noninteractive apt-get install tox
          sudo apt-get clean
          df -h
      - name: Merge CI fixes from sagemath/sage
        # From docker.yml
        # This step needs to happen after the commit sha is put in DOCKER_TAG
        # so that multi-stage builds can work correctly.
        run: |
          mkdir -p upstream
          .ci/merge-fixes.sh 2>&1 | tee upstream/ci_fixes.log
        env:
          GH_TOKEN: ${{ github.token }}
          SAGE_CI_FIXES_FROM_REPOSITORIES: ${{ vars.SAGE_CI_FIXES_FROM_REPOSITORIES }}
<<<<<<< HEAD
      - name: Store CI fixes in upstream artifact
        run: |
          if git format-patch --stdout test_base > ci_fixes.patch; then
            cp ci_fixes.patch upstream/
          fi
      - uses: actions/upload-artifact@v4
        with:
          path: upstream
          name: upstream
=======
>>>>>>> 744939e0

      # Building

      - name: Generate Dockerfile
        # From docker.yml
        run: |
          tox -e ${{ env.TOX_ENV }}
          cp .tox/${{ env.TOX_ENV }}/Dockerfile .
        env:
          # Only generate the Dockerfile, do not run 'docker build' here
          DOCKER_TARGETS: ""

      - name: Set up Docker Buildx
        uses: docker/setup-buildx-action@v3
        with:
          driver-opts: network=host

<<<<<<< HEAD
      - name: Download upstream artifact
        uses: actions/download-artifact@v4
=======
      - name: Build Docker image
        id: image
        uses: docker/build-push-action@v5
>>>>>>> 744939e0
        with:
          # push and load may not be set together at the moment
          #
          # We are using "push" (to the local registry) because it was
          # more reliable than "load", for which we observed random failure
          # conditions in which the built image could not be found.
          #
          push:       true
          load:       false
          context:    .
          tags:       ${{ env.BUILD_IMAGE }}
          target:     with-targets
          cache-from: type=gha
          cache-to:   type=gha,mode=max
          build-args: |
            NUMPROC=6
            USE_MAKEFLAGS=-k V=0 SAGE_NUM_THREADS=4 --output-sync=recurse
            TARGETS_PRE=build/make/Makefile
            TARGETS=ci-build-with-fallback

      - name: Start container
        run: |
          docker run --name BUILD -dit \
                     --mount type=bind,src=$(pwd),dst=$(pwd) \
                     --workdir $(pwd) \
                     ${{ env.BUILD_IMAGE }} /bin/sh

      # Testing

      - name: Check that all modules can be imported
        run: |
          # Increase the length of the lines in the "short summary"
          export COLUMNS=120
          # The following command checks that all modules can be imported.
          # The output also includes a long list of modules together with the number of tests in each module.
          # This can be ignored.
          ./sage -python -m pip install pytest-xdist
          ./sage -python -m pytest -c tox.ini -qq --doctest --collect-only || true
        shell: sh .ci/docker-exec-script.sh BUILD /sage {0}

      - name: Test changed files (sage -t --new)
        run: |
          export MAKE="make -j2 --output-sync=recurse" SAGE_NUM_THREADS=4
          # We run tests with "sage -t --new"; this only tests the uncommitted changes.
          ./sage -t --new -p4
        shell: sh .ci/docker-exec-script.sh BUILD /sage {0}

<<<<<<< HEAD
      - name: Static code check with pyright
        if: (success() || failure()) && steps.worktree.outcome == 'success'
        uses: jakebailey/pyright-action@v2
        with:
          version: 1.1.332
          # Many warnings issued by pyright are not yet helpful because there is not yet enough type information.
          no-comments: true
          working-directory: ./worktree-image
        env:
          # To avoid out of memory errors
          NODE_OPTIONS: --max-old-space-size=8192

      - name: Static code check with pyright (annotated)
        if: (success() || failure()) && steps.worktree.outcome == 'success'
        uses: jakebailey/pyright-action@v2
=======
  test-mod:
    runs-on: ubuntu-latest
    needs: [test-new]
    services:
      # https://docs.docker.com/build/ci/github-actions/local-registry/
      registry:
        image: registry:2
        ports:
          - 5000:5000
    strategy:
      fail-fast: false
      matrix:
        targets:
          - sagemath_categories-check
    steps:
      - name: Maximize build disk space
        uses: easimon/maximize-build-space@v10
>>>>>>> 744939e0
        with:
          # need space in /var for Docker images
          root-reserve-mb:      30000
          remove-dotnet:        true
          remove-android:       true
          remove-haskell:       true
          remove-codeql:        true
          remove-docker-images: true
      - name: Checkout
        id: checkout
        uses: actions/checkout@v4
      - name: Install test prerequisites
        # From docker.yml
        run: |
          sudo DEBIAN_FRONTEND=noninteractive apt-get update
          sudo DEBIAN_FRONTEND=noninteractive apt-get install tox
          sudo apt-get clean
          df -h
      - name: Merge CI fixes from sagemath/sage
        # From docker.yml
        # This step needs to happen after the commit sha is put in DOCKER_TAG
        # so that multi-stage builds can work correctly.
        run: |
          .ci/merge-fixes.sh
        env:
          GH_TOKEN: ${{ github.token }}

      # Building

      - name: Generate Dockerfile
        # From docker.yml
        run: |
          tox -e ${{ env.TOX_ENV }}
          cp .tox/${{ env.TOX_ENV }}/Dockerfile .
        env:
          # Only generate the Dockerfile, do not run 'docker build' here
          DOCKER_TARGETS: ""

      - name: Set up Docker Buildx
        uses: docker/setup-buildx-action@v3
        with:
          driver-opts: network=host

      - name: Build Docker image
        id: image
        uses: docker/build-push-action@v5
        with:
          push:       true
          load:       false
          context:    .
          tags:       ${{ env.BUILD_IMAGE }}
          target:     with-targets
          cache-from: type=gha
          cache-to:   type=gha,mode=max
          build-args: |
            NUMPROC=6
            USE_MAKEFLAGS=-k V=0 SAGE_NUM_THREADS=4 --output-sync=recurse
            TARGETS_PRE=build/make/Makefile
            TARGETS=ci-build-with-fallback

      - name: Start container
        run: |
          docker run --name BUILD -dit \
                     --mount type=bind,src=$(pwd),dst=$(pwd) \
                     --workdir $(pwd) \
                     ${{ env.BUILD_IMAGE }} /bin/sh

      # Testing

      - name: Test modularized distributions
        run: |
          export MAKE="make -j2 --output-sync=recurse" SAGE_NUM_THREADS=4
          make V=0 tox-ensure && make ${{ matrix.targets }}
        shell: sh .ci/docker-exec-script.sh BUILD /sage {0}

  test-long:
    runs-on: ubuntu-latest
    needs: [test-new]
    services:
      # https://docs.docker.com/build/ci/github-actions/local-registry/
      registry:
        image: registry:2
        ports:
          - 5000:5000
    steps:
      - name: Maximize build disk space
        uses: easimon/maximize-build-space@v10
        with:
          # need space in /var for Docker images
          root-reserve-mb:      30000
          remove-dotnet:        true
          remove-android:       true
          remove-haskell:       true
          remove-codeql:        true
          remove-docker-images: true
      - name: Checkout
        id: checkout
        uses: actions/checkout@v4
      - name: Install test prerequisites
        # From docker.yml
        run: |
          sudo DEBIAN_FRONTEND=noninteractive apt-get update
          sudo DEBIAN_FRONTEND=noninteractive apt-get install tox
          sudo apt-get clean
          df -h
      - name: Merge CI fixes from sagemath/sage
        # From docker.yml
        # This step needs to happen after the commit sha is put in DOCKER_TAG
        # so that multi-stage builds can work correctly.
        run: |
          .ci/merge-fixes.sh
        env:
          GH_TOKEN: ${{ github.token }}

      # Building

      - name: Generate Dockerfile
        # From docker.yml
        run: |
          tox -e ${{ env.TOX_ENV }}
          cp .tox/${{ env.TOX_ENV }}/Dockerfile .
        env:
          # Only generate the Dockerfile, do not run 'docker build' here
          DOCKER_TARGETS: ""

      - name: Set up Docker Buildx
        uses: docker/setup-buildx-action@v3
        with:
          driver-opts: network=host

      - name: Build Docker image
        id: image
        uses: docker/build-push-action@v5
        with:
          push:       true
          load:       false
          context:    .
          tags:       ${{ env.BUILD_IMAGE }}
          target:     with-targets
          cache-from: type=gha
          cache-to:   type=gha,mode=max
          build-args: |
            NUMPROC=6
            USE_MAKEFLAGS=-k V=0 SAGE_NUM_THREADS=4 --output-sync=recurse
            TARGETS_PRE=build/make/Makefile
            TARGETS=ci-build-with-fallback

      - name: Start container
        id: container
        run: |
          docker run --name BUILD -dit \
                     --mount type=bind,src=$(pwd),dst=$(pwd) \
                     --workdir $(pwd) \
                     ${{ env.BUILD_IMAGE }} /bin/sh

      # Testing

      - name: Test all files (sage -t --all --long)
        run: |
          ./sage -python -m pip install coverage
          ./sage -python -m coverage run --rcfile=src/tox.ini src/bin/sage-runtests --all --long -p4 --format github --random-seed=286735480429121101562228604801325644303
        shell: sh .ci/docker-exec-script.sh BUILD /sage {0}

      - name: Copy coverage results
        if: (success() || failure()) && steps.container.outcome == 'success'
        run: |
          ./sage -python -m coverage combine --rcfile=src/tox.ini
          ./sage -python -m coverage xml --rcfile=src/tox.ini
          mkdir -p coverage-report
          mv coverage.xml coverage-report/
        shell: sh .ci/docker-exec-script.sh BUILD /sage {0}

      - name: Upload coverage to codecov
<<<<<<< HEAD
        if: (success() || failure()) && steps.build.outcome == 'success'
        uses: codecov/codecov-action@v4
=======
        if: (success() || failure()) && steps.container.outcome == 'success'
        uses: codecov/codecov-action@v3
>>>>>>> 744939e0
        with:
          directory: ./coverage-report<|MERGE_RESOLUTION|>--- conflicted
+++ resolved
@@ -115,18 +115,6 @@
         env:
           GH_TOKEN: ${{ github.token }}
           SAGE_CI_FIXES_FROM_REPOSITORIES: ${{ vars.SAGE_CI_FIXES_FROM_REPOSITORIES }}
-<<<<<<< HEAD
-      - name: Store CI fixes in upstream artifact
-        run: |
-          if git format-patch --stdout test_base > ci_fixes.patch; then
-            cp ci_fixes.patch upstream/
-          fi
-      - uses: actions/upload-artifact@v4
-        with:
-          path: upstream
-          name: upstream
-=======
->>>>>>> 744939e0
 
       # Building
 
@@ -144,14 +132,9 @@
         with:
           driver-opts: network=host
 
-<<<<<<< HEAD
-      - name: Download upstream artifact
-        uses: actions/download-artifact@v4
-=======
       - name: Build Docker image
         id: image
         uses: docker/build-push-action@v5
->>>>>>> 744939e0
         with:
           # push and load may not be set together at the moment
           #
@@ -199,23 +182,6 @@
           ./sage -t --new -p4
         shell: sh .ci/docker-exec-script.sh BUILD /sage {0}
 
-<<<<<<< HEAD
-      - name: Static code check with pyright
-        if: (success() || failure()) && steps.worktree.outcome == 'success'
-        uses: jakebailey/pyright-action@v2
-        with:
-          version: 1.1.332
-          # Many warnings issued by pyright are not yet helpful because there is not yet enough type information.
-          no-comments: true
-          working-directory: ./worktree-image
-        env:
-          # To avoid out of memory errors
-          NODE_OPTIONS: --max-old-space-size=8192
-
-      - name: Static code check with pyright (annotated)
-        if: (success() || failure()) && steps.worktree.outcome == 'success'
-        uses: jakebailey/pyright-action@v2
-=======
   test-mod:
     runs-on: ubuntu-latest
     needs: [test-new]
@@ -233,7 +199,6 @@
     steps:
       - name: Maximize build disk space
         uses: easimon/maximize-build-space@v10
->>>>>>> 744939e0
         with:
           # need space in /var for Docker images
           root-reserve-mb:      30000
@@ -407,12 +372,7 @@
         shell: sh .ci/docker-exec-script.sh BUILD /sage {0}
 
       - name: Upload coverage to codecov
-<<<<<<< HEAD
-        if: (success() || failure()) && steps.build.outcome == 'success'
-        uses: codecov/codecov-action@v4
-=======
         if: (success() || failure()) && steps.container.outcome == 'success'
         uses: codecov/codecov-action@v3
->>>>>>> 744939e0
         with:
           directory: ./coverage-report