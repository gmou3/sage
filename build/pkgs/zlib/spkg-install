--- conflicted
+++ resolved
@@ -11,21 +11,7 @@
     # We want to install shared objects
     sed -i 's/SHARED_MODE=0/SHARED_MODE=1/' Makefile
 else
-<<<<<<< HEAD
-    ./configure --shared --prefix="$SAGE_LOCAL" --includedir="$SAGE_LOCAL/include"
-    if [ $? -ne 0 ]; then
-        echo >&2 "Error configuring zlib."
-        exit 1
-    fi
-fi
-
-$MAKE
-if [ $? -ne 0 ]; then
-    echo >&2 "Error building zlib."
-    exit 1
-=======
     sdh_configure --shared
->>>>>>> 309a7012
 fi
 
 sdh_make
